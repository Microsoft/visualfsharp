﻿<?xml version="1.0" encoding="utf-8"?>
<xliff xmlns="urn:oasis:names:tc:xliff:document:1.2" xmlns:xsi="http://www.w3.org/2001/XMLSchema-instance" version="1.2" xsi:schemaLocation="urn:oasis:names:tc:xliff:document:1.2 xliff-core-1.2-transitional.xsd">
  <file datatype="xml" source-language="en" target-language="ko" original="../FSComp.resx">
    <body>
      <trans-unit id="chkFeatureNotLanguageSupported">
        <source>Feature '{0}' is not available in F# {1}. Please use language version {2} or greater.</source>
        <target state="translated">'{0}' 기능은 F# {1}에서 사용할 수 없습니다. {2} 이상의 언어 버전을 사용하세요.</target>
        <note />
      </trans-unit>
      <trans-unit id="chkFeatureNotRuntimeSupported">
        <source>Feature '{0}' is not supported by target runtime.</source>
        <target state="translated">'{0}' 기능은 대상 런타임에서 지원되지 않습니다.</target>
        <note />
      </trans-unit>
      <trans-unit id="chkFeatureNotSupportedInLibrary">
        <source>Feature '{0}' requires the F# library for language version {1} or greater.</source>
        <target state="translated">언어 버전 {1} 이상에서 '{0}' 기능을 사용하려면 F# 라이브러리가 필요합니다.</target>
        <note />
      </trans-unit>
      <trans-unit id="csAvailableOverloads">
        <source>Available overloads:\n{0}</source>
        <target state="translated">사용 가능한 오버로드:\n{0}</target>
        <note />
      </trans-unit>
      <trans-unit id="csErasedUnionTypeNotContained">
        <source>The erased union type '{0}' is not compatible with the erased union type '{1}'</source>
        <target state="new">The erased union type '{0}' is not compatible with the erased union type '{1}'</target>
        <note />
      </trans-unit>
      <trans-unit id="csGenericConstructRequiresStructOrReferenceConstraint">
        <source>A generic construct requires that a generic type parameter be known as a struct or reference type. Consider adding a type annotation.</source>
        <target state="translated">제네릭 구문을 사용하려면 구조체 또는 참조 형식의 제네릭 형식 매개 변수가 필요합니다. 형식 주석을 추가하세요.</target>
        <note />
      </trans-unit>
      <trans-unit id="csNoOverloadsFoundArgumentsPrefixPlural">
        <source>Known types of arguments: {0}</source>
        <target state="translated">알려진 인수 형식: {0}</target>
        <note />
      </trans-unit>
      <trans-unit id="csNoOverloadsFoundArgumentsPrefixSingular">
        <source>Known type of argument: {0}</source>
        <target state="translated">알려진 인수 형식: {0}</target>
        <note />
      </trans-unit>
      <trans-unit id="csNoOverloadsFoundReturnType">
        <source>Known return type: {0}</source>
        <target state="translated">알려진 반환 형식: {0}</target>
        <note />
      </trans-unit>
      <trans-unit id="csNoOverloadsFoundTypeParametersPrefixPlural">
        <source>Known type parameters: {0}</source>
        <target state="translated">알려진 형식 매개 변수: {0}</target>
        <note />
      </trans-unit>
      <trans-unit id="csNoOverloadsFoundTypeParametersPrefixSingular">
        <source>Known type parameter: {0}</source>
        <target state="translated">알려진 형식 매개 변수: {0}</target>
        <note />
      </trans-unit>
      <trans-unit id="csOverloadCandidateIndexedArgumentTypeMismatch">
        <source>Argument at index {0} doesn't match</source>
        <target state="translated">인덱스 {0}의 인수가 일치하지 않습니다.</target>
        <note />
      </trans-unit>
      <trans-unit id="csOverloadCandidateNamedArgumentTypeMismatch">
        <source>Argument '{0}' doesn't match</source>
        <target state="translated">'{0}' 인수가 일치하지 않습니다.</target>
        <note />
      </trans-unit>
      <trans-unit id="etProviderHasDesignerAssemblyDependency">
        <source>The type provider designer assembly '{0}' could not be loaded from folder '{1}' because a dependency was missing or could not loaded. All dependencies of the type provider designer assembly must be located in the same folder as that assembly. The exception reported was: {2} - {3}</source>
        <target state="translated">종속성이 없거나 로드되지 않았으므로 '{0}' 형식 공급자 디자이너 어셈블리를 '{1}' 폴더에서 로드할 수 없습니다. 형식 공급자 디자이너 어셈블리의 모든 종속성은 해당 어셈블리와 동일한 폴더에 있어야 합니다. 보고된 예외: {2} - {3}</target>
        <note />
      </trans-unit>
      <trans-unit id="etProviderHasDesignerAssemblyException">
        <source>The type provider designer assembly '{0}' could not be loaded from folder '{1}'. The exception reported was: {2} - {3}</source>
        <target state="translated">'{0}' 형식 공급자 디자이너 어셈블리를 '{1}' 폴더에서 로드할 수 없습니다. 보고된 예외: {2} - {3}</target>
        <note />
      </trans-unit>
      <trans-unit id="etProviderHasWrongDesignerAssemblyNoPath">
        <source>Assembly attribute '{0}' refers to a designer assembly '{1}' which cannot be loaded or doesn't exist. The exception reported was: {2} - {3}</source>
        <target state="translated">'{0}' 어셈블리 특성이 로드할 수 없거나 존재하지 않는 디자이너 어셈블리'{1}'을(를) 참조합니다. 보고된 예외: {2} - {3}</target>
        <note />
      </trans-unit>
      <trans-unit id="featureAdditionalImplicitConversions">
        <source>implicit upcasts and other conversions for function returns, bindings and other expressions</source>
        <target state="new">implicit upcasts and other conversions for function returns, bindings and other expressions</target>
        <note />
      </trans-unit>
      <trans-unit id="featureAndBang">
        <source>applicative computation expressions</source>
        <target state="translated">적용 가능한 계산 식</target>
        <note />
      </trans-unit>
      <trans-unit id="featureDefaultInterfaceMemberConsumption">
        <source>default interface member consumption</source>
        <target state="translated">기본 인터페이스 멤버 사용</target>
        <note />
      </trans-unit>
      <trans-unit id="featureDotlessFloat32Literal">
        <source>dotless float32 literal</source>
        <target state="translated">점이 없는 float32 리터럴</target>
        <note />
      </trans-unit>
      <trans-unit id="featureErasedUnions">
        <source>erased unions</source>
        <target state="new">erased unions</target>
        <note />
      </trans-unit>
      <trans-unit id="featureExpandedMeasurables">
        <source>more types support units of measure</source>
        <target state="translated">더 많은 형식이 측정 단위를 지원함</target>
        <note />
      </trans-unit>
      <trans-unit id="featureFixedIndexSlice3d4d">
        <source>fixed-index slice 3d/4d</source>
        <target state="translated">고정 인덱스 슬라이스 3d/4d</target>
        <note />
      </trans-unit>
      <trans-unit id="featureFromEndSlicing">
        <source>from-end slicing</source>
        <target state="translated">끝에서부터 조각화</target>
        <note />
      </trans-unit>
<<<<<<< HEAD
      <trans-unit id="featureImplicitConversion">
        <source>additional implicit conversions</source>
        <target state="new">additional implicit conversions</target>
        <note />
      </trans-unit>
=======
>>>>>>> 22665d01
      <trans-unit id="featureImplicitYield">
        <source>implicit yield</source>
        <target state="translated">암시적 yield</target>
        <note />
      </trans-unit>
      <trans-unit id="featureInterfacesWithMultipleGenericInstantiation">
        <source>interfaces with multiple generic instantiation</source>
        <target state="translated">여러 제네릭 인스턴스화가 포함된 인터페이스</target>
        <note />
      </trans-unit>
      <trans-unit id="featureNameOf">
        <source>nameof</source>
        <target state="translated">nameof</target>
        <note />
      </trans-unit>
      <trans-unit id="featureNullableOptionalInterop">
        <source>nullable optional interop</source>
        <target state="translated">nullable 선택적 interop</target>
        <note />
      </trans-unit>
      <trans-unit id="featureOpenTypeDeclaration">
        <source>open type declaration</source>
        <target state="translated">개방형 형식 선언</target>
        <note />
      </trans-unit>
      <trans-unit id="featureOverloadsForCustomOperations">
        <source>overloads for custom operations</source>
        <target state="translated">사용자 지정 작업의 오버로드</target>
        <note />
      </trans-unit>
      <trans-unit id="featurePackageManagement">
        <source>package management</source>
        <target state="translated">패키지 관리</target>
        <note />
      </trans-unit>
      <trans-unit id="featureRelaxWhitespace">
        <source>whitespace relexation</source>
        <target state="translated">공백 완화</target>
        <note />
      </trans-unit>
      <trans-unit id="featureSingleUnderscorePattern">
        <source>single underscore pattern</source>
        <target state="translated">단일 밑줄 패턴</target>
        <note />
      </trans-unit>
      <trans-unit id="featureStringInterpolation">
        <source>string interpolation</source>
        <target state="translated">문자열 보간</target>
        <note />
      </trans-unit>
      <trans-unit id="featureWildCardInForLoop">
        <source>wild card in for loop</source>
        <target state="translated">for 루프의 와일드카드</target>
        <note />
      </trans-unit>
      <trans-unit id="featureWitnessPassing">
        <source>witness passing for trait constraints in F# quotations</source>
        <target state="translated">F# 인용의 특성 제약 조건에 대한 감시 전달</target>
        <note />
      </trans-unit>
      <trans-unit id="forFormatInvalidForInterpolated">
        <source>Interpolated strings may not use '%' format specifiers unless each is given an expression, e.g. '%d{{1+1}}'.</source>
        <target state="translated">각 보간 문자열에 식(예: '%d{{1+1}}')이 지정되지 않는 한 '%' 형식 지정자를 사용할 수 없습니다.</target>
        <note />
      </trans-unit>
      <trans-unit id="forFormatInvalidForInterpolated2">
        <source>.NET-style format specifiers such as '{{x,3}}' or '{{x:N5}}' may not be mixed with '%' format specifiers.</source>
        <target state="translated">'{{x,3}}' 또는 '{{x:N5}}' 등의 .NET 스타일 형식 지정자를 '%' 형식 지정자와 혼합할 수 없습니다.</target>
        <note />
      </trans-unit>
      <trans-unit id="forFormatInvalidForInterpolated3">
        <source>The '%P' specifier may not be used explicitly.</source>
        <target state="translated">'%P' 지정자를 명시적으로 사용할 수 없습니다.</target>
        <note />
      </trans-unit>
      <trans-unit id="forFormatInvalidForInterpolated4">
        <source>Interpolated strings used as type IFormattable or type FormattableString may not use '%' specifiers, only .NET-style interpolands such as '{{expr}}', '{{expr,3}}' or '{{expr:N5}}' may be used.</source>
        <target state="translated">형식 IFormattable 또는 형식 FormattableString으로 사용된 보간 문자열은 '%' 지정자를 사용할 수 없으며 '{{expr}}', '{{expr,3}}' 또는 '{{expr:N5}}' 등의 .NET 스타일 인터폴란드를 사용할 수 있습니다.</target>
        <note />
      </trans-unit>
      <trans-unit id="formatDashItem">
        <source> - {0}</source>
        <target state="translated"> - {0}</target>
        <note />
      </trans-unit>
      <trans-unit id="fromEndSlicingRequiresVFive">
        <source>From the end slicing with requires language version 5.0, use /langversion:preview.</source>
        <target state="translated">언어 버전 5.0이 필요한 끝 조각화에서는 /langversion:preview를 사용하세요.</target>
        <note />
      </trans-unit>
      <trans-unit id="fsiInvalidDirective">
        <source>Invalid directive '#{0} {1}'</source>
        <target state="translated">잘못된 지시문 '#{0} {1}'</target>
        <note />
      </trans-unit>
      <trans-unit id="keywordDescriptionConst">
        <source>Keyword to specify a constant literal as a type parameter argument in Type Providers.</source>
        <target state="translated">상수 리터럴을 형식 공급자의 형식 매개 변수 인수로 지정하는 키워드입니다.</target>
        <note />
      </trans-unit>
      <trans-unit id="lexByteStringMayNotBeInterpolated">
        <source>a byte string may not be interpolated</source>
        <target state="translated">바이트 문자열을 보간하지 못할 수 있습니다.</target>
        <note />
      </trans-unit>
      <trans-unit id="lexRBraceInInterpolatedString">
        <source>A '}}' character must be escaped (by doubling) in an interpolated string.</source>
        <target state="translated">'}}' 문자는 보간된 문자열에서 이중으로 사용하여 이스케이프해야 합니다.</target>
        <note />
      </trans-unit>
      <trans-unit id="lexSingleQuoteInSingleQuote">
        <source>Invalid interpolated string. Single quote or verbatim string literals may not be used in interpolated expressions in single quote or verbatim strings. Consider using an explicit 'let' binding for the interpolation expression or use a triple quote string as the outer string literal.</source>
        <target state="translated">잘못된 보간 문자열. 작은 따옴표 또는 축자 문자열 리터럴은 작은 따옴표 또는 축자 문자열의 보간 식에 사용할 수 없습니다. 보간 식에 명시적 'let' 바인딩을 사용하거나 삼중 따옴표 문자열을 외부 문자열 리터럴로 사용해 보세요.</target>
        <note />
      </trans-unit>
      <trans-unit id="lexTripleQuoteInTripleQuote">
        <source>Invalid interpolated string. Triple quote string literals may not be used in interpolated expressions. Consider using an explicit 'let' binding for the interpolation expression.</source>
        <target state="translated">잘못된 보간 문자열. 삼중 따옴표 문자열 리터럴은 보간 식에 사용할 수 없습니다. 보간 식에 명시적 'let' 바인딩을 사용해 보세요.</target>
        <note />
      </trans-unit>
      <trans-unit id="nativeResourceFormatError">
        <source>Stream does not begin with a null resource and is not in '.RES' format.</source>
        <target state="translated">스트림은 null 리소스로 시작되지 않으며 '.RES' 형식이 아닙니다.</target>
        <note />
      </trans-unit>
      <trans-unit id="nativeResourceHeaderMalformed">
        <source>Resource header beginning at offset {0} is malformed.</source>
        <target state="translated">오프셋 {0}에서 시작하는 리소스 헤더의 형식이 잘못되었습니다.</target>
        <note />
      </trans-unit>
      <trans-unit id="optsLangVersion">
        <source>Display the allowed values for language version, specify language version such as 'latest' or 'preview'</source>
        <target state="translated">언어 버전의 허용된 값을 표시하고 '최신' 또는 '미리 보기'와 같은 언어 버전을 지정합니다.</target>
        <note />
      </trans-unit>
      <trans-unit id="optsSupportedLangVersions">
        <source>Supported language versions:</source>
        <target state="translated">지원되는 언어 버전:</target>
        <note />
      </trans-unit>
      <trans-unit id="optsUnrecognizedLanguageVersion">
        <source>Unrecognized value '{0}' for --langversion use --langversion:? for complete list</source>
        <target state="translated">전체 목록에 대한 --langversion use --langversion:?의 인식할 수 없는 값 '{0}'입니다.</target>
        <note />
      </trans-unit>
      <trans-unit id="optsVersion">
        <source>Display compiler version banner and exit</source>
        <target state="translated">컴파일러 버전 배너를 표시하고 종료</target>
        <note />
      </trans-unit>
      <trans-unit id="packageManagementRequiresVFive">
        <source>The package management feature requires language version 5.0 use /langversion:preview</source>
        <target state="translated">패키지 관리 기능을 사용하려면 언어 버전 5.0이 필요합니다. /langversion:preview를 사용하세요.</target>
        <note />
      </trans-unit>
      <trans-unit id="parsEmptyFillInInterpolatedString">
        <source>Invalid interpolated string. This interpolated string expression fill is empty, an expression was expected.</source>
        <target state="translated">보간된 문자열이 잘못되었습니다. 이 보간된 문자열 식 채우기가 비어 있는데, 식이 필요합니다.</target>
        <note />
      </trans-unit>
      <trans-unit id="parsEofInInterpolatedString">
        <source>Incomplete interpolated string begun at or before here</source>
        <target state="translated">불완전한 보간 문자열이 여기 또는 이전에서 시작되었습니다.</target>
        <note />
      </trans-unit>
      <trans-unit id="parsEofInInterpolatedStringFill">
        <source>Incomplete interpolated string expression fill begun at or before here</source>
        <target state="translated">불완전한 보간 문자열 식 채우기가 여기 또는 이전에서 시작되었습니다.</target>
        <note />
      </trans-unit>
      <trans-unit id="parsEofInInterpolatedTripleQuoteString">
        <source>Incomplete interpolated triple-quote string begun at or before here</source>
        <target state="translated">불완전한 보간 삼중 따옴표 문자열이 여기 또는 이전에서 시작되었습니다.</target>
        <note />
      </trans-unit>
      <trans-unit id="parsEofInInterpolatedVerbatimString">
        <source>Incomplete interpolated verbatim string begun at or before here</source>
        <target state="translated">불완전한 보간 축자 문자열이 여기 또는 이전에서 시작되었습니다.</target>
        <note />
      </trans-unit>
      <trans-unit id="parsEqualsMissingInTypeDefinition">
        <source>Unexpected token in type definition. Expected '=' after the type '{0}'.</source>
        <target state="translated">형식 정의에 예기치 않은 토큰이 있습니다. '{0}' 형식 뒤에 '='가 필요합니다.</target>
        <note />
      </trans-unit>
      <trans-unit id="parsUnexpectedSymbolDot">
        <source>Unexpected symbol '.' in member definition. Expected 'with', '=' or other token.</source>
        <target state="translated">멤버 정의의 예기치 않은 기호 '.'입니다. 'with', '=' 또는 기타 토큰이 필요합니다.</target>
        <note />
      </trans-unit>
      <trans-unit id="optsChecksumAlgorithm">
        <source>Specify algorithm for calculating source file checksum stored in PDB. Supported values are: SHA1 or SHA256 (default)</source>
        <target state="translated">PDB에 저장된 소스 파일 체크섬을 계산하기 위한 알고리즘을 지정합니다. 지원되는 값은 SHA1 또는 SHA256(기본값)입니다.</target>
        <note />
      </trans-unit>
      <trans-unit id="optsUnknownChecksumAlgorithm">
        <source>Algorithm '{0}' is not supported</source>
        <target state="translated">{0}' 알고리즘은 지원되지 않습니다.</target>
        <note />
      </trans-unit>
      <trans-unit id="poundiNotSupportedByRegisteredDependencyManagers">
        <source>#i is not supported by the registered PackageManagers</source>
        <target state="translated">#i는 등록된 PackageManagers에서 지원하지 않습니다.</target>
        <note />
      </trans-unit>
      <trans-unit id="scriptSdkNotDetermined">
        <source>The .NET SDK for this script could not be determined. If the script is in a directory using a 'global.json' then ensure the relevant .NET SDK is installed. The output from '{0} --version' in the directory '{1}' was: '{2}' and the exit code was '{3}'.</source>
        <target state="translated">이 스크립트에 대한 .NET SDK를 확인할 수 없습니다. 스크립트가 'global.json'을 사용하는 디렉터리에 있는 경우 관련 .NET SDK가 설치되어 있는지 확인하세요. '{1}' 디렉터리에 있는 '{0} --version'의 출력은 '{2}'이고 종료 코드는 '{3}'입니다.</target>
        <note />
      </trans-unit>
      <trans-unit id="tcAmbiguousImplicitConversion">
        <source>This expression has type '{0}' and is only made compatible with type '{1}' through an ambiguous implicit conversion. Consider using an explicit call to 'op_Implicit'.</source>
        <target state="new">This expression has type '{0}' and is only made compatible with type '{1}' through an ambiguous implicit conversion. Consider using an explicit call to 'op_Implicit'.</target>
        <note />
      </trans-unit>
      <trans-unit id="tcAndBangNotSupported">
        <source>This feature is not supported in this version of F#. You may need to add /langversion:preview to use this feature.</source>
        <target state="translated">이 기능은 이 F# 버전에서 지원되지 않습니다. 이 기능을 사용하기 위해 /langversion:preview를 추가해야 할 수도 있습니다.</target>
        <note />
      </trans-unit>
      <trans-unit id="tcAnonRecdFieldNameDifferent">
        <source>This is the wrong anonymous record. It should have the fields {0}.</source>
        <target state="translated">잘못된 익명 레코드입니다. {0} 필드가 있어야 합니다.</target>
        <note />
      </trans-unit>
      <trans-unit id="tcAnonRecdFieldNameSubset">
        <source>This anonymous record does not have enough fields. Add the missing fields {0}.</source>
        <target state="translated">이 익명 레코드에 필드가 부족합니다. 누락된 필드 {0}을(를) 추가하세요.</target>
        <note />
      </trans-unit>
      <trans-unit id="tcAnonRecdFieldNameSuperset">
        <source>This anonymous record has too many fields. Remove the extra fields {0}.</source>
        <target state="translated">이 익명 레코드에 필드가 너무 많습니다. 추가 필드 {0}을(를) 제거하세요.</target>
        <note />
      </trans-unit>
      <trans-unit id="tcAnonRecdInvalid">
        <source>Invalid Anonymous Record type declaration.</source>
        <target state="translated">익명 레코드 형식 선언이 잘못되었습니다.</target>
        <note />
      </trans-unit>
      <trans-unit id="tcAugmentationsCannotHaveAttributes">
        <source>Attributes cannot be applied to type extensions.</source>
        <target state="translated">형식 확장에 특성을 적용할 수 없습니다.</target>
        <note />
      </trans-unit>
      <trans-unit id="tcIllegalByrefsInOpenTypeDeclaration">
        <source>Byref types are not allowed in an open type declaration.</source>
        <target state="translated">Byref 형식은 개방형 형식 선언에서 허용되지 않습니다.</target>
        <note />
      </trans-unit>
      <trans-unit id="tcImplicitConversionUsed">
        <source>This expression uses an implicit conversion to convert type '{0}' to type '{1}'. Warnings are enabled for implicit conversions. Consider using an explicit conversion or disabling this warning.</source>
        <target state="new">This expression uses an implicit conversion to convert type '{0}' to type '{1}'. Warnings are enabled for implicit conversions. Consider using an explicit conversion or disabling this warning.</target>
        <note />
      </trans-unit>
      <trans-unit id="tcInterpolationMixedWithPercent">
        <source>Mismatch in interpolated string. Interpolated strings may not use '%' format specifiers unless each is given an expression, e.g. '%d{{1+1}}'</source>
        <target state="translated">보간 문자열의 불일치. 각 보간 문자열에 식(예: '%d{{1+1}}')이 지정되지 않는 한 '%' 형식 지정자를 사용할 수 없습니다.</target>
        <note />
      </trans-unit>
      <trans-unit id="tcInvalidAlignmentInInterpolatedString">
        <source>Invalid alignment in interpolated string</source>
        <target state="translated">보간 문자열의 잘못된 정렬</target>
        <note />
      </trans-unit>
      <trans-unit id="tcInvalidUseBangBindingNoAndBangs">
        <source>use! may not be combined with and!</source>
        <target state="translated">use!는 and!와 함께 사용할 수 없습니다.</target>
        <note />
      </trans-unit>
      <trans-unit id="tcLiteralAttributeCannotUseActivePattern">
        <source>A [&lt;Literal&gt;] declaration cannot use an active pattern for its identifier</source>
        <target state="new">A [&lt;Literal&gt;] declaration cannot use an active pattern for its identifier</target>
        <note />
      </trans-unit>
      <trans-unit id="tcLiteralFieldAssignmentNoArg">
        <source>Cannot assign a value to another value marked literal</source>
        <target state="translated">리터럴로 표시된 다른 값에 값을 할당할 수 없습니다.</target>
        <note />
      </trans-unit>
      <trans-unit id="tcLiteralFieldAssignmentWithArg">
        <source>Cannot assign '{0}' to a value marked literal</source>
        <target state="translated">리터럴로 표시된 값에 '{0}'을(를) 할당할 수 없습니다.</target>
        <note />
      </trans-unit>
      <trans-unit id="tcRequireMergeSourcesOrBindN">
        <source>The 'let! ... and! ...' construct may only be used if the computation expression builder defines either a '{0}' method or appropriate 'MergeSource' and 'Bind' methods</source>
        <target state="translated">'let! ... and! ...' 구문은 계산 식 작성기에서 '{0}' 메서드 또는 적절한 'MergeSource' 및 'Bind' 메서드를 정의한 경우에만 사용할 수 있습니다.</target>
        <note />
      </trans-unit>
      <trans-unit id="tcUnableToParseInterpolatedString">
        <source>Invalid interpolated string. {0}</source>
        <target state="translated">잘못된 보간 문자열. {0}</target>
        <note />
      </trans-unit>
      <trans-unit id="typrelInterfaceMemberNoMostSpecificImplementation">
        <source>Interface member '{0}' does not have a most specific implementation.</source>
        <target state="translated">인터페이스 멤버 '{0}'에 가장 한정적인 구현이 없습니다.</target>
        <note />
      </trans-unit>
      <trans-unit id="typrelInterfaceWithConcreteAndVariable">
        <source>'{0}' cannot implement the interface '{1}' with the two instantiations '{2}' and '{3}' because they may unify.</source>
        <target state="translated">'{0}'이(가) '{2}' 및 '{3}' 인스턴스화가 포함된 '{1}' 인터페이스를 구현할 수 없습니다. 이 두 인스턴스화가 통합될 수 있기 때문입니다.</target>
        <note />
      </trans-unit>
      <trans-unit id="typrelInterfaceWithConcreteAndVariableObjectExpression">
        <source>You cannot implement the interface '{0}' with the two instantiations '{1}' and '{2}' because they may unify.</source>
        <target state="translated">'{1}' 및 '{2}' 인스턴스화가 포함된 '{0}' 인터페이스를 구현할 수 없습니다. 이 두 인스턴스화가 통합될 수 있기 때문입니다.</target>
        <note />
      </trans-unit>
      <trans-unit id="undefinedNameFieldConstructorOrMemberWhenTypeIsKnown">
        <source>The type '{0}' does not define the field, constructor or member '{1}'.</source>
        <target state="translated">'{0}' 형식은 '{1}' 필드, 생성자 또는 멤버를 정의하지 않습니다.</target>
        <note />
      </trans-unit>
      <trans-unit id="undefinedNameNamespace">
        <source>The namespace '{0}' is not defined.</source>
        <target state="translated">'{0}' 네임스페이스가 정의되지 않았습니다.</target>
        <note />
      </trans-unit>
      <trans-unit id="undefinedNameNamespaceOrModule">
        <source>The namespace or module '{0}' is not defined.</source>
        <target state="translated">'{0}' 네임스페이스 또는 모듈이 정의되지 않았습니다.</target>
        <note />
      </trans-unit>
      <trans-unit id="undefinedNameFieldConstructorOrMember">
        <source>The field, constructor or member '{0}' is not defined.</source>
        <target state="translated">'{0}' 필드, 생성자 또는 멤버가 정의되지 않았습니다.</target>
        <note />
      </trans-unit>
      <trans-unit id="undefinedNameValueConstructorNamespaceOrType">
        <source>The value, constructor, namespace or type '{0}' is not defined.</source>
        <target state="translated">'{0}' 값, 생성자, 네임스페이스 또는 형식이 정의되지 않았습니다.</target>
        <note />
      </trans-unit>
      <trans-unit id="undefinedNameValueOfConstructor">
        <source>The value or constructor '{0}' is not defined.</source>
        <target state="translated">'{0}' 값 또는 생성자가 정의되지 않았습니다.</target>
        <note />
      </trans-unit>
      <trans-unit id="undefinedNameValueNamespaceTypeOrModule">
        <source>The value, namespace, type or module '{0}' is not defined.</source>
        <target state="translated">'{0}' 값, 네임스페이스, 형식 또는 모듈이 정의되지 않았습니다.</target>
        <note />
      </trans-unit>
      <trans-unit id="undefinedNameConstructorModuleOrNamespace">
        <source>The constructor, module or namespace '{0}' is not defined.</source>
        <target state="translated">'{0}' 생성자, 모듈 또는 네임스페이스가 정의되지 않았습니다.</target>
        <note />
      </trans-unit>
      <trans-unit id="undefinedNameType">
        <source>The type '{0}' is not defined.</source>
        <target state="translated">'{0}' 형식이 정의되지 않았습니다.</target>
        <note />
      </trans-unit>
      <trans-unit id="undefinedNameTypeIn">
        <source>The type '{0}' is not defined in '{1}'.</source>
        <target state="translated">{0}' 형식이 '{1}'에 정의되어 있지 않습니다.</target>
        <note />
      </trans-unit>
      <trans-unit id="undefinedNameRecordLabelOrNamespace">
        <source>The record label or namespace '{0}' is not defined.</source>
        <target state="translated">레코드 레이블 또는 네임스페이스 '{0}'이(가) 정의되지 않았습니다.</target>
        <note />
      </trans-unit>
      <trans-unit id="undefinedNameRecordLabel">
        <source>The record label '{0}' is not defined.</source>
        <target state="translated">레코드 레이블 '{0}'이(가) 정의되지 않았습니다.</target>
        <note />
      </trans-unit>
      <trans-unit id="undefinedNameSuggestionsIntro">
        <source>Maybe you want one of the following:</source>
        <target state="translated">다음 중 하나가 필요할 수 있습니다:</target>
        <note />
      </trans-unit>
      <trans-unit id="undefinedNameTypeParameter">
        <source>The type parameter {0} is not defined.</source>
        <target state="translated">형식 매개 변수 '{0}'이(가) 정의되지 않았습니다.</target>
        <note />
      </trans-unit>
      <trans-unit id="undefinedNamePatternDiscriminator">
        <source>The pattern discriminator '{0}' is not defined.</source>
        <target state="translated">패턴 판별자 '{0}'이(가) 정의되지 않았습니다.</target>
        <note />
      </trans-unit>
      <trans-unit id="replaceWithSuggestion">
        <source>Replace with '{0}'</source>
        <target state="translated">'{0}'(으)로 바꾸기</target>
        <note />
      </trans-unit>
      <trans-unit id="addIndexerDot">
        <source>Add . for indexer access.</source>
        <target state="translated">인덱서 액세스의 경우 . 추가</target>
        <note />
      </trans-unit>
      <trans-unit id="listElementHasWrongType">
        <source>All elements of a list must be of the same type as the first element, which here is '{0}'. This element has type '{1}'.</source>
        <target state="translated">목록 생성자의 모든 요소는 동일한 형식이어야 합니다. 이 식에는 '{0}' 형식이 필요하지만 여기에서는 '{1}' 형식이 지정되었습니다.</target>
        <note />
      </trans-unit>
      <trans-unit id="arrayElementHasWrongType">
        <source>All elements of an array must be of the same type as the first element, which here is '{0}'. This element has type '{1}'.</source>
        <target state="translated">배열 생성자의 모든 요소는 동일한 형식이어야 합니다. 이 식에는 '{0}' 형식이 필요하지만 여기에서는 '{1}' 형식이 지정되었습니다.</target>
        <note />
      </trans-unit>
      <trans-unit id="missingElseBranch">
        <source>This 'if' expression is missing an 'else' branch. Because 'if' is an expression, and not a statement, add an 'else' branch which also returns a value of type '{0}'.</source>
        <target state="translated">'if' 식에 'else' 분기가 누락되었습니다. 'then' 분기의 형식은 '{0}'입니다. 'if'는 문이 아니라 식이므로 동일한 형식의 값을 반환하는 'else' 분기를 추가하세요.</target>
        <note />
      </trans-unit>
      <trans-unit id="ifExpression">
        <source>The 'if' expression needs to have type '{0}' to satisfy context type requirements. It currently has type '{1}'.</source>
        <target state="translated">if' 식은 컨텍스트 형식 요구 사항을 충족하기 위해 '{0}' 형식이 필요하지만 현재 형식은 '{1}'입니다.</target>
        <note />
      </trans-unit>
      <trans-unit id="elseBranchHasWrongType">
        <source>All branches of an 'if' expression must return values of the same type as the first branch, which here is '{0}'. This branch returns a value of type '{1}'.</source>
        <target state="translated">if' 식의 모든 분기는 동일한 형식이어야 합니다. 이 식에는 '{0}' 형식이 필요하지만 여기에서는 '{1}' 형식이 지정되었습니다.</target>
        <note />
      </trans-unit>
      <trans-unit id="followingPatternMatchClauseHasWrongType">
        <source>All branches of a pattern match expression must return values of the same type as the first branch, which here is '{0}'. This branch returns a value of type '{1}'.</source>
        <target state="translated">패턴 일치 식의 모든 분기는 동일한 형식의 값을 반환해야 합니다. 첫 번째 분기는 '{0}' 형식의 값을 반환했지만 이 분기는 '{1}' 형식의 값을 반환했습니다.</target>
        <note />
      </trans-unit>
      <trans-unit id="patternMatchGuardIsNotBool">
        <source>A pattern match guard must be of type 'bool', but this 'when' expression is of type '{0}'.</source>
        <target state="translated">패턴 일치 가드의 형식은 'bool'이어야 하지만 'when' 식의 형식은 '{0}'입니다.</target>
        <note />
      </trans-unit>
      <trans-unit id="commaInsteadOfSemicolonInRecord">
        <source>A ';' is used to separate field values in records. Consider replacing ',' with ';'.</source>
        <target state="translated">';'은 레코드에서 필드 값을 구분하는 데 사용됩니다. ','를 ';'으로 바꾸세요.</target>
        <note />
      </trans-unit>
      <trans-unit id="derefInsteadOfNot">
        <source>The '!' operator is used to dereference a ref cell. Consider using 'not expr' here.</source>
        <target state="translated">'!' 연산자는 참조 셀을 역참조하는 데 사용됩니다. 여기에 'not expr' 사용을 고려하세요.</target>
        <note />
      </trans-unit>
      <trans-unit id="buildUnexpectedTypeArgs">
        <source>The non-generic type '{0}' does not expect any type arguments, but here is given {1} type argument(s)</source>
        <target state="translated">제네릭이 아닌 형식 '{0}'에는 형식 인수가 필요하지 않지만 여기에서는 {1}개의 형식 인수가 지정되었습니다.</target>
        <note />
      </trans-unit>
      <trans-unit id="returnUsedInsteadOfReturnBang">
        <source>Consider using 'return!' instead of 'return'.</source>
        <target state="translated">'return'이 아니라 'return!'를 사용하세요.</target>
        <note />
      </trans-unit>
      <trans-unit id="useSdkRefs">
        <source>Use reference assemblies for .NET framework references when available (Enabled by default).</source>
        <target state="translated">기본적으로 활성화되는 참조 어셈블리를 .NET Framework 참조에 사용합니다(사용 가능한 경우).</target>
        <note />
      </trans-unit>
      <trans-unit id="xmlDocBadlyFormed">
        <source>This XML comment is invalid: '{0}'</source>
        <target state="translated">이 XML 주석이 잘못됨: '{0}'</target>
        <note />
      </trans-unit>
      <trans-unit id="xmlDocDuplicateParameter">
        <source>This XML comment is invalid: multiple documentation entries for parameter '{0}'</source>
        <target state="translated">이 XML 주석이 잘못됨: 매개 변수 '{0}'에 대한 여러 설명서 항목이 있음</target>
        <note />
      </trans-unit>
      <trans-unit id="xmlDocInvalidParameterName">
        <source>This XML comment is invalid: unknown parameter '{0}'</source>
        <target state="translated">이 XML 주석이 잘못됨: 알 수 없는 매개 변수 '{0}'</target>
        <note />
      </trans-unit>
      <trans-unit id="xmlDocMissingCrossReference">
        <source>This XML comment is invalid: missing 'cref' attribute for cross-reference</source>
        <target state="translated">이 XML 주석이 잘못됨: 상호 참조에 'cref' 특성이 없음</target>
        <note />
      </trans-unit>
      <trans-unit id="xmlDocMissingParameter">
        <source>This XML comment is incomplete: no documentation for parameter '{0}'</source>
        <target state="translated">이 XML 주석이 불완전함: 매개 변수 '{0}'에 대한 설명서가 없음</target>
        <note />
      </trans-unit>
      <trans-unit id="xmlDocMissingParameterName">
        <source>This XML comment is invalid: missing 'name' attribute for parameter or parameter reference</source>
        <target state="translated">이 XML 주석이 잘못됨: 매개 변수 또는 매개 변수 참조에 'name' 특성이 없음</target>
        <note />
      </trans-unit>
      <trans-unit id="xmlDocUnresolvedCrossReference">
        <source>This XML comment is invalid: unresolved cross-reference '{0}'</source>
        <target state="translated">이 XML 주석이 잘못됨: 확인되지 않은 상호 참조 '{0}'</target>
        <note />
      </trans-unit>
      <trans-unit id="yieldUsedInsteadOfYieldBang">
        <source>Consider using 'yield!' instead of 'yield'.</source>
        <target state="translated">'yield'가 아닌 'yield!'를 사용하세요.</target>
        <note />
      </trans-unit>
      <trans-unit id="tupleRequiredInAbstractMethod">
        <source>\nA tuple type is required for one or more arguments. Consider wrapping the given arguments in additional parentheses or review the definition of the interface.</source>
        <target state="translated">\n하나 이상의 인수에 튜플 형식이 필요합니다. 지정된 인수를 추가 괄호로 래핑하거나 인터페이스의 정의를 검토하세요.</target>
        <note />
      </trans-unit>
      <trans-unit id="buildInvalidWarningNumber">
        <source>Invalid warning number '{0}'</source>
        <target state="translated">경고 번호 '{0}'이(가) 잘못되었습니다.</target>
        <note />
      </trans-unit>
      <trans-unit id="buildInvalidVersionString">
        <source>Invalid version string '{0}'</source>
        <target state="translated">버전 문자열 '{0}'이(가) 잘못되었습니다.</target>
        <note />
      </trans-unit>
      <trans-unit id="buildInvalidVersionFile">
        <source>Invalid version file '{0}'</source>
        <target state="translated">버전 파일 '{0}'이(가) 잘못되었습니다.</target>
        <note />
      </trans-unit>
      <trans-unit id="buildProblemWithFilename">
        <source>Problem with filename '{0}': {1}</source>
        <target state="translated">파일 이름 '{0}'에 문제가 있습니다. {1}</target>
        <note />
      </trans-unit>
      <trans-unit id="buildNoInputsSpecified">
        <source>No inputs specified</source>
        <target state="translated">지정한 입력이 없습니다.</target>
        <note />
      </trans-unit>
      <trans-unit id="buildPdbRequiresDebug">
        <source>The '--pdb' option requires the '--debug' option to be used</source>
        <target state="translated">'--pdb' 옵션을 사용하려면 '--debug' 옵션을 사용해야 합니다.</target>
        <note />
      </trans-unit>
      <trans-unit id="buildInvalidSearchDirectory">
        <source>The search directory '{0}' is invalid</source>
        <target state="translated">검색 디렉터리 '{0}'이(가) 잘못되었습니다.</target>
        <note />
      </trans-unit>
      <trans-unit id="buildSearchDirectoryNotFound">
        <source>The search directory '{0}' could not be found</source>
        <target state="translated">검색 디렉터리 '{0}'을(를) 찾을 수 없습니다.</target>
        <note />
      </trans-unit>
      <trans-unit id="buildInvalidFilename">
        <source>'{0}' is not a valid filename</source>
        <target state="translated">'{0}'은(는) 올바른 파일 이름이 아닙니다.</target>
        <note />
      </trans-unit>
      <trans-unit id="buildInvalidAssemblyName">
        <source>'{0}' is not a valid assembly name</source>
        <target state="translated">'{0}'은(는) 올바른 어셈블리 이름이 아닙니다.</target>
        <note />
      </trans-unit>
      <trans-unit id="buildInvalidPrivacy">
        <source>Unrecognized privacy setting '{0}' for managed resource, valid options are 'public' and 'private'</source>
        <target state="translated">관리되는 리소스에 대해 인식할 수 없는 개인 정보 보호 설정 '{0}'입니다. 올바른 옵션은 'public' 및 'private'입니다.</target>
        <note />
      </trans-unit>
      <trans-unit id="buildCannotReadAssembly">
        <source>Unable to read assembly '{0}'</source>
        <target state="translated">'{0}' 어셈블리를 읽을 수 없습니다.</target>
        <note />
      </trans-unit>
      <trans-unit id="buildAssemblyResolutionFailed">
        <source>Assembly resolution failure at or near this location</source>
        <target state="translated">이 위치 또는 이 위치 근처에서 어셈블리를 확인하지 못했습니다.</target>
        <note />
      </trans-unit>
      <trans-unit id="buildImplicitModuleIsNotLegalIdentifier">
        <source>The declarations in this file will be placed in an implicit module '{0}' based on the file name '{1}'. However this is not a valid F# identifier, so the contents will not be accessible from other files. Consider renaming the file or adding a 'module' or 'namespace' declaration at the top of the file.</source>
        <target state="translated">이 파일의 선언은 파일 이름 '{1}'을(를) 기반으로 암시적 모듈 '{0}'에 배치됩니다. 그러나 이는 올바른 F# 식별자가 아니므로 다른 파일에서 내용에 액세스할 수 없게 됩니다. 파일의 이름을 바꾸거나 파일의 맨 위에 'module' 또는 'namespace' 선언을 추가하세요.</target>
        <note />
      </trans-unit>
      <trans-unit id="buildMultiFileRequiresNamespaceOrModule">
        <source>Files in libraries or multiple-file applications must begin with a namespace or module declaration, e.g. 'namespace SomeNamespace.SubNamespace' or 'module SomeNamespace.SomeModule'. Only the last source file of an application may omit such a declaration.</source>
        <target state="translated">라이브러리 또는 다중 파일 애플리케이션의 파일은 네임스페이스 또는 모듈 선언으로 시작해야 합니다(예: 'namespace SomeNamespace.SubNamespace' 또는 'module SomeNamespace.SomeModule'). 애플리케이션의 마지막 소스 파일만 선언이 없어도 됩니다.</target>
        <note />
      </trans-unit>
      <trans-unit id="noEqualSignAfterModule">
        <source>Files in libraries or multiple-file applications must begin with a namespace or module declaration. When using a module declaration at the start of a file the '=' sign is not allowed. If this is a top-level module, consider removing the = to resolve this error.</source>
        <target state="translated">라이브러리 또는 다중 파일 애플리케이션의 파일은 네임스페이스 또는 모듈 선언으로 시작해야 합니다. 파일 시작에 모듈 선언을 사용하는 경우 '=' 기호를 사용할 수 없습니다. 최상위 모듈인 경우 =를 제거하여 이 오류를 해결하세요.</target>
        <note />
      </trans-unit>
      <trans-unit id="buildMultipleToplevelModules">
        <source>This file contains multiple declarations of the form 'module SomeNamespace.SomeModule'. Only one declaration of this form is permitted in a file. Change your file to use an initial namespace declaration and/or use 'module ModuleName = ...' to define your modules.</source>
        <target state="translated">이 파일에는 'module SomeNamespace.SomeModule' 형식의 선언이 여러 개 포함되어 있습니다. 이러한 형식의 선언은 파일당 하나만 허용됩니다. 초기 네임스페이스 선언을 사용하도록 파일을 변경하거나 'module ModuleName = ...'을 사용하여 모듈을 정의하세요.</target>
        <note />
      </trans-unit>
      <trans-unit id="buildOptionRequiresParameter">
        <source>Option requires parameter: {0}</source>
        <target state="translated">옵션에 필요한 매개 변수: {0}</target>
        <note />
      </trans-unit>
      <trans-unit id="buildCouldNotFindSourceFile">
        <source>Source file '{0}' could not be found</source>
        <target state="translated">소스 파일 '{0}'을(를) 찾을 수 없습니다.</target>
        <note />
      </trans-unit>
      <trans-unit id="buildInvalidSourceFileExtension">
        <source>The file extension of '{0}' is not recognized. Source files must have extension .fs, .fsi, .fsx, .fsscript, .ml or .mli.</source>
        <target state="translated">'{0}'의 파일 확장명을 인식할 수 없습니다. 소스 파일의 확장명은 .fs, .fsi, .fsx, .fsscript, .ml 또는 .mli여야 합니다.</target>
        <note />
      </trans-unit>
      <trans-unit id="buildCouldNotResolveAssembly">
        <source>Could not resolve assembly '{0}'</source>
        <target state="translated">'{0}' 어셈블리를 확인할 수 없습니다.</target>
        <note />
      </trans-unit>
      <trans-unit id="buildCouldNotResolveAssemblyRequiredByFile">
        <source>Could not resolve assembly '{0}' required by '{1}'</source>
        <target state="translated">{1}'에 필요한 '{0}' 어셈블리를 확인할 수 없습니다.</target>
        <note />
      </trans-unit>
      <trans-unit id="buildErrorOpeningBinaryFile">
        <source>Error opening binary file '{0}': {1}</source>
        <target state="translated">이진 파일 '{0}'을(를) 여는 동안 오류가 발생했습니다. {1}</target>
        <note />
      </trans-unit>
      <trans-unit id="buildDifferentVersionMustRecompile">
        <source>The F#-compiled DLL '{0}' needs to be recompiled to be used with this version of F#</source>
        <target state="translated">F# 컴파일 DLL '{0}'을(를) 이 버전의 F#에 사용하려면 다시 컴파일해야 합니다.</target>
        <note />
      </trans-unit>
      <trans-unit id="buildInvalidHashIDirective">
        <source>Invalid directive. Expected '#I \"&lt;path&gt;\"'.</source>
        <target state="translated">지시문이 잘못되었습니다. '#I \"&lt;path&gt;\"'가 필요합니다.</target>
        <note />
      </trans-unit>
      <trans-unit id="buildInvalidHashrDirective">
        <source>Invalid directive. Expected '#r \"&lt;file-or-assembly&gt;\"'.</source>
        <target state="translated">지시문이 잘못되었습니다. '#r \"&lt;file-or-assembly&gt;\"'가 필요합니다.</target>
        <note />
      </trans-unit>
      <trans-unit id="buildInvalidHashloadDirective">
        <source>Invalid directive. Expected '#load \"&lt;file&gt;\" ... \"&lt;file&gt;\"'.</source>
        <target state="translated">지시문이 잘못되었습니다. '#load \"&lt;file&gt;\" ... \"&lt;file&gt;\"'이 필요합니다.</target>
        <note />
      </trans-unit>
      <trans-unit id="buildInvalidHashtimeDirective">
        <source>Invalid directive. Expected '#time', '#time \"on\"' or '#time \"off\"'.</source>
        <target state="translated">지시문이 잘못되었습니다. '#time', '#time \"on\"' 또는 '#time \"off\"'가 필요합니다.</target>
        <note />
      </trans-unit>
      <trans-unit id="buildDirectivesInModulesAreIgnored">
        <source>Directives inside modules are ignored</source>
        <target state="translated">모듈 내의 지시문은 무시됩니다.</target>
        <note />
      </trans-unit>
      <trans-unit id="buildSignatureAlreadySpecified">
        <source>A signature for the file or module '{0}' has already been specified</source>
        <target state="translated">'{0}' 파일 또는 모듈의 시그니처가 이미 지정되었습니다.</target>
        <note />
      </trans-unit>
      <trans-unit id="buildImplementationAlreadyGivenDetail">
        <source>An implementation of file or module '{0}' has already been given. Compilation order is significant in F# because of type inference. You may need to adjust the order of your files to place the signature file before the implementation. In Visual Studio files are type-checked in the order they appear in the project file, which can be edited manually or adjusted using the solution explorer.</source>
        <target state="translated">'{0}' 파일 또는 모듈에 대한 구현이 이미 지정되었습니다. 형식 유추로 인해 F#에서는 컴파일 순서가 중요합니다. 구현하기 전에 시그니처 파일을 배치하기 위해 파일의 순서를 조정해야 할 수 있습니다. Visual Studio에서는 파일이 프로젝트 파일에 나타나는 순서대로 형식이 검사되며 이 순서는 수동으로 편집하거나 솔루션 탐색기를 사용하여 조정할 수 있습니다.</target>
        <note />
      </trans-unit>
      <trans-unit id="buildImplementationAlreadyGiven">
        <source>An implementation of the file or module '{0}' has already been given</source>
        <target state="translated">'{0}' 파일 또는 모듈에 대한 구현이 이미 지정되었습니다.</target>
        <note />
      </trans-unit>
      <trans-unit id="buildSignatureWithoutImplementation">
        <source>The signature file '{0}' does not have a corresponding implementation file. If an implementation file exists then check the 'module' and 'namespace' declarations in the signature and implementation files match.</source>
        <target state="translated">시그니처 파일 '{0}'에 해당하는 구현 파일이 없습니다. 구현 파일이 있는 경우 시그니처 파일과 구현 파일의 'module' 및 'namespace' 선언이 일치하는지 확인하세요.</target>
        <note />
      </trans-unit>
      <trans-unit id="buildArgInvalidInt">
        <source>'{0}' is not a valid integer argument</source>
        <target state="translated">'{0}'은(는) 올바른 정수 인수가 아닙니다.</target>
        <note />
      </trans-unit>
      <trans-unit id="buildArgInvalidFloat">
        <source>'{0}' is not a valid floating point argument</source>
        <target state="translated">'{0}'은(는) 올바른 부동 소수점 인수가 아닙니다.</target>
        <note />
      </trans-unit>
      <trans-unit id="buildUnrecognizedOption">
        <source>Unrecognized option: '{0}'</source>
        <target state="translated">인식할 수 없는 옵션: '{0}'</target>
        <note />
      </trans-unit>
      <trans-unit id="buildInvalidModuleOrNamespaceName">
        <source>Invalid module or namespace name</source>
        <target state="translated">모듈 또는 네임스페이스 이름이 잘못되었습니다.</target>
        <note />
      </trans-unit>
      <trans-unit id="pickleErrorReadingWritingMetadata">
        <source>Error reading/writing metadata for the F# compiled DLL '{0}'. Was the DLL compiled with an earlier version of the F# compiler? (error: '{1}').</source>
        <target state="translated">F# 컴파일 DLL '{0}'에 대한 메타데이터를 읽는/쓰는 동안 오류가 발생했습니다. DLL이 이전 버전의 F# 컴파일러를 사용하여 컴파일되었습니까?(오류: '{1}')</target>
        <note />
      </trans-unit>
      <trans-unit id="tastTypeOrModuleNotConcrete">
        <source>The type/module '{0}' is not a concrete module or type</source>
        <target state="translated">'{0}' 형식/모듈이 구체적인 모듈 또는 형식이 아닙니다.</target>
        <note />
      </trans-unit>
      <trans-unit id="tastTypeHasAssemblyCodeRepresentation">
        <source>The type '{0}' has an inline assembly code representation</source>
        <target state="translated">'{0}' 형식에 인라인 어셈블리 코드 표현이 있습니다.</target>
        <note />
      </trans-unit>
      <trans-unit id="tastNamespaceAndModuleWithSameNameInAssembly">
        <source>A namespace and a module named '{0}' both occur in two parts of this assembly</source>
        <target state="translated">이 어셈블리의 두 부분에서 '{0}'(이)라는 네임스페이스와 모듈이 모두 발생합니다.</target>
        <note />
      </trans-unit>
      <trans-unit id="tastTwoModulesWithSameNameInAssembly">
        <source>Two modules named '{0}' occur in two parts of this assembly</source>
        <target state="translated">이 어셈블리의 두 부분에서 '{0}'(이)라는 두 개의 모듈이 발생합니다.</target>
        <note />
      </trans-unit>
      <trans-unit id="tastDuplicateTypeDefinitionInAssembly">
        <source>Two type definitions named '{0}' occur in namespace '{1}' in two parts of this assembly</source>
        <target state="translated">이 어셈블리의 두 부분에서 네임스페이스 '{1}'에 '{0}'(이)라는 두 개의 형식 정의가 발생합니다.</target>
        <note />
      </trans-unit>
      <trans-unit id="tastConflictingModuleAndTypeDefinitionInAssembly">
        <source>A module and a type definition named '{0}' occur in namespace '{1}' in two parts of this assembly</source>
        <target state="translated">이 어셈블리의 두 부분에서 네임스페이스 '{1}'에 '{0}'(이)라는 모듈 및 형식 정의가 발생합니다.</target>
        <note />
      </trans-unit>
      <trans-unit id="tastInvalidMemberSignature">
        <source>Invalid member signature encountered because of an earlier error</source>
        <target state="translated">이전 오류로 인해 잘못된 멤버 시그니처가 발생했습니다.</target>
        <note />
      </trans-unit>
      <trans-unit id="tastValueDoesNotHaveSetterType">
        <source>This value does not have a valid property setter type</source>
        <target state="translated">이 값에는 올바른 속성 setter 형식이 없습니다.</target>
        <note />
      </trans-unit>
      <trans-unit id="tastInvalidFormForPropertyGetter">
        <source>Invalid form for a property getter. At least one '()' argument is required when using the explicit syntax.</source>
        <target state="translated">속성 getter의 형식이 잘못되었습니다. 명시적 구문을 사용할 때는 하나 이상의 '()' 인수가 필요합니다.</target>
        <note />
      </trans-unit>
      <trans-unit id="tastInvalidFormForPropertySetter">
        <source>Invalid form for a property setter. At least one argument is required.</source>
        <target state="translated">속성 setter의 형식이 잘못되었습니다. 하나 이상의 인수가 필요합니다.</target>
        <note />
      </trans-unit>
      <trans-unit id="tastUnexpectedByRef">
        <source>Unexpected use of a byref-typed variable</source>
        <target state="translated">예기치 않은 byref 형식 변수의 사용입니다.</target>
        <note />
      </trans-unit>
      <trans-unit id="tastInvalidMutationOfConstant">
        <source>Invalid mutation of a constant expression. Consider copying the expression to a mutable local, e.g. 'let mutable x = ...'.</source>
        <target state="translated">상수 식을 잘못 변경했습니다. 식을 변경할 수 있는 로컬로 복사하십시오(예: 'let mutable x = ...').</target>
        <note />
      </trans-unit>
      <trans-unit id="tastValueHasBeenCopied">
        <source>The value has been copied to ensure the original is not mutated by this operation or because the copy is implicit when returning a struct from a member and another member is then accessed</source>
        <target state="translated">이 작업에 의해 원래 값이 변경되지 않도록 값이 복사되었습니다.</target>
        <note />
      </trans-unit>
      <trans-unit id="tastRecursiveValuesMayNotBeInConstructionOfTuple">
        <source>Recursively defined values cannot appear directly as part of the construction of a tuple value within a recursive binding</source>
        <target state="translated">재귀적으로 정의된 값은 재귀적 바인딩 내에서 튜플 값의 구성 요소에 대한 일부로 직접 나타날 수 없습니다.</target>
        <note />
      </trans-unit>
      <trans-unit id="tastRecursiveValuesMayNotAppearInConstructionOfType">
        <source>Recursive values cannot appear directly as a construction of the type '{0}' within a recursive binding. This feature has been removed from the F# language. Consider using a record instead.</source>
        <target state="translated">재귀 값은 재귀적 바인딩 내에서 '{0}' 형식의 구성 요소로 직접 나타날 수 없습니다. 이 기능은 F# 언어에서 제거되었습니다. 대신 레코드를 사용하세요.</target>
        <note />
      </trans-unit>
      <trans-unit id="tastRecursiveValuesMayNotBeAssignedToNonMutableField">
        <source>Recursive values cannot be directly assigned to the non-mutable field '{0}' of the type '{1}' within a recursive binding. Consider using a mutable field instead.</source>
        <target state="translated">재귀 값은 재귀적 바인딩 내에서 '{1}' 형식의 변경할 수 없는 필드 '{0}'에 직접 할당할 수 없습니다. 대신 변경할 수 있는 필드를 사용하세요.</target>
        <note />
      </trans-unit>
      <trans-unit id="tastUnexpectedDecodeOfAutoOpenAttribute">
        <source>Unexpected decode of AutoOpenAttribute</source>
        <target state="translated">예기치 않은 AutoOpenAttribute의 디코딩입니다.</target>
        <note />
      </trans-unit>
      <trans-unit id="tastUnexpectedDecodeOfInternalsVisibleToAttribute">
        <source>Unexpected decode of InternalsVisibleToAttribute</source>
        <target state="translated">예기치 않은 InternalsVisibleToAttribute의 디코딩입니다.</target>
        <note />
      </trans-unit>
      <trans-unit id="tastUnexpectedDecodeOfInterfaceDataVersionAttribute">
        <source>Unexpected decode of InterfaceDataVersionAttribute</source>
        <target state="translated">예기치 않은 InterfaceDataVersionAttribute의 디코딩입니다.</target>
        <note />
      </trans-unit>
      <trans-unit id="tastActivePatternsLimitedToSeven">
        <source>Active patterns cannot return more than 7 possibilities</source>
        <target state="translated">활성 패턴은 7개가 넘는 가능성을 반환할 수 없습니다.</target>
        <note />
      </trans-unit>
      <trans-unit id="tastNotAConstantExpression">
        <source>This is not a valid constant expression or custom attribute value</source>
        <target state="translated">올바른 상수 식 또는 사용자 지정 특성 값이 아닙니다.</target>
        <note />
      </trans-unit>
      <trans-unit id="ValueNotContainedMutabilityAttributesDiffer">
        <source>Module '{0}' contains\n    {1}    \nbut its signature specifies\n    {2}    \nThe mutability attributes differ</source>
        <target state="translated">{0}' 모듈에\n    {1}이(가) 포함되어 있지만    \n해당 시그니처는\n    {2}을(를) 지정합니다.    \n변경 가능성 특성이 서로 다릅니다.</target>
        <note />
      </trans-unit>
      <trans-unit id="ValueNotContainedMutabilityNamesDiffer">
        <source>Module '{0}' contains\n    {1}    \nbut its signature specifies\n    {2}    \nThe names differ</source>
        <target state="translated">{0}' 모듈에\n    {1}이(가) 포함되어 있지만    \n해당 시그니처는\n    {2}을(를) 지정합니다.    \n이름이 서로 다릅니다.</target>
        <note />
      </trans-unit>
      <trans-unit id="ValueNotContainedMutabilityCompiledNamesDiffer">
        <source>Module '{0}' contains\n    {1}    \nbut its signature specifies\n    {2}    \nThe compiled names differ</source>
        <target state="translated">{0}' 모듈에는 다음이 포함되어 있습니다.\n    {1}    \n하지만 해당 시그니처는 다음을 지정합니다.\n    {2}    \n컴파일된 이름이 다릅니다.</target>
        <note />
      </trans-unit>
      <trans-unit id="ValueNotContainedMutabilityDisplayNamesDiffer">
        <source>Module '{0}' contains\n    {1}    \nbut its signature specifies\n    {2}    \nThe display names differ</source>
        <target state="translated">{0}' 모듈에는 다음이 포함되어 있습니다.\n    {1}    \n하지만 해당 시그니처는 다음을 지정합니다.\n    {2}    \n표시 이름이 다릅니다.</target>
        <note />
      </trans-unit>
      <trans-unit id="ValueNotContainedMutabilityAccessibilityMore">
        <source>Module '{0}' contains\n    {1}    \nbut its signature specifies\n    {2}    \nThe accessibility specified in the signature is more than that specified in the implementation</source>
        <target state="translated">{0}' 모듈에\n    {1}이(가) 포함되어 있지만    \n해당 시그니처는\n    {2}을(를) 지정합니다.    \n시그니처에 지정된 액세스 가능성이 구현에 지정된 액세스 가능성보다 높습니다.</target>
        <note />
      </trans-unit>
      <trans-unit id="ValueNotContainedMutabilityInlineFlagsDiffer">
        <source>Module '{0}' contains\n    {1}    \nbut its signature specifies\n    {2}    \nThe inline flags differ</source>
        <target state="translated">{0}' 모듈에\n    {1}이(가) 포함되어 있지만    \n해당 시그니처는\n    {2}을(를) 지정합니다.    \n인라인 플래그가 서로 다릅니다.</target>
        <note />
      </trans-unit>
      <trans-unit id="ValueNotContainedMutabilityLiteralConstantValuesDiffer">
        <source>Module '{0}' contains\n    {1}    \nbut its signature specifies\n    {2}    \nThe literal constant values and/or attributes differ</source>
        <target state="translated">{0}' 모듈에\n    {1}이(가) 포함되어 있지만    \n해당 시그니처는\n    {2}을(를) 지정합니다.    \n리터럴 상수 값 및/또는 특성이 서로 다릅니다.</target>
        <note />
      </trans-unit>
      <trans-unit id="ValueNotContainedMutabilityOneIsTypeFunction">
        <source>Module '{0}' contains\n    {1}    \nbut its signature specifies\n    {2}    \nOne is a type function and the other is not. The signature requires explicit type parameters if they are present in the implementation.</source>
        <target state="translated">{0}' 모듈에\n    {1}이(가) 포함되어 있지만    \n해당 시그니처는\n    {2}을(를) 지정합니다.    \n하나는 형식 함수이고 다른 하나는 그렇지 않습니다. 명시적 형식 매개 변수가 구현에 있는 경우 시그니처에도 해당 형식 매개 변수가 필요합니다.</target>
        <note />
      </trans-unit>
      <trans-unit id="ValueNotContainedMutabilityParameterCountsDiffer">
        <source>Module '{0}' contains\n    {1}    \nbut its signature specifies\n    {2}    \nThe respective type parameter counts differ</source>
        <target state="translated">{0}' 모듈에\n    {1}이(가) 포함되어 있지만    \n해당 시그니처는\n    {2}을(를) 지정합니다.    \n각각의 형식 매개 변수 수가 서로 다릅니다.</target>
        <note />
      </trans-unit>
      <trans-unit id="ValueNotContainedMutabilityTypesDiffer">
        <source>Module '{0}' contains\n    {1}    \nbut its signature specifies\n    {2}    \nThe types differ</source>
        <target state="translated">{0}' 모듈에\n    {1}이(가) 포함되어 있지만    \n해당 시그니처는\n    {2}을(를) 지정합니다.    \n형식이 서로 다릅니다.</target>
        <note />
      </trans-unit>
      <trans-unit id="ValueNotContainedMutabilityExtensionsDiffer">
        <source>Module '{0}' contains\n    {1}    \nbut its signature specifies\n    {2}    \nOne is an extension member and the other is not</source>
        <target state="translated">{0}' 모듈에\n    {1}이(가) 포함되어 있지만    \n해당 시그니처는\n    {2}을(를) 지정합니다.    \n하나는 확장 멤버이고 다른 하나는 그렇지 않습니다.</target>
        <note />
      </trans-unit>
      <trans-unit id="ValueNotContainedMutabilityArityNotInferred">
        <source>Module '{0}' contains\n    {1}    \nbut its signature specifies\n    {2}    \nAn arity was not inferred for this value</source>
        <target state="translated">{0}' 모듈에\n    {1}이(가) 포함되어 있지만    \n해당 시그니처는\n    {2}을(를) 지정합니다.    \n이 값에 대한 인자 수가 유추되지 않았습니다.</target>
        <note />
      </trans-unit>
      <trans-unit id="ValueNotContainedMutabilityGenericParametersDiffer">
        <source>Module '{0}' contains\n    {1}    \nbut its signature specifies\n    {2}    \nThe number of generic parameters in the signature and implementation differ (the signature declares {3} but the implementation declares {4}</source>
        <target state="translated">{0}' 모듈에\n    {1}이(가) 포함되어 있지만    \n해당 시그니처는\n    {2}을(를) 지정합니다.    \n시그니처와 구현의 제네릭 매개 변수 수가 서로 다릅니다. 시그니처는 {3}개를 선언하지만 구현은 {4}개를 선언합니다.</target>
        <note />
      </trans-unit>
      <trans-unit id="ValueNotContainedMutabilityGenericParametersAreDifferentKinds">
        <source>Module '{0}' contains\n    {1}    \nbut its signature specifies\n    {2}    \nThe generic parameters in the signature and implementation have different kinds. Perhaps there is a missing [&lt;Measure&gt;] attribute.</source>
        <target state="translated">'{0}' 모듈에\n    {1}이(가) 포함되어 있지만    \n해당 시그니처는\n    {2}을(를) 지정합니다.    \n시그니처와 구현의 제네릭 매개 변수 종류가 서로 다릅니다. [&lt;Measure&gt;] 특성이 없는 것 같습니다.</target>
        <note />
      </trans-unit>
      <trans-unit id="ValueNotContainedMutabilityAritiesDiffer">
        <source>Module '{0}' contains\n    {1}    \nbut its signature specifies\n    {2}    \nThe arities in the signature and implementation differ. The signature specifies that '{3}' is function definition or lambda expression accepting at least {4} argument(s), but the implementation is a computed function value. To declare that a computed function value is a permitted implementation simply parenthesize its type in the signature, e.g.\n\tval {5}: int -&gt; (int -&gt; int)\ninstead of\n\tval {6}: int -&gt; int -&gt; int.</source>
        <target state="translated">'{0}' 모듈에\n {1}이(가) 포함되어 있지만 \n해당 시그니처는\n {2}을(를) 지정합니다. \n시그니처와 구현의 인자 수가 서로 다릅니다. 시그니처는 '{3}'이(가) {4}개 이상의 인수를 적용하는 함수 정의 또는 람다 식임을 지정하지만 구현은 계산된 함수 값입니다. 계산된 함수 값이 허용되는 구현임을 선언하려면 시그니처에서 해당 형식을 괄호로 묶기만 하면 됩니다(예: \n\tval {5}: int -&gt; (int -&gt; int)\ninstead of\n\tval {6}: int -&gt; int -&gt; int).</target>
        <note />
      </trans-unit>
      <trans-unit id="ValueNotContainedMutabilityDotNetNamesDiffer">
        <source>Module '{0}' contains\n    {1}    \nbut its signature specifies\n    {2}    \nThe CLI member names differ</source>
        <target state="translated">{0}' 모듈에\n    {1}이(가) 포함되어 있지만    \n해당 시그니처는\n    {2}을(를) 지정합니다.    \nCLI 멤버 이름이 서로 다릅니다.</target>
        <note />
      </trans-unit>
      <trans-unit id="ValueNotContainedMutabilityStaticsDiffer">
        <source>Module '{0}' contains\n    {1}    \nbut its signature specifies\n    {2}    \nOne is static and the other isn't</source>
        <target state="translated">{0}' 모듈에\n    {1}이(가) 포함되어 있지만    \n해당 시그니처는\n    {2}을(를) 지정합니다.    \n하나는 정적 요소이고 다른 하나는 그렇지 않습니다.</target>
        <note />
      </trans-unit>
      <trans-unit id="ValueNotContainedMutabilityVirtualsDiffer">
        <source>Module '{0}' contains\n    {1}    \nbut its signature specifies\n    {2}    \nOne is virtual and the other isn't</source>
        <target state="translated">{0}' 모듈에\n    {1}이(가) 포함되어 있지만    \n해당 시그니처는\n    {2}을(를) 지정합니다.    \n하나는 가상 요소이고 다른 하나는 그렇지 않습니다.</target>
        <note />
      </trans-unit>
      <trans-unit id="ValueNotContainedMutabilityAbstractsDiffer">
        <source>Module '{0}' contains\n    {1}    \nbut its signature specifies\n    {2}    \nOne is abstract and the other isn't</source>
        <target state="translated">{0}' 모듈에\n    {1}이(가) 포함되어 있지만    \n해당 시그니처는\n    {2}을(를) 지정합니다.    \n하나는 추상 요소이고 다른 하나는 그렇지 않습니다.</target>
        <note />
      </trans-unit>
      <trans-unit id="ValueNotContainedMutabilityFinalsDiffer">
        <source>Module '{0}' contains\n    {1}    \nbut its signature specifies\n    {2}    \nOne is final and the other isn't</source>
        <target state="translated">{0}' 모듈에\n    {1}이(가) 포함되어 있지만    \n해당 시그니처는\n    {2}을(를) 지정합니다.    \n하나는 최종 요소이고 다른 하나는 그렇지 않습니다.</target>
        <note />
      </trans-unit>
      <trans-unit id="ValueNotContainedMutabilityOverridesDiffer">
        <source>Module '{0}' contains\n    {1}    \nbut its signature specifies\n    {2}    \nOne is marked as an override and the other isn't</source>
        <target state="translated">{0}' 모듈에\n    {1}이(가) 포함되어 있지만    \n해당 시그니처는\n    {2}을(를) 지정합니다.    \n하나는 override로 표시되어 있고 다른 하나는 그렇지 않습니다.</target>
        <note />
      </trans-unit>
      <trans-unit id="ValueNotContainedMutabilityOneIsConstructor">
        <source>Module '{0}' contains\n    {1}    \nbut its signature specifies\n    {2}    \nOne is a constructor/property and the other is not</source>
        <target state="translated">{0}' 모듈에\n    {1}이(가) 포함되어 있지만    \n해당 시그니처는\n    {2}을(를) 지정합니다.    \n하나는 생성자/속성이고 다른 하나는 그렇지 않습니다.</target>
        <note />
      </trans-unit>
      <trans-unit id="ValueNotContainedMutabilityStaticButInstance">
        <source>Module '{0}' contains\n    {1}    \nbut its signature specifies\n    {2}    \nThe compiled representation of this method is as a static member but the signature indicates its compiled representation is as an instance member</source>
        <target state="translated">{0}' 모듈에\n    {1}이(가) 포함되어 있지만    \n해당 시그니처는\n    {2}을(를) 지정합니다.    \n이 메서드의 컴파일 표현이 정적 멤버이지만 시그니처는 해당 컴파일 표현이 인스턴스 멤버임을 나타냅니다.</target>
        <note />
      </trans-unit>
      <trans-unit id="ValueNotContainedMutabilityInstanceButStatic">
        <source>Module '{0}' contains\n    {1}    \nbut its signature specifies\n    {2}    \nThe compiled representation of this method is as an instance member, but the signature indicates its compiled representation is as a static member</source>
        <target state="translated">{0}' 모듈에\n    {1}이(가) 포함되어 있지만    \n해당 시그니처는\n    {2}을(를) 지정합니다.    \n이 메서드의 컴파일 표현이 인스턴스 멤버이지만 시그니처는 해당 컴파일 표현이 정적 멤버임을 나타냅니다.</target>
        <note />
      </trans-unit>
      <trans-unit id="DefinitionsInSigAndImplNotCompatibleNamesDiffer">
        <source>The {0} definitions in the signature and implementation are not compatible because the names differ. The type is called '{1}' in the signature file but '{2}' in implementation.</source>
        <target state="translated">이름이 서로 다르므로 시그니처 및 구현의 {0} 정의가 호환되지 않습니다. 시그니처 파일의 형식은 '{1}'이지만 구현의 형식은 '{2}'입니다.</target>
        <note />
      </trans-unit>
      <trans-unit id="DefinitionsInSigAndImplNotCompatibleParameterCountsDiffer">
        <source>The {0} definitions for type '{1}' in the signature and implementation are not compatible because the respective type parameter counts differ</source>
        <target state="translated">각각의 형식 매개 변수 수가 서로 다르므로 시그니처 및 구현의 '{1}' 형식에 대한 {0} 정의가 호환되지 않습니다.</target>
        <note />
      </trans-unit>
      <trans-unit id="DefinitionsInSigAndImplNotCompatibleAccessibilityDiffer">
        <source>The {0} definitions for type '{1}' in the signature and implementation are not compatible because the accessibility specified in the signature is more than that specified in the implementation</source>
        <target state="translated">시그니처에 지정된 액세스 가능성이 구현에 지정된 액세스 가능성보다 높으므로 시그니처 및 구현의 '{1}' 형식에 대한 {0} 정의가 호환되지 않습니다.</target>
        <note />
      </trans-unit>
      <trans-unit id="DefinitionsInSigAndImplNotCompatibleMissingInterface">
        <source>The {0} definitions for type '{1}' in the signature and implementation are not compatible because the signature requires that the type supports the interface {2} but the interface has not been implemented</source>
        <target state="translated">시그니처를 사용하려면 형식이 {2} 인터페이스를 지원해야 하지만 이 인터페이스가 구현되지 않았으므로 시그니처 및 구현의 '{1}' 형식에 대한 {0} 정의가 호환되지 않습니다.</target>
        <note />
      </trans-unit>
      <trans-unit id="DefinitionsInSigAndImplNotCompatibleImplementationSaysNull">
        <source>The {0} definitions for type '{1}' in the signature and implementation are not compatible because the implementation says this type may use nulls as a representation but the signature does not</source>
        <target state="translated">구현이 이 형식에서 null을 표현으로 사용할 수 있다고 하지만 시그니처는 그렇지 않으므로 시그니처 및 구현의 '{1}' 형식에 대한 {0} 정의가 호환되지 않습니다.</target>
        <note />
      </trans-unit>
      <trans-unit id="DefinitionsInSigAndImplNotCompatibleImplementationSaysNull2">
        <source>The {0} definitions for type '{1}' in the signature and implementation are not compatible because the implementation says this type may use nulls as an extra value but the signature does not</source>
        <target state="translated">구현이 이 형식에서 null을 추가 값으로 사용할 수 있다고 하지만 시그니처는 그렇지 않으므로 시그니처 및 구현의 '{1}' 형식에 대한 {0} 정의가 호환되지 않습니다.</target>
        <note />
      </trans-unit>
      <trans-unit id="DefinitionsInSigAndImplNotCompatibleSignatureSaysNull">
        <source>The {0} definitions for type '{1}' in the signature and implementation are not compatible because the signature says this type may use nulls as a representation but the implementation does not</source>
        <target state="translated">시그니처가 이 형식에서 null을 표현으로 사용할 수 있다고 하지만 구현은 그렇지 않으므로 시그니처 및 구현의 '{1}' 형식에 대한 {0} 정의가 호환되지 않습니다.</target>
        <note />
      </trans-unit>
      <trans-unit id="DefinitionsInSigAndImplNotCompatibleSignatureSaysNull2">
        <source>The {0} definitions for type '{1}' in the signature and implementation are not compatible because the signature says this type may use nulls as an extra value but the implementation does not</source>
        <target state="translated">시그니처가 이 형식에서 null을 추가 값으로 사용할 수 있다고 하지만 구현은 그렇지 않으므로 시그니처 및 구현의 '{1}' 형식에 대한 {0} 정의가 호환되지 않습니다.</target>
        <note />
      </trans-unit>
      <trans-unit id="DefinitionsInSigAndImplNotCompatibleImplementationSealed">
        <source>The {0} definitions for type '{1}' in the signature and implementation are not compatible because the implementation type is sealed but the signature implies it is not. Consider adding the [&lt;Sealed&gt;] attribute to the signature.</source>
        <target state="translated">구현 형식이 봉인되어 있지만 시그니처는 봉인되어 있지 않음을 암시하므로 시그니처 및 구현의 '{1}' 형식 {0} 정의가 호환되지 않습니다. 시그니처에 [&lt;Sealed&gt;] 특성을 추가하세요.</target>
        <note />
      </trans-unit>
      <trans-unit id="DefinitionsInSigAndImplNotCompatibleImplementationIsNotSealed">
        <source>The {0} definitions for type '{1}' in the signature and implementation are not compatible because the implementation type is not sealed but signature implies it is. Consider adding the [&lt;Sealed&gt;] attribute to the implementation.</source>
        <target state="translated">구현 형식이 봉인되어 있지 않지만 시그니처는 봉인되어 있음을 암시하므로 시그니처 및 구현의 '{1}' 형식에 대한 {0} 정의가 호환되지 않습니다. 구현에 [&lt;Sealed&gt;] 특성을 추가해 보세요.</target>
        <note />
      </trans-unit>
      <trans-unit id="DefinitionsInSigAndImplNotCompatibleImplementationIsAbstract">
        <source>The {0} definitions for type '{1}' in the signature and implementation are not compatible because the implementation is an abstract class but the signature is not. Consider adding the [&lt;AbstractClass&gt;] attribute to the signature.</source>
        <target state="translated">구현이 추상 클래스이지만 시그니처는 추상 클래스가 아니므로 시그니처 및 구현의 '{1}' 형식에 대한 {0} 정의가 호환되지 않습니다. 시그니처에 [&lt;AbstractClass&gt;] 특성을 추가해 보세요.</target>
        <note />
      </trans-unit>
      <trans-unit id="DefinitionsInSigAndImplNotCompatibleSignatureIsAbstract">
        <source>The {0} definitions for type '{1}' in the signature and implementation are not compatible because the signature is an abstract class but the implementation is not. Consider adding the [&lt;AbstractClass&gt;] attribute to the implementation.</source>
        <target state="translated">시그니처가 추상 클래스이지만 구현은 추상 클래스가 아니므로 시그니처 및 구현의 '{1}' 형식에 대한 {0} 정의가 호환되지 않습니다. 구현에 [&lt;AbstractClass&gt;] 특성을 추가해 보세요.</target>
        <note />
      </trans-unit>
      <trans-unit id="DefinitionsInSigAndImplNotCompatibleTypesHaveDifferentBaseTypes">
        <source>The {0} definitions for type '{1}' in the signature and implementation are not compatible because the types have different base types</source>
        <target state="translated">형식의 기본 형식이 서로 다르므로 시그니처 및 구현의 '{1}' 형식에 대한 {0} 정의가 호환되지 않습니다.</target>
        <note />
      </trans-unit>
      <trans-unit id="DefinitionsInSigAndImplNotCompatibleNumbersDiffer">
        <source>The {0} definitions for type '{1}' in the signature and implementation are not compatible because the number of {2}s differ</source>
        <target state="translated">{2} 수가 서로 다르므로 시그니처 및 구현의 '{1}' 형식에 대한 {0} 정의가 호환되지 않습니다.</target>
        <note />
      </trans-unit>
      <trans-unit id="DefinitionsInSigAndImplNotCompatibleSignatureDefinesButImplDoesNot">
        <source>The {0} definitions for type '{1}' in the signature and implementation are not compatible because the signature defines the {2} '{3}' but the implementation does not (or does, but not in the same order)</source>
        <target state="translated">시그니처가 {2} '{3}'을(를) 정의하지만 구현은 그렇지 않거나 그렇더라도 순서가 다르므로 시그니처 및 구현의 '{1}' 형식에 대한 {0} 정의가 호환되지 않습니다.</target>
        <note />
      </trans-unit>
      <trans-unit id="DefinitionsInSigAndImplNotCompatibleImplDefinesButSignatureDoesNot">
        <source>The {0} definitions for type '{1}' in the signature and implementation are not compatible because the implementation defines the {2} '{3}' but the signature does not (or does, but not in the same order)</source>
        <target state="translated">구현이 {2} '{3}'을(를) 정의하지만 시그니처는 그렇지 않거나 그렇더라도 순서가 다르므로 시그니처 및 구현의 '{1}' 형식에 대한 {0} 정의가 호환되지 않습니다.</target>
        <note />
      </trans-unit>
      <trans-unit id="DefinitionsInSigAndImplNotCompatibleImplDefinesStruct">
        <source>The {0} definitions for type '{1}' in the signature and implementation are not compatible because the implementation defines a struct but the signature defines a type with a hidden representation</source>
        <target state="translated">구현이 구조체를 정의하지만 시그니처는 숨겨진 표현이 있는 형식을 정의하므로 시그니처 및 구현의 '{1}' 형식에 대한 {0} 정의가 호환되지 않습니다.</target>
        <note />
      </trans-unit>
      <trans-unit id="DefinitionsInSigAndImplNotCompatibleDotNetTypeRepresentationIsHidden">
        <source>The {0} definitions for type '{1}' in the signature and implementation are not compatible because a CLI type representation is being hidden by a signature</source>
        <target state="translated">시그니처에 의해 CLI 형식 표현이 숨겨져 있으므로 시그니처 및 구현의 '{1}' 형식에 대한 {0} 정의가 호환되지 않습니다.</target>
        <note />
      </trans-unit>
      <trans-unit id="DefinitionsInSigAndImplNotCompatibleTypeIsHidden">
        <source>The {0} definitions for type '{1}' in the signature and implementation are not compatible because a type representation is being hidden by a signature</source>
        <target state="translated">시그니처에 의해 형식 표현이 숨겨져 있으므로 시그니처 및 구현의 '{1}' 형식에 대한 {0} 정의가 호환되지 않습니다.</target>
        <note />
      </trans-unit>
      <trans-unit id="DefinitionsInSigAndImplNotCompatibleTypeIsDifferentKind">
        <source>The {0} definitions for type '{1}' in the signature and implementation are not compatible because the types are of different kinds</source>
        <target state="translated">형식의 종류가 서로 다르므로 시그니처 및 구현의 '{1}' 형식에 대한 {0} 정의가 호환되지 않습니다.</target>
        <note />
      </trans-unit>
      <trans-unit id="DefinitionsInSigAndImplNotCompatibleILDiffer">
        <source>The {0} definitions for type '{1}' in the signature and implementation are not compatible because the IL representations differ</source>
        <target state="translated">IL 표현이 서로 다르므로 시그니처 및 구현의 '{1}' 형식에 대한 {0} 정의가 호환되지 않습니다.</target>
        <note />
      </trans-unit>
      <trans-unit id="DefinitionsInSigAndImplNotCompatibleRepresentationsDiffer">
        <source>The {0} definitions for type '{1}' in the signature and implementation are not compatible because the representations differ</source>
        <target state="translated">표현이 서로 다르므로 시그니처 및 구현의 '{1}' 형식에 대한 {0} 정의가 호환되지 않습니다.</target>
        <note />
      </trans-unit>
      <trans-unit id="DefinitionsInSigAndImplNotCompatibleFieldWasPresent">
        <source>The {0} definitions for type '{1}' in the signature and implementation are not compatible because the field {2} was present in the implementation but not in the signature</source>
        <target state="translated">{2}' 필드가 구현에 있었지만 시그니처에는 없었으므로 시그니처 및 구현의 '{1}' 형식에 대한 {0} 정의가 호환되지 않습니다.</target>
        <note />
      </trans-unit>
      <trans-unit id="DefinitionsInSigAndImplNotCompatibleFieldOrderDiffer">
        <source>The {0} definitions for type '{1}' in the signature and implementation are not compatible because the order of the fields is different in the signature and implementation</source>
        <target state="translated">시그니처와 구현에서 필드의 순서가 서로 다르므로 시그니처 및 구현의 '{1}' 형식에 대한 {0} 정의가 호환되지 않습니다.</target>
        <note />
      </trans-unit>
      <trans-unit id="DefinitionsInSigAndImplNotCompatibleFieldRequiredButNotSpecified">
        <source>The {0} definitions for type '{1}' in the signature and implementation are not compatible because the field {2} was required by the signature but was not specified by the implementation</source>
        <target state="translated">{2}' 필드가 시그니처에 필요했지만 구현에 의해 지정되지 않았으므로 시그니처 및 구현의 '{1}' 형식에 대한 {0} 정의가 호환되지 않습니다.</target>
        <note />
      </trans-unit>
      <trans-unit id="DefinitionsInSigAndImplNotCompatibleFieldIsInImplButNotSig">
        <source>The {0} definitions for type '{1}' in the signature and implementation are not compatible because the field '{2}' was present in the implementation but not in the signature. Struct types must now reveal their fields in the signature for the type, though the fields may still be labelled 'private' or 'internal'.</source>
        <target state="translated">{2}' 필드가 구현에 있었지만 시그니처에는 없었으므로 시그니처 및 구현의 '{1}' 형식에 대한 {0} 정의가 호환되지 않습니다. 이제 구조체 형식은 시그니처에서 형식에 대해 필드를 표시해야 하지만 필드의 레이블은 계속 'private' 또는 'internal'로 지정할 수 있습니다.</target>
        <note />
      </trans-unit>
      <trans-unit id="DefinitionsInSigAndImplNotCompatibleAbstractMemberMissingInImpl">
        <source>The {0} definitions for type '{1}' in the signature and implementation are not compatible because the abstract member '{2}' was required by the signature but was not specified by the implementation</source>
        <target state="translated">추상 멤버 '{2}'이(가) 시그니처에 필요했지만 구현에 의해 지정되지 않았으므로 시그니처 및 구현의 '{1}' 형식에 대한 {0} 정의가 호환되지 않습니다.</target>
        <note />
      </trans-unit>
      <trans-unit id="DefinitionsInSigAndImplNotCompatibleAbstractMemberMissingInSig">
        <source>The {0} definitions for type '{1}' in the signature and implementation are not compatible because the abstract member '{2}' was present in the implementation but not in the signature</source>
        <target state="translated">추상 멤버 '{2}'이(가) 구현에 있었지만 시그니처에는 없었으므로 시그니처 및 구현의 '{1}' 형식에 대한 {0} 정의가 호환되지 않습니다.</target>
        <note />
      </trans-unit>
      <trans-unit id="DefinitionsInSigAndImplNotCompatibleSignatureDeclaresDiffer">
        <source>The {0} definitions for type '{1}' in the signature and implementation are not compatible because the signature declares a {2} while the implementation declares a {3}</source>
        <target state="translated">시그니처가 {2}을(를) 선언하지만 구현은 {3}을(를) 선언하므로 시그니처 및 구현의 '{1}' 형식에 대한 {0} 정의가 호환되지 않습니다.</target>
        <note />
      </trans-unit>
      <trans-unit id="DefinitionsInSigAndImplNotCompatibleAbbreviationsDiffer">
        <source>The {0} definitions for type '{1}' in the signature and implementation are not compatible because the abbreviations differ: {2} versus {3}</source>
        <target state="translated">약어가 {2}과(와) {3}(으)로 서로 다르므로 시그니처 및 구현의 '{1}' 형식에 대한 {0} 정의가 호환되지 않습니다.</target>
        <note />
      </trans-unit>
      <trans-unit id="DefinitionsInSigAndImplNotCompatibleAbbreviationHiddenBySig">
        <source>The {0} definitions for type '{1}' in the signature and implementation are not compatible because an abbreviation is being hidden by a signature. The abbreviation must be visible to other CLI languages. Consider making the abbreviation visible in the signature.</source>
        <target state="translated">시그니처에 의해 약어가 숨겨져 있으므로 시그니처 및 구현의 '{1}' 형식에 대한 {0} 정의가 호환되지 않습니다. 약어는 다른 CLI 언어에 표시되어야 합니다. 시그니처에서 약어를 표시하세요.</target>
        <note />
      </trans-unit>
      <trans-unit id="DefinitionsInSigAndImplNotCompatibleSigHasAbbreviation">
        <source>The {0} definitions for type '{1}' in the signature and implementation are not compatible because the signature has an abbreviation while the implementation does not</source>
        <target state="translated">시그니처에 약어가 있지만 구현에는 없으므로 시그니처 및 구현의 '{1}' 형식에 대한 {0} 정의가 호환되지 않습니다.</target>
        <note />
      </trans-unit>
      <trans-unit id="ModuleContainsConstructorButNamesDiffer">
        <source>The module contains the constructor\n    {0}    \nbut its signature specifies\n    {1}    \nThe names differ</source>
        <target state="translated">모듈에\n    {0} 생성자가 포함되어 있지만    \n해당 시그니처는\n    {1}을(를) 지정합니다.    \n이름이 서로 다릅니다.</target>
        <note />
      </trans-unit>
      <trans-unit id="ModuleContainsConstructorButDataFieldsDiffer">
        <source>The module contains the constructor\n    {0}    \nbut its signature specifies\n    {1}    \nThe respective number of data fields differ</source>
        <target state="translated">모듈에\n    {0} 생성자가 포함되어 있지만    \n해당 시그니처는\n    {1}을(를) 지정합니다.    \n각각의 데이터 필드 수가 서로 다릅니다.</target>
        <note />
      </trans-unit>
      <trans-unit id="ModuleContainsConstructorButTypesOfFieldsDiffer">
        <source>The module contains the constructor\n    {0}    \nbut its signature specifies\n    {1}    \nThe types of the fields differ</source>
        <target state="translated">모듈에\n    {0} 생성자가 포함되어 있지만    \n해당 시그니처는\n    {1}을(를) 지정합니다.    \n필드의 형식이 서로 다릅니다.</target>
        <note />
      </trans-unit>
      <trans-unit id="ModuleContainsConstructorButAccessibilityDiffers">
        <source>The module contains the constructor\n    {0}    \nbut its signature specifies\n    {1}    \nthe accessibility specified in the signature is more than that specified in the implementation</source>
        <target state="translated">모듈에\n    {0} 생성자가 포함되어 있지만    \n해당 시그니처는\n    {1}을(를) 지정합니다.    \n시그니처에 지정된 액세스 가능성이 구현에 지정된 액세스 가능성보다 높습니다.</target>
        <note />
      </trans-unit>
      <trans-unit id="FieldNotContainedNamesDiffer">
        <source>The module contains the field\n    {0}    \nbut its signature specifies\n    {1}    \nThe names differ</source>
        <target state="translated">모듈에\n    {0} 필드가 포함되어 있지만    \n해당 시그니처는\n    {1}을(를) 지정합니다.    \n이름이 서로 다릅니다.</target>
        <note />
      </trans-unit>
      <trans-unit id="FieldNotContainedAccessibilitiesDiffer">
        <source>The module contains the field\n    {0}    \nbut its signature specifies\n    {1}    \nthe accessibility specified in the signature is more than that specified in the implementation</source>
        <target state="translated">모듈에\n    {0} 필드가 포함되어 있지만    \n해당 시그니처는\n    {1}을(를) 지정합니다.    \n시그니처에 지정된 액세스 가능성이 구현에 지정된 액세스 가능성보다 높습니다.</target>
        <note />
      </trans-unit>
      <trans-unit id="FieldNotContainedStaticsDiffer">
        <source>The module contains the field\n    {0}    \nbut its signature specifies\n    {1}    \nThe 'static' modifiers differ</source>
        <target state="translated">모듈에\n    {0} 필드가 포함되어 있지만    \n해당 시그니처는\n    {1}을(를) 지정합니다.    \n'static' 한정자가 서로 다릅니다.</target>
        <note />
      </trans-unit>
      <trans-unit id="FieldNotContainedMutablesDiffer">
        <source>The module contains the field\n    {0}    \nbut its signature specifies\n    {1}    \nThe 'mutable' modifiers differ</source>
        <target state="translated">모듈에\n    {0} 필드가 포함되어 있지만    \n해당 시그니처는\n    {1}을(를) 지정합니다.    \n'mutable' 한정자가 서로 다릅니다.</target>
        <note />
      </trans-unit>
      <trans-unit id="FieldNotContainedLiteralsDiffer">
        <source>The module contains the field\n    {0}    \nbut its signature specifies\n    {1}    \nThe 'literal' modifiers differ</source>
        <target state="translated">모듈에\n    {0} 필드가 포함되어 있지만    \n해당 시그니처는\n    {1}을(를) 지정합니다.    \n'literal' 한정자가 서로 다릅니다.</target>
        <note />
      </trans-unit>
      <trans-unit id="FieldNotContainedTypesDiffer">
        <source>The module contains the field\n    {0}    \nbut its signature specifies\n    {1}    \nThe types differ</source>
        <target state="translated">모듈에\n    {0} 필드가 포함되어 있지만    \n해당 시그니처는\n    {1}을(를) 지정합니다.    \n형식이 서로 다릅니다.</target>
        <note />
      </trans-unit>
      <trans-unit id="typrelCannotResolveImplicitGenericInstantiation">
        <source>The implicit instantiation of a generic construct at or near this point could not be resolved because it could resolve to multiple unrelated types, e.g. '{0}' and '{1}'. Consider using type annotations to resolve the ambiguity</source>
        <target state="translated">관련되지 않은 여러 형식(예: '{0}'과(와) '{1}')으로 확인될 수 있으므로 이 지점 또는 이 지점 근처에서 제네릭 구문의 암시적 인스턴스를 확인할 수 없습니다. 형식 주석을 사용하여 모호성을 해결하세요.</target>
        <note />
      </trans-unit>
      <trans-unit id="typrelCannotResolveAmbiguityInPrintf">
        <source>Could not resolve the ambiguity inherent in the use of a 'printf'-style format string</source>
        <target state="translated">'printf' 스타일의 서식 문자열 사용과 관련하여 본질적으로 발생하는 모호성을 해결할 수 없습니다.</target>
        <note />
      </trans-unit>
      <trans-unit id="typrelCannotResolveAmbiguityInEnum">
        <source>Could not resolve the ambiguity in the use of a generic construct with an 'enum' constraint at or near this position</source>
        <target state="translated">이 위치 또는 이 위치 근처에서 'enum' 제약 조건을 사용하여 제네릭 구문 사용의 모호성을 해결할 수 없습니다.</target>
        <note />
      </trans-unit>
      <trans-unit id="typrelCannotResolveAmbiguityInDelegate">
        <source>Could not resolve the ambiguity in the use of a generic construct with a 'delegate' constraint at or near this position</source>
        <target state="translated">이 위치 또는 이 위치 근처에서 'delegate' 제약 조건을 사용하여 제네릭 구문 사용의 모호성을 해결할 수 없습니다.</target>
        <note />
      </trans-unit>
      <trans-unit id="typrelInvalidValue">
        <source>Invalid value</source>
        <target state="translated">잘못된 값</target>
        <note />
      </trans-unit>
      <trans-unit id="typrelSigImplNotCompatibleParamCountsDiffer">
        <source>The signature and implementation are not compatible because the respective type parameter counts differ</source>
        <target state="translated">각각의 형식 매개 변수 수가 서로 다르므로 시그니처와 구현이 호환되지 않습니다.</target>
        <note />
      </trans-unit>
      <trans-unit id="typrelSigImplNotCompatibleCompileTimeRequirementsDiffer">
        <source>The signature and implementation are not compatible because the type parameter in the class/signature has a different compile-time requirement to the one in the member/implementation</source>
        <target state="translated">클래스/시그니처에 있는 형식 매개 변수의 컴파일 시간 요구 사항이 멤버/구현에 있는 형식 매개 변수와 다르므로 시그니처와 구현이 호환되지 않습니다.</target>
        <note />
      </trans-unit>
      <trans-unit id="typrelSigImplNotCompatibleConstraintsDiffer">
        <source>The signature and implementation are not compatible because the declaration of the type parameter '{0}' requires a constraint of the form {1}</source>
        <target state="translated">형식 매개 변수 '{0}'의 선언을 사용하려면 {1} 형식의 제약 조건이 필요하므로 시그니처와 구현이 호환되지 않습니다.</target>
        <note />
      </trans-unit>
      <trans-unit id="typrelSigImplNotCompatibleConstraintsDifferRemove">
        <source>The signature and implementation are not compatible because the type parameter '{0}' has a constraint of the form {1} but the implementation does not. Either remove this constraint from the signature or add it to the implementation.</source>
        <target state="translated">형식 매개 변수 '{0}'에 {1} 형식의 제약 조건이 있지만 구현에는 없으므로 시그니처와 구현이 호환되지 않습니다. 이 제약 조건을 시그니처에서 제거하거나 구현에 추가하세요.</target>
        <note />
      </trans-unit>
      <trans-unit id="typrelTypeImplementsIComparableShouldOverrideObjectEquals">
        <source>The type '{0}' implements 'System.IComparable'. Consider also adding an explicit override for 'Object.Equals'</source>
        <target state="translated">'{0}' 형식이 'System.IComparable'을 구현합니다. 'Object.Equals'에 대한 명시적 재정의도 추가하세요.</target>
        <note />
      </trans-unit>
      <trans-unit id="typrelTypeImplementsIComparableDefaultObjectEqualsProvided">
        <source>The type '{0}' implements 'System.IComparable' explicitly but provides no corresponding override for 'Object.Equals'. An implementation of 'Object.Equals' has been automatically provided, implemented via 'System.IComparable'. Consider implementing the override 'Object.Equals' explicitly</source>
        <target state="translated">'{0}' 형식이 'System.IComparable'을 명시적으로 구현하지만 'Object.Equals'에 해당하는 재정의를 제공하지 않습니다. 'System.IComparable'을 통해 구현된 'Object.Equals'의 구현이 자동으로 제공되었습니다. 재정의 'Object.Equals'를 명시적으로 구현하세요.</target>
        <note />
      </trans-unit>
      <trans-unit id="typrelExplicitImplementationOfGetHashCodeOrEquals">
        <source>The struct, record or union type '{0}' has an explicit implementation of 'Object.GetHashCode' or 'Object.Equals'. You must apply the 'CustomEquality' attribute to the type</source>
        <target state="translated">구조체, 레코드 또는 공용 구조체 형식 '{0}'에 'Object.GetHashCode' 또는 'Object.Equals'의 명시적 구현이 있습니다. 형식에 'CustomEquality' 특성을 적용해야 합니다.</target>
        <note />
      </trans-unit>
      <trans-unit id="typrelExplicitImplementationOfGetHashCode">
        <source>The struct, record or union type '{0}' has an explicit implementation of 'Object.GetHashCode'. Consider implementing a matching override for 'Object.Equals(obj)'</source>
        <target state="translated">구조체, 레코드 또는 공용 구조체 형식 '{0}'에 'Object.GetHashCode'의 명시적 구현이 있습니다. 'Object.Equals(obj)'에 대해 일치하는 재정의를 구현하세요.</target>
        <note />
      </trans-unit>
      <trans-unit id="typrelExplicitImplementationOfEquals">
        <source>The struct, record or union type '{0}' has an explicit implementation of 'Object.Equals'. Consider implementing a matching override for 'Object.GetHashCode()'</source>
        <target state="translated">구조체, 레코드 또는 공용 구조체 형식 '{0}'에 'Object.Equals'의 명시적 구현이 있습니다. 'Object.GetHashCode()'에 대해 일치하는 재정의를 구현하세요.</target>
        <note />
      </trans-unit>
      <trans-unit id="ExceptionDefsNotCompatibleHiddenBySignature">
        <source>The exception definitions are not compatible because a CLI exception mapping is being hidden by a signature. The exception mapping must be visible to other modules. The module contains the exception definition\n    {0}    \nbut its signature specifies\n\t{1}</source>
        <target state="translated">시그니처에 의해 CLI 예외 매핑이 숨겨져 있으므로 예외 정의가 호환되지 않습니다. 예외 매핑은 다른 모듈에 표시되어야 합니다. 모듈에 예외 정의\n    {0}이(가) 포함되어 있지만    \n해당 시그니처는\n\t{1}을(를) 지정합니다.</target>
        <note />
      </trans-unit>
      <trans-unit id="ExceptionDefsNotCompatibleDotNetRepresentationsDiffer">
        <source>The exception definitions are not compatible because the CLI representations differ. The module contains the exception definition\n    {0}    \nbut its signature specifies\n\t{1}</source>
        <target state="translated">CLI 표현이 서로 다르므로 예외 정의가 호환되지 않습니다. 모듈에 예외 정의\n    {0}이(가) 포함되어 있지만    \n해당 시그니처는\n\t{1}을(를) 지정합니다.</target>
        <note />
      </trans-unit>
      <trans-unit id="ExceptionDefsNotCompatibleAbbreviationHiddenBySignature">
        <source>The exception definitions are not compatible because the exception abbreviation is being hidden by the signature. The abbreviation must be visible to other CLI languages. Consider making the abbreviation visible in the signature. The module contains the exception definition\n    {0}    \nbut its signature specifies\n\t{1}.</source>
        <target state="translated">시그니처에 의해 예외 약어가 숨겨져 있으므로 예외 정의가 호환되지 않습니다. 약어는 다른 CLI 언어에 표시되어야 합니다. 시그니처에서 약어를 표시하세요. 모듈에 예외 정의\n    {0}이(가) 포함되어 있지만    \n해당 시그니처는\n\t{1}을(를) 지정합니다.</target>
        <note />
      </trans-unit>
      <trans-unit id="ExceptionDefsNotCompatibleSignaturesDiffer">
        <source>The exception definitions are not compatible because the exception abbreviations in the signature and implementation differ. The module contains the exception definition\n    {0}    \nbut its signature specifies\n\t{1}.</source>
        <target state="translated">시그니처와 구현에서 예외 약어가 서로 다르므로 예외 정의가 호환되지 않습니다. 모듈에 예외 정의\n    {0}이(가) 포함되어 있지만    \n해당 시그니처는\n\t{1}을(를) 지정합니다.</target>
        <note />
      </trans-unit>
      <trans-unit id="ExceptionDefsNotCompatibleExceptionDeclarationsDiffer">
        <source>The exception definitions are not compatible because the exception declarations differ. The module contains the exception definition\n    {0}    \nbut its signature specifies\n\t{1}.</source>
        <target state="translated">예외 선언이 서로 다르므로 예외 정의가 호환되지 않습니다. 모듈에 예외 정의\n    {0}이(가) 포함되어 있지만    \n해당 시그니처는\n\t{1}을(를) 지정합니다.</target>
        <note />
      </trans-unit>
      <trans-unit id="ExceptionDefsNotCompatibleFieldInSigButNotImpl">
        <source>The exception definitions are not compatible because the field '{0}' was required by the signature but was not specified by the implementation. The module contains the exception definition\n    {1}    \nbut its signature specifies\n\t{2}.</source>
        <target state="translated">{0}' 필드가 시그니처에 필요했지만 구현에 의해 지정되지 않았으므로 예외 정의가 호환되지 않습니다. 모듈에 예외 정의\n    {1}이(가) 포함되어 있지만    \n해당 시그니처는\n\t{2}을(를) 지정합니다.</target>
        <note />
      </trans-unit>
      <trans-unit id="ExceptionDefsNotCompatibleFieldInImplButNotSig">
        <source>The exception definitions are not compatible because the field '{0}' was present in the implementation but not in the signature. The module contains the exception definition\n    {1}    \nbut its signature specifies\n\t{2}.</source>
        <target state="translated">{0}' 필드가 구현에 있었지만 시그니처에는 없었으므로 예외 정의가 호환되지 않습니다. 모듈에 예외 정의\n    {1}이(가) 포함되어 있지만    \n해당 시그니처는\n\t{2}을(를) 지정합니다.</target>
        <note />
      </trans-unit>
      <trans-unit id="ExceptionDefsNotCompatibleFieldOrderDiffers">
        <source>The exception definitions are not compatible because the order of the fields is different in the signature and implementation. The module contains the exception definition\n    {0}    \nbut its signature specifies\n\t{1}.</source>
        <target state="translated">시그니처와 구현에서 필드의 순서가 서로 다르므로 예외 정의가 호환되지 않습니다. 모듈에 예외 정의\n    {0}이(가) 포함되어 있지만    \n해당 시그니처는\n\t{1}을(를) 지정합니다.</target>
        <note />
      </trans-unit>
      <trans-unit id="typrelModuleNamespaceAttributesDifferInSigAndImpl">
        <source>The namespace or module attributes differ between signature and implementation</source>
        <target state="translated">네임스페이스 또는 모듈 특성이 시그니처와 구현 간에 서로 다릅니다.</target>
        <note />
      </trans-unit>
      <trans-unit id="typrelMethodIsOverconstrained">
        <source>This method is over-constrained in its type parameters</source>
        <target state="translated">이 메서드는 해당 형식 매개 변수에서 과다하게 제약 조건이 적용되었습니다.</target>
        <note />
      </trans-unit>
      <trans-unit id="typrelOverloadNotFound">
        <source>No implementations of '{0}' had the correct number of arguments and type parameters. The required signature is '{1}'.</source>
        <target state="translated">{0}'의 구현 중 올바른 수의 인수 및 형식 매개 변수를 포함하는 구현이 없습니다. 필요한 시그니처는 '{1}'입니다.</target>
        <note />
      </trans-unit>
      <trans-unit id="typrelOverrideWasAmbiguous">
        <source>The override for '{0}' was ambiguous</source>
        <target state="translated">'{0}'의 재정의가 모호합니다.</target>
        <note />
      </trans-unit>
      <trans-unit id="typrelMoreThenOneOverride">
        <source>More than one override implements '{0}'</source>
        <target state="translated">둘 이상의 재정의가 '{0}'을(를) 구현합니다.</target>
        <note />
      </trans-unit>
      <trans-unit id="typrelMethodIsSealed">
        <source>The method '{0}' is sealed and cannot be overridden</source>
        <target state="translated">'{0}' 메서드는 봉인되어 재정의할 수 없습니다.</target>
        <note />
      </trans-unit>
      <trans-unit id="typrelOverrideImplementsMoreThenOneSlot">
        <source>The override '{0}' implements more than one abstract slot, e.g. '{1}' and '{2}'</source>
        <target state="translated">재정의 '{0}'이(가) 둘 이상의 추상 슬롯을 구현합니다(예: '{1}' 및 '{2}').</target>
        <note />
      </trans-unit>
      <trans-unit id="typrelDuplicateInterface">
        <source>Duplicate or redundant interface</source>
        <target state="translated">인터페이스가 중복되었습니다.</target>
        <note />
      </trans-unit>
      <trans-unit id="typrelNeedExplicitImplementation">
        <source>The interface '{0}' is included in multiple explicitly implemented interface types. Add an explicit implementation of this interface.</source>
        <target state="translated">'{0}' 인터페이스가 명시적으로 구현된 다중 인터페이스 형식에 포함되어 있습니다. 이 인터페이스의 명시적 구현을 추가하세요.</target>
        <note />
      </trans-unit>
      <trans-unit id="typrelNamedArgumentHasBeenAssignedMoreThenOnce">
        <source>The named argument '{0}' has been assigned more than one value</source>
        <target state="translated">명명된 인수 '{0}'에 둘 이상의 값이 할당되었습니다.</target>
        <note />
      </trans-unit>
      <trans-unit id="typrelNoImplementationGiven">
        <source>No implementation was given for '{0}'</source>
        <target state="translated">'{0}'에 대해 지정된 구현이 없습니다.</target>
        <note />
      </trans-unit>
      <trans-unit id="typrelNoImplementationGivenWithSuggestion">
        <source>No implementation was given for '{0}'. Note that all interface members must be implemented and listed under an appropriate 'interface' declaration, e.g. 'interface ... with member ...'.</source>
        <target state="translated">'{0}'에 대해 지정된 구현이 없습니다. 모든 인터페이스 멤버가 구현되어 적절한 'interface' 선언에 나열되어야 합니다(예: 'interface ... with member ...').</target>
        <note />
      </trans-unit>
      <trans-unit id="typrelMemberDoesNotHaveCorrectNumberOfArguments">
        <source>The member '{0}' does not have the correct number of arguments. The required signature is '{1}'.</source>
        <target state="translated">{0}' 멤버에 올바른 수의 인수가 없습니다. 필요한 시그니처는 '{1}'입니다.</target>
        <note />
      </trans-unit>
      <trans-unit id="typrelMemberDoesNotHaveCorrectNumberOfTypeParameters">
        <source>The member '{0}' does not have the correct number of method type parameters. The required signature is '{1}'.</source>
        <target state="translated">{0}' 멤버에 올바른 수의 메서드 형식 매개 변수가 없습니다. 필요한 시그니처는 '{1}'입니다.</target>
        <note />
      </trans-unit>
      <trans-unit id="typrelMemberDoesNotHaveCorrectKindsOfGenericParameters">
        <source>The member '{0}' does not have the correct kinds of generic parameters. The required signature is '{1}'.</source>
        <target state="translated">{0}' 멤버에 올바른 종류의 제네릭 매개 변수가 없습니다. 필요한 시그니처는 '{1}'입니다.</target>
        <note />
      </trans-unit>
      <trans-unit id="typrelMemberCannotImplement">
        <source>The member '{0}' cannot be used to implement '{1}'. The required signature is '{2}'.</source>
        <target state="translated">{0}' 멤버를 사용하여 '{1}'을(를) 구현할 수 없습니다. 필요한 시그니처는 '{2}'입니다.</target>
        <note />
      </trans-unit>
      <trans-unit id="astParseEmbeddedILError">
        <source>Error while parsing embedded IL</source>
        <target state="translated">포함된 IL을 구문 분석하는 동안 오류가 발생했습니다.</target>
        <note />
      </trans-unit>
      <trans-unit id="astParseEmbeddedILTypeError">
        <source>Error while parsing embedded IL type</source>
        <target state="translated">포함된 IL 형식을 구문 분석하는 동안 오류가 발생했습니다.</target>
        <note />
      </trans-unit>
      <trans-unit id="astDeprecatedIndexerNotation">
        <source>This indexer notation has been removed from the F# language</source>
        <target state="translated">이 인덱서 표기법은 F# 언어에서 제거되었습니다.</target>
        <note />
      </trans-unit>
      <trans-unit id="astInvalidExprLeftHandOfAssignment">
        <source>Invalid expression on left of assignment</source>
        <target state="translated">할당 왼쪽에 잘못된 식이 있습니다.</target>
        <note />
      </trans-unit>
      <trans-unit id="augNoRefEqualsOnStruct">
        <source>The 'ReferenceEquality' attribute cannot be used on structs. Consider using the 'StructuralEquality' attribute instead, or implement an override for 'System.Object.Equals(obj)'.</source>
        <target state="translated">'ReferenceEquality' 특성은 구조체에 대해 사용할 수 없습니다. 대신 'StructuralEquality' 특성을 사용하거나 'System.Object.Equals(obj)'의 재정의를 구현하세요.</target>
        <note />
      </trans-unit>
      <trans-unit id="augInvalidAttrs">
        <source>This type uses an invalid mix of the attributes 'NoEquality', 'ReferenceEquality', 'StructuralEquality', 'NoComparison' and 'StructuralComparison'</source>
        <target state="translated">이 형식은 잘못된 'NoEquality', 'ReferenceEquality', 'StructuralEquality', 'NoComparison' 및 'StructuralComparison' 특성의 조합을 사용합니다.</target>
        <note />
      </trans-unit>
      <trans-unit id="augNoEqualityNeedsNoComparison">
        <source>The 'NoEquality' attribute must be used in conjunction with the 'NoComparison' attribute</source>
        <target state="translated">'NoEquality' 특성은 'NoComparison' 특성과 함께 사용해야 합니다.</target>
        <note />
      </trans-unit>
      <trans-unit id="augStructCompNeedsStructEquality">
        <source>The 'StructuralComparison' attribute must be used in conjunction with the 'StructuralEquality' attribute</source>
        <target state="translated">'StructuralComparison' 특성은 'StructuralEquality' 특성과 함께 사용해야 합니다.</target>
        <note />
      </trans-unit>
      <trans-unit id="augStructEqNeedsNoCompOrStructComp">
        <source>The 'StructuralEquality' attribute must be used in conjunction with the 'NoComparison' or 'StructuralComparison' attributes</source>
        <target state="translated">'StructuralEquality' 특성은 'NoComparison' 또는 'StructuralComparison' 특성과 함께 사용해야 합니다.</target>
        <note />
      </trans-unit>
      <trans-unit id="augTypeCantHaveRefEqAndStructAttrs">
        <source>A type cannot have both the 'ReferenceEquality' and 'StructuralEquality' or 'StructuralComparison' attributes</source>
        <target state="translated">형식에 'ReferenceEquality' 특성과 'StructuralEquality' 또는 'StructuralComparison' 특성을 모두 지정할 수는 없습니다.</target>
        <note />
      </trans-unit>
      <trans-unit id="augOnlyCertainTypesCanHaveAttrs">
        <source>Only record, union, exception and struct types may be augmented with the 'ReferenceEquality', 'StructuralEquality' and 'StructuralComparison' attributes</source>
        <target state="translated">레코드, 공용 구조체, 예외 및 구조체 형식만 'ReferenceEquality', 'StructuralEquality' 및 'StructuralComparison' 특성으로 확대할 수 있습니다.</target>
        <note />
      </trans-unit>
      <trans-unit id="augRefEqCantHaveObjEquals">
        <source>A type with attribute 'ReferenceEquality' cannot have an explicit implementation of 'Object.Equals(obj)', 'System.IEquatable&lt;_&gt;' or 'System.Collections.IStructuralEquatable'</source>
        <target state="translated">특성 'ReferenceEquality'가 지정된 형식에는 'Object.Equals(obj)', 'System.IEquatable&lt;_&gt;' 또는 'System.Collections.IStructuralEquatable'에 대한 명시적 구현이 있을 수 없습니다.</target>
        <note />
      </trans-unit>
      <trans-unit id="augCustomEqNeedsObjEquals">
        <source>A type with attribute 'CustomEquality' must have an explicit implementation of at least one of 'Object.Equals(obj)', 'System.IEquatable&lt;_&gt;' or 'System.Collections.IStructuralEquatable'</source>
        <target state="translated">'CustomEquality' 특성이 지정된 형식에는 'Object.Equals(obj)', 'System.IEquatable&lt;_&gt;' 또는 'System.Collections.IStructuralEquatable' 중 하나 이상에 대한 명시적 구현이 있어야 합니다.</target>
        <note />
      </trans-unit>
      <trans-unit id="augCustomCompareNeedsIComp">
        <source>A type with attribute 'CustomComparison' must have an explicit implementation of at least one of 'System.IComparable' or 'System.Collections.IStructuralComparable'</source>
        <target state="translated">특성 'CustomComparison'이 지정된 형식에는 'System.IComparable' 또는 'System.Collections.IStructuralComparable' 중 하나 이상에 대한 명시적 구현이 있어야 합니다.</target>
        <note />
      </trans-unit>
      <trans-unit id="augNoEqNeedsNoObjEquals">
        <source>A type with attribute 'NoEquality' should not usually have an explicit implementation of 'Object.Equals(obj)'. Disable this warning if this is intentional for interoperability purposes</source>
        <target state="translated">특성 'NoEquality'가 지정된 형식에는 일반적으로 'Object.Equals(obj)'에 대한 명시적 구현이 있으면 안 됩니다. 상호 운용성을 위해 의도적으로 이러한 구현을 사용한 경우에는 이 경고를 사용하지 마세요.</target>
        <note />
      </trans-unit>
      <trans-unit id="augNoCompCantImpIComp">
        <source>A type with attribute 'NoComparison' should not usually have an explicit implementation of 'System.IComparable', 'System.IComparable&lt;_&gt;' or 'System.Collections.IStructuralComparable'. Disable this warning if this is intentional for interoperability purposes</source>
        <target state="translated">특성 'NoComparison'이 지정된 형식에는 일반적으로 'System.IComparable', 'System.IComparable&lt;_&gt;' 또는 'System.Collections.IStructuralComparable'에 대한 명시적 구현이 있으면 안 됩니다. 상호 운용성을 위해 의도적으로 이러한 구현을 사용한 경우에는 이 경고를 사용하지 마세요.</target>
        <note />
      </trans-unit>
      <trans-unit id="augCustomEqNeedsNoCompOrCustomComp">
        <source>The 'CustomEquality' attribute must be used in conjunction with the 'NoComparison' or 'CustomComparison' attributes</source>
        <target state="translated">'CustomEquality' 특성은 'NoComparison' 또는 'CustomComparison' 특성과 함께 사용해야 합니다.</target>
        <note />
      </trans-unit>
      <trans-unit id="forPositionalSpecifiersNotPermitted">
        <source>Positional specifiers are not permitted in format strings</source>
        <target state="translated">위치 지정자는 서식 문자열에 허용되지 않습니다.</target>
        <note />
      </trans-unit>
      <trans-unit id="forMissingFormatSpecifier">
        <source>Missing format specifier</source>
        <target state="translated">서식 지정자가 없습니다.</target>
        <note />
      </trans-unit>
      <trans-unit id="forFlagSetTwice">
        <source>'{0}' flag set twice</source>
        <target state="translated">'{0}' 플래그를 두 번 설정했습니다.</target>
        <note />
      </trans-unit>
      <trans-unit id="forPrefixFlagSpacePlusSetTwice">
        <source>Prefix flag (' ' or '+') set twice</source>
        <target state="translated">접두사 플래그(' ' 또는 '+')를 두 번 설정했습니다.</target>
        <note />
      </trans-unit>
      <trans-unit id="forHashSpecifierIsInvalid">
        <source>The # formatting modifier is invalid in F#</source>
        <target state="translated">F#에서는 # 서식 지정 한정자를 사용할 수 없습니다.</target>
        <note />
      </trans-unit>
      <trans-unit id="forBadPrecision">
        <source>Bad precision in format specifier</source>
        <target state="translated">서식 지정자의 정밀도가 잘못되었습니다.</target>
        <note />
      </trans-unit>
      <trans-unit id="forBadWidth">
        <source>Bad width in format specifier</source>
        <target state="translated">서식 지정자의 너비가 잘못되었습니다.</target>
        <note />
      </trans-unit>
      <trans-unit id="forDoesNotSupportZeroFlag">
        <source>'{0}' format does not support '0' flag</source>
        <target state="translated">'{0}' 형식은 '0' 플래그를 지원하지 않습니다.</target>
        <note />
      </trans-unit>
      <trans-unit id="forPrecisionMissingAfterDot">
        <source>Precision missing after the '.'</source>
        <target state="translated">'.' 뒤에 정밀도가 없습니다.</target>
        <note />
      </trans-unit>
      <trans-unit id="forFormatDoesntSupportPrecision">
        <source>'{0}' format does not support precision</source>
        <target state="translated">'{0}' 형식은 정밀도를 지원하지 않습니다.</target>
        <note />
      </trans-unit>
      <trans-unit id="forBadFormatSpecifier">
        <source>Bad format specifier (after l or L): Expected ld,li,lo,lu,lx or lX. In F# code you can use %d, %x, %o or %u instead, which are overloaded to work with all basic integer types.</source>
        <target state="translated">l 또는 L 뒤에서 서식 지정자가 잘못되었습니다. ld, li, lo, lu, lx 또는 lX가 필요합니다. F# 코드에서는 모든 기본 정수 형식과 함께 사용할 수 있도록 오버로드되는 %d, %x, %o 또는 %u을(를) 대신 사용할 수 있습니다.</target>
        <note />
      </trans-unit>
      <trans-unit id="forLIsUnnecessary">
        <source>The 'l' or 'L' in this format specifier is unnecessary. In F# code you can use %d, %x, %o or %u instead, which are overloaded to work with all basic integer types.</source>
        <target state="translated">이 서식 지정자에서 'l' 또는 'L'은 불필요합니다. F# 코드에서는 모든 기본 정수 형식과 함께 사용할 수 있도록 오버로드되는 %d, %x, %o 또는 %u을(를) 대신 사용할 수 있습니다.</target>
        <note />
      </trans-unit>
      <trans-unit id="forHIsUnnecessary">
        <source>The 'h' or 'H' in this format specifier is unnecessary. You can use %d, %x, %o or %u instead, which are overloaded to work with all basic integer types.</source>
        <target state="translated">이 서식 지정자에서 'h' 또는 'H'는 불필요합니다. 모든 기본 정수 형식과 함께 사용할 수 있도록 오버로드되는 %d, %x, %o 또는 %u을(를) 대신 사용할 수 있습니다.</target>
        <note />
      </trans-unit>
      <trans-unit id="forDoesNotSupportPrefixFlag">
        <source>'{0}' does not support prefix '{1}' flag</source>
        <target state="translated">'{0}'은(는) 접두사 '{1}' 플래그를 지원하지 않습니다.</target>
        <note />
      </trans-unit>
      <trans-unit id="forBadFormatSpecifierGeneral">
        <source>Bad format specifier: '{0}'</source>
        <target state="translated">서식 지정자가 잘못되었습니다. '{0}'</target>
        <note />
      </trans-unit>
      <trans-unit id="elSysEnvExitDidntExit">
        <source>System.Environment.Exit did not exit</source>
        <target state="translated">System.Environment.Exit이 종료되지 않았습니다.</target>
        <note />
      </trans-unit>
      <trans-unit id="elDeprecatedOperator">
        <source>The treatment of this operator is now handled directly by the F# compiler and its meaning cannot be redefined</source>
        <target state="translated">이 연산자의 처리는 이제 F# 컴파일러에 의해 직접 수행되며 해당 의미를 다시 정의할 수 없습니다.</target>
        <note />
      </trans-unit>
      <trans-unit id="chkProtectedOrBaseCalled">
        <source>A protected member is called or 'base' is being used. This is only allowed in the direct implementation of members since they could escape their object scope.</source>
        <target state="translated">보호된 멤버가 호출되었거나 'base'가 사용되고 있습니다. 이는 멤버를 직접 구현할 경우에만 허용됩니다. 이 경우 멤버가 개체 범위를 벗어날 수 있습니다.</target>
        <note />
      </trans-unit>
      <trans-unit id="chkByrefUsedInInvalidWay">
        <source>The byref-typed variable '{0}' is used in an invalid way. Byrefs cannot be captured by closures or passed to inner functions.</source>
        <target state="translated">byref 형식의 변수 '{0}'이(가) 잘못된 방식으로 사용되었습니다. byref는 클로저로 캡처하거나 내부 함수로 전달할 수 없습니다.</target>
        <note />
      </trans-unit>
      <trans-unit id="chkBaseUsedInInvalidWay">
        <source>The 'base' keyword is used in an invalid way. Base calls cannot be used in closures. Consider using a private member to make base calls.</source>
        <target state="translated">'base' 키워드가 잘못된 방식으로 사용되었습니다. 기본 호출은 클로저에 사용할 수 없습니다. 전용 멤버를 사용하여 기본 호출을 수행하세요.</target>
        <note />
      </trans-unit>
      <trans-unit id="chkVariableUsedInInvalidWay">
        <source>The variable '{0}' is used in an invalid way</source>
        <target state="translated">'{0}' 변수가 잘못된 방식으로 사용되었습니다.</target>
        <note />
      </trans-unit>
      <trans-unit id="chkTypeLessAccessibleThanType">
        <source>The type '{0}' is less accessible than the value, member or type '{1}' it is used in.</source>
        <target state="translated">{0}' 형식은 사용되는 '{1}' 값, 멤버 또는 형식보다 액세스하기 어렵습니다.</target>
        <note />
      </trans-unit>
      <trans-unit id="chkSystemVoidOnlyInTypeof">
        <source>'System.Void' can only be used as 'typeof&lt;System.Void&gt;' in F#</source>
        <target state="translated">'System.Void'는 F#에서 'typeof&lt;System.Void&gt;'로만 사용할 수 있습니다.</target>
        <note />
      </trans-unit>
      <trans-unit id="chkErrorUseOfByref">
        <source>A type instantiation involves a byref type. This is not permitted by the rules of Common IL.</source>
        <target state="translated">형식 인스턴스에 byref 형식이 포함되어 있습니다. 이는 공통 IL의 규칙에서 허용되지 않습니다.</target>
        <note />
      </trans-unit>
      <trans-unit id="chkErrorContainsCallToRethrow">
        <source>Calls to 'reraise' may only occur directly in a handler of a try-with</source>
        <target state="translated">'reraise'에 대한 호출은 try-with의 처리기 내에서 직접 발생할 수만 있습니다.</target>
        <note />
      </trans-unit>
      <trans-unit id="chkSplicingOnlyInQuotations">
        <source>Expression-splicing operators may only be used within quotations</source>
        <target state="translated">expression-splicing 연산자는 인용구 내에서만 사용할 수 있습니다.</target>
        <note />
      </trans-unit>
      <trans-unit id="chkNoFirstClassSplicing">
        <source>First-class uses of the expression-splicing operator are not permitted</source>
        <target state="translated">expression-splicing 연산자의 첫 번째 클래스 사용은 허용되지 않습니다.</target>
        <note />
      </trans-unit>
      <trans-unit id="chkNoFirstClassAddressOf">
        <source>First-class uses of the address-of operators are not permitted</source>
        <target state="translated">address-of 연산자의 첫 번째 클래스 사용은 허용되지 않습니다.</target>
        <note />
      </trans-unit>
      <trans-unit id="chkNoFirstClassRethrow">
        <source>First-class uses of the 'reraise' function is not permitted</source>
        <target state="translated">'reraise' 함수의 첫 번째 클래스 사용은 허용되지 않습니다.</target>
        <note />
      </trans-unit>
      <trans-unit id="chkNoByrefAtThisPoint">
        <source>The byref typed value '{0}' cannot be used at this point</source>
        <target state="translated">byref 형식의 값 '{0}'을(를) 현재 사용할 수 없습니다.</target>
        <note />
      </trans-unit>
      <trans-unit id="chkLimitationsOfBaseKeyword">
        <source>'base' values may only be used to make direct calls to the base implementations of overridden members</source>
        <target state="translated">'base' 값은 재정의된 멤버의 기본 구현에 대한 직접 호출을 수행하는 데에만 사용할 수 있습니다.</target>
        <note />
      </trans-unit>
      <trans-unit id="chkObjCtorsCantUseExceptionHandling">
        <source>Object constructors cannot directly use try/with and try/finally prior to the initialization of the object. This includes constructs such as 'for x in ...' that may elaborate to uses of these constructs. This is a limitation imposed by Common IL.</source>
        <target state="translated">개체 생성자는 개체 초기화 전에 try/with 및 try/finally를 직접 사용할 수 없습니다. 여기에는 이러한 구문의 사용을 자세히 설명할 수 있는 'for x in ...'과 같은 구문이 포함됩니다. 이는 공통 IL의 제한입니다.</target>
        <note />
      </trans-unit>
      <trans-unit id="chkNoAddressOfAtThisPoint">
        <source>The address of the variable '{0}' cannot be used at this point</source>
        <target state="translated">'{0}' 변수의 주소를 현재 사용할 수 없습니다.</target>
        <note />
      </trans-unit>
      <trans-unit id="chkNoAddressStaticFieldAtThisPoint">
        <source>The address of the static field '{0}' cannot be used at this point</source>
        <target state="translated">정적 필드 '{0}'의 주소를 현재 사용할 수 없습니다.</target>
        <note />
      </trans-unit>
      <trans-unit id="chkNoAddressFieldAtThisPoint">
        <source>The address of the field '{0}' cannot be used at this point</source>
        <target state="translated">'{0}' 필드의 주소를 현재 사용할 수 없습니다.</target>
        <note />
      </trans-unit>
      <trans-unit id="chkNoAddressOfArrayElementAtThisPoint">
        <source>The address of an array element cannot be used at this point</source>
        <target state="translated">배열 요소의 주소를 현재 사용할 수 없습니다.</target>
        <note />
      </trans-unit>
      <trans-unit id="chkFirstClassFuncNoByref">
        <source>The type of a first-class function cannot contain byrefs</source>
        <target state="translated">첫 번째 클래스 함수의 형식에는 byref를 포함할 수 없습니다.</target>
        <note />
      </trans-unit>
      <trans-unit id="chkReturnTypeNoByref">
        <source>A method return type would contain byrefs which is not permitted</source>
        <target state="translated">메서드 반환 형식에 허용되지 않는 byref가 포함됩니다.</target>
        <note />
      </trans-unit>
      <trans-unit id="chkInvalidCustAttrVal">
        <source>Invalid custom attribute value (not a constant or literal)</source>
        <target state="translated">사용자 지정 특성 값이 잘못되었습니다(상수 또는 리터럴이 아님).</target>
        <note />
      </trans-unit>
      <trans-unit id="chkAttrHasAllowMultiFalse">
        <source>The attribute type '{0}' has 'AllowMultiple=false'. Multiple instances of this attribute cannot be attached to a single language element.</source>
        <target state="translated">특성 형식 '{0}'에 'AllowMultiple=false'가 있습니다. 이 특성의 여러 인스턴스를 단일 언어 요소에 연결할 수 없습니다.</target>
        <note />
      </trans-unit>
      <trans-unit id="chkMemberUsedInInvalidWay">
        <source>The member '{0}' is used in an invalid way. A use of '{1}' has been inferred prior to its definition at or near '{2}'. This is an invalid forward reference.</source>
        <target state="translated">’{0}' 멤버가 잘못된 방식으로 사용되었습니다. '{1}'이(가) 정의되기 전에 '{2}' 또는 그 근처에서 해당 사용이 유추되었습니다. 이는 잘못된 전방 참조입니다.</target>
        <note />
      </trans-unit>
      <trans-unit id="chkNoByrefAsTopValue">
        <source>A byref typed value would be stored here. Top-level let-bound byref values are not permitted.</source>
        <target state="translated">byref 형식의 값이 여기에 저장됩니다. 최상위 let 바인딩 byref 값은 허용되지 않습니다.</target>
        <note />
      </trans-unit>
      <trans-unit id="chkReflectedDefCantSplice">
        <source>[&lt;ReflectedDefinition&gt;] terms cannot contain uses of the prefix splice operator '%'</source>
        <target state="translated">[&lt;ReflectedDefinition&gt;] 용어에는 접두사 스플라이스 연산자 '%'을(를) 포함할 수 없습니다.</target>
        <note />
      </trans-unit>
      <trans-unit id="chkEntryPointUsage">
        <source>A function labeled with the 'EntryPointAttribute' attribute must be the last declaration in the last file in the compilation sequence.</source>
        <target state="translated">'EntryPointAttribute' 특성을 사용하여 레이블이 지정된 함수는 컴파일 시퀀스에서 마지막 파일의 마지막 선언이어야 합니다.</target>
        <note />
      </trans-unit>
      <trans-unit id="chkUnionCaseCompiledForm">
        <source>compiled form of the union case</source>
        <target state="translated">공용 구조체 케이스의 컴파일 형식</target>
        <note />
      </trans-unit>
      <trans-unit id="chkUnionCaseDefaultAugmentation">
        <source>default augmentation of the union case</source>
        <target state="translated">공용 구조체 케이스의 기본 확대</target>
        <note />
      </trans-unit>
      <trans-unit id="chkPropertySameNameMethod">
        <source>The property '{0}' has the same name as a method in type '{1}'.</source>
        <target state="translated">{0}' 속성의 이름이 '{1}' 형식의 메서드와 같습니다.</target>
        <note />
      </trans-unit>
      <trans-unit id="chkGetterSetterDoNotMatchAbstract">
        <source>The property '{0}' of type '{1}' has a getter and a setter that do not match. If one is abstract then the other must be as well.</source>
        <target state="translated">{1}' 형식의 '{0}' 속성에 일치하지 않는 getter와 setter가 있습니다. 하나가 추상 요소인 경우 다른 하나도 추상 요소여야 합니다.</target>
        <note />
      </trans-unit>
      <trans-unit id="chkPropertySameNameIndexer">
        <source>The property '{0}' has the same name as another property in type '{1}', but one takes indexer arguments and the other does not. You may be missing an indexer argument to one of your properties.</source>
        <target state="translated">{0}' 속성의 이름이 '{1}' 형식의 다른 속성과 같지만 하나는 인덱서 인수를 사용하고 다른 하나는 그렇지 않습니다. 속성 중 하나에 대한 인덱서 인수가 없을 수 있습니다.</target>
        <note />
      </trans-unit>
      <trans-unit id="chkCantStoreByrefValue">
        <source>A type would store a byref typed value. This is not permitted by Common IL.</source>
        <target state="translated">형식에 byref 형식의 값이 저장됩니다. 이는 공통 IL에서 허용되지 않습니다.</target>
        <note />
      </trans-unit>
      <trans-unit id="chkDuplicateMethod">
        <source>Duplicate method. The method '{0}' has the same name and signature as another method in type '{1}'.</source>
        <target state="translated">메서드가 중복되었습니다. '{0}' 메서드의 이름 및 시그니처가 '{1}' 형식의 다른 메서드와 같습니다.</target>
        <note />
      </trans-unit>
      <trans-unit id="chkDuplicateMethodWithSuffix">
        <source>Duplicate method. The method '{0}' has the same name and signature as another method in type '{1}' once tuples, functions, units of measure and/or provided types are erased.</source>
        <target state="translated">메서드가 중복되었습니다. '{0}' 메서드의 이름 및 시그니처가 '{1}' 형식의 다른 메서드와 같습니다(튜플, 함수, 측정 단위 및/또는 제공된 형식을 지울 경우).</target>
        <note />
      </trans-unit>
      <trans-unit id="chkDuplicateMethodCurried">
        <source>The method '{0}' has curried arguments but has the same name as another method in type '{1}'. Methods with curried arguments cannot be overloaded. Consider using a method taking tupled arguments.</source>
        <target state="translated">{0}' 메서드에 커리된 인수가 있지만 '{1}' 형식의 다른 메서드와 이름이 같습니다. 커리된 인수가 있는 메서드를 오버로드할 수 없습니다. 튜플된 인수를 포함하는 메서드를 사용하세요.</target>
        <note />
      </trans-unit>
      <trans-unit id="chkCurriedMethodsCantHaveOutParams">
        <source>Methods with curried arguments cannot declare 'out', 'ParamArray', 'optional', 'ReflectedDefinition', 'byref', 'CallerLineNumber', 'CallerMemberName', or 'CallerFilePath' arguments</source>
        <target state="translated">커리된 인수가 있는 메서드는 'out', 'ParamArray', 'optional', 'ReflectedDefinition', 'byref', 'CallerLineNumber', 'CallerMemberName' 또는 'CallerFilePath' 인수를 선언할 수 없습니다.</target>
        <note />
      </trans-unit>
      <trans-unit id="chkDuplicateProperty">
        <source>Duplicate property. The property '{0}' has the same name and signature as another property in type '{1}'.</source>
        <target state="translated">속성이 중복되었습니다. '{0}' 속성의 이름 및 시그니처가 '{1}' 형식의 다른 속성과 같습니다.</target>
        <note />
      </trans-unit>
      <trans-unit id="chkDuplicatePropertyWithSuffix">
        <source>Duplicate property. The property '{0}' has the same name and signature as another property in type '{1}' once tuples, functions, units of measure and/or provided types are erased.</source>
        <target state="translated">속성이 중복되었습니다. '{0}' 속성의 이름 및 시그니처가 '{1}' 형식의 다른 속성과 같습니다(튜플, 함수, 측정 단위 및/또는 제공된 형식을 지울 경우).</target>
        <note />
      </trans-unit>
      <trans-unit id="chkDuplicateMethodInheritedType">
        <source>Duplicate method. The abstract method '{0}' has the same name and signature as an abstract method in an inherited type.</source>
        <target state="translated">메서드가 중복되었습니다. 추상 메서드 '{0}'의 이름 및 시그니처가 상속된 형식의 추상 메서드와 같습니다.</target>
        <note />
      </trans-unit>
      <trans-unit id="chkDuplicateMethodInheritedTypeWithSuffix">
        <source>Duplicate method. The abstract method '{0}' has the same name and signature as an abstract method in an inherited type once tuples, functions, units of measure and/or provided types are erased.</source>
        <target state="translated">메서드가 중복되었습니다. 추상 메서드 '{0}'의 이름 및 시그니처가 상속된 형식의 추상 메서드와 같습니다(튜플, 함수, 측정 단위 및/또는 제공된 형식을 지울 경우).</target>
        <note />
      </trans-unit>
      <trans-unit id="chkMultipleGenericInterfaceInstantiations">
        <source>This type implements the same interface at different generic instantiations '{0}' and '{1}'. This is not permitted in this version of F#.</source>
        <target state="translated">이 형식은 서로 다른 제네릭 인스턴스 '{0}' 및 '{1}'에서 같은 인터페이스를 구현합니다. 이는 이 버전의 F#에서 허용되지 않습니다.</target>
        <note />
      </trans-unit>
      <trans-unit id="chkValueWithDefaultValueMustHaveDefaultValue">
        <source>The type of a field using the 'DefaultValue' attribute must admit default initialization, i.e. have 'null' as a proper value or be a struct type whose fields all admit default initialization. You can use 'DefaultValue(false)' to disable this check</source>
        <target state="translated">'DefaultValue' 특성을 사용하는 필드의 형식은 기본 초기화를 허용해야 합니다. 즉, 이러한 형식은 적절한 값으로 'null'을 가지거나 필드가 모두 기본 초기화를 허용하는 구조체 형식이어야 합니다. 'DefaultValue(false)'를 사용하여 이 검사를 사용하지 않을 수 있습니다.</target>
        <note />
      </trans-unit>
      <trans-unit id="chkNoByrefInTypeAbbrev">
        <source>The type abbreviation contains byrefs. This is not permitted by F#.</source>
        <target state="translated">형식 약어에 byref가 포함되어 있습니다. 이는 F#에서 허용되지 않습니다.</target>
        <note />
      </trans-unit>
      <trans-unit id="crefBoundVarUsedInSplice">
        <source>The variable '{0}' is bound in a quotation but is used as part of a spliced expression. This is not permitted since it may escape its scope.</source>
        <target state="translated">'{0}' 변수가 인용구 내에 바인딩되어 있지만 스플라이스된 식의 일부로 사용되었습니다. 범위를 벗어날 수 있으므로 이는 허용되지 않습니다.</target>
        <note />
      </trans-unit>
      <trans-unit id="crefQuotationsCantContainGenericExprs">
        <source>Quotations cannot contain uses of generic expressions</source>
        <target state="translated">인용구에는 제네릭 식을 포함할 수 없습니다.</target>
        <note />
      </trans-unit>
      <trans-unit id="crefQuotationsCantContainGenericFunctions">
        <source>Quotations cannot contain function definitions that are inferred or declared to be generic. Consider adding some type constraints to make this a valid quoted expression.</source>
        <target state="translated">인용구에는 제네릭 형식으로 유추되거나 선언되는 함수 정의를 포함할 수 없습니다. 형식 제약 조건을 추가하여 올바른 따옴표 붙은 식으로 만드세요.</target>
        <note />
      </trans-unit>
      <trans-unit id="crefQuotationsCantContainObjExprs">
        <source>Quotations cannot contain object expressions</source>
        <target state="translated">인용구에는 개체 식을 포함할 수 없습니다.</target>
        <note />
      </trans-unit>
      <trans-unit id="crefQuotationsCantContainAddressOf">
        <source>Quotations cannot contain expressions that take the address of a field</source>
        <target state="translated">인용구에는 필드의 주소를 사용하는 식을 포함할 수 없습니다.</target>
        <note />
      </trans-unit>
      <trans-unit id="crefQuotationsCantContainStaticFieldRef">
        <source>Quotations cannot contain expressions that fetch static fields</source>
        <target state="translated">인용구에는 정적 필드를 페치하는 식을 포함할 수 없습니다.</target>
        <note />
      </trans-unit>
      <trans-unit id="crefQuotationsCantContainInlineIL">
        <source>Quotations cannot contain inline assembly code or pattern matching on arrays</source>
        <target state="translated">인용구에는 인라인 어셈블리 코드 또는 배열에 대한 패턴 일치를 포함할 수 없습니다.</target>
        <note />
      </trans-unit>
      <trans-unit id="crefQuotationsCantContainDescendingForLoops">
        <source>Quotations cannot contain descending for loops</source>
        <target state="translated">인용구에는 루프의 내림차순을 포함할 수 없습니다.</target>
        <note />
      </trans-unit>
      <trans-unit id="crefQuotationsCantFetchUnionIndexes">
        <source>Quotations cannot contain expressions that fetch union case indexes</source>
        <target state="translated">인용구에는 공용 구조체 케이스 인덱스를 페치하는 식을 포함할 수 없습니다.</target>
        <note />
      </trans-unit>
      <trans-unit id="crefQuotationsCantSetUnionFields">
        <source>Quotations cannot contain expressions that set union case fields</source>
        <target state="translated">인용구에는 공용 구조체 케이스 필드를 설정하는 식을 포함할 수 없습니다.</target>
        <note />
      </trans-unit>
      <trans-unit id="crefQuotationsCantSetExceptionFields">
        <source>Quotations cannot contain expressions that set fields in exception values</source>
        <target state="translated">인용구에는 예외 값에 필드를 설정하는 식을 포함할 수 없습니다.</target>
        <note />
      </trans-unit>
      <trans-unit id="crefQuotationsCantRequireByref">
        <source>Quotations cannot contain expressions that require byref pointers</source>
        <target state="translated">인용구에는 byref 포인터를 필요로 하는 식을 포함할 수 없습니다.</target>
        <note />
      </trans-unit>
      <trans-unit id="crefQuotationsCantCallTraitMembers">
        <source>Quotations cannot contain expressions that make member constraint calls, or uses of operators that implicitly resolve to a member constraint call</source>
        <target state="translated">인용구에는 멤버 제약 조건을 호출하는 식 또는 암시적으로 멤버 제약 조건 호출로 확인되는 연산자 사용을 포함할 수 없습니다.</target>
        <note />
      </trans-unit>
      <trans-unit id="crefQuotationsCantContainThisConstant">
        <source>Quotations cannot contain this kind of constant</source>
        <target state="translated">인용구에는 이러한 종류의 상수를 포함할 수 없습니다.</target>
        <note />
      </trans-unit>
      <trans-unit id="crefQuotationsCantContainThisPatternMatch">
        <source>Quotations cannot contain this kind of pattern match</source>
        <target state="translated">인용구에는 이러한 종류의 패턴 일치를 포함할 수 없습니다.</target>
        <note />
      </trans-unit>
      <trans-unit id="crefQuotationsCantContainArrayPatternMatching">
        <source>Quotations cannot contain array pattern matching</source>
        <target state="translated">인용구에는 배열 패턴 일치를 포함할 수 없습니다.</target>
        <note />
      </trans-unit>
      <trans-unit id="crefQuotationsCantContainThisType">
        <source>Quotations cannot contain this kind of type</source>
        <target state="translated">인용구에는 이러한 종류의 형식을 포함할 수 없습니다.</target>
        <note />
      </trans-unit>
      <trans-unit id="csTypeCannotBeResolvedAtCompileTime">
        <source>The declared type parameter '{0}' cannot be used here since the type parameter cannot be resolved at compile time</source>
        <target state="translated">선언된 형식 매개 변수 '{0}'은(는) 컴파일 시간에 확인할 수 없으므로 여기에 사용할 수 없습니다.</target>
        <note />
      </trans-unit>
      <trans-unit id="csCodeLessGeneric">
        <source>This code is less generic than indicated by its annotations. A unit-of-measure specified using '_' has been determined to be '1', i.e. dimensionless. Consider making the code generic, or removing the use of '_'.</source>
        <target state="translated">이 코드는 해당 주석에 표시된 것보다 일반적이지 않습니다. '_'을 사용하여 지정된 측정 단위는 '1', 즉 차원이 없는 것으로 결정되었습니다. 코드를 제네릭 형식으로 만들거나 '_'을 사용하지 마세요.</target>
        <note />
      </trans-unit>
      <trans-unit id="csTypeInferenceMaxDepth">
        <source>Type inference problem too complicated (maximum iteration depth reached). Consider adding further type annotations.</source>
        <target state="translated">형식 유추 문제가 너무 복잡합니다(최대 반복 깊이에 도달함). 형식 주석을 더 추가하세요.</target>
        <note />
      </trans-unit>
      <trans-unit id="csExpectedArguments">
        <source>Expected arguments to an instance member</source>
        <target state="translated">인스턴스 멤버에 대한 인수가 필요합니다.</target>
        <note />
      </trans-unit>
      <trans-unit id="csIndexArgumentMismatch">
        <source>This indexer expects {0} arguments but is here given {1}</source>
        <target state="translated">이 인덱서에 {0}개의 인수가 필요하지만 여기에서는 {1}개가 지정되었습니다.</target>
        <note />
      </trans-unit>
      <trans-unit id="csExpectTypeWithOperatorButGivenFunction">
        <source>Expecting a type supporting the operator '{0}' but given a function type. You may be missing an argument to a function.</source>
        <target state="translated">'{0}' 연산자를 지원하는 형식이 필요하지만 함수 형식이 지정되었습니다. 함수에 대한 인수가 없을 수 있습니다.</target>
        <note />
      </trans-unit>
      <trans-unit id="csExpectTypeWithOperatorButGivenTuple">
        <source>Expecting a type supporting the operator '{0}' but given a tuple type</source>
        <target state="translated">'{0}' 연산자를 지원하는 형식이 필요한데 튜플 형식을 지정했습니다.</target>
        <note />
      </trans-unit>
      <trans-unit id="csTypesDoNotSupportOperator">
        <source>None of the types '{0}' support the operator '{1}'</source>
        <target state="translated">{0}' 형식에서 '{1}' 연산자를 지원하지 않습니다.</target>
        <note />
      </trans-unit>
      <trans-unit id="csTypeDoesNotSupportOperator">
        <source>The type '{0}' does not support the operator '{1}'</source>
        <target state="translated">{0}' 형식은 '{1}' 연산자를 지원하지 않습니다.</target>
        <note />
      </trans-unit>
      <trans-unit id="csTypesDoNotSupportOperatorNullable">
        <source>None of the types '{0}' support the operator '{1}'. Consider opening the module 'Microsoft.FSharp.Linq.NullableOperators'.</source>
        <target state="translated">{0}' 형식에서 '{1}' 연산자를 지원하지 않습니다. 'Microsoft.FSharp.Linq.NullableOperators' 모듈을 열어 보세요.</target>
        <note />
      </trans-unit>
      <trans-unit id="csTypeDoesNotSupportOperatorNullable">
        <source>The type '{0}' does not support the operator '{1}'. Consider opening the module 'Microsoft.FSharp.Linq.NullableOperators'.</source>
        <target state="translated">{0}' 형식은 '{1}' 연산자를 지원하지 않습니다. 'Microsoft.FSharp.Linq.NullableOperators' 모듈을 열어 보세요.</target>
        <note />
      </trans-unit>
      <trans-unit id="csTypeDoesNotSupportConversion">
        <source>The type '{0}' does not support a conversion to the type '{1}'</source>
        <target state="translated">{0}' 형식은 '{1}' 형식으로의 변환을 지원하지 않습니다.</target>
        <note />
      </trans-unit>
      <trans-unit id="csMethodFoundButIsStatic">
        <source>The type '{0}' has a method '{1}' (full name '{2}'), but the method is static</source>
        <target state="translated">{0}' 형식에 '{1}' 메서드(전체 이름: '{2}')가 있지만 정적 메서드입니다.</target>
        <note />
      </trans-unit>
      <trans-unit id="csMethodFoundButIsNotStatic">
        <source>The type '{0}' has a method '{1}' (full name '{2}'), but the method is not static</source>
        <target state="translated">{0}' 형식에 '{1}' 메서드(전체 이름: '{2}')가 있지만 정적 메서드가 아닙니다.</target>
        <note />
      </trans-unit>
      <trans-unit id="csStructConstraintInconsistent">
        <source>The constraints 'struct' and 'not struct' are inconsistent</source>
        <target state="translated">제약 조건 'struct'와 'not struct'는 서로 일관되지 않습니다.</target>
        <note />
      </trans-unit>
      <trans-unit id="csTypeDoesNotHaveNull">
        <source>The type '{0}' does not have 'null' as a proper value</source>
        <target state="translated">'{0}' 형식은 적절한 값으로 'null'을 가지지 않습니다.</target>
        <note />
      </trans-unit>
      <trans-unit id="csNullableTypeDoesNotHaveNull">
        <source>The type '{0}' does not have 'null' as a proper value. To create a null value for a Nullable type use 'System.Nullable()'.</source>
        <target state="translated">'{0}' 형식은 적절한 값으로 'null'을 가지지 않습니다. Nullable 형식에 null 값을 만들려면 'System.Nullable()'을 사용하세요.</target>
        <note />
      </trans-unit>
      <trans-unit id="csTypeDoesNotSupportComparison1">
        <source>The type '{0}' does not support the 'comparison' constraint because it has the 'NoComparison' attribute</source>
        <target state="translated">'{0}' 형식은 'NoComparison' 특성을 가지므로 'comparison' 제약 조건을 지원하지 않습니다.</target>
        <note />
      </trans-unit>
      <trans-unit id="csTypeDoesNotSupportComparison2">
        <source>The type '{0}' does not support the 'comparison' constraint. For example, it does not support the 'System.IComparable' interface</source>
        <target state="translated">'{0}' 형식은 'comparison' 제약 조건을 지원하지 않습니다. 예를 들어, 이 형식은 'System.IComparable' 인터페이스를 지원하지 않습니다.</target>
        <note />
      </trans-unit>
      <trans-unit id="csTypeDoesNotSupportComparison3">
        <source>The type '{0}' does not support the 'comparison' constraint because it is a record, union or struct with one or more structural element types which do not support the 'comparison' constraint. Either avoid the use of comparison with this type, or add the 'StructuralComparison' attribute to the type to determine which field type does not support comparison</source>
        <target state="translated">'{0}' 형식은 'comparison' 제약 조건을 지원하지 않는 하나 이상의 구조적 요소 형식을 포함하는 레코드, 공용 구조체 또는 구조체이므로 'comparison' 제약 조건을 지원하지 않습니다. 이 형식의 경우 비교를 사용하지 말거나 형식에 'StructuralComparison' 특성을 추가하여 비교를 지원하지 않는 필드 형식을 확인하세요.</target>
        <note />
      </trans-unit>
      <trans-unit id="csTypeDoesNotSupportEquality1">
        <source>The type '{0}' does not support the 'equality' constraint because it has the 'NoEquality' attribute</source>
        <target state="translated">'{0}' 형식은 'NoEquality' 특성을 가지므로 'equality' 제약 조건을 지원하지 않습니다.</target>
        <note />
      </trans-unit>
      <trans-unit id="csTypeDoesNotSupportEquality2">
        <source>The type '{0}' does not support the 'equality' constraint because it is a function type</source>
        <target state="translated">'{0}' 형식은 함수 형식이므로 'equality' 제약 조건을 지원하지 않습니다.</target>
        <note />
      </trans-unit>
      <trans-unit id="csTypeDoesNotSupportEquality3">
        <source>The type '{0}' does not support the 'equality' constraint because it is a record, union or struct with one or more structural element types which do not support the 'equality' constraint. Either avoid the use of equality with this type, or add the 'StructuralEquality' attribute to the type to determine which field type does not support equality</source>
        <target state="translated">'{0}' 형식은 'equality' 제약 조건을 지원하지 않는 하나 이상의 구조적 요소 형식을 포함하는 레코드, 공용 구조체 또는 구조체이므로 'equality' 제약 조건을 지원하지 않습니다. 이 형식의 경우 같음 조건을 사용하지 말거나 형식에 'StructuralEquality' 특성을 추가하여 같음 조건을 지원하지 않는 필드 형식을 확인하세요.</target>
        <note />
      </trans-unit>
      <trans-unit id="csTypeIsNotEnumType">
        <source>The type '{0}' is not a CLI enum type</source>
        <target state="translated">'{0}' 형식은 CLI 열거형 형식이 아닙니다.</target>
        <note />
      </trans-unit>
      <trans-unit id="csTypeHasNonStandardDelegateType">
        <source>The type '{0}' has a non-standard delegate type</source>
        <target state="translated">'{0}' 형식은 비표준 대리자 형식을 가집니다.</target>
        <note />
      </trans-unit>
      <trans-unit id="csTypeIsNotDelegateType">
        <source>The type '{0}' is not a CLI delegate type</source>
        <target state="translated">'{0}' 형식은 CLI 대리자 형식이 아닙니다.</target>
        <note />
      </trans-unit>
      <trans-unit id="csTypeParameterCannotBeNullable">
        <source>This type parameter cannot be instantiated to 'Nullable'. This is a restriction imposed in order to ensure the meaning of 'null' in some CLI languages is not confusing when used in conjunction with 'Nullable' values.</source>
        <target state="translated">이 형식 매개 변수는 'Nullable'로 인스턴스화할 수 없습니다. 이는 'Nullable' 값과 함께 사용할 때 일부 CLI 언어에서 'null'의 의미가 혼동되지 않도록 하기 위한 제한입니다.</target>
        <note />
      </trans-unit>
      <trans-unit id="csGenericConstructRequiresStructType">
        <source>A generic construct requires that the type '{0}' is a CLI or F# struct type</source>
        <target state="translated">제네릭 구문을 사용하려면 '{0}' 형식이 CLI 또는 F# 구조체 형식이어야 합니다.</target>
        <note />
      </trans-unit>
      <trans-unit id="csGenericConstructRequiresUnmanagedType">
        <source>A generic construct requires that the type '{0}' is an unmanaged type</source>
        <target state="translated">제네릭 구문을 사용하려면 '{0}' 형식이 관리되지 않은 형식이어야 합니다.</target>
        <note />
      </trans-unit>
      <trans-unit id="csTypeNotCompatibleBecauseOfPrintf">
        <source>The type '{0}' is not compatible with any of the types {1}, arising from the use of a printf-style format string</source>
        <target state="translated">’{0}' 형식은 printf 스타일의 서식 문자열을 사용함으로 인해 발생하는 어떤 {1} 형식과도 호환되지 않습니다.</target>
        <note />
      </trans-unit>
      <trans-unit id="csGenericConstructRequiresReferenceSemantics">
        <source>A generic construct requires that the type '{0}' have reference semantics, but it does not, i.e. it is a struct</source>
        <target state="translated">제네릭 구문을 사용하려면 '{0}' 형식에 참조 의미 체계가 있어야 하지만 없습니다. 즉, 형식이 구조체입니다.</target>
        <note />
      </trans-unit>
      <trans-unit id="csGenericConstructRequiresNonAbstract">
        <source>A generic construct requires that the type '{0}' be non-abstract</source>
        <target state="translated">제네릭 구문을 사용하려면 '{0}' 형식이 비추상 형식이어야 합니다.</target>
        <note />
      </trans-unit>
      <trans-unit id="csGenericConstructRequiresPublicDefaultConstructor">
        <source>A generic construct requires that the type '{0}' have a public default constructor</source>
        <target state="translated">제네릭 구문을 사용하려면 '{0}' 형식에 public 기본 생성자가 있어야 합니다.</target>
        <note />
      </trans-unit>
      <trans-unit id="csTypeInstantiationLengthMismatch">
        <source>Type instantiation length mismatch</source>
        <target state="translated">형식 인스턴스 길이가 일치하지 않습니다.</target>
        <note />
      </trans-unit>
      <trans-unit id="csOptionalArgumentNotPermittedHere">
        <source>Optional arguments not permitted here</source>
        <target state="translated">선택적 인수는 여기에 허용되지 않습니다.</target>
        <note />
      </trans-unit>
      <trans-unit id="csMemberIsNotStatic">
        <source>{0} is not a static member</source>
        <target state="translated">{0}은(는) 정적 멤버가 아닙니다.</target>
        <note />
      </trans-unit>
      <trans-unit id="csMemberIsNotInstance">
        <source>{0} is not an instance member</source>
        <target state="translated">{0}은(는) 인스턴스 멤버가 아닙니다.</target>
        <note />
      </trans-unit>
      <trans-unit id="csArgumentLengthMismatch">
        <source>Argument length mismatch</source>
        <target state="translated">인수 길이가 일치하지 않습니다.</target>
        <note />
      </trans-unit>
      <trans-unit id="csArgumentTypesDoNotMatch">
        <source>The argument types don't match</source>
        <target state="translated">인수 형식이 일치하지 않습니다.</target>
        <note />
      </trans-unit>
      <trans-unit id="csMethodExpectsParams">
        <source>This method expects a CLI 'params' parameter in this position. 'params' is a way of passing a variable number of arguments to a method in languages such as C#. Consider passing an array for this argument</source>
        <target state="translated">이 메서드에서는 이 위치에 CLI 'params' 매개 변수가 필요합니다. 'params'는 다양한 수의 인수를 C#과 같은 언어의 메서드에 전달하는 방법입니다. 이 인수에 대한 배열을 전달하세요.</target>
        <note />
      </trans-unit>
      <trans-unit id="csMemberIsNotAccessible">
        <source>The member or object constructor '{0}' is not {1}</source>
        <target state="translated">멤버 또는 개체 생성자 '{0}'은(는) {1}이(가) 아닙니다.</target>
        <note />
      </trans-unit>
      <trans-unit id="csMemberIsNotAccessible2">
        <source>The member or object constructor '{0}' is not {1}. Private members may only be accessed from within the declaring type. Protected members may only be accessed from an extending type and cannot be accessed from inner lambda expressions.</source>
        <target state="translated">멤버 또는 개체 생성자 '{0}'은(는) {1}이(가) 아닙니다. 전용 멤버는 선언 형식 내에서만 액세스할 수 있습니다. 보호된 멤버는 확장 형식에서만 액세스할 수 있으며 내부 람다 식에서는 액세스할 수 없습니다.</target>
        <note />
      </trans-unit>
      <trans-unit id="csMethodIsNotAStaticMethod">
        <source>{0} is not a static method</source>
        <target state="translated">{0}은(는) 정적 메서드가 아닙니다.</target>
        <note />
      </trans-unit>
      <trans-unit id="csMethodIsNotAnInstanceMethod">
        <source>{0} is not an instance method</source>
        <target state="translated">{0}은(는) 인스턴스 메서드가 아닙니다.</target>
        <note />
      </trans-unit>
      <trans-unit id="csMemberHasNoArgumentOrReturnProperty">
        <source>The member or object constructor '{0}' has no argument or settable return property '{1}'. {2}.</source>
        <target state="translated">멤버 또는 개체 생성자 '{0}'에 인수 또는 설정 가능한 반환 속성 '{1}'이(가) 없습니다. {2}</target>
        <note />
      </trans-unit>
      <trans-unit id="csCtorHasNoArgumentOrReturnProperty">
        <source>The object constructor '{0}' has no argument or settable return property '{1}'. {2}.</source>
        <target state="translated">개체 생성자 '{0}'에 인수 또는 설정 가능한 반환 속성 '{1}'이(가) 없습니다. {2}.</target>
        <note />
      </trans-unit>
      <trans-unit id="csRequiredSignatureIs">
        <source>The required signature is {0}</source>
        <target state="translated">필요한 시그니처는 {0}입니다.</target>
        <note />
      </trans-unit>
      <trans-unit id="csMemberSignatureMismatch">
        <source>The member or object constructor '{0}' requires {1} argument(s). The required signature is '{2}'.</source>
        <target state="translated">멤버 또는 개체 생성자 '{0}'을(를) 사용하려면 {1}개의 인수가 필요합니다. 필요한 시그니처는 '{2}'입니다.</target>
        <note />
      </trans-unit>
      <trans-unit id="csMemberSignatureMismatch2">
        <source>The member or object constructor '{0}' requires {1} additional argument(s). The required signature is '{2}'.</source>
        <target state="translated">멤버 또는 개체 생성자 '{0}'을(를) 사용하려면 {1}개의 인수가 더 필요합니다. 필요한 시그니처는 '{2}'입니다.</target>
        <note />
      </trans-unit>
      <trans-unit id="csMemberSignatureMismatch3">
        <source>The member or object constructor '{0}' requires {1} argument(s). The required signature is '{2}'. Some names for missing arguments are {3}.</source>
        <target state="translated">멤버 또는 개체 생성자 '{0}'을(를) 사용하려면 {1}개의 인수가 필요합니다. 필요한 시그니처는 '{2}'입니다. 누락된 인수의 이름에는 {3} 등이 있습니다.</target>
        <note />
      </trans-unit>
      <trans-unit id="csMemberSignatureMismatch4">
        <source>The member or object constructor '{0}' requires {1} additional argument(s). The required signature is '{2}'. Some names for missing arguments are {3}.</source>
        <target state="translated">멤버 또는 개체 생성자 '{0}'을(를) 사용하려면 {1}개의 인수가 더 필요합니다. 필요한 시그니처는 '{2}'입니다. 누락된 인수의 이름에는 {3} 등이 있습니다.</target>
        <note />
      </trans-unit>
      <trans-unit id="csMemberSignatureMismatchArityNamed">
        <source>The member or object constructor '{0}' requires {1} argument(s) but is here given {2} unnamed and {3} named argument(s). The required signature is '{4}'.</source>
        <target state="translated">멤버 또는 개체 생성자 '{0}'을(를) 사용하려면 {1}개의 인수가 필요하지만 여기에서는 {2}개의 명명되지 않은 인수와 {3}개의 명명된 인수가 지정되었습니다. 필요한 시그니처는 '{4}'입니다.</target>
        <note />
      </trans-unit>
      <trans-unit id="csMemberSignatureMismatchArity">
        <source>The member or object constructor '{0}' takes {1} argument(s) but is here given {2}. The required signature is '{3}'.</source>
        <target state="translated">멤버 또는 개체 생성자 '{0}'은(는) {1}개의 인수를 사용하지만 여기에서는 {2}개가 지정되었습니다. 필요한 시그니처는 '{3}'입니다.</target>
        <note />
      </trans-unit>
      <trans-unit id="csCtorSignatureMismatchArity">
        <source>The object constructor '{0}' takes {1} argument(s) but is here given {2}. The required signature is '{3}'.</source>
        <target state="translated">개체 생성자 '{0}'은(는) {1}개의 인수를 사용하지만, 여기에서는 {2}개가 지정되었습니다. 필요한 시그니처는 '{3}'입니다.</target>
        <note />
      </trans-unit>
      <trans-unit id="csCtorSignatureMismatchArityProp">
        <source>The object constructor '{0}' takes {1} argument(s) but is here given {2}. The required signature is '{3}'. If some of the arguments are meant to assign values to properties, consider separating those arguments with a comma (',').</source>
        <target state="translated">개체 생성자 '{0}'은(는) {1}개의 인수를 사용하지만, 여기에서는 {2}개가 지정되었습니다. 필요한 시그니처는 '{3}'입니다. 여러 인수로 속성에 값을 할당하는 경우 해당 인수를 쉼표(',')로 구분하세요.</target>
        <note />
      </trans-unit>
      <trans-unit id="csMemberSignatureMismatchArityType">
        <source>The member or object constructor '{0}' takes {1} type argument(s) but is here given {2}. The required signature is '{3}'.</source>
        <target state="translated">멤버 또는 개체 생성자 '{0}'은(는) {1}개의 형식 인수를 사용하지만 여기에서는 {2}개가 지정되었습니다. 필요한 시그니처는 '{3}'입니다.</target>
        <note />
      </trans-unit>
      <trans-unit id="csMemberNotAccessible">
        <source>A member or object constructor '{0}' taking {1} arguments is not accessible from this code location. All accessible versions of method '{2}' take {3} arguments.</source>
        <target state="translated">{1}개의 인수를 사용하는 멤버 또는 개체 생성자 '{0}'은(는) 이 코드 위치에서 액세스할 수 없습니다. '{2}' 메서드의 액세스할 수 있는 모든 버전은 {3}개의 인수를 사용합니다.</target>
        <note />
      </trans-unit>
      <trans-unit id="csIncorrectGenericInstantiation">
        <source>Incorrect generic instantiation. No {0} member named '{1}' takes {2} generic arguments.</source>
        <target state="translated">제네릭 인스턴스가 잘못되었습니다. 이름이 '{1}'인 {0} 멤버 중 {2}개의 제네릭 인수를 사용하는 멤버가 없습니다.</target>
        <note />
      </trans-unit>
      <trans-unit id="csMemberOverloadArityMismatch">
        <source>The member or object constructor '{0}' does not take {1} argument(s). An overload was found taking {2} arguments.</source>
        <target state="translated">멤버 또는 개체 생성자 '{0}'은(는) {1}개의 인수를 사용하지 않습니다. {2}개의 인수를 사용하는 오버로드를 찾았습니다.</target>
        <note />
      </trans-unit>
      <trans-unit id="csNoMemberTakesTheseArguments">
        <source>No {0} member or object constructor named '{1}' takes {2} arguments</source>
        <target state="translated">이름이 '{1}'인 {0} 멤버 또는 개체 생성자 중 {2}개의 인수를 사용하는 요소가 없습니다.</target>
        <note />
      </trans-unit>
      <trans-unit id="csNoMemberTakesTheseArguments2">
        <source>No {0} member or object constructor named '{1}' takes {2} arguments. Note the call to this member also provides {3} named arguments.</source>
        <target state="translated">이름이 '{1}'인 {0} 멤버 또는 개체 생성자 중 {2}개의 인수를 사용하는 요소가 없습니다. 이 멤버를 호출하면 {3}개의 명명된 인수도 제공됩니다.</target>
        <note />
      </trans-unit>
      <trans-unit id="csNoMemberTakesTheseArguments3">
        <source>No {0} member or object constructor named '{1}' takes {2} arguments. The named argument '{3}' doesn't correspond to any argument or settable return property for any overload.</source>
        <target state="translated">이름이 '{1}'인 {0} 멤버 또는 개체 생성자 중 {2}개의 인수를 사용하는 요소가 없습니다. 명명된 인수 '{3}'은(는) 오버로드에 대한 어떠한 인수 또는 설정 가능한 반환 속성에도 해당하지 않습니다.</target>
        <note />
      </trans-unit>
      <trans-unit id="csMethodNotFound">
        <source>Method or object constructor '{0}' not found</source>
        <target state="translated">메서드 또는 개체 생성자 '{0}'을(를) 찾을 수 없습니다.</target>
        <note />
      </trans-unit>
      <trans-unit id="csNoOverloadsFound">
        <source>No overloads match for method '{0}'.</source>
        <target state="translated">'{0}' 메서드와 일치하는 오버로드가 없습니다.</target>
        <note />
      </trans-unit>
      <trans-unit id="csMethodIsOverloaded">
        <source>A unique overload for method '{0}' could not be determined based on type information prior to this program point. A type annotation may be needed.</source>
        <target state="translated">이 프로그램 지점 전의 형식 정보를 기반으로 '{0}' 메서드에 대한 고유 오버로드를 결정할 수 없습니다. 형식 주석이 필요할 수 있습니다.</target>
        <note />
      </trans-unit>
      <trans-unit id="csCandidates">
        <source>Candidates:\n{0}</source>
        <target state="translated">후보:\n{0}</target>
        <note />
      </trans-unit>
      <trans-unit id="parsDoCannotHaveVisibilityDeclarations">
        <source>Accessibility modifiers are not permitted on 'do' bindings, but '{0}' was given.</source>
        <target state="translated">액세스 가능성 한정자는 'do' 바인딩에서 허용되지 않지만, '{0}'이(가) 지정되었습니다.</target>
        <note />
      </trans-unit>
      <trans-unit id="parsEofInHashIf">
        <source>End of file in #if section begun at or after here</source>
        <target state="translated">#if 섹션의 파일 끝이 여기에서 또는 여기 뒤에서 시작되었습니다.</target>
        <note />
      </trans-unit>
      <trans-unit id="parsEofInString">
        <source>End of file in string begun at or before here</source>
        <target state="translated">문자열의 파일 끝이 여기에서 또는 여기 앞에서 시작되었습니다.</target>
        <note />
      </trans-unit>
      <trans-unit id="parsEofInVerbatimString">
        <source>End of file in verbatim string begun at or before here</source>
        <target state="translated">축자 문자열의 파일 끝이 여기에서 또는 여기 앞에서 시작되었습니다.</target>
        <note />
      </trans-unit>
      <trans-unit id="parsEofInComment">
        <source>End of file in comment begun at or before here</source>
        <target state="translated">주석의 파일 끝이 여기에서 또는 여기 앞에서 시작되었습니다.</target>
        <note />
      </trans-unit>
      <trans-unit id="parsEofInStringInComment">
        <source>End of file in string embedded in comment begun at or before here</source>
        <target state="translated">주석에 포함된 문자열의 파일 끝이 여기에서 또는 여기 앞에서 시작되었습니다.</target>
        <note />
      </trans-unit>
      <trans-unit id="parsEofInVerbatimStringInComment">
        <source>End of file in verbatim string embedded in comment begun at or before here</source>
        <target state="translated">주석에 포함된 축자 문자열의 파일 끝이 여기에서 또는 여기 앞에서 시작되었습니다.</target>
        <note />
      </trans-unit>
      <trans-unit id="parsEofInIfOcaml">
        <source>End of file in IF-OCAML section begun at or before here</source>
        <target state="translated">IF-OCAML 섹션의 파일 끝이 여기에서 또는 여기 앞에서 시작되었습니다.</target>
        <note />
      </trans-unit>
      <trans-unit id="parsEofInDirective">
        <source>End of file in directive begun at or before here</source>
        <target state="translated">지시문의 파일 끝이 여기에서 또는 여기 앞에서 시작되었습니다.</target>
        <note />
      </trans-unit>
      <trans-unit id="parsNoHashEndIfFound">
        <source>No #endif found for #if or #else</source>
        <target state="translated">#if 또는 #else에 대한 #endif를 찾을 수 없습니다.</target>
        <note />
      </trans-unit>
      <trans-unit id="parsAttributesIgnored">
        <source>Attributes have been ignored in this construct</source>
        <target state="translated">특성은 이 구문에서 무시되었습니다.</target>
        <note />
      </trans-unit>
      <trans-unit id="parsUseBindingsIllegalInImplicitClassConstructors">
        <source>'use' bindings are not permitted in primary constructors</source>
        <target state="translated">'use' 바인딩은 기본 생성자에서 허용되지 않습니다.</target>
        <note />
      </trans-unit>
      <trans-unit id="parsUseBindingsIllegalInModules">
        <source>'use' bindings are not permitted in modules and are treated as 'let' bindings</source>
        <target state="translated">'use' 바인딩은 모듈에서 허용되지 않으며 'let' 바인딩으로 처리됩니다.</target>
        <note />
      </trans-unit>
      <trans-unit id="parsIntegerForLoopRequiresSimpleIdentifier">
        <source>An integer for loop must use a simple identifier</source>
        <target state="translated">루프의 정수에는 단순 식별자를 사용해야 합니다.</target>
        <note />
      </trans-unit>
      <trans-unit id="parsOnlyOneWithAugmentationAllowed">
        <source>At most one 'with' augmentation is permitted</source>
        <target state="translated">최대 하나의 'with' 확대가 허용됩니다.</target>
        <note />
      </trans-unit>
      <trans-unit id="parsUnexpectedSemicolon">
        <source>A semicolon is not expected at this point</source>
        <target state="translated">여기서는 세미콜론이 필요하지 않습니다.</target>
        <note />
      </trans-unit>
      <trans-unit id="parsUnexpectedEndOfFile">
        <source>Unexpected end of input</source>
        <target state="translated">예기치 않은 입력의 끝입니다.</target>
        <note />
      </trans-unit>
      <trans-unit id="parsUnexpectedVisibilityDeclaration">
        <source>Accessibility modifiers are not permitted here, but '{0}' was given.</source>
        <target state="translated">액세스 가능성 한정자는 여기에 허용되지 않지만, '{0}'이(가) 지정되었습니다.</target>
        <note />
      </trans-unit>
      <trans-unit id="parsOnlyHashDirectivesAllowed">
        <source>Only '#' compiler directives may occur prior to the first 'namespace' declaration</source>
        <target state="translated">'#' 컴파일러 지시문만 첫 번째 'namespace' 선언 앞에 발생할 수 있습니다.</target>
        <note />
      </trans-unit>
      <trans-unit id="parsVisibilityDeclarationsShouldComePriorToIdentifier">
        <source>Accessibility modifiers should come immediately prior to the identifier naming a construct</source>
        <target state="translated">액세스 가능성 한정자는 구문의 이름을 지정하는 식별자 바로 앞에 와야 합니다.</target>
        <note />
      </trans-unit>
      <trans-unit id="parsNamespaceOrModuleNotBoth">
        <source>Files should begin with either a namespace or module declaration, e.g. 'namespace SomeNamespace.SubNamespace' or 'module SomeNamespace.SomeModule', but not both. To define a module within a namespace use 'module SomeModule = ...'</source>
        <target state="translated">파일은 네임스페이스 또는 모듈 선언으로 시작해야 하지만(예: 'namespace SomeNamespace.SubNamespace' 또는 'module SomeNamespace.SomeModule') 둘 다로 시작할 수는 없습니다. 네임스페이스 내에 모듈을 정의하려면 'module SomeModule = ...'을 사용하세요.</target>
        <note />
      </trans-unit>
      <trans-unit id="parsModuleAbbreviationMustBeSimpleName">
        <source>A module abbreviation must be a simple name, not a path</source>
        <target state="translated">모듈 약어는 경로가 아니라 단순 이름이어야 합니다.</target>
        <note />
      </trans-unit>
      <trans-unit id="parsIgnoreAttributesOnModuleAbbreviation">
        <source>Ignoring attributes on module abbreviation</source>
        <target state="translated">모듈 약어의 특성을 무시합니다.</target>
        <note />
      </trans-unit>
      <trans-unit id="parsIgnoreAttributesOnModuleAbbreviationAlwaysPrivate">
        <source>The '{0}' accessibility attribute is not allowed on module abbreviation. Module abbreviations are always private.</source>
        <target state="translated">'{0}' 액세스 가능성 특성이 모듈 약어에서 허용되지 않습니다. 모듈 약어는 항상 Private입니다.</target>
        <note />
      </trans-unit>
      <trans-unit id="parsIgnoreVisibilityOnModuleAbbreviationAlwaysPrivate">
        <source>The '{0}' visibility attribute is not allowed on module abbreviation. Module abbreviations are always private.</source>
        <target state="translated">'{0}' 표시 유형 특성이 모듈 약어에서 허용되지 않습니다. 모듈 약어는 항상 Private입니다.</target>
        <note />
      </trans-unit>
      <trans-unit id="parsUnClosedBlockInHashLight">
        <source>Unclosed block</source>
        <target state="translated">블록이 닫히지 않았습니다.</target>
        <note />
      </trans-unit>
      <trans-unit id="parsUnmatchedBeginOrStruct">
        <source>Unmatched 'begin' or 'struct'</source>
        <target state="translated">'begin' 또는 'struct'의 짝이 맞지 않습니다.</target>
        <note />
      </trans-unit>
      <trans-unit id="parsModuleDefnMustBeSimpleName">
        <source>A module name must be a simple name, not a path</source>
        <target state="translated">모듈 이름은 경로가 아니라 단순 이름이어야 합니다.</target>
        <note />
      </trans-unit>
      <trans-unit id="parsUnexpectedEmptyModuleDefn">
        <source>Unexpected empty type moduleDefn list</source>
        <target state="translated">예기치 않은 빈 형식 moduleDefn 목록입니다.</target>
        <note />
      </trans-unit>
      <trans-unit id="parsAttributesMustComeBeforeVal">
        <source>Attributes should be placed before 'val'</source>
        <target state="translated">특성은 'val' 앞에 배치해야 합니다.</target>
        <note />
      </trans-unit>
      <trans-unit id="parsAttributesAreNotPermittedOnInterfaceImplementations">
        <source>Attributes are not permitted on interface implementations</source>
        <target state="translated">특성은 인터페이스 구현에서 허용되지 않습니다.</target>
        <note />
      </trans-unit>
      <trans-unit id="parsSyntaxError">
        <source>Syntax error</source>
        <target state="translated">구문 오류입니다.</target>
        <note />
      </trans-unit>
      <trans-unit id="parsAugmentationsIllegalOnDelegateType">
        <source>Augmentations are not permitted on delegate type moduleDefns</source>
        <target state="translated">확대는 대리자 형식 moduleDefns에서 허용되지 않습니다.</target>
        <note />
      </trans-unit>
      <trans-unit id="parsUnmatchedClassInterfaceOrStruct">
        <source>Unmatched 'class', 'interface' or 'struct'</source>
        <target state="translated">'class', 'interface' 또는 'struct'의 짝이 맞지 않습니다.</target>
        <note />
      </trans-unit>
      <trans-unit id="parsEmptyTypeDefinition">
        <source>A type definition requires one or more members or other declarations. If you intend to define an empty class, struct or interface, then use 'type ... = class end', 'interface end' or 'struct end'.</source>
        <target state="translated">형식 정의에는 하나 이상의 멤버 또는 기타 선언이 필요합니다. 빈 클래스, 구조체 또는 인터페이스를 정의하려는 경우에는 'type ... = class end', 'interface end' 또는 'struct end'를 사용하세요.</target>
        <note />
      </trans-unit>
      <trans-unit id="parsUnmatchedWith">
        <source>Unmatched 'with' or badly formatted 'with' block</source>
        <target state="translated">'with'의 짝이 맞지 않거나 'with' 블록의 형식이 잘못되었습니다.</target>
        <note />
      </trans-unit>
      <trans-unit id="parsGetOrSetRequired">
        <source>'get', 'set' or 'get,set' required</source>
        <target state="translated">'get', 'set' 또는 'get,set'이 필요합니다.</target>
        <note />
      </trans-unit>
      <trans-unit id="parsOnlyClassCanTakeValueArguments">
        <source>Only class types may take value arguments</source>
        <target state="translated">클래스 형식만 값 인수를 사용할 수 있습니다.</target>
        <note />
      </trans-unit>
      <trans-unit id="parsUnmatchedBegin">
        <source>Unmatched 'begin'</source>
        <target state="translated">'begin'의 짝이 맞지 않습니다.</target>
        <note />
      </trans-unit>
      <trans-unit id="parsInvalidDeclarationSyntax">
        <source>Invalid declaration syntax</source>
        <target state="translated">선언 구문이 잘못되었습니다.</target>
        <note />
      </trans-unit>
      <trans-unit id="parsGetAndOrSetRequired">
        <source>'get' and/or 'set' required</source>
        <target state="translated">'get' 및/또는 'set'이 필요합니다.</target>
        <note />
      </trans-unit>
      <trans-unit id="parsTypeAnnotationsOnGetSet">
        <source>Type annotations on property getters and setters must be given after the 'get()' or 'set(v)', e.g. 'with get() : string = ...'</source>
        <target state="translated">속성 getter 및 setter에 대한 형식 주석은 'get()' 또는 'set(v)' 뒤에 지정해야 합니다(예: 'with get() : string = ...').</target>
        <note />
      </trans-unit>
      <trans-unit id="parsGetterMustHaveAtLeastOneArgument">
        <source>A getter property is expected to be a function, e.g. 'get() = ...' or 'get(index) = ...'</source>
        <target state="translated">getter 속성은 함수여야 합니다(예: 'get() = ...' 또는 'get(index) = ...').</target>
        <note />
      </trans-unit>
      <trans-unit id="parsMultipleAccessibilitiesForGetSet">
        <source>Multiple accessibilities given for property getter or setter</source>
        <target state="translated">속성 getter 또는 setter에 대해 여러 액세스 가능성이 지정되었습니다.</target>
        <note />
      </trans-unit>
      <trans-unit id="parsSetSyntax">
        <source>Property setters must be defined using 'set value = ', 'set idx value = ' or 'set (idx1,...,idxN) value = ... '</source>
        <target state="translated">속성 setter는 'set value = ', 'set idx value = ' 또는 'set (idx1,...,idxN) value = ... '를 사용하여 정의해야 합니다.</target>
        <note />
      </trans-unit>
      <trans-unit id="parsInterfacesHaveSameVisibilityAsEnclosingType">
        <source>Interfaces always have the same visibility as the enclosing type</source>
        <target state="translated">인터페이스의 표시 유형은 항상 바깥쪽 형식과 같습니다.</target>
        <note />
      </trans-unit>
      <trans-unit id="parsAccessibilityModsIllegalForAbstract">
        <source>Accessibility modifiers are not allowed on this member. Abstract slots always have the same visibility as the enclosing type.</source>
        <target state="translated">액세스 가능성 한정자는 이 멤버에서 허용되지 않습니다. 추상 슬롯의 표시 유형은 항상 바깥쪽 형식과 같습니다.</target>
        <note />
      </trans-unit>
      <trans-unit id="parsAttributesIllegalOnInherit">
        <source>Attributes are not permitted on 'inherit' declarations</source>
        <target state="translated">특성은 'inherit' 선언에서 허용되지 않습니다.</target>
        <note />
      </trans-unit>
      <trans-unit id="parsVisibilityIllegalOnInherit">
        <source>Accessibility modifiers are not permitted on an 'inherits' declaration</source>
        <target state="translated">액세스 가능성 한정자는 'inherits' 선언에서 허용되지 않습니다.</target>
        <note />
      </trans-unit>
      <trans-unit id="parsInheritDeclarationsCannotHaveAsBindings">
        <source>'inherit' declarations cannot have 'as' bindings. To access members of the base class when overriding a method, the syntax 'base.SomeMember' may be used; 'base' is a keyword. Remove this 'as' binding.</source>
        <target state="translated">'inherit' 선언에는 'as' 바인딩을 지정할 수 없습니다. 메서드를 재정의할 때 기본 클래스의 멤버에 액세스하려면 'base.SomeMember' 구문을 사용할 수 있습니다. 'base'는 키워드입니다. 이 'as' 바인딩을 제거하세요.</target>
        <note />
      </trans-unit>
      <trans-unit id="parsAttributesIllegalHere">
        <source>Attributes are not allowed here</source>
        <target state="translated">특성은 여기에 허용되지 않습니다.</target>
        <note />
      </trans-unit>
      <trans-unit id="parsTypeAbbreviationsCannotHaveVisibilityDeclarations">
        <source>Accessibility modifiers are not permitted in this position for type abbreviations</source>
        <target state="translated">액세스 가능성 한정자는 형식 약어에 대해 이 위치에 허용되지 않습니다.</target>
        <note />
      </trans-unit>
      <trans-unit id="parsEnumTypesCannotHaveVisibilityDeclarations">
        <source>Accessibility modifiers are not permitted in this position for enum types</source>
        <target state="translated">액세스 가능성 한정자는 열거형 형식에 대해 이 위치에 허용되지 않습니다.</target>
        <note />
      </trans-unit>
      <trans-unit id="parsAllEnumFieldsRequireValues">
        <source>All enum fields must be given values</source>
        <target state="translated">모든 열거형 필드에는 값을 지정해야 합니다.</target>
        <note />
      </trans-unit>
      <trans-unit id="parsInlineAssemblyCannotHaveVisibilityDeclarations">
        <source>Accessibility modifiers are not permitted on inline assembly code types</source>
        <target state="translated">액세스 가능성 한정자는 인라인 어셈블리 코드 형식에서 허용되지 않습니다.</target>
        <note />
      </trans-unit>
      <trans-unit id="parsUnexpectedIdentifier">
        <source>Unexpected identifier: '{0}'</source>
        <target state="translated">예기치 않은 식별자입니다. '{0}'</target>
        <note />
      </trans-unit>
      <trans-unit id="parsUnionCasesCannotHaveVisibilityDeclarations">
        <source>Accessibility modifiers are not permitted on union cases. Use 'type U = internal ...' or 'type U = private ...' to give an accessibility to the whole representation.</source>
        <target state="translated">액세스 가능성 한정자는 공용 구조체 케이스에서 허용되지 않습니다. 표현 전체에 액세스 가능성을 지정하려면 'type U = internal ...' 또는 'type U = private ...'을 사용하세요.</target>
        <note />
      </trans-unit>
      <trans-unit id="parsEnumFieldsCannotHaveVisibilityDeclarations">
        <source>Accessibility modifiers are not permitted on enumeration fields</source>
        <target state="translated">액세스 가능성 한정자는 열거형 필드에서 허용되지 않습니다.</target>
        <note />
      </trans-unit>
      <trans-unit id="parsConsiderUsingSeparateRecordType">
        <source>Consider using a separate record type instead</source>
        <target state="translated">대신 별도의 레코드 형식을 사용하세요.</target>
        <note />
      </trans-unit>
      <trans-unit id="parsRecordFieldsCannotHaveVisibilityDeclarations">
        <source>Accessibility modifiers are not permitted on record fields. Use 'type R = internal ...' or 'type R = private ...' to give an accessibility to the whole representation.</source>
        <target state="translated">액세스 가능성 한정자는 레코드 필드에서 허용되지 않습니다. 표현 전체에 액세스 가능성을 지정하려면 'type R = internal ...' 또는 'type R = private ...'을 사용하세요.</target>
        <note />
      </trans-unit>
      <trans-unit id="parsLetAndForNonRecBindings">
        <source>The declaration form 'let ... and ...' for non-recursive bindings is not used in F# code. Consider using a sequence of 'let' bindings</source>
        <target state="translated">비재귀적 바인딩을 위한 선언 형식 'let ... and ...'는 F# 코드에서 사용되지 않습니다. 대신 'let' 바인딩 시퀀스를 사용하세요.</target>
        <note />
      </trans-unit>
      <trans-unit id="parsUnmatchedParen">
        <source>Unmatched '('</source>
        <target state="translated">'('의 짝이 맞지 않습니다.</target>
        <note />
      </trans-unit>
      <trans-unit id="parsSuccessivePatternsShouldBeSpacedOrTupled">
        <source>Successive patterns should be separated by spaces or tupled</source>
        <target state="translated">연속된 패턴은 공백으로 구분하거나 튜플해야 합니다.</target>
        <note />
      </trans-unit>
      <trans-unit id="parsNoMatchingInForLet">
        <source>No matching 'in' found for this 'let'</source>
        <target state="translated">이 'let'과 짝이 맞는 'in'을 찾을 수 없습니다.</target>
        <note />
      </trans-unit>
      <trans-unit id="parsErrorInReturnForLetIncorrectIndentation">
        <source>Error in the return expression for this 'let'. Possible incorrect indentation.</source>
        <target state="translated">이 'let'에 대한 반환 식에 오류가 있습니다. 들여쓰기가 잘못되었을 수 있습니다.</target>
        <note />
      </trans-unit>
      <trans-unit id="parsExpectedExpressionAfterLet">
        <source>The block following this '{0}' is unfinished. Every code block is an expression and must have a result. '{1}' cannot be the final code element in a block. Consider giving this block an explicit result.</source>
        <target state="translated">이 '{0}' 뒤에 오는 블록이 완료되지 않았습니다. 모든 코드 블록은 식이며 결과가 있어야 합니다. '{1}'이(가) 블록의 최종 코드 요소가 될 수 없습니다. 이 블록에 명시적 결과를 제공하세요.</target>
        <note />
      </trans-unit>
      <trans-unit id="parsIncompleteIf">
        <source>Incomplete conditional. Expected 'if &lt;expr&gt; then &lt;expr&gt;' or 'if &lt;expr&gt; then &lt;expr&gt; else &lt;expr&gt;'.</source>
        <target state="translated">조건이 잘못되었습니다. 'if &lt;expr&gt; then &lt;expr&gt;' 또는 'if &lt;expr&gt; then &lt;expr&gt; else &lt;expr&gt;'이 필요합니다.</target>
        <note />
      </trans-unit>
      <trans-unit id="parsAssertIsNotFirstClassValue">
        <source>'assert' may not be used as a first class value. Use 'assert &lt;expr&gt;' instead.</source>
        <target state="translated">'assert'는 첫 번째 클래스 값으로 사용할 수 없습니다. 대신 'assert &lt;expr&gt;'을 사용하세요.</target>
        <note />
      </trans-unit>
      <trans-unit id="parsIdentifierExpected">
        <source>Identifier expected</source>
        <target state="translated">식별자가 필요합니다.</target>
        <note />
      </trans-unit>
      <trans-unit id="parsInOrEqualExpected">
        <source>'in' or '=' expected</source>
        <target state="translated">'in' 또는 '='가 필요합니다.</target>
        <note />
      </trans-unit>
      <trans-unit id="parsArrowUseIsLimited">
        <source>The use of '-&gt;' in sequence and computation expressions is limited to the form 'for pat in expr -&gt; expr'. Use the syntax 'for ... in ... do ... yield...' to generate elements in more complex sequence expressions.</source>
        <target state="translated">'-&gt;'를 시퀀스 및 계산 식에 사용할 때는 'for pat in expr -&gt; expr' 형식을 사용해야 합니다. 'for ... in ... do ... yield...' 구문을 사용하면 보다 복잡한 시퀀스 식에서 요소를 생성할 수 있습니다.</target>
        <note />
      </trans-unit>
      <trans-unit id="parsSuccessiveArgsShouldBeSpacedOrTupled">
        <source>Successive arguments should be separated by spaces or tupled, and arguments involving function or method applications should be parenthesized</source>
        <target state="translated">연속된 인수는 공백으로 구분하거나 튜플해야 하며 함수 또는 메서드 적용과 관련된 인수는 괄호로 묶어야 합니다.</target>
        <note />
      </trans-unit>
      <trans-unit id="parsUnmatchedBracket">
        <source>Unmatched '['</source>
        <target state="translated">'['의 짝이 맞지 않습니다.</target>
        <note />
      </trans-unit>
      <trans-unit id="parsMissingQualificationAfterDot">
        <source>Missing qualification after '.'</source>
        <target state="translated">'.' 뒤에 한정자가 없습니다.</target>
        <note />
      </trans-unit>
      <trans-unit id="parsParenFormIsForML">
        <source>In F# code you may use 'expr.[expr]'. A type annotation may be required to indicate the first expression is an array</source>
        <target state="translated">F# 코드에서는 'expr.[expr]'을 사용할 수 있습니다. 첫 번째 식이 배열임을 나타내기 위해 형식 주석이 필요할 수 있습니다.</target>
        <note />
      </trans-unit>
      <trans-unit id="parsMismatchedQuote">
        <source>Mismatched quotation, beginning with '{0}'</source>
        <target state="translated">짝이 맞지 않는 인용구('{0}'(으)로 시작)입니다.</target>
        <note />
      </trans-unit>
      <trans-unit id="parsUnmatched">
        <source>Unmatched '{0}'</source>
        <target state="translated">'{0}'의 짝이 맞지 않습니다.</target>
        <note />
      </trans-unit>
      <trans-unit id="parsUnmatchedBracketBar">
        <source>Unmatched '[|'</source>
        <target state="translated">'[|'의 짝이 맞지 않습니다.</target>
        <note />
      </trans-unit>
      <trans-unit id="parsUnmatchedBrace">
        <source>Unmatched '{{'</source>
        <target state="translated">'{{'의 짝이 맞지 않습니다.</target>
        <note />
      </trans-unit>
      <trans-unit id="parsFieldBinding">
        <source>Field bindings must have the form 'id = expr;'</source>
        <target state="translated">필드 바인딩의 형식은 'id = expr;'이어야 합니다.</target>
        <note />
      </trans-unit>
      <trans-unit id="parsMemberIllegalInObjectImplementation">
        <source>This member is not permitted in an object implementation</source>
        <target state="translated">이 멤버는 개체 구현에서 허용되지 않습니다.</target>
        <note />
      </trans-unit>
      <trans-unit id="parsMissingFunctionBody">
        <source>Missing function body</source>
        <target state="translated">함수 본문이 없습니다.</target>
        <note />
      </trans-unit>
      <trans-unit id="parsSyntaxErrorInLabeledType">
        <source>Syntax error in labelled type argument</source>
        <target state="translated">레이블이 지정된 형식 인수에 구문 오류가 있습니다.</target>
        <note />
      </trans-unit>
      <trans-unit id="parsUnexpectedInfixOperator">
        <source>Unexpected infix operator in type expression</source>
        <target state="translated">형식 식에 예기치 않은 중위 연산자가 있습니다.</target>
        <note />
      </trans-unit>
      <trans-unit id="parsMultiArgumentGenericTypeFormDeprecated">
        <source>The syntax '(typ,...,typ) ident' is not used in F# code. Consider using 'ident&lt;typ,...,typ&gt;' instead</source>
        <target state="translated">'(typ,...,typ) ident' 구문은 F# 코드에서 사용되지 않습니다. 대신 'ident&lt;typ,...,typ&gt;'를 사용하세요.</target>
        <note />
      </trans-unit>
      <trans-unit id="parsInvalidLiteralInType">
        <source>Invalid literal in type</source>
        <target state="translated">형식의 리터럴이 잘못되었습니다.</target>
        <note />
      </trans-unit>
      <trans-unit id="parsUnexpectedOperatorForUnitOfMeasure">
        <source>Unexpected infix operator in unit-of-measure expression. Legal operators are '*', '/' and '^'.</source>
        <target state="translated">측정 단위 식에 예기치 않은 중위 연산자가 있습니다. 올바른 연산자는 '*', '/' 및 '^'입니다.</target>
        <note />
      </trans-unit>
      <trans-unit id="parsUnexpectedIntegerLiteralForUnitOfMeasure">
        <source>Unexpected integer literal in unit-of-measure expression</source>
        <target state="translated">측정 단위 식에 예기치 않은 정수 리터럴이 있습니다.</target>
        <note />
      </trans-unit>
      <trans-unit id="parsUnexpectedTypeParameter">
        <source>Syntax error: unexpected type parameter specification</source>
        <target state="translated">구문 오류: 예기치 않은 형식 매개 변수 지정입니다.</target>
        <note />
      </trans-unit>
      <trans-unit id="parsMismatchedQuotationName">
        <source>Mismatched quotation operator name, beginning with '{0}'</source>
        <target state="translated">짝이 맞지 않는 인용구 연산자 이름('{0}'(으)로 시작)입니다.</target>
        <note />
      </trans-unit>
      <trans-unit id="parsActivePatternCaseMustBeginWithUpperCase">
        <source>Active pattern case identifiers must begin with an uppercase letter</source>
        <target state="translated">활성 패턴 케이스 식별자는 대문자로 시작해야 합니다.</target>
        <note />
      </trans-unit>
      <trans-unit id="parsActivePatternCaseContainsPipe">
        <source>The '|' character is not permitted in active pattern case identifiers</source>
        <target state="translated">'|' 문자는 활성 패턴 케이스 식별자에 허용되지 않습니다.</target>
        <note />
      </trans-unit>
      <trans-unit id="parsIllegalDenominatorForMeasureExponent">
        <source>Denominator must not be 0 in unit-of-measure exponent</source>
        <target state="translated">측정 단위 지수에서 분모는 0일 수 없습니다.</target>
        <note />
      </trans-unit>
      <trans-unit id="parsNoEqualShouldFollowNamespace">
        <source>No '=' symbol should follow a 'namespace' declaration</source>
        <target state="translated">'namespace' 선언 뒤에 '=' 기호가 오면 안 됩니다.</target>
        <note />
      </trans-unit>
      <trans-unit id="parsSyntaxModuleStructEndDeprecated">
        <source>The syntax 'module ... = struct .. end' is not used in F# code. Consider using 'module ... = begin .. end'</source>
        <target state="translated">'module ... = struct .. end' 구문은 F# 코드에서 사용되지 않습니다. 'module ... = begin .. end'를 사용하세요.</target>
        <note />
      </trans-unit>
      <trans-unit id="parsSyntaxModuleSigEndDeprecated">
        <source>The syntax 'module ... : sig .. end' is not used in F# code. Consider using 'module ... = begin .. end'</source>
        <target state="translated">'module ... : sig .. end' 구문은 F# 코드에서 사용되지 않습니다. 'module ... = begin .. end'를 사용하세요.</target>
        <note />
      </trans-unit>
      <trans-unit id="tcStaticFieldUsedWhenInstanceFieldExpected">
        <source>A static field was used where an instance field is expected</source>
        <target state="translated">인스턴스 필드가 필요한데 정적 필드가 사용되었습니다.</target>
        <note />
      </trans-unit>
      <trans-unit id="tcMethodNotAccessible">
        <source>Method '{0}' is not accessible from this code location</source>
        <target state="translated">'{0}' 메서드는 이 코드 위치에서 액세스할 수 없습니다.</target>
        <note />
      </trans-unit>
      <trans-unit id="tcImplicitMeasureFollowingSlash">
        <source>Implicit product of measures following /</source>
        <target state="translated">/ 다음의 측정값에 대한 암시적 곱입니다.</target>
        <note />
      </trans-unit>
      <trans-unit id="tcUnexpectedMeasureAnon">
        <source>Unexpected SynMeasure.Anon</source>
        <target state="translated">예기치 않은 SynMeasure.Anon입니다.</target>
        <note />
      </trans-unit>
      <trans-unit id="tcNonZeroConstantCannotHaveGenericUnit">
        <source>Non-zero constants cannot have generic units. For generic zero, write 0.0&lt;_&gt;.</source>
        <target state="translated">0이 아닌 상수에는 제네릭 단위를 지정할 수 없습니다. 제네릭 0을 사용하려면 0.0&lt;_&gt;을 작성하세요.</target>
        <note />
      </trans-unit>
      <trans-unit id="tcSeqResultsUseYield">
        <source>In sequence expressions, results are generated using 'yield'</source>
        <target state="translated">시퀀스 식에서는 'yield'를 사용하여 결과가 생성됩니다.</target>
        <note />
      </trans-unit>
      <trans-unit id="tcUnexpectedBigRationalConstant">
        <source>Unexpected big rational constant</source>
        <target state="translated">예기치 않은 큰 유리 상수입니다.</target>
        <note />
      </trans-unit>
      <trans-unit id="tcInvalidTypeForUnitsOfMeasure">
        <source>Units-of-measure are only supported on float, float32, decimal, and integer types.</source>
        <target state="translated">측정 단위는 float, float32, 10진 및 정수 형식에 대해서만 지원됩니다.</target>
        <note />
      </trans-unit>
      <trans-unit id="tcUnexpectedConstUint16Array">
        <source>Unexpected Const_uint16array</source>
        <target state="translated">예기치 않은 Const_uint16array입니다.</target>
        <note />
      </trans-unit>
      <trans-unit id="tcUnexpectedConstByteArray">
        <source>Unexpected Const_bytearray</source>
        <target state="translated">예기치 않은 Const_bytearray입니다.</target>
        <note />
      </trans-unit>
      <trans-unit id="tcParameterRequiresName">
        <source>A parameter with attributes must also be given a name, e.g. '[&lt;Attribute&gt;] Name : Type'</source>
        <target state="translated">특성이 지정된 매개 변수에는 이름도 지정해야 합니다(예: '[&lt;Attribute&gt;] Name : Type').</target>
        <note />
      </trans-unit>
      <trans-unit id="tcReturnValuesCannotHaveNames">
        <source>Return values cannot have names</source>
        <target state="translated">반환 값에는 이름을 지정할 수 없습니다.</target>
        <note />
      </trans-unit>
      <trans-unit id="tcMemberKindPropertyGetSetNotExpected">
        <source>MemberKind.PropertyGetSet only expected in parse trees</source>
        <target state="translated">MemberKind.PropertyGetSet은 구문 분석 트리에만 필요합니다.</target>
        <note />
      </trans-unit>
      <trans-unit id="tcNamespaceCannotContainValues">
        <source>Namespaces cannot contain values. Consider using a module to hold your value declarations.</source>
        <target state="translated">네임스페이스에는 값을 포함할 수 없습니다. 모듈을 사용하여 값 선언을 저장하세요.</target>
        <note />
      </trans-unit>
      <trans-unit id="tcNamespaceCannotContainExtensionMembers">
        <source>Namespaces cannot contain extension members except in the same file and namespace declaration group where the type is defined. Consider using a module to hold declarations of extension members.</source>
        <target state="translated">형식이 정의된 것과 같은 파일 및 네임스페이스 선언 그룹을 제외하고 네임스페이스는 확장 멤버를 포함할 수 없습니다. 모듈을 사용하여 확장 멤버의 선언을 저장하세요.</target>
        <note />
      </trans-unit>
      <trans-unit id="tcMultipleVisibilityAttributes">
        <source>Multiple visibility attributes have been specified for this identifier</source>
        <target state="translated">이 식별자에 대해 다중 표시 유형 특성이 지정되었습니다.</target>
        <note />
      </trans-unit>
      <trans-unit id="tcMultipleVisibilityAttributesWithLet">
        <source>Multiple visibility attributes have been specified for this identifier. 'let' bindings in classes are always private, as are any 'let' bindings inside expressions.</source>
        <target state="translated">이 식별자에 대해 다중 표시 유형 특성이 지정되었습니다. 클래스의 'let' 바인딩은 식 안의 모든 'let' 바인딩과 마찬가지로 항상 Private입니다.</target>
        <note />
      </trans-unit>
      <trans-unit id="tcInvalidMethodNameForRelationalOperator">
        <source>The name '({0})' should not be used as a member name. To define comparison semantics for a type, implement the 'System.IComparable' interface. If defining a static member for use from other CLI languages then use the name '{1}' instead.</source>
        <target state="translated">이름 '({0})'은(는) 멤버 이름으로 사용하면 안 됩니다. 형식에 대한 비교 의미 체계를 정의하려면 'System.IComparable' 인터페이스를 구현하세요. 다른 CLI 언어를 통해 사용할 정적 멤버를 정의하는 경우에는 이름 '{1}'을(를) 대신 사용하세요.</target>
        <note />
      </trans-unit>
      <trans-unit id="tcInvalidMethodNameForEquality">
        <source>The name '({0})' should not be used as a member name. To define equality semantics for a type, override the 'Object.Equals' member. If defining a static member for use from other CLI languages then use the name '{1}' instead.</source>
        <target state="translated">이름 '({0})'은(는) 멤버 이름으로 사용하면 안 됩니다. 형식에 대한 같음 의미 체계를 정의하려면 'Object.Equals' 멤버를 재정의하세요. 다른 CLI 언어를 통해 사용할 정적 멤버를 정의하는 경우에는 이름 '{1}'을(를) 대신 사용하세요.</target>
        <note />
      </trans-unit>
      <trans-unit id="tcInvalidMemberName">
        <source>The name '({0})' should not be used as a member name. If defining a static member for use from other CLI languages then use the name '{1}' instead.</source>
        <target state="translated">이름 '({0})'은(는) 멤버 이름으로 사용하면 안 됩니다. 다른 CLI 언어를 통해 사용할 정적 멤버를 정의하는 경우에는 이름 '{1}'을(를) 대신 사용하세요.</target>
        <note />
      </trans-unit>
      <trans-unit id="tcInvalidMemberNameFixedTypes">
        <source>The name '({0})' should not be used as a member name because it is given a standard definition in the F# library over fixed types</source>
        <target state="translated">이름 '({0})'에는 고정 형식에 대한 F# 라이브러리의 표준 정의가 지정되어 있으므로 해당 이름을 멤버 이름으로 사용하면 안 됩니다.</target>
        <note />
      </trans-unit>
      <trans-unit id="tcInvalidOperatorDefinitionRelational">
        <source>The '{0}' operator should not normally be redefined. To define overloaded comparison semantics for a particular type, implement the 'System.IComparable' interface in the definition of that type.</source>
        <target state="translated">'{0}' 연산자는 일반적으로 다시 정의하면 안 됩니다. 특정 형식에 대한 오버로드된 비교 의미 체계를 정의하려면 해당 형식의 정의에서 'System.IComparable' 인터페이스를 구현하세요.</target>
        <note />
      </trans-unit>
      <trans-unit id="tcInvalidOperatorDefinitionEquality">
        <source>The '{0}' operator should not normally be redefined. To define equality semantics for a type, override the 'Object.Equals' member in the definition of that type.</source>
        <target state="translated">'{0}' 연산자는 일반적으로 다시 정의하면 안 됩니다. 형식에 대한 같음 의미 체계를 정의하려면 해당 형식의 정의에서 'Object.Equals' 멤버를 재정의하세요.</target>
        <note />
      </trans-unit>
      <trans-unit id="tcInvalidOperatorDefinition">
        <source>The '{0}' operator should not normally be redefined. Consider using a different operator name</source>
        <target state="translated">'{0}' 연산자는 일반적으로 다시 정의하면 안 됩니다. 다른 연산자 이름을 사용하세요.</target>
        <note />
      </trans-unit>
      <trans-unit id="tcInvalidIndexOperatorDefinition">
        <source>The '{0}' operator cannot be redefined. Consider using a different operator name</source>
        <target state="translated">'{0}' 연산자를 다시 정의할 수 없습니다. 다른 연산자 이름을 사용하세요.</target>
        <note />
      </trans-unit>
      <trans-unit id="tcExpectModuleOrNamespaceParent">
        <source>Expected module or namespace parent {0}</source>
        <target state="translated">모듈 또는 네임스페이스 부모 {0}이(가) 필요합니다.</target>
        <note />
      </trans-unit>
      <trans-unit id="tcImplementsIComparableExplicitly">
        <source>The struct, record or union type '{0}' implements the interface 'System.IComparable' explicitly. You must apply the 'CustomComparison' attribute to the type.</source>
        <target state="translated">구조체, 레코드 또는 공용 구조체 형식 '{0}'은(는) 'System.IComparable' 인터페이스를 명시적으로 구현합니다. 형식에 'CustomComparison' 특성을 적용해야 합니다.</target>
        <note />
      </trans-unit>
      <trans-unit id="tcImplementsGenericIComparableExplicitly">
        <source>The struct, record or union type '{0}' implements the interface 'System.IComparable&lt;_&gt;' explicitly. You must apply the 'CustomComparison' attribute to the type, and should also provide a consistent implementation of the non-generic interface System.IComparable.</source>
        <target state="translated">구조체, 레코드 또는 공용 구조체 형식 '{0}'은(는) 'System.IComparable&lt;_&gt;' 인터페이스를 명시적으로 구현합니다. 형식에 'CustomComparison' 특성을 적용하고 제네릭이 아닌 인터페이스 System.IComparable에 대한 일관된 구현도 제공해야 합니다.</target>
        <note />
      </trans-unit>
      <trans-unit id="tcImplementsIStructuralComparableExplicitly">
        <source>The struct, record or union type '{0}' implements the interface 'System.IStructuralComparable' explicitly. Apply the 'CustomComparison' attribute to the type.</source>
        <target state="translated">구조체, 레코드 또는 공용 구조체 형식 '{0}'은(는) 'System.IStructuralComparable' 인터페이스를 명시적으로 구현합니다. 형식에 'CustomComparison' 특성을 적용하세요.</target>
        <note />
      </trans-unit>
      <trans-unit id="tcRecordFieldInconsistentTypes">
        <source>This record contains fields from inconsistent types</source>
        <target state="translated">이 레코드에는 일관성이 없는 형식의 필드가 포함되어 있습니다.</target>
        <note />
      </trans-unit>
      <trans-unit id="tcDllImportStubsCannotBeInlined">
        <source>DLLImport stubs cannot be inlined</source>
        <target state="translated">DLLImport 스텁은 인라인할 수 없습니다.</target>
        <note />
      </trans-unit>
      <trans-unit id="tcStructsCanOnlyBindThisAtMemberDeclaration">
        <source>Structs may only bind a 'this' parameter at member declarations</source>
        <target state="translated">구조체는 멤버 선언에서만 'this' 매개 변수를 바인딩할 수 있습니다.</target>
        <note />
      </trans-unit>
      <trans-unit id="tcUnexpectedExprAtRecInfPoint">
        <source>Unexpected expression at recursive inference point</source>
        <target state="translated">재귀적 유추 지점에 예기치 않은 식이 있습니다.</target>
        <note />
      </trans-unit>
      <trans-unit id="tcLessGenericBecauseOfAnnotation">
        <source>This code is less generic than required by its annotations because the explicit type variable '{0}' could not be generalized. It was constrained to be '{1}'.</source>
        <target state="translated">명시적 형식 변수 '{0}'을(를) 일반화할 수 없으므로 이 코드는 해당 주석에 필요한 것보다 일반적이지 않습니다. 해당 변수는 '{1}'(으)로 제한되었습니다.</target>
        <note />
      </trans-unit>
      <trans-unit id="tcConstrainedTypeVariableCannotBeGeneralized">
        <source>One or more of the explicit class or function type variables for this binding could not be generalized, because they were constrained to other types</source>
        <target state="translated">이 바인딩에 대한 하나 이상의 명시적 클래스 또는 함수 형식 변수가 다른 형식의 제약을 받으므로 해당 변수를 일반화할 수 없습니다.</target>
        <note />
      </trans-unit>
      <trans-unit id="tcGenericParameterHasBeenConstrained">
        <source>A generic type parameter has been used in a way that constrains it to always be '{0}'</source>
        <target state="translated">제네릭 형식 매개 변수가 항상 '{0}'이(가) 되도록 제한하는 방식으로 해당 매개 변수가 사용되었습니다.</target>
        <note />
      </trans-unit>
      <trans-unit id="tcTypeParameterHasBeenConstrained">
        <source>This type parameter has been used in a way that constrains it to always be '{0}'</source>
        <target state="translated">이 형식 매개 변수가 항상 '{0}'이(가) 되도록 제한하는 방식으로 해당 매개 변수가 사용되었습니다.</target>
        <note />
      </trans-unit>
      <trans-unit id="tcTypeParametersInferredAreNotStable">
        <source>The type parameters inferred for this value are not stable under the erasure of type abbreviations. This is due to the use of type abbreviations which drop or reorder type parameters, e.g. \n\ttype taggedInt&lt;'a&gt; = int or\n\ttype swap&lt;'a,'b&gt; = 'b * 'a.\nConsider declaring the type parameters for this value explicitly, e.g.\n\tlet f&lt;'a,'b&gt; ((x,y) : swap&lt;'b,'a&gt;) : swap&lt;'a,'b&gt; = (y,x).</source>
        <target state="translated">이 값에 대해 유추된 형식 매개 변수는 형식 약어를 지울 경우 불안정한 상태가 됩니다. 이는 형식 매개 변수를 삭제 또는 다시 정렬하는 형식 약어를 사용했기 때문입니다(예: \n\ttype taggedInt&lt;'a&gt; = int or\n\ttype swap&lt;'a,'b&gt; = 'b * 'a).\n이 값에 대한 형식 매개 변수를 명시적으로 선언하세요(예: \n\tlet f&lt;'a,'b&gt; ((x,y) : swap&lt;'b,'a&gt;) : swap&lt;'a,'b&gt; = (y,x)).</target>
        <note />
      </trans-unit>
      <trans-unit id="tcExplicitTypeParameterInvalid">
        <source>Explicit type parameters may only be used on module or member bindings</source>
        <target state="translated">명시적 형식 매개 변수는 모듈 또는 멤버 바인딩에 대해서만 사용할 수 있습니다.</target>
        <note />
      </trans-unit>
      <trans-unit id="tcOverridingMethodRequiresAllOrNoTypeParameters">
        <source>You must explicitly declare either all or no type parameters when overriding a generic abstract method</source>
        <target state="translated">제네릭 추상 메서드를 재정의할 때는 모든 형식 매개 변수를 명시적으로 선언하거나 형식 매개 변수를 선언하지 않아야 합니다.</target>
        <note />
      </trans-unit>
      <trans-unit id="tcFieldsDoNotDetermineUniqueRecordType">
        <source>The field labels and expected type of this record expression or pattern do not uniquely determine a corresponding record type</source>
        <target state="translated">이 레코드 식 또는 패턴의 필요한 형식 및 필드 레이블이 해당하는 레코드 형식을 고유하게 확인하지 않습니다.</target>
        <note />
      </trans-unit>
      <trans-unit id="tcFieldAppearsTwiceInRecord">
        <source>The field '{0}' appears twice in this record expression or pattern</source>
        <target state="translated">'{0}' 필드가 이 레코드 식 또는 패턴에 두 번 나타납니다.</target>
        <note />
      </trans-unit>
      <trans-unit id="tcUnknownUnion">
        <source>Unknown union case</source>
        <target state="translated">알 수 없는 공용 구조체 케이스입니다.</target>
        <note />
      </trans-unit>
      <trans-unit id="tcNotSufficientlyGenericBecauseOfScope">
        <source>This code is not sufficiently generic. The type variable {0} could not be generalized because it would escape its scope.</source>
        <target state="translated">이 코드는 충분히 일반적이지 않습니다. 형식 변수 {0}을(를) 일반화하면 범위를 벗어나게 되므로 일반화할 수 없습니다.</target>
        <note />
      </trans-unit>
      <trans-unit id="tcPropertyRequiresExplicitTypeParameters">
        <source>A property cannot have explicit type parameters. Consider using a method instead.</source>
        <target state="translated">속성에는 명시적 형식 매개 변수를 지정할 수 없습니다. 대신 메서드를 사용하세요.</target>
        <note />
      </trans-unit>
      <trans-unit id="tcConstructorCannotHaveTypeParameters">
        <source>A constructor cannot have explicit type parameters. Consider using a static construction method instead.</source>
        <target state="translated">생성자에는 명시적 형식 매개 변수를 지정할 수 없습니다. 대신 정적 생성 메서드를 사용하세요.</target>
        <note />
      </trans-unit>
      <trans-unit id="tcInstanceMemberRequiresTarget">
        <source>This instance member needs a parameter to represent the object being invoked. Make the member static or use the notation 'member x.Member(args) = ...'.</source>
        <target state="translated">이 인스턴스 멤버에는 호출하는 개체를 나타내는 매개 변수가 필요합니다. 멤버를 정적 요소로 만들거나 'member x.Member(args) = ...' 표기법을 사용하세요.</target>
        <note />
      </trans-unit>
      <trans-unit id="tcUnexpectedPropertyInSyntaxTree">
        <source>Unexpected source-level property specification in syntax tree</source>
        <target state="translated">구문 트리에 예기치 않은 소스 수준 속성 지정이 있습니다.</target>
        <note />
      </trans-unit>
      <trans-unit id="tcStaticInitializerRequiresArgument">
        <source>A static initializer requires an argument</source>
        <target state="translated">정적 이니셜라이저를 사용하려면 인수가 필요합니다.</target>
        <note />
      </trans-unit>
      <trans-unit id="tcObjectConstructorRequiresArgument">
        <source>An object constructor requires an argument</source>
        <target state="translated">개체 생성자를 사용하려면 인수가 필요합니다.</target>
        <note />
      </trans-unit>
      <trans-unit id="tcStaticMemberShouldNotHaveThis">
        <source>This static member should not have a 'this' parameter. Consider using the notation 'member Member(args) = ...'.</source>
        <target state="translated">이 정적 멤버에는 'this' 매개 변수가 있으면 안 됩니다. 'member Member(args) = ...' 표기법을 사용하세요.</target>
        <note />
      </trans-unit>
      <trans-unit id="tcExplicitStaticInitializerSyntax">
        <source>An explicit static initializer should use the syntax 'static new(args) = expr'</source>
        <target state="translated">명시적 정적 이니셜라이저는 'static new(args) = expr' 구문을 사용해야 합니다.</target>
        <note />
      </trans-unit>
      <trans-unit id="tcExplicitObjectConstructorSyntax">
        <source>An explicit object constructor should use the syntax 'new(args) = expr'</source>
        <target state="translated">명시적 개체 생성자는 'new(args) = expr' 구문을 사용해야 합니다.</target>
        <note />
      </trans-unit>
      <trans-unit id="tcUnexpectedPropertySpec">
        <source>Unexpected source-level property specification</source>
        <target state="translated">예기치 않은 소스 수준 속성 지정입니다.</target>
        <note />
      </trans-unit>
      <trans-unit id="tcObjectExpressionFormDeprecated">
        <source>This form of object expression is not used in F#. Use 'member this.MemberName ... = ...' to define member implementations in object expressions.</source>
        <target state="translated">이러한 형식의 개체 식은 F#에서 사용되지 않습니다. 'member this.MemberName ... = ...'을 사용하여 개체 식에 멤버 구현을 정의하세요.</target>
        <note />
      </trans-unit>
      <trans-unit id="tcInvalidDeclaration">
        <source>Invalid declaration</source>
        <target state="translated">선언이 잘못되었습니다.</target>
        <note />
      </trans-unit>
      <trans-unit id="tcAttributesInvalidInPatterns">
        <source>Attributes are not allowed within patterns</source>
        <target state="translated">특성은 패턴 내에서 허용되지 않습니다.</target>
        <note />
      </trans-unit>
      <trans-unit id="tcFunctionRequiresExplicitTypeArguments">
        <source>The generic function '{0}' must be given explicit type argument(s)</source>
        <target state="translated">제네릭 함수 '{0}'에는 명시적 형식 인수를 지정해야 합니다.</target>
        <note />
      </trans-unit>
      <trans-unit id="tcDoesNotAllowExplicitTypeArguments">
        <source>The method or function '{0}' should not be given explicit type argument(s) because it does not declare its type parameters explicitly</source>
        <target state="translated">'{0}' 메서드 또는 함수는 해당 형식 매개 변수를 명시적으로 선언하지 않으므로 이 함수에 명시적 형식 인수를 지정하면 안 됩니다.</target>
        <note />
      </trans-unit>
      <trans-unit id="tcTypeParameterArityMismatch">
        <source>This value, type or method expects {0} type parameter(s) but was given {1}</source>
        <target state="translated">이 값, 형식 또는 메서드에는 {0}개의 형식 매개 변수가 필요한데 {1}개를 받았습니다.</target>
        <note />
      </trans-unit>
      <trans-unit id="tcDefaultStructConstructorCall">
        <source>The default, zero-initializing constructor of a struct type may only be used if all the fields of the struct type admit default initialization</source>
        <target state="translated">구조체 형식의 기본 0 초기화 생성자는 구조체 형식의 모든 필드가 기본 초기화를 허용하는 경우에만 사용할 수 있습니다.</target>
        <note />
      </trans-unit>
      <trans-unit id="tcCouldNotFindIDisposable">
        <source>Couldn't find Dispose on IDisposable, or it was overloaded</source>
        <target state="translated">IDisposable에서 Dispose를 찾을 수 없거나 Dispose가 오버로드되었습니다.</target>
        <note />
      </trans-unit>
      <trans-unit id="tcNonLiteralCannotBeUsedInPattern">
        <source>This value is not a literal and cannot be used in a pattern</source>
        <target state="translated">이 값은 리터럴이 아니며 패턴에 사용할 수 없습니다.</target>
        <note />
      </trans-unit>
      <trans-unit id="tcFieldIsReadonly">
        <source>This field is readonly</source>
        <target state="translated">이 필드는 읽기 전용입니다.</target>
        <note />
      </trans-unit>
      <trans-unit id="tcNameArgumentsMustAppearLast">
        <source>Named arguments must appear after all other arguments</source>
        <target state="translated">명명된 인수는 다른 모든 인수 뒤에 나타나야 합니다.</target>
        <note />
      </trans-unit>
      <trans-unit id="tcFunctionRequiresExplicitLambda">
        <source>This function value is being used to construct a delegate type whose signature includes a byref argument. You must use an explicit lambda expression taking {0} arguments.</source>
        <target state="translated">이 함수 값은 시그니처에 byref 인수가 포함된 대리자 형식을 생성하는 데 사용되고 있습니다. {0}개의 인수를 사용하는 명시적 람다 식을 사용해야 합니다.</target>
        <note />
      </trans-unit>
      <trans-unit id="tcTypeCannotBeEnumerated">
        <source>The type '{0}' is not a type whose values can be enumerated with this syntax, i.e. is not compatible with either seq&lt;_&gt;, IEnumerable&lt;_&gt; or IEnumerable and does not have a GetEnumerator method</source>
        <target state="translated">'{0}' 형식은 이 구문을 사용하여 열거할 수 있는 값을 포함하는 형식이 아닙니다. 즉, seq&lt;_&gt;, IEnumerable&lt;_&gt; 또는 IEnumerable과 호환되지 않으며 GetEnumerator 메서드를 가지지 않습니다.</target>
        <note />
      </trans-unit>
      <trans-unit id="tcInvalidMixtureOfRecursiveForms">
        <source>This recursive binding uses an invalid mixture of recursive forms</source>
        <target state="translated">이 재귀적 바인딩은 잘못된 재귀적 형식 조합을 사용합니다.</target>
        <note />
      </trans-unit>
      <trans-unit id="tcInvalidObjectConstructionExpression">
        <source>This is not a valid object construction expression. Explicit object constructors must either call an alternate constructor or initialize all fields of the object and specify a call to a super class constructor.</source>
        <target state="translated">올바른 개체 생성 식이 아닙니다. 명시적 개체 생성자에서는 대체 생성자를 호출하거나 개체의 모든 필드를 초기화한 후 상위 클래스 생성자에 대한 호출을 지정해야 합니다.</target>
        <note />
      </trans-unit>
      <trans-unit id="tcInvalidConstraint">
        <source>Invalid constraint</source>
        <target state="translated">제약 조건이 잘못되었습니다.</target>
        <note />
      </trans-unit>
      <trans-unit id="tcInvalidConstraintTypeSealed">
        <source>Invalid constraint: the type used for the constraint is sealed, which means the constraint could only be satisfied by at most one solution</source>
        <target state="translated">제약 조건이 잘못되었습니다. 제약 조건에 사용된 형식이 봉인되었습니다. 즉, 최대 하나의 솔루션을 통해서만 해당 제약 조건을 만족시킬 수 있습니다.</target>
        <note />
      </trans-unit>
      <trans-unit id="tcInvalidEnumConstraint">
        <source>An 'enum' constraint must be of the form 'enum&lt;type&gt;'</source>
        <target state="translated">'enum' 제약 조건의 형식은 'enum&lt;type&gt;'이어야 합니다.</target>
        <note />
      </trans-unit>
      <trans-unit id="tcInvalidNewConstraint">
        <source>'new' constraints must take one argument of type 'unit' and return the constructed type</source>
        <target state="translated">'new' 제약 조건은 'unit' 형식의 인수 하나를 사용하고 생성된 형식을 반환해야 합니다.</target>
        <note />
      </trans-unit>
      <trans-unit id="tcInvalidPropertyType">
        <source>This property has an invalid type. Properties taking multiple indexer arguments should have types of the form 'ty1 * ty2 -&gt; ty3'. Properties returning functions should have types of the form '(ty1 -&gt; ty2)'.</source>
        <target state="translated">이 속성에는 잘못된 형식이 있습니다. 다중 인덱서 인수를 사용하는 속성에는 'ty1 * ty2 -&gt; ty3'과 같은 형식이 있어야 합니다. 함수를 반환하는 속성에는 '(ty1 -&gt; ty2)'와 같은 형식이 있어야 합니다.</target>
        <note />
      </trans-unit>
      <trans-unit id="tcExpectedUnitOfMeasureMarkWithAttribute">
        <source>Expected unit-of-measure parameter, not type parameter. Explicit unit-of-measure parameters must be marked with the [&lt;Measure&gt;] attribute.</source>
        <target state="translated">형식 매개 변수가 아니라 측정 단위 매개 변수가 필요합니다. 명시적 측정 단위 매개 변수는 [&lt;Measure&gt;] 특성으로 표시해야 합니다.</target>
        <note />
      </trans-unit>
      <trans-unit id="tcExpectedTypeParameter">
        <source>Expected type parameter, not unit-of-measure parameter</source>
        <target state="translated">측정 단위 매개 변수가 아니라 형식 매개 변수가 필요합니다.</target>
        <note />
      </trans-unit>
      <trans-unit id="tcExpectedTypeNotUnitOfMeasure">
        <source>Expected type, not unit-of-measure</source>
        <target state="translated">측정 단위가 아니라 형식이 필요합니다.</target>
        <note />
      </trans-unit>
      <trans-unit id="tcExpectedUnitOfMeasureNotType">
        <source>Expected unit-of-measure, not type</source>
        <target state="translated">형식이 아니라 측정 단위가 필요합니다.</target>
        <note />
      </trans-unit>
      <trans-unit id="tcInvalidUnitsOfMeasurePrefix">
        <source>Units-of-measure cannot be used as prefix arguments to a type. Rewrite as postfix arguments in angle brackets.</source>
        <target state="translated">측정 단위는 형식에 대한 접두사 인수로 사용할 수 없습니다. 꺾쇠 괄호 안에 후위 인수로 다시 작성하세요.</target>
        <note />
      </trans-unit>
      <trans-unit id="tcUnitsOfMeasureInvalidInTypeConstructor">
        <source>Unit-of-measure cannot be used in type constructor application</source>
        <target state="translated">측정 단위는 형식 생성자 적용 시 사용할 수 없습니다.</target>
        <note />
      </trans-unit>
      <trans-unit id="tcRequireBuilderMethod">
        <source>This control construct may only be used if the computation expression builder defines a '{0}' method</source>
        <target state="translated">계산 식 작성기가 '{0}' 메서드를 정의하는 경우에만 이 제어 구문을 사용할 수 있습니다.</target>
        <note />
      </trans-unit>
      <trans-unit id="tcTypeHasNoNestedTypes">
        <source>This type has no nested types</source>
        <target state="translated">이 형식에는 중첩 형식이 없습니다.</target>
        <note />
      </trans-unit>
      <trans-unit id="tcUnexpectedSymbolInTypeExpression">
        <source>Unexpected {0} in type expression</source>
        <target state="translated">형식 식에 예기치 않은 {0}이(가) 있습니다.</target>
        <note />
      </trans-unit>
      <trans-unit id="tcTypeParameterInvalidAsTypeConstructor">
        <source>Type parameter cannot be used as type constructor</source>
        <target state="translated">형식 매개 변수는 형식 생성자로 사용할 수 없습니다.</target>
        <note />
      </trans-unit>
      <trans-unit id="tcIllegalSyntaxInTypeExpression">
        <source>Illegal syntax in type expression</source>
        <target state="translated">형식 식의 구문이 잘못되었습니다.</target>
        <note />
      </trans-unit>
      <trans-unit id="tcAnonymousUnitsOfMeasureCannotBeNested">
        <source>Anonymous unit-of-measure cannot be nested inside another unit-of-measure expression</source>
        <target state="translated">익명 측정 단위는 다른 측정 단위 식 내에 중첩할 수 없습니다.</target>
        <note />
      </trans-unit>
      <trans-unit id="tcAnonymousTypeInvalidInDeclaration">
        <source>Anonymous type variables are not permitted in this declaration</source>
        <target state="translated">익명 형식 변수는 이 선언에서 허용되지 않습니다.</target>
        <note />
      </trans-unit>
      <trans-unit id="tcUnexpectedSlashInType">
        <source>Unexpected / in type</source>
        <target state="translated">형식에 예기치 않은 /가 있습니다.</target>
        <note />
      </trans-unit>
      <trans-unit id="tcUnexpectedTypeArguments">
        <source>Unexpected type arguments</source>
        <target state="translated">예기치 않은 형식 인수입니다.</target>
        <note />
      </trans-unit>
      <trans-unit id="tcOptionalArgsOnlyOnMembers">
        <source>Optional arguments are only permitted on type members</source>
        <target state="translated">선택적 인수는 형식 멤버에 대해서만 허용됩니다.</target>
        <note />
      </trans-unit>
      <trans-unit id="tcNameNotBoundInPattern">
        <source>Name '{0}' not bound in pattern context</source>
        <target state="translated">이름 '{0}'은(는) 패턴 컨텍스트에 바인딩되지 않았습니다.</target>
        <note />
      </trans-unit>
      <trans-unit id="tcInvalidNonPrimitiveLiteralInPatternMatch">
        <source>Non-primitive numeric literal constants cannot be used in pattern matches because they can be mapped to multiple different types through the use of a NumericLiteral module. Consider using replacing with a variable, and use 'when &lt;variable&gt; = &lt;constant&gt;' at the end of the match clause.</source>
        <target state="translated">기본 형식이 아닌 숫자 리터럴 상수는 NumericLiteral 모듈을 사용하여 다양한 형식에 매핑될 수 있으므로 패턴 일치에 사용할 수 없습니다. 변수로 바꾸고 일치 절의 끝에 'when &lt;variable&gt; = &lt;constant&gt;'를 사용하세요.</target>
        <note />
      </trans-unit>
      <trans-unit id="tcInvalidTypeArgumentUsage">
        <source>Type arguments cannot be specified here</source>
        <target state="translated">형식 인수는 여기에 지정할 수 없습니다.</target>
        <note />
      </trans-unit>
      <trans-unit id="tcRequireActivePatternWithOneResult">
        <source>Only active patterns returning exactly one result may accept arguments</source>
        <target state="translated">하나의 결과를 반환하는 활성 패턴만 인수를 사용할 수 있습니다.</target>
        <note />
      </trans-unit>
      <trans-unit id="tcInvalidArgForParameterizedPattern">
        <source>Invalid argument to parameterized pattern label</source>
        <target state="translated">매개 변수가 있는 패턴 레이블에 대한 인수가 잘못되었습니다.</target>
        <note />
      </trans-unit>
      <trans-unit id="tcInvalidIndexIntoActivePatternArray">
        <source>Internal error. Invalid index into active pattern array</source>
        <target state="translated">내부 오류입니다. 활성 패턴 배열에 대한 인덱스가 잘못되었습니다.</target>
        <note />
      </trans-unit>
      <trans-unit id="tcUnionCaseDoesNotTakeArguments">
        <source>This union case does not take arguments</source>
        <target state="translated">이 공용 구조체 케이스는 인수를 사용하지 않습니다.</target>
        <note />
      </trans-unit>
      <trans-unit id="tcUnionCaseRequiresOneArgument">
        <source>This union case takes one argument</source>
        <target state="translated">이 공용 구조체 케이스는 하나의 인수를 사용합니다.</target>
        <note />
      </trans-unit>
      <trans-unit id="tcUnionCaseExpectsTupledArguments">
        <source>This union case expects {0} arguments in tupled form</source>
        <target state="translated">이 공용 구조체 케이스에는 튜플된 형식의 인수 {0}개가 필요합니다.</target>
        <note />
      </trans-unit>
      <trans-unit id="tcFieldIsNotStatic">
        <source>Field '{0}' is not static</source>
        <target state="translated">'{0}'은(는) 정적 필드가 아닙니다.</target>
        <note />
      </trans-unit>
      <trans-unit id="tcFieldNotLiteralCannotBeUsedInPattern">
        <source>This field is not a literal and cannot be used in a pattern</source>
        <target state="translated">이는 리터럴 필드가 아니며 패턴에 사용할 수 없습니다.</target>
        <note />
      </trans-unit>
      <trans-unit id="tcRequireVarConstRecogOrLiteral">
        <source>This is not a variable, constant, active recognizer or literal</source>
        <target state="translated">변수, 상수, 활성 인식기 또는 리터럴이 아닙니다.</target>
        <note />
      </trans-unit>
      <trans-unit id="tcInvalidPattern">
        <source>This is not a valid pattern</source>
        <target state="translated">올바른 패턴이 아닙니다.</target>
        <note />
      </trans-unit>
      <trans-unit id="tcUseWhenPatternGuard">
        <source>Character range matches have been removed in F#. Consider using a 'when' pattern guard instead.</source>
        <target state="translated">문자 범위 일치는 F#에서 제거되었습니다. 대신 'when' 패턴 가드를 사용하세요.</target>
        <note />
      </trans-unit>
      <trans-unit id="tcIllegalPattern">
        <source>Illegal pattern</source>
        <target state="translated">패턴이 잘못되었습니다.</target>
        <note />
      </trans-unit>
      <trans-unit id="tcSyntaxErrorUnexpectedQMark">
        <source>Syntax error - unexpected '?' symbol</source>
        <target state="translated">구문 오류 - 예기치 않은 '?' 기호입니다.</target>
        <note />
      </trans-unit>
      <trans-unit id="tcExpressionCountMisMatch">
        <source>Expected {0} expressions, got {1}</source>
        <target state="translated">{0}개의 식이 필요한데 {1}개를 받았습니다.</target>
        <note />
      </trans-unit>
      <trans-unit id="tcExprUndelayed">
        <source>TcExprUndelayed: delayed</source>
        <target state="translated">TcExprUndelayed: 지연되었습니다.</target>
        <note />
      </trans-unit>
      <trans-unit id="tcExpressionRequiresSequence">
        <source>This expression form may only be used in sequence and computation expressions</source>
        <target state="translated">이 식 형식은 시퀀스 및 계산 식에만 사용할 수 있습니다.</target>
        <note />
      </trans-unit>
      <trans-unit id="tcInvalidObjectExpressionSyntaxForm">
        <source>Invalid object expression. Objects without overrides or interfaces should use the expression form 'new Type(args)' without braces.</source>
        <target state="translated">개체 식이 잘못되었습니다. 재정의 또는 인터페이스가 없는 개체는 중괄호 없이 식 형식 'new Type(args)'을 사용해야 합니다.</target>
        <note />
      </trans-unit>
      <trans-unit id="tcInvalidObjectSequenceOrRecordExpression">
        <source>Invalid object, sequence or record expression</source>
        <target state="translated">개체, 시퀀스 또는 레코드 식이 잘못되었습니다.</target>
        <note />
      </trans-unit>
      <trans-unit id="tcInvalidSequenceExpressionSyntaxForm">
        <source>Invalid record, sequence or computation expression. Sequence expressions should be of the form 'seq {{ ... }}'</source>
        <target state="translated">레코드, 시퀀스 또는 계산 식이 잘못되었습니다. 시퀀스 식의 형식은 'seq {{ ... }}'여야 합니다.</target>
        <note />
      </trans-unit>
      <trans-unit id="tcExpressionWithIfRequiresParenthesis">
        <source>This list or array expression includes an element of the form 'if ... then ... else'. Parenthesize this expression to indicate it is an individual element of the list or array, to disambiguate this from a list generated using a sequence expression</source>
        <target state="translated">이 목록 또는 배열 식에는 'if ... then ... else' 형식의 요소가 포함되어 있습니다. 식이 목록 또는 배열의 개별 요소임을 나타내고 이를 시퀀스 식을 사용하여 생성된 목록과 구분하려면 이 식을 괄호로 묶으세요.</target>
        <note />
      </trans-unit>
      <trans-unit id="tcUnableToParseFormatString">
        <source>Unable to parse format string '{0}'</source>
        <target state="translated">서식 문자열 '{0}'을(를) 구문 분석할 수 없습니다.</target>
        <note />
      </trans-unit>
      <trans-unit id="tcListLiteralMaxSize">
        <source>This list expression exceeds the maximum size for list literals. Use an array for larger literals and call Array.ToList.</source>
        <target state="translated">이 목록 식은 목록 리터럴의 최대 크기를 초과합니다. 보다 큰 리터럴을 위한 배열을 사용하고 Array.ToList를 호출하세요.</target>
        <note />
      </trans-unit>
      <trans-unit id="tcExpressionFormRequiresObjectConstructor">
        <source>The expression form 'expr then expr' may only be used as part of an explicit object constructor</source>
        <target state="translated">식 형식 'expr then expr'은 명시적 개체 생성자의 일부로만 사용할 수 있습니다.</target>
        <note />
      </trans-unit>
      <trans-unit id="tcNamedArgumentsCannotBeUsedInMemberTraits">
        <source>Named arguments cannot be given to member trait calls</source>
        <target state="translated">명명된 인수는 멤버 특성 호출에 지정할 수 없습니다.</target>
        <note />
      </trans-unit>
      <trans-unit id="tcNotValidEnumCaseName">
        <source>This is not a valid name for an enumeration case</source>
        <target state="translated">열거형 케이스에 대한 올바른 이름이 아닙니다.</target>
        <note />
      </trans-unit>
      <trans-unit id="tcFieldIsNotMutable">
        <source>This field is not mutable</source>
        <target state="translated">이 필드는 변경할 수 없습니다.</target>
        <note />
      </trans-unit>
      <trans-unit id="tcConstructRequiresListArrayOrSequence">
        <source>This construct may only be used within list, array and sequence expressions, e.g. expressions of the form 'seq {{ ... }}', '[ ... ]' or '[| ... |]'. These use the syntax 'for ... in ... do ... yield...' to generate elements</source>
        <target state="translated">이 생성자는 목록, 배열 및 시퀀스 식 내에서만 사용할 수 있습니다(예: 'seq {{ ... }}', '[ ... ]' 또는 '[| ... |]' 형식의 식). 이러한 식은 'for ... in ... do ... yield...' 구문을 사용하여 요소를 생성합니다.</target>
        <note />
      </trans-unit>
      <trans-unit id="tcConstructRequiresComputationExpressions">
        <source>This construct may only be used within computation expressions. To return a value from an ordinary function simply write the expression without 'return'.</source>
        <target state="translated">이 생성자는 계산 식 내에서만 사용할 수 있습니다. 일반 함수에서 값을 반환하려면 단순히 'return' 없이 식을 작성하세요.</target>
        <note />
      </trans-unit>
      <trans-unit id="tcConstructRequiresSequenceOrComputations">
        <source>This construct may only be used within sequence or computation expressions</source>
        <target state="translated">이 생성자는 시퀀스 또는 계산 식 내에서만 사용할 수 있습니다.</target>
        <note />
      </trans-unit>
      <trans-unit id="tcConstructRequiresComputationExpression">
        <source>This construct may only be used within computation expressions</source>
        <target state="translated">이 생성자는 계산 식 내에서만 사용할 수 있습니다.</target>
        <note />
      </trans-unit>
      <trans-unit id="tcInvalidIndexerExpression">
        <source>Invalid indexer expression</source>
        <target state="translated">인덱서 식이 잘못되었습니다.</target>
        <note />
      </trans-unit>
      <trans-unit id="tcObjectOfIndeterminateTypeUsedRequireTypeConstraint">
        <source>The operator 'expr.[idx]' has been used on an object of indeterminate type based on information prior to this program point. Consider adding further type constraints</source>
        <target state="translated">'expr.[idx]' 연산자가 이 프로그램 지점 전의 정보를 기반으로 하는 확인할 수 없는 형식의 개체에 사용되었습니다. 형식 제약 조건을 더 추가해 보세요.</target>
        <note />
      </trans-unit>
      <trans-unit id="tcCannotInheritFromVariableType">
        <source>Cannot inherit from a variable type</source>
        <target state="translated">변수 형식에서 상속할 수 없습니다.</target>
        <note />
      </trans-unit>
      <trans-unit id="tcObjectConstructorsOnTypeParametersCannotTakeArguments">
        <source>Calls to object constructors on type parameters cannot be given arguments</source>
        <target state="translated">형식 매개 변수의 개체 생성자에 대한 호출에는 인수를 지정할 수 없습니다.</target>
        <note />
      </trans-unit>
      <trans-unit id="tcCompiledNameAttributeMisused">
        <source>The 'CompiledName' attribute cannot be used with this language element</source>
        <target state="translated">'CompiledName' 특성은 이 언어 요소에 사용할 수 없습니다.</target>
        <note />
      </trans-unit>
      <trans-unit id="tcNamedTypeRequired">
        <source>'{0}' may only be used with named types</source>
        <target state="translated">'{0}'은(는) 명명된 형식에만 사용할 수 있습니다.</target>
        <note />
      </trans-unit>
      <trans-unit id="tcInheritCannotBeUsedOnInterfaceType">
        <source>'inherit' cannot be used on interface types. Consider implementing the interface by using 'interface ... with ... end' instead.</source>
        <target state="translated">'inherit'은 인터페이스 형식에 대해 사용할 수 없습니다. 대신 'interface ... with ... end'를 사용하여 인터페이스를 구현하세요.</target>
        <note />
      </trans-unit>
      <trans-unit id="tcNewCannotBeUsedOnInterfaceType">
        <source>'new' cannot be used on interface types. Consider using an object expression '{{ new ... with ... }}' instead.</source>
        <target state="translated">'new'는 인터페이스 형식에 대해 사용할 수 없습니다. 대신 개체 식 '{{ new ... with ... }}'를 사용하세요.</target>
        <note />
      </trans-unit>
      <trans-unit id="tcAbstractTypeCannotBeInstantiated">
        <source>Instances of this type cannot be created since it has been marked abstract or not all methods have been given implementations. Consider using an object expression '{{ new ... with ... }}' instead.</source>
        <target state="translated">이 형식의 인스턴스가 abstract로 표시되었거나 메서드 중 일부에 구현이 지정되지 않았으므로 해당 인스턴스를 만들 수 없습니다. 대신 개체 식 '{{ new ... with ... }}'를 사용하세요.</target>
        <note />
      </trans-unit>
      <trans-unit id="tcIDisposableTypeShouldUseNew">
        <source>It is recommended that objects supporting the IDisposable interface are created using the syntax 'new Type(args)', rather than 'Type(args)' or 'Type' as a function value representing the constructor, to indicate that resources may be owned by the generated value</source>
        <target state="translated">IDisposable 인터페이스를 지원하는 개체는 생성 값이 리소스를 소유할 수도 있다는 것을 표시하기 위해 생성자를 나타내는 함수 값으로 'Type(args)' 또는 'Type'이 아니라 'new Type(args)' 구문을 사용하여 만드는 것이 좋습니다.</target>
        <note />
      </trans-unit>
      <trans-unit id="tcSyntaxCanOnlyBeUsedToCreateObjectTypes">
        <source>'{0}' may only be used to construct object types</source>
        <target state="translated">'{0}'은(는) 개체 형식을 생성하는 데에만 사용할 수 있습니다.</target>
        <note />
      </trans-unit>
      <trans-unit id="tcConstructorRequiresCall">
        <source>Constructors for the type '{0}' must directly or indirectly call its implicit object constructor. Use a call to the implicit object constructor instead of a record expression.</source>
        <target state="translated">'{0}' 형식에 대한 생성자는 직접 또는 간접적으로 해당 암시적 개체 생성자를 호출해야 합니다. 레코드 식 대신 암시적 개체 생성자에 대한 호출을 사용하세요.</target>
        <note />
      </trans-unit>
      <trans-unit id="tcUndefinedField">
        <source>The field '{0}' has been given a value, but is not present in the type '{1}'</source>
        <target state="translated">{0}' 필드에 값이 지정되었지만 해당 필드가 '{1}' 형식에 없습니다.</target>
        <note />
      </trans-unit>
      <trans-unit id="tcFieldRequiresAssignment">
        <source>No assignment given for field '{0}' of type '{1}'</source>
        <target state="translated">{1}' 형식의 '{0}' 필드에 대해 지정된 할당이 없습니다.</target>
        <note />
      </trans-unit>
      <trans-unit id="tcExtraneousFieldsGivenValues">
        <source>Extraneous fields have been given values</source>
        <target state="translated">잘못 사용된 필드에 값이 지정되었습니다.</target>
        <note />
      </trans-unit>
      <trans-unit id="tcObjectExpressionsCanOnlyOverrideAbstractOrVirtual">
        <source>Only overrides of abstract and virtual members may be specified in object expressions</source>
        <target state="translated">추상 및 가상 멤버의 재정의만 개체 식에 지정할 수 있습니다.</target>
        <note />
      </trans-unit>
      <trans-unit id="tcNoAbstractOrVirtualMemberFound">
        <source>The member '{0}' does not correspond to any abstract or virtual method available to override or implement.</source>
        <target state="translated">'{0}' 멤버는 재정의 또는 구현할 수 있는 어떠한 추상 또는 가상 메서드에도 해당하지 않습니다.</target>
        <note />
      </trans-unit>
      <trans-unit id="tcMemberFoundIsNotAbstractOrVirtual">
        <source>The type {0} contains the member '{1}' but it is not a virtual or abstract method that is available to override or implement.</source>
        <target state="translated">{0} 형식에 '{1}' 멤버가 포함되어 있지만 이 멤버는 재정의 또는 구현할 수 있는 가상 또는 추상 메서드가 아닙니다.</target>
        <note />
      </trans-unit>
      <trans-unit id="tcArgumentArityMismatch">
        <source>The member '{0}' does not accept the correct number of arguments. {1} argument(s) are expected, but {2} were given. The required signature is '{3}'.{4}</source>
        <target state="translated">{0}' 멤버가 올바른 수의 인수를 적용하지 않습니다. {1}개의 인수가 필요하지만 {2}개 지정되었습니다. 필요한 시그니처는 '{3}'입니다.{4}</target>
        <note />
      </trans-unit>
      <trans-unit id="tcArgumentArityMismatchOneOverload">
        <source>The member '{0}' does not accept the correct number of arguments. One overload accepts {1} arguments, but {2} were given. The required signature is '{3}'.{4}</source>
        <target state="translated">{0}' 멤버가 올바른 수의 인수를 받지 못했습니다. 하나의 오버로드는 {1}개의 인수를 받지만 {2}개가 주어졌습니다. 필요한 시그니처는 '{3}'입니다.{4}</target>
        <note />
      </trans-unit>
      <trans-unit id="tcSimpleMethodNameRequired">
        <source>A simple method name is required here</source>
        <target state="translated">단순 메서드 이름이 여기에 필요합니다.</target>
        <note />
      </trans-unit>
      <trans-unit id="tcPredefinedTypeCannotBeUsedAsSuperType">
        <source>The types System.ValueType, System.Enum, System.Delegate, System.MulticastDelegate and System.Array cannot be used as super types in an object expression or class</source>
        <target state="translated">System.ValueType, System.Enum, System.Delegate, System.MulticastDelegate 및 System.Array 형식은 개체 식 또는 클래스에서 상위 형식으로 사용할 수 없습니다.</target>
        <note />
      </trans-unit>
      <trans-unit id="tcNewMustBeUsedWithNamedType">
        <source>'new' must be used with a named type</source>
        <target state="translated">'new'는 명명된 형식에 사용해야 합니다.</target>
        <note />
      </trans-unit>
      <trans-unit id="tcCannotCreateExtensionOfSealedType">
        <source>Cannot create an extension of a sealed type</source>
        <target state="translated">봉인된 형식의 확장을 만들 수 없습니다.</target>
        <note />
      </trans-unit>
      <trans-unit id="tcNoArgumentsForRecordValue">
        <source>No arguments may be given when constructing a record value</source>
        <target state="translated">레코드 값을 생성할 때는 인수를 지정할 수 없습니다.</target>
        <note />
      </trans-unit>
      <trans-unit id="tcNoInterfaceImplementationForConstructionExpression">
        <source>Interface implementations cannot be given on construction expressions</source>
        <target state="translated">인터페이스 구현은 생성 식에서 지정할 수 없습니다.</target>
        <note />
      </trans-unit>
      <trans-unit id="tcObjectConstructionCanOnlyBeUsedInClassTypes">
        <source>Object construction expressions may only be used to implement constructors in class types</source>
        <target state="translated">개체 생성 식은 클래스 형식의 생성자를 구현하는 데에만 사용할 수 있습니다.</target>
        <note />
      </trans-unit>
      <trans-unit id="tcOnlySimpleBindingsCanBeUsedInConstructionExpressions">
        <source>Only simple bindings of the form 'id = expr' can be used in construction expressions</source>
        <target state="translated">'id = expr' 형식의 단순 바인딩만 생성 식에 사용할 수 있습니다.</target>
        <note />
      </trans-unit>
      <trans-unit id="tcObjectsMustBeInitializedWithObjectExpression">
        <source>Objects must be initialized by an object construction expression that calls an inherited object constructor and assigns a value to each field</source>
        <target state="translated">개체는 상속된 개체 생성자를 호출하고 각 필드에 값을 할당하는 개체 생성 식으로 초기화해야 합니다.</target>
        <note />
      </trans-unit>
      <trans-unit id="tcExpectedInterfaceType">
        <source>Expected an interface type</source>
        <target state="translated">인터페이스 형식이 필요합니다.</target>
        <note />
      </trans-unit>
      <trans-unit id="tcConstructorForInterfacesDoNotTakeArguments">
        <source>Constructor expressions for interfaces do not take arguments</source>
        <target state="translated">인터페이스에 대한 생성자 식에는 인수가 사용되지 않습니다.</target>
        <note />
      </trans-unit>
      <trans-unit id="tcConstructorRequiresArguments">
        <source>This object constructor requires arguments</source>
        <target state="translated">이 개체 생성자에는 인수가 필요합니다.</target>
        <note />
      </trans-unit>
      <trans-unit id="tcNewRequiresObjectConstructor">
        <source>'new' may only be used with object constructors</source>
        <target state="translated">'new'는 개체 생성자에만 사용할 수 있습니다.</target>
        <note />
      </trans-unit>
      <trans-unit id="tcAtLeastOneOverrideIsInvalid">
        <source>At least one override did not correctly implement its corresponding abstract member</source>
        <target state="translated">하나 이상의 재정의가 해당하는 추상 멤버를 올바르게 구현하지 않았습니다.</target>
        <note />
      </trans-unit>
      <trans-unit id="tcNumericLiteralRequiresModule">
        <source>This numeric literal requires that a module '{0}' defining functions FromZero, FromOne, FromInt32, FromInt64 and FromString be in scope</source>
        <target state="translated">이 숫자 리터럴을 사용하려면 FromZero, FromOne, FromInt32, FromInt64 및 FromString 함수를 정의하는 '{0}' 모듈이 범위 내에 있어야 합니다.</target>
        <note />
      </trans-unit>
      <trans-unit id="tcInvalidRecordConstruction">
        <source>Invalid record construction</source>
        <target state="translated">레코드 생성이 잘못되었습니다.</target>
        <note />
      </trans-unit>
      <trans-unit id="tcExpressionFormRequiresRecordTypes">
        <source>The expression form {{ expr with ... }} may only be used with record types. To build object types use {{ new Type(...) with ... }}</source>
        <target state="translated">식 형식 {{ expr with ... }}는 레코드 형식에만 사용할 수 있습니다. 개체 형식을 빌드하려면 {{ new Type(...) with ... }}를 사용하세요.</target>
        <note />
      </trans-unit>
      <trans-unit id="tcInheritedTypeIsNotObjectModelType">
        <source>The inherited type is not an object model type</source>
        <target state="translated">상속된 형식이 개체 모델 형식이 아닙니다.</target>
        <note />
      </trans-unit>
      <trans-unit id="tcObjectConstructionExpressionCanOnlyImplementConstructorsInObjectModelTypes">
        <source>Object construction expressions (i.e. record expressions with inheritance specifications) may only be used to implement constructors in object model types. Use 'new ObjectType(args)' to construct instances of object model types outside of constructors</source>
        <target state="translated">개체 생성 식, 즉 상속 지정이 있는 레코드 식은 개체 모델 형식의 생성자를 구현하는 데에만 사용할 수 있습니다. 'new ObjectType(args)'을 사용하여 생성자 외부에 개체 모델 형식의 인스턴스를 생성하세요.</target>
        <note />
      </trans-unit>
      <trans-unit id="tcEmptyRecordInvalid">
        <source>'{{ }}' is not a valid expression. Records must include at least one field. Empty sequences are specified by using Seq.empty or an empty list '[]'.</source>
        <target state="translated">'{{ }}'는 유효한 식이 아닙니다. 레코드에는 하나 이상의 필드를 포함해야 합니다. 빈 시퀀스는 Seq.empty 또는 빈 목록 '[]'를 사용하여 지정합니다.</target>
        <note />
      </trans-unit>
      <trans-unit id="tcTypeIsNotARecordTypeNeedConstructor">
        <source>This type is not a record type. Values of class and struct types must be created using calls to object constructors.</source>
        <target state="translated">이 형식은 레코드 형식이 아닙니다. 클래스 및 구조체 형식의 값은 개체 생성자에 대한 호출을 사용하여 만들어야 합니다.</target>
        <note />
      </trans-unit>
      <trans-unit id="tcTypeIsNotARecordType">
        <source>This type is not a record type</source>
        <target state="translated">이 형식은 레코드 형식이 아닙니다.</target>
        <note />
      </trans-unit>
      <trans-unit id="tcConstructIsAmbiguousInComputationExpression">
        <source>This construct is ambiguous as part of a computation expression. Nested expressions may be written using 'let _ = (...)' and nested computations using 'let! res = builder {{ ... }}'.</source>
        <target state="translated">이 구문은 계산 식의 일부로서 모호합니다. 중첩 식은 'let _ = (...)', 중첩 계산은 'let! res = builder {{ ... }}'를 사용하여 작성할 수 있습니다.</target>
        <note />
      </trans-unit>
      <trans-unit id="tcConstructIsAmbiguousInSequenceExpression">
        <source>This construct is ambiguous as part of a sequence expression. Nested expressions may be written using 'let _ = (...)' and nested sequences using 'yield! seq {{... }}'.</source>
        <target state="translated">이 구문은 시퀀스 식의 일부로서 모호합니다. 중첩 식은 'let _ = (...)', 중첩 시퀀스는 'yield! seq {{... }}'를 사용하여 작성할 수 있습니다.</target>
        <note />
      </trans-unit>
      <trans-unit id="tcDoBangIllegalInSequenceExpression">
        <source>'do!' cannot be used within sequence expressions</source>
        <target state="translated">'do!'는 시퀀스 식 내에 사용할 수 없습니다.</target>
        <note />
      </trans-unit>
      <trans-unit id="tcUseForInSequenceExpression">
        <source>The use of 'let! x = coll' in sequence expressions is not permitted. Use 'for x in coll' instead.</source>
        <target state="translated">'let! x = coll'은 시퀀스 식에 사용할 수 없습니다. 대신 'for x in coll'을 사용하세요.</target>
        <note />
      </trans-unit>
      <trans-unit id="tcTryIllegalInSequenceExpression">
        <source>'try'/'with' cannot be used within sequence expressions</source>
        <target state="translated">'try'/'with'는 시퀀스 식 내에 사용할 수 없습니다.</target>
        <note />
      </trans-unit>
      <trans-unit id="tcUseYieldBangForMultipleResults">
        <source>In sequence expressions, multiple results are generated using 'yield!'</source>
        <target state="translated">시퀀스 식에서는 'yield!'를 사용하여 다중 결과가 생성됩니다.</target>
        <note />
      </trans-unit>
      <trans-unit id="tcInvalidAssignment">
        <source>Invalid assignment</source>
        <target state="translated">할당이 잘못되었습니다.</target>
        <note />
      </trans-unit>
      <trans-unit id="tcInvalidUseOfTypeName">
        <source>Invalid use of a type name</source>
        <target state="translated">형식 이름을 잘못 사용했습니다.</target>
        <note />
      </trans-unit>
      <trans-unit id="tcTypeHasNoAccessibleConstructor">
        <source>This type has no accessible object constructors</source>
        <target state="translated">이 형식에는 액세스 가능한 개체 생성자가 없습니다.</target>
        <note />
      </trans-unit>
      <trans-unit id="tcInvalidUseOfInterfaceType">
        <source>Invalid use of an interface type</source>
        <target state="translated">인터페이스 형식을 잘못 사용했습니다.</target>
        <note />
      </trans-unit>
      <trans-unit id="tcInvalidUseOfDelegate">
        <source>Invalid use of a delegate constructor. Use the syntax 'new Type(args)' or just 'Type(args)'.</source>
        <target state="translated">대리 생성자를 잘못 사용했습니다. 'new Type(args)' 구문을 사용하거나 'Type(args)'만 사용하세요.</target>
        <note />
      </trans-unit>
      <trans-unit id="tcPropertyIsNotStatic">
        <source>Property '{0}' is not static</source>
        <target state="translated">'{0}'은(는) 정적 속성이 아닙니다.</target>
        <note />
      </trans-unit>
      <trans-unit id="tcPropertyIsNotReadable">
        <source>Property '{0}' is not readable</source>
        <target state="translated">'{0}' 속성은 읽을 수 없습니다.</target>
        <note />
      </trans-unit>
      <trans-unit id="tcLookupMayNotBeUsedHere">
        <source>This lookup cannot be used here</source>
        <target state="translated">이 조회는 여기에 사용할 수 없습니다.</target>
        <note />
      </trans-unit>
      <trans-unit id="tcPropertyIsStatic">
        <source>Property '{0}' is static</source>
        <target state="translated">'{0}'은(는) 정적 속성입니다.</target>
        <note />
      </trans-unit>
      <trans-unit id="tcPropertyCannotBeSet1">
        <source>Property '{0}' cannot be set</source>
        <target state="translated">'{0}' 속성은 설정할 수 없습니다.</target>
        <note />
      </trans-unit>
      <trans-unit id="tcConstructorsCannotBeFirstClassValues">
        <source>Constructors must be applied to arguments and cannot be used as first-class values. If necessary use an anonymous function '(fun arg1 ... argN -&gt; new Type(arg1,...,argN))'.</source>
        <target state="translated">생성자는 인수에 적용해야 하며 첫 번째 클래스 값으로 사용할 수 없습니다. 필요한 경우 익명 함수 '(fun arg1 ... argN -&gt; new Type(arg1,...,argN))'을 사용하세요.</target>
        <note />
      </trans-unit>
      <trans-unit id="tcSyntaxFormUsedOnlyWithRecordLabelsPropertiesAndFields">
        <source>The syntax 'expr.id' may only be used with record labels, properties and fields</source>
        <target state="translated">'expr.id' 구문은 레코드 레이블, 속성 및 필드에만 사용할 수 있습니다.</target>
        <note />
      </trans-unit>
      <trans-unit id="tcEventIsStatic">
        <source>Event '{0}' is static</source>
        <target state="translated">'{0}'은(는) 정적 이벤트입니다.</target>
        <note />
      </trans-unit>
      <trans-unit id="tcEventIsNotStatic">
        <source>Event '{0}' is not static</source>
        <target state="translated">'{0}'은(는) 정적 이벤트가 아닙니다.</target>
        <note />
      </trans-unit>
      <trans-unit id="tcNamedArgumentDidNotMatch">
        <source>The named argument '{0}' did not match any argument or mutable property</source>
        <target state="translated">명명된 인수 '{0}'이(가) 어떠한 인수 또는 변경할 수 있는 속성과도 일치하지 않습니다.</target>
        <note />
      </trans-unit>
      <trans-unit id="tcOverloadsCannotHaveCurriedArguments">
        <source>One or more of the overloads of this method has curried arguments. Consider redesigning these members to take arguments in tupled form.</source>
        <target state="translated">이 메서드에 대한 하나 이상의 오버로드에 커리된 인수가 있습니다. 튜플된 형식의 인수를 사용하려면 이러한 멤버를 다시 디자인하세요.</target>
        <note />
      </trans-unit>
      <trans-unit id="tcUnnamedArgumentsDoNotFormPrefix">
        <source>The unnamed arguments do not form a prefix of the arguments of the method called</source>
        <target state="translated">명명되지 않은 인수는 호출된 메서드의 인수에 대한 접두사를 형성하지 않습니다.</target>
        <note />
      </trans-unit>
      <trans-unit id="tcStaticOptimizationConditionalsOnlyForFSharpLibrary">
        <source>Static optimization conditionals are only for use within the F# library</source>
        <target state="translated">정적 최적화 조건은 F# 라이브러리 내에서만 사용해야 합니다.</target>
        <note />
      </trans-unit>
      <trans-unit id="tcFormalArgumentIsNotOptional">
        <source>The corresponding formal argument is not optional</source>
        <target state="translated">해당하는 형식 인수는 필수입니다.</target>
        <note />
      </trans-unit>
      <trans-unit id="tcInvalidOptionalAssignmentToPropertyOrField">
        <source>Invalid optional assignment to a property or field</source>
        <target state="translated">속성 또는 필드에 대한 선택적 할당이 잘못되었습니다.</target>
        <note />
      </trans-unit>
      <trans-unit id="tcDelegateConstructorMustBePassed">
        <source>A delegate constructor must be passed a single function value</source>
        <target state="translated">대리 생성자에는 단일 함수 값을 전달해야 합니다.</target>
        <note />
      </trans-unit>
      <trans-unit id="tcBindingCannotBeUseAndRec">
        <source>A binding cannot be marked both 'use' and 'rec'</source>
        <target state="translated">바인딩을 'use'와 'rec' 모두로 표시할 수 없습니다.</target>
        <note />
      </trans-unit>
      <trans-unit id="tcVolatileOnlyOnClassLetBindings">
        <source>The 'VolatileField' attribute may only be used on 'let' bindings in classes</source>
        <target state="translated">'VolatileField' 특성은 클래스의 'let' 바인딩에 대해서만 사용할 수 있습니다.</target>
        <note />
      </trans-unit>
      <trans-unit id="tcAttributesAreNotPermittedOnLetBindings">
        <source>Attributes are not permitted on 'let' bindings in expressions</source>
        <target state="translated">특성은 식의 'let' 바인딩에서 허용되지 않습니다.</target>
        <note />
      </trans-unit>
      <trans-unit id="tcDefaultValueAttributeRequiresVal">
        <source>The 'DefaultValue' attribute may only be used on 'val' declarations</source>
        <target state="translated">'DefaultValue' 특성은 'val' 선언에 대해서만 사용할 수 있습니다.</target>
        <note />
      </trans-unit>
      <trans-unit id="tcConditionalAttributeRequiresMembers">
        <source>The 'ConditionalAttribute' attribute may only be used on members</source>
        <target state="translated">'ConditionalAttribute' 특성은 멤버에 대해서만 사용할 수 있습니다.</target>
        <note />
      </trans-unit>
      <trans-unit id="tcInvalidActivePatternName">
        <source>This is not a valid name for an active pattern</source>
        <target state="translated">활성 패턴에 대한 올바른 이름이 아닙니다.</target>
        <note />
      </trans-unit>
      <trans-unit id="tcEntryPointAttributeRequiresFunctionInModule">
        <source>The 'EntryPointAttribute' attribute may only be used on function definitions in modules</source>
        <target state="translated">'EntryPointAttribute' 특성은 모듈의 함수 정의에 대해서만 사용할 수 있습니다.</target>
        <note />
      </trans-unit>
      <trans-unit id="tcMutableValuesCannotBeInline">
        <source>Mutable values cannot be marked 'inline'</source>
        <target state="translated">변경할 수 있는 값은 'inline'으로 표시할 수 없습니다.</target>
        <note />
      </trans-unit>
      <trans-unit id="tcMutableValuesMayNotHaveGenericParameters">
        <source>Mutable values cannot have generic parameters</source>
        <target state="translated">변경할 수 있는 값에는 제네릭 매개 변수를 지정할 수 없습니다.</target>
        <note />
      </trans-unit>
      <trans-unit id="tcMutableValuesSyntax">
        <source>Mutable function values should be written 'let mutable f = (fun args -&gt; ...)'</source>
        <target state="translated">변경할 수 있는 함수 값은 'let mutable f = (fun args -&gt; ...)'로 작성해야 합니다.</target>
        <note />
      </trans-unit>
      <trans-unit id="tcOnlyFunctionsCanBeInline">
        <source>Only functions may be marked 'inline'</source>
        <target state="translated">함수만 'inline'으로 표시할 수 있습니다.</target>
        <note />
      </trans-unit>
      <trans-unit id="tcIllegalAttributesForLiteral">
        <source>A literal value cannot be given the [&lt;ThreadStatic&gt;] or [&lt;ContextStatic&gt;] attributes</source>
        <target state="translated">리터럴 값에는 [&lt;ThreadStatic&gt;] 또는 [&lt;ContextStatic&gt;] 특성을 지정할 수 없습니다.</target>
        <note />
      </trans-unit>
      <trans-unit id="tcLiteralCannotBeMutable">
        <source>A literal value cannot be marked 'mutable'</source>
        <target state="translated">리터럴 값은 'mutable'로 표시할 수 없습니다.</target>
        <note />
      </trans-unit>
      <trans-unit id="tcLiteralCannotBeInline">
        <source>A literal value cannot be marked 'inline'</source>
        <target state="translated">리터럴 값은 'inline'으로 표시할 수 없습니다.</target>
        <note />
      </trans-unit>
      <trans-unit id="tcLiteralCannotHaveGenericParameters">
        <source>Literal values cannot have generic parameters</source>
        <target state="translated">리터럴 값에는 제네릭 매개 변수를 지정할 수 없습니다.</target>
        <note />
      </trans-unit>
      <trans-unit id="tcInvalidConstantExpression">
        <source>This is not a valid constant expression</source>
        <target state="translated">올바른 상수 식이 아닙니다.</target>
        <note />
      </trans-unit>
      <trans-unit id="tcTypeIsInaccessible">
        <source>This type is not accessible from this code location</source>
        <target state="translated">이 형식은 이 코드 위치에서 액세스할 수 없습니다.</target>
        <note />
      </trans-unit>
      <trans-unit id="tcUnexpectedConditionInImportedAssembly">
        <source>Unexpected condition in imported assembly: failed to decode AttributeUsage attribute</source>
        <target state="translated">가져온 어셈블리에 예기치 않은 상황이 발생했습니다. AttributeUsage 특성을 디코딩하지 못했습니다.</target>
        <note />
      </trans-unit>
      <trans-unit id="tcUnrecognizedAttributeTarget">
        <source>Unrecognized attribute target. Valid attribute targets are 'assembly', 'module', 'type', 'method', 'property', 'return', 'param', 'field', 'event', 'constructor'.</source>
        <target state="translated">인식할 수 없는 특성 대상입니다. 올바른 특성 대상은 'assembly', 'module', 'type', 'method', 'property', 'return', 'param', 'field', 'event', 'constructor'입니다.</target>
        <note />
      </trans-unit>
      <trans-unit id="tcAttributeIsNotValidForLanguageElementUseDo">
        <source>This attribute is not valid for use on this language element. Assembly attributes should be attached to a 'do ()' declaration, if necessary within an F# module.</source>
        <target state="translated">이 특성은 이 언어 요소에 사용할 수 없습니다. 어셈블리 특성은 필요한 경우 F# 모듈 내에서 'do ()' 선언에 연결해야 합니다.</target>
        <note />
      </trans-unit>
      <trans-unit id="tcAttributeIsNotValidForLanguageElement">
        <source>This attribute is not valid for use on this language element</source>
        <target state="translated">이 특성은 이 언어 요소에 사용할 수 없습니다.</target>
        <note />
      </trans-unit>
      <trans-unit id="tcOptionalArgumentsCannotBeUsedInCustomAttribute">
        <source>Optional arguments cannot be used in custom attributes</source>
        <target state="translated">선택적 인수는 사용자 지정 특성에 사용할 수 없습니다.</target>
        <note />
      </trans-unit>
      <trans-unit id="tcPropertyCannotBeSet0">
        <source>This property cannot be set</source>
        <target state="translated">이 속성은 설정할 수 없습니다.</target>
        <note />
      </trans-unit>
      <trans-unit id="tcPropertyOrFieldNotFoundInAttribute">
        <source>This property or field was not found on this custom attribute type</source>
        <target state="translated">이 속성 또는 필드를 이 사용자 지정 특성 형식에서 찾을 수 없습니다.</target>
        <note />
      </trans-unit>
      <trans-unit id="tcCustomAttributeMustBeReferenceType">
        <source>A custom attribute must be a reference type</source>
        <target state="translated">사용자 지정 특성은 참조 형식이어야 합니다.</target>
        <note />
      </trans-unit>
      <trans-unit id="tcCustomAttributeArgumentMismatch">
        <source>The number of args for a custom attribute does not match the expected number of args for the attribute constructor</source>
        <target state="translated">사용자 지정 특성에 대한 인수 수가 특성 생성자에 필요한 인수 수와 일치하지 않습니다.</target>
        <note />
      </trans-unit>
      <trans-unit id="tcCustomAttributeMustInvokeConstructor">
        <source>A custom attribute must invoke an object constructor</source>
        <target state="translated">사용자 지정 특성은 개체 생성자를 호출해야 합니다.</target>
        <note />
      </trans-unit>
      <trans-unit id="tcAttributeExpressionsMustBeConstructorCalls">
        <source>Attribute expressions must be calls to object constructors</source>
        <target state="translated">특성 식은 개체 생성자에 대한 호출이어야 합니다.</target>
        <note />
      </trans-unit>
      <trans-unit id="tcUnsupportedAttribute">
        <source>This attribute cannot be used in this version of F#</source>
        <target state="translated">이 특성은 이 버전의 F#에서 사용할 수 없습니다.</target>
        <note />
      </trans-unit>
      <trans-unit id="tcInvalidInlineSpecification">
        <source>Invalid inline specification</source>
        <target state="translated">인라인 지정이 잘못되었습니다.</target>
        <note />
      </trans-unit>
      <trans-unit id="tcInvalidUseBinding">
        <source>'use' bindings must be of the form 'use &lt;var&gt; = &lt;expr&gt;'</source>
        <target state="translated">'use' 바인딩은 'use &lt;var&gt; = &lt;expr&gt;' 형식이어야 합니다.</target>
        <note />
      </trans-unit>
      <trans-unit id="tcAbstractMembersIllegalInAugmentation">
        <source>Abstract members are not permitted in an augmentation - they must be defined as part of the type itself</source>
        <target state="translated">추상 멤버는 확대에서 허용되지 않으며 형식 자체의 일부로 정의해야 합니다.</target>
        <note />
      </trans-unit>
      <trans-unit id="tcMethodOverridesIllegalHere">
        <source>Method overrides and interface implementations are not permitted here</source>
        <target state="translated">메서드 재정의 및 인터페이스 구현은 여기에 허용되지 않습니다.</target>
        <note />
      </trans-unit>
      <trans-unit id="tcNoMemberFoundForOverride">
        <source>No abstract or interface member was found that corresponds to this override</source>
        <target state="translated">이 재정의에 해당하는 추상 또는 인터페이스 멤버를 찾을 수 없습니다.</target>
        <note />
      </trans-unit>
      <trans-unit id="tcOverrideArityMismatch">
        <source>This override takes a different number of arguments to the corresponding abstract member. The following abstract members were found:{0}</source>
        <target state="translated">이 재정의는 해당하는 추상 멤버와 다른 수의 인수를 사용합니다. 다음 추상 멤버를 찾았습니다. {0}</target>
        <note />
      </trans-unit>
      <trans-unit id="tcDefaultImplementationAlreadyExists">
        <source>This method already has a default implementation</source>
        <target state="translated">이 메서드에 이미 기본 구현이 있습니다.</target>
        <note />
      </trans-unit>
      <trans-unit id="tcDefaultAmbiguous">
        <source>The method implemented by this default is ambiguous</source>
        <target state="translated">이 기본값으로 구현된 메서드가 모호합니다.</target>
        <note />
      </trans-unit>
      <trans-unit id="tcNoPropertyFoundForOverride">
        <source>No abstract property was found that corresponds to this override</source>
        <target state="translated">이 재정의에 해당하는 추상 속성을 찾을 수 없습니다.</target>
        <note />
      </trans-unit>
      <trans-unit id="tcAbstractPropertyMissingGetOrSet">
        <source>This property overrides or implements an abstract property but the abstract property doesn't have a corresponding {0}</source>
        <target state="translated">이 속성은 추상 속성을 재정의하거나 구현하지만 추상 속성에 해당하는 {0}이(가) 없습니다.</target>
        <note />
      </trans-unit>
      <trans-unit id="tcInvalidSignatureForSet">
        <source>Invalid signature for set member</source>
        <target state="translated">집합 멤버의 시그니처가 잘못되었습니다.</target>
        <note />
      </trans-unit>
      <trans-unit id="tcNewMemberHidesAbstractMember">
        <source>This new member hides the abstract member '{0}'. Rename the member or use 'override' instead.</source>
        <target state="translated">이 새 멤버는 추상 멤버 '{0}'을(를) 숨깁니다. 멤버의 이름을 바꾸거나 대신 'override'를 사용하세요.</target>
        <note />
      </trans-unit>
      <trans-unit id="tcNewMemberHidesAbstractMemberWithSuffix">
        <source>This new member hides the abstract member '{0}' once tuples, functions, units of measure and/or provided types are erased. Rename the member or use 'override' instead.</source>
        <target state="translated">이 새 멤버는 튜플, 함수, 측정 단위 및/또는 제공된 형식이 지워지면 추상 멤버 '{0}'을(를) 숨깁니다. 멤버의 이름을 바꾸거나 대신 'override'를 사용하세요.</target>
        <note />
      </trans-unit>
      <trans-unit id="tcStaticInitializersIllegalInInterface">
        <source>Interfaces cannot contain definitions of static initializers</source>
        <target state="translated">인터페이스에는 정적 이니셜라이저의 정의를 포함할 수 없습니다.</target>
        <note />
      </trans-unit>
      <trans-unit id="tcObjectConstructorsIllegalInInterface">
        <source>Interfaces cannot contain definitions of object constructors</source>
        <target state="translated">인터페이스에는 개체 생성자의 정의를 포함할 수 없습니다.</target>
        <note />
      </trans-unit>
      <trans-unit id="tcMemberOverridesIllegalInInterface">
        <source>Interfaces cannot contain definitions of member overrides</source>
        <target state="translated">인터페이스에는 멤버 재정의의 정의를 포함할 수 없습니다.</target>
        <note />
      </trans-unit>
      <trans-unit id="tcConcreteMembersIllegalInInterface">
        <source>Interfaces cannot contain definitions of concrete members. You may need to define a constructor on your type to indicate that the type is a class.</source>
        <target state="translated">인터페이스에는 구체적인 멤버의 정의를 포함할 수 없습니다. 사용자 형식에 대한 생성자를 정의하여 해당 형식이 클래스임을 나타내야 할 수 있습니다.</target>
        <note />
      </trans-unit>
      <trans-unit id="tcConstructorsDisallowedInExceptionAugmentation">
        <source>Constructors cannot be specified in exception augmentations</source>
        <target state="translated">생성자는 예외 확대에 지정할 수 없습니다.</target>
        <note />
      </trans-unit>
      <trans-unit id="tcStructsCannotHaveConstructorWithNoArguments">
        <source>Structs cannot have an object constructor with no arguments. This is a restriction imposed on all CLI languages as structs automatically support a default constructor.</source>
        <target state="translated">구조체에는 인수가 없는 개체 생성자를 지정할 수 없습니다. 이는 구조체가 기본 생성자를 자동으로 지원하기 때문에 모든 CLI 언어에 적용되는 제한입니다.</target>
        <note />
      </trans-unit>
      <trans-unit id="tcConstructorsIllegalForThisType">
        <source>Constructors cannot be defined for this type</source>
        <target state="translated">생성자는 이 형식에 대해 지정할 수 없습니다.</target>
        <note />
      </trans-unit>
      <trans-unit id="tcRecursiveBindingsWithMembersMustBeDirectAugmentation">
        <source>Recursive bindings that include member specifications can only occur as a direct augmentation of a type</source>
        <target state="translated">멤버 지정을 포함하는 재귀적 바인딩은 형식의 직접 확대로만 발생할 수 있습니다.</target>
        <note />
      </trans-unit>
      <trans-unit id="tcOnlySimplePatternsInLetRec">
        <source>Only simple variable patterns can be bound in 'let rec' constructs</source>
        <target state="translated">단순 변수 패턴만 'let rec' 구문에 바인딩할 수 있습니다.</target>
        <note />
      </trans-unit>
      <trans-unit id="tcOnlyRecordFieldsAndSimpleLetCanBeMutable">
        <source>Mutable 'let' bindings can't be recursive or defined in recursive modules or namespaces</source>
        <target state="translated">변경이 가능한 'let' 바인딩을 반복하거나 재귀 모듈 또는 네임스페이스에서 정의할 수 없습니다.</target>
        <note />
      </trans-unit>
      <trans-unit id="tcMemberIsNotSufficientlyGeneric">
        <source>This member is not sufficiently generic</source>
        <target state="translated">이 멤버는 충분히 일반적이지 않습니다.</target>
        <note />
      </trans-unit>
      <trans-unit id="tcLiteralAttributeRequiresConstantValue">
        <source>A declaration may only be the [&lt;Literal&gt;] attribute if a constant value is also given, e.g. 'val x : int = 1'</source>
        <target state="translated">상수 값도 지정된 경우(예: 'val x : int = 1')에만 선언은 [&lt;Literal&gt;] 특성일 수 있습니다.</target>
        <note />
      </trans-unit>
      <trans-unit id="tcValueInSignatureRequiresLiteralAttribute">
        <source>A declaration may only be given a value in a signature if the declaration has the [&lt;Literal&gt;] attribute</source>
        <target state="translated">[&lt;Literal&gt;] 특성이 있는 경우에만 선언의 시그니처에 값을 지정할 수 있습니다.</target>
        <note />
      </trans-unit>
      <trans-unit id="tcThreadStaticAndContextStaticMustBeStatic">
        <source>Thread-static and context-static variables must be static and given the [&lt;DefaultValue&gt;] attribute to indicate that the value is initialized to the default value on each new thread</source>
        <target state="translated">Thread 정적 및 Context 정적 변수는 정적이어야 하며 값이 각 새 스레드에서 기본값으로 초기화됨을 나타내기 위해 [&lt;DefaultValue&gt;] 특성을 가져야 합니다.</target>
        <note />
      </trans-unit>
      <trans-unit id="tcVolatileFieldsMustBeMutable">
        <source>Volatile fields must be marked 'mutable' and cannot be thread-static</source>
        <target state="translated">volatile 필드는 'mutable'로 표시해야 하며 Thread 정적일 수 없습니다.</target>
        <note />
      </trans-unit>
      <trans-unit id="tcUninitializedValFieldsMustBeMutable">
        <source>Uninitialized 'val' fields must be mutable and marked with the '[&lt;DefaultValue&gt;]' attribute. Consider using a 'let' binding instead of a 'val' field.</source>
        <target state="translated">초기화되지 않은 'val' 필드는 변경할 수 있어야 하며 '[&lt;DefaultValue&gt;]' 특성으로 표시되어야 합니다. 'val' 필드 대신 'let' 바인딩을 사용해 보세요.</target>
        <note />
      </trans-unit>
      <trans-unit id="tcStaticValFieldsMustBeMutableAndPrivate">
        <source>Static 'val' fields in types must be mutable, private and marked with the '[&lt;DefaultValue&gt;]' attribute. They are initialized to the 'null' or 'zero' value for their type. Consider also using a 'static let mutable' binding in a class type.</source>
        <target state="translated">형식의 정적 'val' 필드는 변경할 수 있어야 하고 Private이어야 하며 '[&lt;DefaultValue&gt;]' 특성으로 표시되어야 합니다. 이러한 필드는 해당 형식에 맞게 'null' 또는 '0' 값으로 초기화됩니다. 클래스 형식에 'static let mutable' 바인딩도 사용해 보세요.</target>
        <note />
      </trans-unit>
      <trans-unit id="tcFieldRequiresName">
        <source>This field requires a name</source>
        <target state="translated">이 필드에는 이름이 필요합니다.</target>
        <note />
      </trans-unit>
      <trans-unit id="tcInvalidNamespaceModuleTypeUnionName">
        <source>Invalid namespace, module, type or union case name</source>
        <target state="translated">네임스페이스, 모듈, 형식 또는 공용 구조체 케이스 이름이 잘못되었습니다.</target>
        <note />
      </trans-unit>
      <trans-unit id="tcIllegalFormForExplicitTypeDeclaration">
        <source>Explicit type declarations for constructors must be of the form 'ty1 * ... * tyN -&gt; resTy'. Parentheses may be required around 'resTy'</source>
        <target state="translated">생성자에 대한 명시적 형식 선언의 형식은 'ty1 * ... * tyN -&gt; resTy'여야 합니다. 'resTy'를 괄호로 묶어야 할 수 있습니다.</target>
        <note />
      </trans-unit>
      <trans-unit id="tcReturnTypesForUnionMustBeSameAsType">
        <source>Return types of union cases must be identical to the type being defined, up to abbreviations</source>
        <target state="translated">공용 구조체 케이스의 반환 형식은 약어까지 정의 대상 형식과 동일해야 합니다.</target>
        <note />
      </trans-unit>
      <trans-unit id="tcInvalidEnumerationLiteral">
        <source>This is not a valid value for an enumeration literal</source>
        <target state="translated">열거형 리터럴에 대한 올바른 값이 아닙니다.</target>
        <note />
      </trans-unit>
      <trans-unit id="tcTypeIsNotInterfaceType1">
        <source>The type '{0}' is not an interface type</source>
        <target state="translated">'{0}' 형식은 인터페이스 형식이 아닙니다.</target>
        <note />
      </trans-unit>
      <trans-unit id="tcDuplicateSpecOfInterface">
        <source>Duplicate specification of an interface</source>
        <target state="translated">인터페이스가 중복 지정되었습니다.</target>
        <note />
      </trans-unit>
      <trans-unit id="tcFieldValIllegalHere">
        <source>A field/val declaration is not permitted here</source>
        <target state="translated">필드/val 선언은 여기에 허용되지 않습니다.</target>
        <note />
      </trans-unit>
      <trans-unit id="tcInheritIllegalHere">
        <source>A inheritance declaration is not permitted here</source>
        <target state="translated">상속 선언은 여기에 허용되지 않습니다.</target>
        <note />
      </trans-unit>
      <trans-unit id="tcModuleRequiresQualifiedAccess">
        <source>This declaration opens the module '{0}', which is marked as 'RequireQualifiedAccess'. Adjust your code to use qualified references to the elements of the module instead, e.g. 'List.map' instead of 'map'. This change will ensure that your code is robust as new constructs are added to libraries.</source>
        <target state="translated">이 선언은 'RequireQualifiedAccess'로 표시된 '{0}' 모듈을 엽니다. 대신 모듈의 요소에 대해 한정된 참조를 사용하도록 코드를 조정하십시오(예: 'map' 대신 'List.map'). 이렇게 변경하면 라이브러리에 새 구문이 추가될 때 코드가 견고성을 잃지 않게 됩니다.</target>
        <note />
      </trans-unit>
      <trans-unit id="tcOpenUsedWithPartiallyQualifiedPath">
        <source>This declaration opens the namespace or module '{0}' through a partially qualified path. Adjust this code to use the full path of the namespace. This change will make your code more robust as new constructs are added to the F# and CLI libraries.</source>
        <target state="translated">이 선언은 부분적으로 정규화된 경로를 통해 '{0}' 네임스페이스 또는 모듈을 엽니다. 네임스페이스의 전체 경로가 사용되도록 이 코드를 조정하세요. 이렇게 변경하면 F# 및 CLI 라이브러리에 새 구문이 추가될 때 코드가 더 견고해집니다.</target>
        <note />
      </trans-unit>
      <trans-unit id="tcLocalClassBindingsCannotBeInline">
        <source>Local class bindings cannot be marked inline. Consider lifting the definition out of the class or else do not mark it as inline.</source>
        <target state="translated">지역 클래스 바인딩은 inline으로 표시할 수 없습니다. 정의를 클래스 밖으로 이동하거나 inline으로 표시하지 마세요.</target>
        <note />
      </trans-unit>
      <trans-unit id="tcTypeAbbreviationsMayNotHaveMembers">
        <source>Type abbreviations cannot have members</source>
        <target state="translated">형식 약어에는 멤버를 지정할 수 없습니다.</target>
        <note />
      </trans-unit>
      <trans-unit id="tcTypeAbbreviationsCheckedAtCompileTime">
        <source>As of F# 4.1, the accessibility of type abbreviations is checked at compile-time. Consider changing the accessibility of the type abbreviation. Ignoring this warning might lead to runtime errors.</source>
        <target state="translated">F# 4.1부터 형식 약어의 액세스 가능성은 컴파일 시간에 확인합니다. 형식 약어의 액세스 가능성을 변경하세요. 이 경고를 무시하면 런타임 오류가 발생할 수 있습니다.</target>
        <note />
      </trans-unit>
      <trans-unit id="tcEnumerationsMayNotHaveMembers">
        <source>Enumerations cannot have members</source>
        <target state="translated">열거형에는 멤버를 지정할 수 없습니다.</target>
        <note />
      </trans-unit>
      <trans-unit id="tcMeasureDeclarationsRequireStaticMembers">
        <source>Measure declarations may have only static members</source>
        <target state="translated">측정값 선언에는 정적 멤버만 있을 수 있습니다.</target>
        <note />
      </trans-unit>
      <trans-unit id="tcStructsMayNotContainDoBindings">
        <source>Structs cannot contain 'do' bindings because the default constructor for structs would not execute these bindings</source>
        <target state="translated">구조체의 기본 생성자는 이러한 바인딩을 실행하지 않으므로 구조체에는 'do' 바인딩을 포함할 수 없습니다.</target>
        <note />
      </trans-unit>
      <trans-unit id="tcStructsMayNotContainLetBindings">
        <source>Structs cannot contain value definitions because the default constructor for structs will not execute these bindings. Consider adding additional arguments to the primary constructor for the type.</source>
        <target state="translated">구조체의 기본 생성자는 이러한 바인딩을 실행하지 않으므로 구조체에는 값 정의를 포함할 수 없습니다. 형식의 주 생성자에 인수를 더 추가하세요.</target>
        <note />
      </trans-unit>
      <trans-unit id="tcStaticLetBindingsRequireClassesWithImplicitConstructors">
        <source>Static value definitions may only be used in types with a primary constructor. Consider adding arguments to the type definition, e.g. 'type X(args) = ...'.</source>
        <target state="translated">정적 값 정의는 기본 생성자가 포함된 형식에서만 사용할 수 있습니다. 'type X(args) = ...'와 같이 형식 정의에 인수를 추가해 보세요.</target>
        <note />
      </trans-unit>
      <trans-unit id="tcMeasureDeclarationsRequireStaticMembersNotConstructors">
        <source>Measure declarations may have only static members: constructors are not available</source>
        <target state="translated">측정값 선언에는 정적 멤버만 있을 수 있습니다. 생성자는 사용할 수 없습니다.</target>
        <note />
      </trans-unit>
      <trans-unit id="tcMemberAndLocalClassBindingHaveSameName">
        <source>A member and a local class binding both have the name '{0}'</source>
        <target state="translated">멤버와 지역 클래스 바인딩 모두에 이름 '{0}'이(가) 있습니다.</target>
        <note />
      </trans-unit>
      <trans-unit id="tcTypeAbbreviationsCannotHaveInterfaceDeclaration">
        <source>Type abbreviations cannot have interface declarations</source>
        <target state="translated">형식 약어에는 인터페이스 선언을 지정할 수 없습니다.</target>
        <note />
      </trans-unit>
      <trans-unit id="tcEnumerationsCannotHaveInterfaceDeclaration">
        <source>Enumerations cannot have interface declarations</source>
        <target state="translated">열거형에는 인터페이스 선언을 지정할 수 없습니다.</target>
        <note />
      </trans-unit>
      <trans-unit id="tcTypeIsNotInterfaceType0">
        <source>This type is not an interface type</source>
        <target state="translated">이 형식은 인터페이스 형식이 아닙니다.</target>
        <note />
      </trans-unit>
      <trans-unit id="tcAllImplementedInterfacesShouldBeDeclared">
        <source>All implemented interfaces should be declared on the initial declaration of the type</source>
        <target state="translated">구현된 모든 인터페이스는 초기 형식 선언 시 선언해야 합니다.</target>
        <note />
      </trans-unit>
      <trans-unit id="tcDefaultImplementationForInterfaceHasAlreadyBeenAdded">
        <source>A default implementation of this interface has already been added because the explicit implementation of the interface was not specified at the definition of the type</source>
        <target state="translated">형식을 정의할 때 인터페이스의 명시적 구현이 지정되지 않았으므로 이 인터페이스의 기본 구현이 이미 추가되었습니다.</target>
        <note />
      </trans-unit>
      <trans-unit id="tcMemberNotPermittedInInterfaceImplementation">
        <source>This member is not permitted in an interface implementation</source>
        <target state="translated">이 멤버는 인터페이스 구현에서 허용되지 않습니다.</target>
        <note />
      </trans-unit>
      <trans-unit id="tcDeclarationElementNotPermittedInAugmentation">
        <source>This declaration element is not permitted in an augmentation</source>
        <target state="translated">이 선언 요소는 확대에서 허용되지 않습니다.</target>
        <note />
      </trans-unit>
      <trans-unit id="tcTypesCannotContainNestedTypes">
        <source>Types cannot contain nested type definitions</source>
        <target state="translated">형식에는 중첩 형식 정의를 포함할 수 없습니다.</target>
        <note />
      </trans-unit>
      <trans-unit id="tcTypeExceptionOrModule">
        <source>type, exception or module</source>
        <target state="translated">형식, 예외 또는 모듈입니다.</target>
        <note />
      </trans-unit>
      <trans-unit id="tcTypeOrModule">
        <source>type or module</source>
        <target state="translated">형식 또는 모듈입니다.</target>
        <note />
      </trans-unit>
      <trans-unit id="tcImplementsIStructuralEquatableExplicitly">
        <source>The struct, record or union type '{0}' implements the interface 'System.IStructuralEquatable' explicitly. Apply the 'CustomEquality' attribute to the type.</source>
        <target state="translated">구조체, 레코드 또는 공용 구조체 형식 '{0}'은(는) 'System.IStructuralEquatable' 인터페이스를 명시적으로 구현합니다. 형식에 'CustomEquality' 특성을 적용하세요.</target>
        <note />
      </trans-unit>
      <trans-unit id="tcImplementsIEquatableExplicitly">
        <source>The struct, record or union type '{0}' implements the interface 'System.IEquatable&lt;_&gt;' explicitly. Apply the 'CustomEquality' attribute to the type and provide a consistent implementation of the non-generic override 'System.Object.Equals(obj)'.</source>
        <target state="translated">구조체, 레코드 또는 공용 구조체 형식 '{0}'은(는) 'System.IEquatable&lt;_&gt;' 인터페이스를 명시적으로 구현합니다. 형식에 'CustomEquality' 특성을 적용하고 제네릭이 아닌 재정의 'System.Object.Equals(obj)'에 대한 일관된 구현을 제공하세요.</target>
        <note />
      </trans-unit>
      <trans-unit id="tcExplicitTypeSpecificationCannotBeUsedForExceptionConstructors">
        <source>Explicit type specifications cannot be used for exception constructors</source>
        <target state="translated">명시적 형식 지정은 예외 생성자에 대해 사용할 수 없습니다.</target>
        <note />
      </trans-unit>
      <trans-unit id="tcExceptionAbbreviationsShouldNotHaveArgumentList">
        <source>Exception abbreviations should not have argument lists</source>
        <target state="translated">예외 약어에는 인수 목록을 지정하면 안 됩니다.</target>
        <note />
      </trans-unit>
      <trans-unit id="tcAbbreviationsFordotNetExceptionsCannotTakeArguments">
        <source>Abbreviations for Common IL exceptions cannot take arguments</source>
        <target state="translated">공통 IL 예외에 대한 약어에는 인수를 사용할 수 없습니다.</target>
        <note />
      </trans-unit>
      <trans-unit id="tcExceptionAbbreviationsMustReferToValidExceptions">
        <source>Exception abbreviations must refer to existing exceptions or F# types deriving from System.Exception</source>
        <target state="translated">예외 약어는 기존 예외 또는 System.Exception에서 파생되는 F# 형식을 참조해야 합니다.</target>
        <note />
      </trans-unit>
      <trans-unit id="tcAbbreviationsFordotNetExceptionsMustHaveMatchingObjectConstructor">
        <source>Abbreviations for Common IL exception types must have a matching object constructor</source>
        <target state="translated">공통 IL 예외 형식에 대한 약어에는 일치하는 개체 생성자가 있어야 합니다.</target>
        <note />
      </trans-unit>
      <trans-unit id="tcNotAnException">
        <source>Not an exception</source>
        <target state="translated">예외가 아닙니다.</target>
        <note />
      </trans-unit>
      <trans-unit id="tcInvalidModuleName">
        <source>Invalid module name</source>
        <target state="translated">모듈 이름이 잘못되었습니다.</target>
        <note />
      </trans-unit>
      <trans-unit id="tcInvalidTypeExtension">
        <source>Invalid type extension</source>
        <target state="translated">형식 확장이 잘못되었습니다.</target>
        <note />
      </trans-unit>
      <trans-unit id="tcAttributesOfTypeSpecifyMultipleKindsForType">
        <source>The attributes of this type specify multiple kinds for the type</source>
        <target state="translated">이 형식의 특성은 형식에 대한 많은 종류를 지정합니다.</target>
        <note />
      </trans-unit>
      <trans-unit id="tcKindOfTypeSpecifiedDoesNotMatchDefinition">
        <source>The kind of the type specified by its attributes does not match the kind implied by its definition</source>
        <target state="translated">해당 특성으로 지정된 형식의 종류가 해당 정의에 의해 암시된 종류와 일치하지 않습니다.</target>
        <note />
      </trans-unit>
      <trans-unit id="tcMeasureDefinitionsCannotHaveTypeParameters">
        <source>Measure definitions cannot have type parameters</source>
        <target state="translated">측정값 정의에는 형식 매개 변수를 지정할 수 없습니다.</target>
        <note />
      </trans-unit>
      <trans-unit id="tcTypeRequiresDefinition">
        <source>This type requires a definition</source>
        <target state="translated">이 형식을 사용하려면 정의가 필요합니다.</target>
        <note />
      </trans-unit>
      <trans-unit id="tcTypeAbbreviationHasTypeParametersMissingOnType">
        <source>This type abbreviation has one or more declared type parameters that do not appear in the type being abbreviated. Type abbreviations must use all declared type parameters in the type being abbreviated. Consider removing one or more type parameters, or use a concrete type definition that wraps an underlying type, such as 'type C&lt;'a&gt; = C of ...'.</source>
        <target state="translated">이 형식 약어에는 간략화되는 형식에 나타나지 않는 하나 이상의 선언된 형식 매개 변수가 있습니다. 형식 약어는 간략화되는 형식에 있는 모든 선언된 형식 매개 변수를 사용해야 합니다. 하나 이상의 형식 매개 변수를 제거하거나 내부 형식을 래핑하는 구체적인 형식 정의(예: 'type C&lt;'a&gt; = C of ...'.)를 사용하세요.</target>
        <note />
      </trans-unit>
      <trans-unit id="tcStructsInterfacesEnumsDelegatesMayNotInheritFromOtherTypes">
        <source>Structs, interfaces, enums and delegates cannot inherit from other types</source>
        <target state="translated">구조체, 인터페이스, 열거형 및 대리자는 다른 형식에서 상속될 수 없습니다.</target>
        <note />
      </trans-unit>
      <trans-unit id="tcTypesCannotInheritFromMultipleConcreteTypes">
        <source>Types cannot inherit from multiple concrete types</source>
        <target state="translated">형식은 여러 구체적인 형식에서 상속될 수 없습니다.</target>
        <note />
      </trans-unit>
      <trans-unit id="tcRecordsUnionsAbbreviationsStructsMayNotHaveAllowNullLiteralAttribute">
        <source>Records, union, abbreviations and struct types cannot have the 'AllowNullLiteral' attribute</source>
        <target state="translated">레코드, 공용 구조체, 약어 및 구조체 형식에는 'AllowNullLiteral' 특성을 지정할 수 없습니다.</target>
        <note />
      </trans-unit>
      <trans-unit id="tcAllowNullTypesMayOnlyInheritFromAllowNullTypes">
        <source>Types with the 'AllowNullLiteral' attribute may only inherit from or implement types which also allow the use of the null literal</source>
        <target state="translated">'AllowNullLiteral' 특성이 지정된 형식은 null 리터럴도 사용할 수 있는 형식을 구현하거나 이 형식에서 상속되어야 합니다.</target>
        <note />
      </trans-unit>
      <trans-unit id="tcGenericTypesCannotHaveStructLayout">
        <source>Generic types cannot be given the 'StructLayout' attribute</source>
        <target state="translated">제네릭 형식에는 'StructLayout' 특성을 지정할 수 없습니다.</target>
        <note />
      </trans-unit>
      <trans-unit id="tcOnlyStructsCanHaveStructLayout">
        <source>Only structs and classes without primary constructors may be given the 'StructLayout' attribute</source>
        <target state="translated">기본 생성자가 없는 구조체 및 클래스에만 'StructLayout' 특성을 지정할 수 있습니다.</target>
        <note />
      </trans-unit>
      <trans-unit id="tcRepresentationOfTypeHiddenBySignature">
        <source>The representation of this type is hidden by the signature. It must be given an attribute such as [&lt;Sealed&gt;], [&lt;Class&gt;] or [&lt;Interface&gt;] to indicate the characteristics of the type.</source>
        <target state="translated">이 형식의 표현은 시그니처에 의해 숨겨져 있습니다. 형식의 특징을 나타내기 위해 이 형식에는 [&lt;Sealed&gt;], [&lt;Class&gt;] 또는 [&lt;Interface&gt;]와 같은 특성을 지정해야 합니다.</target>
        <note />
      </trans-unit>
      <trans-unit id="tcOnlyClassesCanHaveAbstract">
        <source>Only classes may be given the 'AbstractClass' attribute</source>
        <target state="translated">클래스에만 'AbstractClass' 특성을 지정할 수 있습니다.</target>
        <note />
      </trans-unit>
      <trans-unit id="tcOnlyTypesRepresentingUnitsOfMeasureCanHaveMeasure">
        <source>Only types representing units-of-measure may be given the 'Measure' attribute</source>
        <target state="translated">측정 단위를 나타내는 형식에만 'Measure' 특성을 지정할 수 있습니다.</target>
        <note />
      </trans-unit>
      <trans-unit id="tcOverridesCannotHaveVisibilityDeclarations">
        <source>Accessibility modifiers are not permitted on overrides or interface implementations</source>
        <target state="translated">액세스 가능성 한정자는 재정의 또는 인터페이스 구현에서 허용되지 않습니다.</target>
        <note />
      </trans-unit>
      <trans-unit id="tcTypesAreAlwaysSealedDU">
        <source>Discriminated union types are always sealed</source>
        <target state="translated">구분된 공용 구조체 형식은 항상 봉인됩니다.</target>
        <note />
      </trans-unit>
      <trans-unit id="tcTypesAreAlwaysSealedRecord">
        <source>Record types are always sealed</source>
        <target state="translated">레코드 형식은 항상 봉인됩니다.</target>
        <note />
      </trans-unit>
      <trans-unit id="tcTypesAreAlwaysSealedAssemblyCode">
        <source>Assembly code types are always sealed</source>
        <target state="translated">어셈블리 코드 형식은 항상 봉인됩니다.</target>
        <note />
      </trans-unit>
      <trans-unit id="tcTypesAreAlwaysSealedStruct">
        <source>Struct types are always sealed</source>
        <target state="translated">구조체 형식은 항상 봉인됩니다.</target>
        <note />
      </trans-unit>
      <trans-unit id="tcTypesAreAlwaysSealedDelegate">
        <source>Delegate types are always sealed</source>
        <target state="translated">대리자 형식은 항상 봉인됩니다.</target>
        <note />
      </trans-unit>
      <trans-unit id="tcTypesAreAlwaysSealedEnum">
        <source>Enum types are always sealed</source>
        <target state="translated">열거형 형식은 항상 봉인됩니다.</target>
        <note />
      </trans-unit>
      <trans-unit id="tcInterfaceTypesAndDelegatesCannotContainFields">
        <source>Interface types and delegate types cannot contain fields</source>
        <target state="translated">인터페이스 형식 및 대리자 형식에는 필드를 포함할 수 없습니다.</target>
        <note />
      </trans-unit>
      <trans-unit id="tcAbbreviatedTypesCannotBeSealed">
        <source>Abbreviated types cannot be given the 'Sealed' attribute</source>
        <target state="translated">간략화된 형식에는 'Sealed' 특성을 지정할 수 없습니다.</target>
        <note />
      </trans-unit>
      <trans-unit id="tcCannotInheritFromSealedType">
        <source>Cannot inherit a sealed type</source>
        <target state="translated">봉인된 형식을 상속할 수 없습니다.</target>
        <note />
      </trans-unit>
      <trans-unit id="tcCannotInheritFromInterfaceType">
        <source>Cannot inherit from interface type. Use interface ... with instead.</source>
        <target state="translated">인터페이스 형식에서 상속할 수 없습니다. 대신 interface ... with를 사용하세요.</target>
        <note />
      </trans-unit>
      <trans-unit id="tcStructTypesCannotContainAbstractMembers">
        <source>Struct types cannot contain abstract members</source>
        <target state="translated">구조체 형식에는 추상 멤버를 포함할 수 없습니다.</target>
        <note />
      </trans-unit>
      <trans-unit id="tcInterfaceTypesCannotBeSealed">
        <source>Interface types cannot be sealed</source>
        <target state="translated">인터페이스 형식은 봉인할 수 없습니다.</target>
        <note />
      </trans-unit>
      <trans-unit id="tcInvalidDelegateSpecification">
        <source>Delegate specifications must be of the form 'typ -&gt; typ'</source>
        <target state="translated">대리자 지정의 형식은 'typ -&gt; typ'여야 합니다.</target>
        <note />
      </trans-unit>
      <trans-unit id="tcDelegatesCannotBeCurried">
        <source>Delegate specifications must not be curried types. Use 'typ * ... * typ -&gt; typ' for multi-argument delegates, and 'typ -&gt; (typ -&gt; typ)' for delegates returning function values.</source>
        <target state="translated">대리자 지정은 커리된 형식이어서는 안 됩니다. 다중 인수 대리자의 경우 'typ * ... * typ -&gt; typ', 함수 값을 반환하는 대리자의 경우 'typ -&gt; (typ -&gt; typ)'를 사용하세요.</target>
        <note />
      </trans-unit>
      <trans-unit id="tcInvalidTypeForLiteralEnumeration">
        <source>Literal enumerations must have type int, uint, int16, uint16, int64, uint64, byte, sbyte or char</source>
        <target state="translated">리터럴 열거형의 형식은 int, uint, int16, uint16, int64, uint64, byte, sbyte 또는 char이어야 합니다.</target>
        <note />
      </trans-unit>
      <trans-unit id="tcTypeDefinitionIsCyclic">
        <source>This type definition involves an immediate cyclic reference through an abbreviation</source>
        <target state="translated">이 형식 정의에는 약어를 통해 직접 순환 참조가 사용됩니다.</target>
        <note />
      </trans-unit>
      <trans-unit id="tcTypeDefinitionIsCyclicThroughInheritance">
        <source>This type definition involves an immediate cyclic reference through a struct field or inheritance relation</source>
        <target state="translated">이 형식 정의에는 구조체 필드 또는 상속 관계를 통해 직접 순환 참조가 사용됩니다.</target>
        <note />
      </trans-unit>
      <trans-unit id="tcReservedSyntaxForAugmentation">
        <source>The syntax 'type X with ...' is reserved for augmentations. Types whose representations are hidden but which have members are now declared in signatures using 'type X = ...'. You may also need to add the '[&lt;Sealed&gt;] attribute to the type definition in the signature</source>
        <target state="translated">구문은 확대를 위해 예약되었습니다. 표현이 숨겨져 있지만 멤버를 가지고 있는 형식은 이제 'type X = ...'를 사용하여 시그니처에 선언됩니다. 시그니처에 있는 형식 정의에 '[&lt;Sealed&gt;] 특성을 추가해야 할 수도 있습니다.</target>
        <note />
      </trans-unit>
      <trans-unit id="tcMembersThatExtendInterfaceMustBePlacedInSeparateModule">
        <source>Members that extend interface, delegate or enum types must be placed in a module separate to the definition of the type. This module must either have the AutoOpen attribute or be opened explicitly by client code to bring the extension members into scope.</source>
        <target state="translated">인터페이스, 대리자 또는 열거형 형식을 확장하는 멤버는 형식의 정의와 별도로 모듈에 배치해야 합니다. 이 모듈은 확장 멤버를 범위 내로 가져오기 위해 AutoOpen 특성을 가지거나 클라이언트 코드를 통해 명시적으로 열어야 합니다.</target>
        <note />
      </trans-unit>
      <trans-unit id="tcDeclaredTypeParametersForExtensionDoNotMatchOriginal">
        <source>One or more of the declared type parameters for this type extension have a missing or wrong type constraint not matching the original type constraints on '{0}'</source>
        <target state="translated">이 형식 확장에 대해 선언된 하나 이상의 형식 매개 변수에 형식 제약 조건이 없거나 잘못되어 '{0}'의 원본 형식 제약 조건과 일치하지 않습니다.</target>
        <note />
      </trans-unit>
      <trans-unit id="tcTypeDefinitionsWithImplicitConstructionMustHaveOneInherit">
        <source>Type definitions may only have one 'inherit' specification and it must be the first declaration</source>
        <target state="translated">형식 정의에는 하나의 'inherit' 지정만 있을 수 있으며 이것이 첫 번째 선언이어야 합니다.</target>
        <note />
      </trans-unit>
      <trans-unit id="tcTypeDefinitionsWithImplicitConstructionMustHaveLocalBindingsBeforeMembers">
        <source>'let' and 'do' bindings must come before member and interface definitions in type definitions</source>
        <target state="translated">'let' 및 'do' 바인딩은 형식 정의에서 멤버 및 인터페이스 정의 앞에 와야 합니다.</target>
        <note />
      </trans-unit>
      <trans-unit id="tcInheritDeclarationMissingArguments">
        <source>This 'inherit' declaration specifies the inherited type but no arguments. Consider supplying arguments, e.g. 'inherit BaseType(args)'.</source>
        <target state="translated">이 'inherit' 선언은 상속된 형식을 지정하지만 인수는 지정하지 않습니다. 인수를 제공하십시오(예: 'inherit BaseType(args)').</target>
        <note />
      </trans-unit>
      <trans-unit id="tcInheritConstructionCallNotPartOfImplicitSequence">
        <source>This 'inherit' declaration has arguments, but is not in a type with a primary constructor. Consider adding arguments to your type definition, e.g. 'type X(args) = ...'.</source>
        <target state="translated">이 'inherit' 선언은 인수를 포함하지만 기본 생성자가 포함된 형식이 아닙니다. 'type X(args) = ...'와 같이 형식 정의에 인수를 추가해 보세요.</target>
        <note />
      </trans-unit>
      <trans-unit id="tcLetAndDoRequiresImplicitConstructionSequence">
        <source>This definition may only be used in a type with a primary constructor. Consider adding arguments to your type definition, e.g. 'type X(args) = ...'.</source>
        <target state="translated">이 정의는 기본 생성자가 포함된 형식에서만 사용할 수 있습니다. 'type X(args) = ...'와 같이 형식 정의에 인수를 추가해 보세요.</target>
        <note />
      </trans-unit>
      <trans-unit id="tcTypeAbbreviationsCannotHaveAugmentations">
        <source>Type abbreviations cannot have augmentations</source>
        <target state="translated">형식 약어에는 확대를 지정할 수 없습니다.</target>
        <note />
      </trans-unit>
      <trans-unit id="tcModuleAbbreviationForNamespace">
        <source>The path '{0}' is a namespace. A module abbreviation may not abbreviate a namespace.</source>
        <target state="translated">'{0}' 경로가 네임스페이스입니다. 모듈 약어가 네임스페이스의 약어가 아닐 수 있습니다.</target>
        <note />
      </trans-unit>
      <trans-unit id="tcTypeUsedInInvalidWay">
        <source>The type '{0}' is used in an invalid way. A value prior to '{1}' has an inferred type involving '{2}', which is an invalid forward reference.</source>
        <target state="translated">{0}' 형식이 잘못된 방식으로 사용되었습니다. '{1}' 앞에 있는 값에 '{2}'을(를) 사용하는 유추 형식이 있습니다. 이는 잘못된 전방 참조입니다.</target>
        <note />
      </trans-unit>
      <trans-unit id="tcMemberUsedInInvalidWay">
        <source>The member '{0}' is used in an invalid way. A use of '{1}' has been inferred prior to the definition of '{2}', which is an invalid forward reference.</source>
        <target state="translated">{0}' 멤버가 잘못된 방식으로 사용되었습니다. '{2}'이(가) 정의되기 전에 '{1}'의 사용이 유추되었습니다. 이는 잘못된 전방 참조입니다.</target>
        <note />
      </trans-unit>
      <trans-unit id="tcAttributeAutoOpenWasIgnored">
        <source>The attribute 'AutoOpen(\"{0}\")' in the assembly '{1}' did not refer to a valid module or namespace in that assembly and has been ignored</source>
        <target state="translated">{1}' 어셈블리의 특성 'AutoOpen(\"{0}\")'이 해당 어셈블리의 올바른 모듈 또는 네임스페이스를 참조하지 않아 무시되었습니다.</target>
        <note />
      </trans-unit>
      <trans-unit id="ilUndefinedValue">
        <source>Undefined value '{0}'</source>
        <target state="translated">정의되지 않은 값 '{0}'입니다.</target>
        <note />
      </trans-unit>
      <trans-unit id="ilLabelNotFound">
        <source>Label {0} not found</source>
        <target state="translated">{0} 레이블을 찾을 수 없습니다.</target>
        <note />
      </trans-unit>
      <trans-unit id="ilIncorrectNumberOfTypeArguments">
        <source>Incorrect number of type arguments to local call</source>
        <target state="translated">로컬 호출에 대한 형식 인수 수가 잘못되었습니다.</target>
        <note />
      </trans-unit>
      <trans-unit id="ilDynamicInvocationNotSupported">
        <source>Dynamic invocation of {0} is not supported</source>
        <target state="translated">{0}을(를) 동적으로 호출하는 작업은 지원되지 않습니다.</target>
        <note />
      </trans-unit>
      <trans-unit id="ilAddressOfLiteralFieldIsInvalid">
        <source>Taking the address of a literal field is invalid</source>
        <target state="translated">리터럴 필드의 주소를 사용하는 것은 올바르지 않습니다.</target>
        <note />
      </trans-unit>
      <trans-unit id="ilAddressOfValueHereIsInvalid">
        <source>This operation involves taking the address of a value '{0}' represented using a local variable or other special representation. This is invalid.</source>
        <target state="translated">이 작업을 수행하려면 지역 변수 또는 기타 특수 표현을 사용하여 표시된 값 '{0}'의 주소를 사용해야 합니다. 이는 올바르지 않습니다.</target>
        <note />
      </trans-unit>
      <trans-unit id="ilCustomMarshallersCannotBeUsedInFSharp">
        <source>Custom marshallers cannot be specified in F# code. Consider using a C# helper function.</source>
        <target state="translated">사용자 지정 마샬러는 F# 코드에 지정할 수 없습니다. C# 도우미 함수를 사용하세요.</target>
        <note />
      </trans-unit>
      <trans-unit id="ilMarshalAsAttributeCannotBeDecoded">
        <source>The MarshalAs attribute could not be decoded</source>
        <target state="translated">MarshalAs 특성을 디코딩할 수 없습니다.</target>
        <note />
      </trans-unit>
      <trans-unit id="ilSignatureForExternalFunctionContainsTypeParameters">
        <source>The signature for this external function contains type parameters. Constrain the argument and return types to indicate the types of the corresponding C function.</source>
        <target state="translated">이 외부 함수의 시그니처에 형식 매개 변수가 포함되어 있습니다. 인수 및 반환 형식을 제한하여 해당하는 C 함수의 형식을 나타내세요.</target>
        <note />
      </trans-unit>
      <trans-unit id="ilDllImportAttributeCouldNotBeDecoded">
        <source>The DllImport attribute could not be decoded</source>
        <target state="translated">DllImport 특성을 디코딩할 수 없습니다.</target>
        <note />
      </trans-unit>
      <trans-unit id="ilLiteralFieldsCannotBeSet">
        <source>Literal fields cannot be set</source>
        <target state="translated">리터럴 필드를 설정할 수 없습니다.</target>
        <note />
      </trans-unit>
      <trans-unit id="ilStaticMethodIsNotLambda">
        <source>GenSetStorage: {0} was represented as a static method but was not an appropriate lambda expression</source>
        <target state="translated">GenSetStorage: {0}이(가) 정적 메서드로 표시되었지만 적절한 람다 식이 아니었습니다.</target>
        <note />
      </trans-unit>
      <trans-unit id="ilMutableVariablesCannotEscapeMethod">
        <source>Mutable variables cannot escape their method</source>
        <target state="translated">변경할 수 있는 변수는 해당 메서드를 벗어날 수 없습니다.</target>
        <note />
      </trans-unit>
      <trans-unit id="ilUnexpectedUnrealizedValue">
        <source>Compiler error: unexpected unrealized value</source>
        <target state="translated">컴파일러 오류: 예기치 않은 구현되지 않은 값이 있습니다.</target>
        <note />
      </trans-unit>
      <trans-unit id="ilMainModuleEmpty">
        <source>Main module of program is empty: nothing will happen when it is run</source>
        <target state="translated">프로그램의 주 모듈이 비어 있습니다. 프로그램 실행 시 아무 작업도 수행되지 않습니다.</target>
        <note />
      </trans-unit>
      <trans-unit id="ilTypeCannotBeUsedForLiteralField">
        <source>This type cannot be used for a literal field</source>
        <target state="translated">이 형식은 리터럴 필드에 사용할 수 없습니다.</target>
        <note />
      </trans-unit>
      <trans-unit id="ilUnexpectedGetSetAnnotation">
        <source>Unexpected GetSet annotation on a property</source>
        <target state="translated">속성에 예기치 않은 GetSet 주석이 있습니다.</target>
        <note />
      </trans-unit>
      <trans-unit id="ilFieldOffsetAttributeCouldNotBeDecoded">
        <source>The FieldOffset attribute could not be decoded</source>
        <target state="translated">FieldOffset 특성을 디코딩할 수 없습니다.</target>
        <note />
      </trans-unit>
      <trans-unit id="ilStructLayoutAttributeCouldNotBeDecoded">
        <source>The StructLayout attribute could not be decoded</source>
        <target state="translated">StructLayout 특성을 디코딩할 수 없습니다.</target>
        <note />
      </trans-unit>
      <trans-unit id="ilDefaultAugmentationAttributeCouldNotBeDecoded">
        <source>The DefaultAugmentation attribute could not be decoded</source>
        <target state="translated">DefaultAugmentation 특성을 디코딩할 수 없습니다.</target>
        <note />
      </trans-unit>
      <trans-unit id="ilReflectedDefinitionsCannotUseSliceOperator">
        <source>Reflected definitions cannot contain uses of the prefix splice operator '%'</source>
        <target state="translated">반영된 정의에는 접두사 스플라이스 연산자 '%'을(를) 포함할 수 없습니다.</target>
        <note />
      </trans-unit>
      <trans-unit id="optsProblemWithCodepage">
        <source>Problem with codepage '{0}': {1}</source>
        <target state="translated">코드 페이지 '{0}'에 문제가 있습니다. {1}</target>
        <note />
      </trans-unit>
      <trans-unit id="optsCopyright">
        <source>Copyright (c) Microsoft Corporation. All Rights Reserved.</source>
        <target state="translated">Copyright (C) Microsoft Corporation. All rights reserved.</target>
        <note />
      </trans-unit>
      <trans-unit id="optsCopyrightCommunity">
        <source>Freely distributed under the MIT Open Source License.  https://github.com/Microsoft/visualfsharp/blob/master/License.txt</source>
        <target state="translated">MIT 오픈 소스 라이선스에 따라 무료로 배포되었습니다. https://github.com/Microsoft/visualfsharp/blob/master/License.txt</target>
        <note />
      </trans-unit>
      <trans-unit id="optsNameOfOutputFile">
        <source>Name of the output file (Short form: -o)</source>
        <target state="translated">출력 파일의 이름입니다(약식: -o).</target>
        <note />
      </trans-unit>
      <trans-unit id="optsBuildConsole">
        <source>Build a console executable</source>
        <target state="translated">콘솔 실행 파일을 빌드합니다.</target>
        <note />
      </trans-unit>
      <trans-unit id="optsBuildWindows">
        <source>Build a Windows executable</source>
        <target state="translated">Windows 실행 파일을 빌드합니다.</target>
        <note />
      </trans-unit>
      <trans-unit id="optsBuildLibrary">
        <source>Build a library (Short form: -a)</source>
        <target state="translated">라이브러리를 빌드합니다(약식: -a).</target>
        <note />
      </trans-unit>
      <trans-unit id="optsBuildModule">
        <source>Build a module that can be added to another assembly</source>
        <target state="translated">다른 어셈블리에 추가될 수 있는 모듈을 빌드합니다.</target>
        <note />
      </trans-unit>
      <trans-unit id="optsDelaySign">
        <source>Delay-sign the assembly using only the public portion of the strong name key</source>
        <target state="translated">강력한 이름 키의 공개 부분만 사용하여 어셈블리 서명을 연기합니다.</target>
        <note />
      </trans-unit>
      <trans-unit id="optsPublicSign">
        <source>Public-sign the assembly using only the public portion of the strong name key, and mark the assembly as signed</source>
        <target state="translated">강력한 이름 키의 공개 부분만 사용하여 어셈블리를 공개 서명하고, 어셈블리를 서명됨으로 표시합니다.</target>
        <note />
      </trans-unit>
      <trans-unit id="optsWriteXml">
        <source>Write the xmldoc of the assembly to the given file</source>
        <target state="translated">지정한 파일에 어셈블리의 xmldoc를 씁니다.</target>
        <note />
      </trans-unit>
      <trans-unit id="optsStrongKeyFile">
        <source>Specify a strong name key file</source>
        <target state="translated">강력한 이름의 키 파일을 지정합니다.</target>
        <note />
      </trans-unit>
      <trans-unit id="optsStrongKeyContainer">
        <source>Specify a strong name key container</source>
        <target state="translated">강력한 이름의 키 컨테이너를 지정합니다.</target>
        <note />
      </trans-unit>
      <trans-unit id="optsPlatform">
        <source>Limit which platforms this code can run on: x86, Itanium, x64, anycpu32bitpreferred, or anycpu. The default is anycpu.</source>
        <target state="translated">이 코드를 실행할 수 있는 플랫폼을 x86, Itanium, x64, anycpu32bitpreferred 또는 anycpu로 제한합니다. 기본값은 anycpu입니다.</target>
        <note />
      </trans-unit>
      <trans-unit id="optsNoOpt">
        <source>Only include optimization information essential for implementing inlined constructs. Inhibits cross-module inlining but improves binary compatibility.</source>
        <target state="translated">인라인 구문을 구현하는 데 반드시 필요한 최적화 정보만 포함합니다. 크로스 모듈 인라인 처리가 금지되지만 이진 호환성은 개선됩니다.</target>
        <note />
      </trans-unit>
      <trans-unit id="optsNoInterface">
        <source>Don't add a resource to the generated assembly containing F#-specific metadata</source>
        <target state="translated">F# 관련 메타데이터를 포함하는 생성 어셈블리에 리소스를 추가하지 마세요.</target>
        <note />
      </trans-unit>
      <trans-unit id="optsSig">
        <source>Print the inferred interface of the assembly to a file</source>
        <target state="translated">어셈블리의 유추된 인터페이스를 파일에 출력합니다.</target>
        <note />
      </trans-unit>
      <trans-unit id="optsReference">
        <source>Reference an assembly (Short form: -r)</source>
        <target state="translated">어셈블리를 참조합니다(약식: -r).</target>
        <note />
      </trans-unit>
      <trans-unit id="optsWin32res">
        <source>Specify a Win32 resource file (.res)</source>
        <target state="translated">Win32 리소스 파일(.res)을 지정합니다.</target>
        <note />
      </trans-unit>
      <trans-unit id="optsWin32manifest">
        <source>Specify a Win32 manifest file</source>
        <target state="translated">Win32 매니페스트 파일을 지정합니다.</target>
        <note />
      </trans-unit>
      <trans-unit id="optsNowin32manifest">
        <source>Do not include the default Win32 manifest</source>
        <target state="translated">기본 Win32 매니페스트를 포함하지 마세요.</target>
        <note />
      </trans-unit>
      <trans-unit id="optsEmbedAllSource">
        <source>Embed all source files in the portable PDB file</source>
        <target state="translated">이식 가능한 PDB 파일에 모든 소스 파일 포함</target>
        <note />
      </trans-unit>
      <trans-unit id="optsEmbedSource">
        <source>Embed specific source files in the portable PDB file</source>
        <target state="translated">이식 가능한 PDB 파일에 특정 소스 파일을 포함합니다.</target>
        <note />
      </trans-unit>
      <trans-unit id="optsSourceLink">
        <source>Source link information file to embed in the portable PDB file</source>
        <target state="translated">이식 가능한 PDB 파일에 포함할 소스 링크 정보 파일</target>
        <note />
      </trans-unit>
      <trans-unit id="optsEmbeddedSourceRequirePortablePDBs">
        <source>--embed switch only supported when emitting a Portable PDB (--debug:portable or --debug:embedded)</source>
        <target state="translated">--embed 스위치는 이식 가능한 PDB를 내보낼 때만 지원됩니다(--debug:portable 또는 --debug:embedded).</target>
        <note />
      </trans-unit>
      <trans-unit id="optsSourceLinkRequirePortablePDBs">
        <source>--sourcelink switch only supported when emitting a Portable PDB (--debug:portable or --debug:embedded)</source>
        <target state="translated">--sourcelink 스위치는 이식 가능한 PDB를 내보낼 때만 지원됩니다(--debug:portable 또는 --debug:embedded).</target>
        <note />
      </trans-unit>
      <trans-unit id="srcFileTooLarge">
        <source>Source file is too large to embed in a portable PDB</source>
        <target state="translated">소스 파일이 너무 커서 이식 가능한 PDB에 포함할 수 없습니다.</target>
        <note />
      </trans-unit>
      <trans-unit id="optsResource">
        <source>Embed the specified managed resource</source>
        <target state="translated">지정한 관리되는 리소스를 포함합니다.</target>
        <note />
      </trans-unit>
      <trans-unit id="optsLinkresource">
        <source>Link the specified resource to this assembly where the resinfo format is &lt;file&gt;[,&lt;string name&gt;[,public|private]]</source>
        <target state="translated">resinfo 형식이 &lt;file&gt;[,&lt;string name&gt;[,public|private]]인 경우 지정한 리소스를 이 어셈블리에 연결합니다.</target>
        <note />
      </trans-unit>
      <trans-unit id="optsDebugPM">
        <source>Emit debug information (Short form: -g)</source>
        <target state="translated">디버그 정보를 내보냅니다(약식: -g).</target>
        <note />
      </trans-unit>
      <trans-unit id="optsDebug">
        <source>Specify debugging type: full, portable, embedded, pdbonly. ('{0}' is the default if no debuggging type specified and enables attaching a debugger to a running program, 'portable' is a cross-platform format, 'embedded' is a cross-platform format embedded into the output file).</source>
        <target state="translated">디버깅 형식(full, portable, embedded, pdbonly)을 지정합니다. '{0}'은(는) 디버깅 형식을 지정하지 않은 경우 기본값이며 디버거를 실행 중인 프로그램에 연결할 수 있습니다. 'portable'은 플랫폼 간 형식이고, 'embedded'는 출력 파일에 포함된 플랫폼 간 형식입니다.</target>
        <note />
      </trans-unit>
      <trans-unit id="optsOptimize">
        <source>Enable optimizations (Short form: -O)</source>
        <target state="translated">최적화를 사용합니다(약식: -O).</target>
        <note />
      </trans-unit>
      <trans-unit id="optsTailcalls">
        <source>Enable or disable tailcalls</source>
        <target state="translated">마무리 호출을 사용하거나 사용하지 않습니다.</target>
        <note />
      </trans-unit>
      <trans-unit id="optsDeterministic">
        <source>Produce a deterministic assembly (including module version GUID and timestamp)</source>
        <target state="translated">결정적 어셈블리(모듈 버전 GUID 및 타임스탬프 포함) 생성</target>
        <note />
      </trans-unit>
      <trans-unit id="optsCrossoptimize">
        <source>Enable or disable cross-module optimizations</source>
        <target state="translated">크로스 모듈을 최적화하거나 최적화하지 않습니다.</target>
        <note />
      </trans-unit>
      <trans-unit id="optsWarnaserrorPM">
        <source>Report all warnings as errors</source>
        <target state="translated">모든 경고를 오류로 보고합니다.</target>
        <note />
      </trans-unit>
      <trans-unit id="optsWarnaserror">
        <source>Report specific warnings as errors</source>
        <target state="translated">특정 경고를 오류로 보고합니다.</target>
        <note />
      </trans-unit>
      <trans-unit id="optsWarn">
        <source>Set a warning level (0-5)</source>
        <target state="translated">경고 수준(0-5)을 설정합니다.</target>
        <note />
      </trans-unit>
      <trans-unit id="optsNowarn">
        <source>Disable specific warning messages</source>
        <target state="translated">특정 경고 메시지를 사용하지 않습니다.</target>
        <note />
      </trans-unit>
      <trans-unit id="optsWarnOn">
        <source>Enable specific warnings that may be off by default</source>
        <target state="translated">특정 경고 사용(기본적으로 해제됨)</target>
        <note />
      </trans-unit>
      <trans-unit id="optsChecked">
        <source>Generate overflow checks</source>
        <target state="translated">오버플로 검사를 생성합니다.</target>
        <note />
      </trans-unit>
      <trans-unit id="optsDefine">
        <source>Define conditional compilation symbols (Short form: -d)</source>
        <target state="translated">조건부 컴파일 기호를 정의합니다(약식: -d).</target>
        <note />
      </trans-unit>
      <trans-unit id="optsMlcompatibility">
        <source>Ignore ML compatibility warnings</source>
        <target state="translated">ML 호환성 경고를 무시합니다.</target>
        <note />
      </trans-unit>
      <trans-unit id="optsNologo">
        <source>Suppress compiler copyright message</source>
        <target state="translated">컴파일러 저작권 메시지를 표시하지 않습니다.</target>
        <note />
      </trans-unit>
      <trans-unit id="optsHelp">
        <source>Display this usage message (Short form: -?)</source>
        <target state="translated">이 사용법 메시지를 표시합니다(약식: -?).</target>
        <note />
      </trans-unit>
      <trans-unit id="optsResponseFile">
        <source>Read response file for more options</source>
        <target state="translated">추가 옵션을 보려면 지시 파일을 읽으세요.</target>
        <note />
      </trans-unit>
      <trans-unit id="optsCodepage">
        <source>Specify the codepage used to read source files</source>
        <target state="translated">소스 파일을 읽는 데 사용되는 코드 페이지를 지정합니다.</target>
        <note />
      </trans-unit>
      <trans-unit id="optsUtf8output">
        <source>Output messages in UTF-8 encoding</source>
        <target state="translated">UTF-8 인코딩으로 메시지를 출력합니다.</target>
        <note />
      </trans-unit>
      <trans-unit id="optsFullpaths">
        <source>Output messages with fully qualified paths</source>
        <target state="translated">정규화된 경로를 사용하여 메시지를 출력합니다.</target>
        <note />
      </trans-unit>
      <trans-unit id="optsLib">
        <source>Specify a directory for the include path which is used to resolve source files and assemblies (Short form: -I)</source>
        <target state="translated">소스 파일 및 어셈블리를 확인하는 데 사용되는 포함 경로의 디렉터리를 지정합니다(약식: -I).</target>
        <note />
      </trans-unit>
      <trans-unit id="optsBaseaddress">
        <source>Base address for the library to be built</source>
        <target state="translated">빌드할 라이브러리의 기준 주소</target>
        <note />
      </trans-unit>
      <trans-unit id="optsNoframework">
        <source>Do not reference the default CLI assemblies by default</source>
        <target state="translated">기본 CLI 어셈블리를 기본적으로 참조하지 마세요.</target>
        <note />
      </trans-unit>
      <trans-unit id="optsStandalone">
        <source>Statically link the F# library and all referenced DLLs that depend on it into the assembly being generated</source>
        <target state="translated">F# 라이브러리 및 이 라이브러리에 종속된 모든 참조 DLL을 생성되는 어셈블리에 정적으로 링크합니다.</target>
        <note />
      </trans-unit>
      <trans-unit id="optsStaticlink">
        <source>Statically link the given assembly and all referenced DLLs that depend on this assembly. Use an assembly name e.g. mylib, not a DLL name.</source>
        <target state="translated">지정한 어셈블리 및 이 어셈블리에 종속된 모든 참조 DLL을 정적으로 링크합니다. DLL 이름이 아니라 어셈블리 이름을 사용하십시오(예: mylib).</target>
        <note />
      </trans-unit>
      <trans-unit id="optsResident">
        <source>Use a resident background compilation service to improve compiler startup times.</source>
        <target state="translated">컴파일러 시작 시간을 단축하기 위해 상주 백그라운드 컴파일 서비스를 사용합니다.</target>
        <note />
      </trans-unit>
      <trans-unit id="optsPdb">
        <source>Name the output debug file</source>
        <target state="translated">출력 디버그 파일의 이름입니다.</target>
        <note />
      </trans-unit>
      <trans-unit id="optsSimpleresolution">
        <source>Resolve assembly references using directory-based rules rather than MSBuild resolution</source>
        <target state="translated">MSBuild 확인이 아니라 디렉터리 기반의 규칙을 사용하여 어셈블리 참조를 확인합니다.</target>
        <note />
      </trans-unit>
      <trans-unit id="optsUnrecognizedTarget">
        <source>Unrecognized target '{0}', expected 'exe', 'winexe', 'library' or 'module'</source>
        <target state="translated">인식할 수 없는 대상 '{0}'입니다. 'exe', 'winexe', 'library' 또는 'module'이 필요합니다.</target>
        <note />
      </trans-unit>
      <trans-unit id="optsUnrecognizedDebugType">
        <source>Unrecognized debug type '{0}', expected 'pdbonly' or 'full'</source>
        <target state="translated">인식할 수 없는 디버그 형식 '{0}'입니다. 'pdbonly' 또는 'full'이 필요합니다.</target>
        <note />
      </trans-unit>
      <trans-unit id="optsInvalidWarningLevel">
        <source>Invalid warning level '{0}'</source>
        <target state="translated">경고 수준 '{0}'이(가) 잘못되었습니다.</target>
        <note />
      </trans-unit>
      <trans-unit id="optsShortFormOf">
        <source>Short form of '{0}'</source>
        <target state="translated">'{0}'의 약식입니다.</target>
        <note />
      </trans-unit>
      <trans-unit id="optsClirootDeprecatedMsg">
        <source>The command-line option '--cliroot' has been deprecated. Use an explicit reference to a specific copy of mscorlib.dll instead.</source>
        <target state="translated">명령줄 옵션 '--cliroot'는 사용되지 않습니다. mscorlib.dll의 특정 복사본에 대한 명시적 참조를 대신 사용하세요.</target>
        <note />
      </trans-unit>
      <trans-unit id="optsClirootDescription">
        <source>Use to override where the compiler looks for mscorlib.dll and framework components</source>
        <target state="translated">컴파일러가 mscorlib.dll 및 프레임워크 구성 요소를 찾는 위치를 재정의하는 데 사용합니다.</target>
        <note />
      </trans-unit>
      <trans-unit id="optsHelpBannerOutputFiles">
        <source>- OUTPUT FILES -</source>
        <target state="translated">- 출력 파일 -</target>
        <note />
      </trans-unit>
      <trans-unit id="optsHelpBannerInputFiles">
        <source>- INPUT FILES -</source>
        <target state="translated">- 입력 파일 -</target>
        <note />
      </trans-unit>
      <trans-unit id="optsHelpBannerResources">
        <source>- RESOURCES -</source>
        <target state="translated">- 리소스 -</target>
        <note />
      </trans-unit>
      <trans-unit id="optsHelpBannerCodeGen">
        <source>- CODE GENERATION -</source>
        <target state="translated">- 코드 생성 -</target>
        <note />
      </trans-unit>
      <trans-unit id="optsHelpBannerAdvanced">
        <source>- ADVANCED -</source>
        <target state="translated">- 고급 -</target>
        <note />
      </trans-unit>
      <trans-unit id="optsHelpBannerMisc">
        <source>- MISCELLANEOUS -</source>
        <target state="translated">- 기타 -</target>
        <note />
      </trans-unit>
      <trans-unit id="optsHelpBannerLanguage">
        <source>- LANGUAGE -</source>
        <target state="translated">- 언어 -</target>
        <note />
      </trans-unit>
      <trans-unit id="optsHelpBannerErrsAndWarns">
        <source>- ERRORS AND WARNINGS -</source>
        <target state="translated">- 오류 및 경고 -</target>
        <note />
      </trans-unit>
      <trans-unit id="optsUnknownArgumentToTheTestSwitch">
        <source>Unknown --test argument: '{0}'</source>
        <target state="translated">알 수 없는 --test 인수입니다. '{0}'</target>
        <note />
      </trans-unit>
      <trans-unit id="optsUnknownPlatform">
        <source>Unrecognized platform '{0}', valid values are 'x86', 'x64', 'Itanium', 'anycpu32bitpreferred', and 'anycpu'</source>
        <target state="translated">인식할 수 없는 플랫폼 '{0}'입니다. 올바른 값은 'x86', 'x64', 'Itanium', 'anycpu32bitpreferred' 및 'anycpu'입니다.</target>
        <note />
      </trans-unit>
      <trans-unit id="optsInternalNoDescription">
        <source>The command-line option '{0}' is for test purposes only</source>
        <target state="translated">명령줄 옵션 '{0}'은(는) 테스트를 위해서만 사용됩니다.</target>
        <note />
      </trans-unit>
      <trans-unit id="optsDCLONoDescription">
        <source>The command-line option '{0}' has been deprecated</source>
        <target state="translated">명령줄 옵션 '{0}'은(는) 사용되지 않습니다.</target>
        <note />
      </trans-unit>
      <trans-unit id="optsDCLODeprecatedSuggestAlternative">
        <source>The command-line option '{0}' has been deprecated. Use '{1}' instead.</source>
        <target state="translated">명령줄 옵션 '{0}'은(는) 사용되지 않습니다. 대신 '{1}'을(를) 사용하세요.</target>
        <note />
      </trans-unit>
      <trans-unit id="optsDCLOHtmlDoc">
        <source>The command-line option '{0}' has been deprecated. HTML document generation is now part of the F# Power Pack, via the tool FsHtmlDoc.exe.</source>
        <target state="translated">명령줄 옵션 '{0}'은(는) 사용되지 않습니다. HTML 문서 생성은 이제 FsHtmlDoc.exe를 통해 F# Power Pack에 포함됩니다.</target>
        <note />
      </trans-unit>
      <trans-unit id="optsConsoleColors">
        <source>Output warning and error messages in color</source>
        <target state="translated">경고 및 오류 메시지를 색으로 구분하여 출력</target>
        <note />
      </trans-unit>
      <trans-unit id="optsUseHighEntropyVA">
        <source>Enable high-entropy ASLR</source>
        <target state="translated">높은 엔트로피 ASLR 사용</target>
        <note />
      </trans-unit>
      <trans-unit id="optsSubSystemVersion">
        <source>Specify subsystem version of this assembly</source>
        <target state="translated">이 어셈블리의 하위 시스템 버전을 지정하세요.</target>
        <note />
      </trans-unit>
      <trans-unit id="optsTargetProfile">
        <source>Specify target framework profile of this assembly. Valid values are mscorlib, netcore or netstandard. Default - mscorlib</source>
        <target state="translated">이 어셈블리의 대상 프레임워크 프로필을 지정하세요. 올바른 값은 mscorlib, netcore 또는 netstandard입니다. 기본값은 - mscorlib입니다.</target>
        <note />
      </trans-unit>
      <trans-unit id="optsEmitDebugInfoInQuotations">
        <source>Emit debug information in quotations</source>
        <target state="translated">인용구의 디버그 정보를 내보냅니다.</target>
        <note />
      </trans-unit>
      <trans-unit id="optsPreferredUiLang">
        <source>Specify the preferred output language culture name (e.g. es-ES, ja-JP)</source>
        <target state="translated">기본 출력 언어 문화권 이름 지정(예: es-ES, ja-JP)</target>
        <note />
      </trans-unit>
      <trans-unit id="optsNoCopyFsharpCore">
        <source>Don't copy FSharp.Core.dll along the produced binaries</source>
        <target state="translated">FSharp.Core.dll을 생성된 바이너리와 함께 복사하지 않음</target>
        <note />
      </trans-unit>
      <trans-unit id="optsInvalidSubSystemVersion">
        <source>Invalid version '{0}' for '--subsystemversion'. The version must be 4.00 or greater.</source>
        <target state="translated">'--subsystemversion'의 버전 '{0}'이(가) 잘못되었습니다. 버전은 4.00 이상이어야 합니다.</target>
        <note />
      </trans-unit>
      <trans-unit id="optsInvalidTargetProfile">
        <source>Invalid value '{0}' for '--targetprofile', valid values are 'mscorlib', 'netcore' or 'netstandard'.</source>
        <target state="translated">'--targetprofile'에 대한 값 '{0}'이(가) 잘못되었습니다. 올바른 값은 'mscorlib', 'netcore' 또는 'netstandard'입니다.</target>
        <note />
      </trans-unit>
      <trans-unit id="typeInfoFullName">
        <source>Full name</source>
        <target state="translated">전체 이름</target>
        <note />
      </trans-unit>
      <trans-unit id="typeInfoOtherOverloads">
        <source>and {0} other overloads</source>
        <target state="translated">및 기타 오버로드 {0}개</target>
        <note />
      </trans-unit>
      <trans-unit id="typeInfoUnionCase">
        <source>union case</source>
        <target state="translated">공용 구조체 케이스</target>
        <note />
      </trans-unit>
      <trans-unit id="typeInfoActivePatternResult">
        <source>active pattern result</source>
        <target state="translated">활성 패턴 결과</target>
        <note />
      </trans-unit>
      <trans-unit id="typeInfoActiveRecognizer">
        <source>active recognizer</source>
        <target state="translated">활성 인식기</target>
        <note />
      </trans-unit>
      <trans-unit id="typeInfoField">
        <source>field</source>
        <target state="translated">필드</target>
        <note />
      </trans-unit>
      <trans-unit id="typeInfoEvent">
        <source>event</source>
        <target state="translated">이벤트</target>
        <note />
      </trans-unit>
      <trans-unit id="typeInfoProperty">
        <source>property</source>
        <target state="translated">속성</target>
        <note />
      </trans-unit>
      <trans-unit id="typeInfoExtension">
        <source>extension</source>
        <target state="translated">확장</target>
        <note />
      </trans-unit>
      <trans-unit id="typeInfoCustomOperation">
        <source>custom operation</source>
        <target state="translated">사용자 지정 연산</target>
        <note />
      </trans-unit>
      <trans-unit id="typeInfoArgument">
        <source>argument</source>
        <target state="translated">인수</target>
        <note />
      </trans-unit>
      <trans-unit id="typeInfoPatternVariable">
        <source>patvar</source>
        <target state="translated">patvar</target>
        <note />
      </trans-unit>
      <trans-unit id="typeInfoNamespace">
        <source>namespace</source>
        <target state="translated">네임스페이스</target>
        <note />
      </trans-unit>
      <trans-unit id="typeInfoModule">
        <source>module</source>
        <target state="translated">모듈</target>
        <note />
      </trans-unit>
      <trans-unit id="typeInfoNamespaceOrModule">
        <source>namespace/module</source>
        <target state="translated">네임스페이스/모듈</target>
        <note />
      </trans-unit>
      <trans-unit id="typeInfoFromFirst">
        <source>from {0}</source>
        <target state="translated">소스: {0}</target>
        <note />
      </trans-unit>
      <trans-unit id="typeInfoFromNext">
        <source>also from {0}</source>
        <target state="translated">공동 소스: {0}</target>
        <note />
      </trans-unit>
      <trans-unit id="typeInfoGeneratedProperty">
        <source>generated property</source>
        <target state="translated">생성된 속성</target>
        <note />
      </trans-unit>
      <trans-unit id="typeInfoGeneratedType">
        <source>generated type</source>
        <target state="translated">생성된 형식</target>
        <note />
      </trans-unit>
      <trans-unit id="assemblyResolutionFoundByAssemblyFoldersKey">
        <source>Found by AssemblyFolders registry key</source>
        <target state="translated">AssemblyFolders 레지스트리 키로 찾았습니다.</target>
        <note />
      </trans-unit>
      <trans-unit id="assemblyResolutionFoundByAssemblyFoldersExKey">
        <source>Found by AssemblyFoldersEx registry key</source>
        <target state="translated">AssemblyFoldersEx 레지스트리 키로 찾았습니다.</target>
        <note />
      </trans-unit>
      <trans-unit id="assemblyResolutionNetFramework">
        <source>.NET Framework</source>
        <target state="translated">.NET Framework</target>
        <note />
      </trans-unit>
      <trans-unit id="assemblyResolutionGAC">
        <source>Global Assembly Cache</source>
        <target state="translated">전역 어셈블리 캐시</target>
        <note />
      </trans-unit>
      <trans-unit id="recursiveClassHierarchy">
        <source>Recursive class hierarchy in type '{0}'</source>
        <target state="translated">'{0}' 형식에 재귀적 클래스 계층 구조가 있습니다.</target>
        <note />
      </trans-unit>
      <trans-unit id="InvalidRecursiveReferenceToAbstractSlot">
        <source>Invalid recursive reference to an abstract slot</source>
        <target state="translated">추상 슬롯에 대한 재귀 참조가 잘못되었습니다.</target>
        <note />
      </trans-unit>
      <trans-unit id="eventHasNonStandardType">
        <source>The event '{0}' has a non-standard type. If this event is declared in another CLI language, you may need to access this event using the explicit {1} and {2} methods for the event. If this event is declared in F#, make the type of the event an instantiation of either 'IDelegateEvent&lt;_&gt;' or 'IEvent&lt;_,_&gt;'.</source>
        <target state="translated">'{0}' 이벤트에 비표준 형식이 있습니다. 이 이벤트가 다른 CLI 언어로 선언된 경우 이벤트에 대한 명시적 {1} 및 {2} 메서드를 사용하여 이 이벤트에 액세스해야 할 수 있습니다. 이 이벤트가 F#으로 선언된 경우에는 이벤트의 형식을 'IDelegateEvent&lt;_&gt;' 또는 'IEvent&lt;_,_&gt;'의 인스턴스로 만드세요.</target>
        <note />
      </trans-unit>
      <trans-unit id="typeIsNotAccessible">
        <source>The type '{0}' is not accessible from this code location</source>
        <target state="translated">'{0}' 형식은 이 코드 위치에서 액세스할 수 없습니다.</target>
        <note />
      </trans-unit>
      <trans-unit id="unionCasesAreNotAccessible">
        <source>The union cases or fields of the type '{0}' are not accessible from this code location</source>
        <target state="translated">'{0}' 형식의 공용 구조체 케이스 또는 필드는 이 코드 위치에서 액세스할 수 없습니다.</target>
        <note />
      </trans-unit>
      <trans-unit id="valueIsNotAccessible">
        <source>The value '{0}' is not accessible from this code location</source>
        <target state="translated">값 '{0}'은(는) 이 코드 위치에서 액세스할 수 없습니다.</target>
        <note />
      </trans-unit>
      <trans-unit id="unionCaseIsNotAccessible">
        <source>The union case '{0}' is not accessible from this code location</source>
        <target state="translated">공용 구조체 케이스 '{0}'은(는) 이 코드 위치에서 액세스할 수 없습니다.</target>
        <note />
      </trans-unit>
      <trans-unit id="fieldIsNotAccessible">
        <source>The record, struct or class field '{0}' is not accessible from this code location</source>
        <target state="translated">레코드, 구조체 또는 클래스 필드 '{0}'은(는) 이 코드 위치에서 액세스할 수 없습니다.</target>
        <note />
      </trans-unit>
      <trans-unit id="structOrClassFieldIsNotAccessible">
        <source>The struct or class field '{0}' is not accessible from this code location</source>
        <target state="translated">구조체 또는 클래스 필드 '{0}'은(는) 이 코드 위치에서 액세스할 수 없습니다.</target>
        <note />
      </trans-unit>
      <trans-unit id="experimentalConstruct">
        <source>This construct is experimental</source>
        <target state="translated">이 구문은 실험적입니다.</target>
        <note />
      </trans-unit>
      <trans-unit id="noInvokeMethodsFound">
        <source>No Invoke methods found for delegate type</source>
        <target state="translated">대리자 형식에 대해 Invoke 메서드를 찾지 못했습니다.</target>
        <note />
      </trans-unit>
      <trans-unit id="moreThanOneInvokeMethodFound">
        <source>More than one Invoke method found for delegate type</source>
        <target state="translated">대리자 형식에 대해 둘 이상의 Invoke 메서드를 찾았습니다.</target>
        <note />
      </trans-unit>
      <trans-unit id="delegatesNotAllowedToHaveCurriedSignatures">
        <source>Delegates are not allowed to have curried signatures</source>
        <target state="translated">대리자는 커리된 시그니처를 가질 수 없습니다.</target>
        <note />
      </trans-unit>
      <trans-unit id="tlrUnexpectedTExpr">
        <source>Unexpected Expr.TyChoose</source>
        <target state="translated">예기치 않은 Expr.TyChoose입니다.</target>
        <note />
      </trans-unit>
      <trans-unit id="tlrLambdaLiftingOptimizationsNotApplied">
        <source>Note: Lambda-lifting optimizations have not been applied because of the use of this local constrained generic function as a first class value. Adding type constraints may resolve this condition.</source>
        <target state="translated">참고: 로컬 제약 조건이 있는 이 제네릭 함수를 첫 번째 클래스 값으로 사용했으므로 람다 리프팅 최적화가 적용되지 않았습니다. 형식 제약 조건을 추가하면 이 상황이 해결될 수 있습니다.</target>
        <note />
      </trans-unit>
      <trans-unit id="lexhlpIdentifiersContainingAtSymbolReserved">
        <source>Identifiers containing '@' are reserved for use in F# code generation</source>
        <target state="translated">'@'을 포함하는 식별자는 F# 코드 생성에 사용할 수 있도록 예약되었습니다.</target>
        <note />
      </trans-unit>
      <trans-unit id="lexhlpIdentifierReserved">
        <source>The identifier '{0}' is reserved for future use by F#</source>
        <target state="translated">'{0}' 식별자는 F#에서 나중에 사용할 수 있도록 예약되었습니다.</target>
        <note />
      </trans-unit>
      <trans-unit id="patcMissingVariable">
        <source>Missing variable '{0}'</source>
        <target state="translated">'{0}' 변수가 없습니다.</target>
        <note />
      </trans-unit>
      <trans-unit id="patcPartialActivePatternsGenerateOneResult">
        <source>Partial active patterns may only generate one result</source>
        <target state="translated">부분 활성 패턴은 하나의 결과만 생성할 수 있습니다.</target>
        <note />
      </trans-unit>
      <trans-unit id="impTypeRequiredUnavailable">
        <source>The type '{0}' is required here and is unavailable. You must add a reference to assembly '{1}'.</source>
        <target state="translated">{0}' 형식이 여기에 필요하지만 사용할 수 없습니다. '{1}' 어셈블리에 대한 참조를 추가해야 합니다.</target>
        <note />
      </trans-unit>
      <trans-unit id="impReferencedTypeCouldNotBeFoundInAssembly">
        <source>A reference to the type '{0}' in assembly '{1}' was found, but the type could not be found in that assembly</source>
        <target state="translated">{1}' 어셈블리에서 '{0}' 형식에 대한 참조를 찾았지만 이 어셈블리에서 해당 형식을 찾을 수 없습니다.</target>
        <note />
      </trans-unit>
      <trans-unit id="impNotEnoughTypeParamsInScopeWhileImporting">
        <source>Internal error or badly formed metadata: not enough type parameters were in scope while importing</source>
        <target state="translated">내부 오류 또는 잘못된 형식의 메타데이터: 가져오기 작업을 수행하는 동안 범위 내의 형식 매개 변수가 부족했습니다.</target>
        <note />
      </trans-unit>
      <trans-unit id="impReferenceToDllRequiredByAssembly">
        <source>A reference to the DLL {0} is required by assembly {1}. The imported type {2} is located in the first assembly and could not be resolved.</source>
        <target state="translated">{1} 어셈블리에 {0} DLL에 대한 참조가 필요합니다. 가져온 형식 {2}은(는) 첫 번째 어셈블리에 있으며 확인할 수 없습니다.</target>
        <note />
      </trans-unit>
      <trans-unit id="impImportedAssemblyUsesNotPublicType">
        <source>An imported assembly uses the type '{0}' but that type is not public</source>
        <target state="translated">가져온 어셈블리가 '{0}' 형식을 사용하지만 해당 형식이 public이 아닙니다.</target>
        <note />
      </trans-unit>
      <trans-unit id="optValueMarkedInlineButIncomplete">
        <source>The value '{0}' was marked inline but its implementation makes use of an internal or private function which is not sufficiently accessible</source>
        <target state="translated">값 '{0}'이(가) inline으로 표시되었지만 해당 구현이 충분히 액세스할 수 없는 내부 또는 개인 함수를 사용합니다.</target>
        <note />
      </trans-unit>
      <trans-unit id="optValueMarkedInlineButWasNotBoundInTheOptEnv">
        <source>The value '{0}' was marked inline but was not bound in the optimization environment</source>
        <target state="translated">값 '{0}'이(가) inline으로 표시되었지만 최적화 환경에 바인딩되지 않았습니다.</target>
        <note />
      </trans-unit>
      <trans-unit id="optLocalValueNotFoundDuringOptimization">
        <source>Local value {0} not found during optimization</source>
        <target state="translated">최적화하는 동안 로컬 값 {0}을(를) 찾을 수 없습니다.</target>
        <note />
      </trans-unit>
      <trans-unit id="optValueMarkedInlineHasUnexpectedValue">
        <source>A value marked as 'inline' has an unexpected value</source>
        <target state="translated">'inline'으로 표시된 값에 예기치 않은 값이 있습니다.</target>
        <note />
      </trans-unit>
      <trans-unit id="optValueMarkedInlineCouldNotBeInlined">
        <source>A value marked as 'inline' could not be inlined</source>
        <target state="translated">'inline'으로 표시된 값은 인라인할 수 없습니다.</target>
        <note />
      </trans-unit>
      <trans-unit id="optFailedToInlineValue">
        <source>Failed to inline the value '{0}' marked 'inline', perhaps because a recursive value was marked 'inline'</source>
        <target state="translated">'inline'으로 표시된 값 '{0}'을(를) 인라인하지 못했습니다. 재귀 값이 'inline'으로 표시된 것 같습니다.</target>
        <note />
      </trans-unit>
      <trans-unit id="optRecursiveValValue">
        <source>Recursive ValValue {0}</source>
        <target state="translated">재귀 ValValue {0}입니다.</target>
        <note />
      </trans-unit>
      <trans-unit id="lexfltIncorrentIndentationOfIn">
        <source>The indentation of this 'in' token is incorrect with respect to the corresponding 'let'</source>
        <target state="translated">이 'in' 토큰의 들여쓰기가 해당하는 'let'과 관련하여 올바르지 않습니다.</target>
        <note />
      </trans-unit>
      <trans-unit id="lexfltTokenIsOffsideOfContextStartedEarlier">
        <source>Possible incorrect indentation: this token is offside of context started at position {0}. Try indenting this token further or using standard formatting conventions.</source>
        <target state="translated">들여쓰기가 잘못되었을 수 있습니다. 이 토큰은 {0} 위치에서 시작된 컨텍스트를 벗어납니다. 이 토큰을 더 들여쓰거나 표준 서식 규칙을 사용하세요.</target>
        <note />
      </trans-unit>
      <trans-unit id="lexfltSeparatorTokensOfPatternMatchMisaligned">
        <source>The '|' tokens separating rules of this pattern match are misaligned by one column. Consider realigning your code or using further indentation.</source>
        <target state="translated">이 패턴 일치의 규칙을 구분하는 '|' 토큰의 한 열이 잘못 맞춤되어 있습니다. 코드를 다시 맞추거나 들여쓰기를 더 사용하세요.</target>
        <note />
      </trans-unit>
      <trans-unit id="nrInvalidModuleExprType">
        <source>Invalid module/expression/type</source>
        <target state="translated">모듈/식/형식이 잘못되었습니다.</target>
        <note />
      </trans-unit>
      <trans-unit id="nrTypeInstantiationNeededToDisambiguateTypesWithSameName">
        <source>Multiple types exist called '{0}', taking different numbers of generic parameters. Provide a type instantiation to disambiguate the type resolution, e.g. '{1}'.</source>
        <target state="translated">{0}'(이)라는 형식이 여러 개 있으며 이러한 형식에 서로 다른 수의 제네릭 매개 변수가 사용되고 있습니다. 형식 확인을 구분하기 위한 형식 인스턴스를 제공하십시오(예: '{1}').</target>
        <note />
      </trans-unit>
      <trans-unit id="nrTypeInstantiationIsMissingAndCouldNotBeInferred">
        <source>The instantiation of the generic type '{0}' is missing and can't be inferred from the arguments or return type of this member. Consider providing a type instantiation when accessing this type, e.g. '{1}'.</source>
        <target state="translated">제네릭 형식 '{0}'의 인스턴스가 없으며 이 멤버의 반환 형식 또는 인수로부터 해당 인스턴스를 유추할 수 없습니다. 이 형식에 액세스할 때 형식 인스턴스를 제공하십시오(예: '{1}').</target>
        <note />
      </trans-unit>
      <trans-unit id="nrGlobalUsedOnlyAsFirstName">
        <source>'global' may only be used as the first name in a qualified path</source>
        <target state="translated">'global'은 정규화된 경로에서 첫 번째 이름으로만 사용할 수 있습니다.</target>
        <note />
      </trans-unit>
      <trans-unit id="nrIsNotConstructorOrLiteral">
        <source>This is not a constructor or literal, or a constructor is being used incorrectly</source>
        <target state="translated">생성자 또는 리터럴이 아니거나 생성자가 잘못된 방식으로 사용되고 있습니다.</target>
        <note />
      </trans-unit>
      <trans-unit id="nrUnexpectedEmptyLongId">
        <source>Unexpected empty long identifier</source>
        <target state="translated">예기치 않은 빈 긴 식별자입니다.</target>
        <note />
      </trans-unit>
      <trans-unit id="nrRecordDoesNotContainSuchLabel">
        <source>The record type '{0}' does not contain a label '{1}'.</source>
        <target state="translated">레코드 종류 '{0}'에 '{1}' 레이블이 포함되어 있지 않습니다.</target>
        <note />
      </trans-unit>
      <trans-unit id="nrInvalidFieldLabel">
        <source>Invalid field label</source>
        <target state="translated">필드 레이블이 잘못되었습니다.</target>
        <note />
      </trans-unit>
      <trans-unit id="nrInvalidExpression">
        <source>Invalid expression '{0}'</source>
        <target state="translated">'{0}' 식이 잘못되었습니다.</target>
        <note />
      </trans-unit>
      <trans-unit id="nrNoConstructorsAvailableForType">
        <source>No constructors are available for the type '{0}'</source>
        <target state="translated">'{0}' 형식에 대해 사용할 수 있는 생성자가 없습니다.</target>
        <note />
      </trans-unit>
      <trans-unit id="nrUnionTypeNeedsQualifiedAccess">
        <source>The union type for union case '{0}' was defined with the RequireQualifiedAccessAttribute. Include the name of the union type ('{1}') in the name you are using.</source>
        <target state="translated">공용 구조체 케이스 '{0}'에 대한 공용 구조체 형식은 RequireQualifiedAccessAttribute로 정의됩니다. 사용 중인 이름에 공용 구조체 형식('{1}') 이름을 포함하세요.</target>
        <note />
      </trans-unit>
      <trans-unit id="nrRecordTypeNeedsQualifiedAccess">
        <source>The record type for the record field '{0}' was defined with the RequireQualifiedAccessAttribute. Include the name of the record type ('{1}') in the name you are using.</source>
        <target state="translated">레코드 필드 '{0}'에 대한 레코드 타입은 RequireQualifiedAccessAttribute로 정의됩니다. 사용 중인 이름에 레코드 타입('{1}') 이름을 포함하세요.</target>
        <note />
      </trans-unit>
      <trans-unit id="ilwriteErrorCreatingPdb">
        <source>Unexpected error creating debug information file '{0}'</source>
        <target state="translated">디버그 정보 파일 '{0}'을(를) 만드는 동안 예기치 않은 오류가 발생했습니다.</target>
        <note />
      </trans-unit>
      <trans-unit id="lexOutsideIntegerRange">
        <source>This number is outside the allowable range for this integer type</source>
        <target state="translated">이 숫자는 이 정수 형식에 대해 허용 가능한 범위를 벗어납니다.</target>
        <note />
      </trans-unit>
      <trans-unit id="lexCharNotAllowedInOperatorNames">
        <source>'{0}' is not permitted as a character in operator names and is reserved for future use</source>
        <target state="translated">'{0}'은(는) 연산자 이름에서 허용되는 문자가 아니며 나중에 사용할 수 있도록 예약되었습니다.</target>
        <note />
      </trans-unit>
      <trans-unit id="lexUnexpectedChar">
        <source>Unexpected character '{0}'</source>
        <target state="translated">예기치 않은 '{0}' 문자입니다.</target>
        <note />
      </trans-unit>
      <trans-unit id="lexByteArrayCannotEncode">
        <source>This byte array literal contains characters that do not encode as a single byte</source>
        <target state="translated">이 바이트 배열 리터럴에는 단일 바이트로 인코딩되지 않는 문자가 포함되어 있습니다.</target>
        <note />
      </trans-unit>
      <trans-unit id="lexIdentEndInMarkReserved">
        <source>Identifiers followed by '{0}' are reserved for future use</source>
        <target state="translated">식별자 다음에 '{0}'이(가) 있는 형식은 나중에 사용할 수 있도록 예약되었습니다.</target>
        <note />
      </trans-unit>
      <trans-unit id="lexOutsideEightBitSigned">
        <source>This number is outside the allowable range for 8-bit signed integers</source>
        <target state="translated">이 숫자는 부호 있는 8비트 정수에 대해 허용 가능한 범위를 벗어납니다.</target>
        <note />
      </trans-unit>
      <trans-unit id="lexOutsideEightBitSignedHex">
        <source>This number is outside the allowable range for hexadecimal 8-bit signed integers</source>
        <target state="translated">이 숫자는 부호 있는 16진수 8비트 정수에 대해 허용 가능한 범위를 벗어납니다.</target>
        <note />
      </trans-unit>
      <trans-unit id="lexOutsideEightBitUnsigned">
        <source>This number is outside the allowable range for 8-bit unsigned integers</source>
        <target state="translated">이 숫자는 부호 없는 8비트 정수에 대해 허용 가능한 범위를 벗어납니다.</target>
        <note />
      </trans-unit>
      <trans-unit id="lexOutsideSixteenBitSigned">
        <source>This number is outside the allowable range for 16-bit signed integers</source>
        <target state="translated">이 숫자는 부호 있는 16비트 정수에 대해 허용 가능한 범위를 벗어납니다.</target>
        <note />
      </trans-unit>
      <trans-unit id="lexOutsideSixteenBitUnsigned">
        <source>This number is outside the allowable range for 16-bit unsigned integers</source>
        <target state="translated">이 숫자는 부호 없는 16비트 정수에 대해 허용 가능한 범위를 벗어납니다.</target>
        <note />
      </trans-unit>
      <trans-unit id="lexOutsideThirtyTwoBitSigned">
        <source>This number is outside the allowable range for 32-bit signed integers</source>
        <target state="translated">이 숫자는 부호 있는 32비트 정수에 대해 허용 가능한 범위를 벗어납니다.</target>
        <note />
      </trans-unit>
      <trans-unit id="lexOutsideThirtyTwoBitUnsigned">
        <source>This number is outside the allowable range for 32-bit unsigned integers</source>
        <target state="translated">이 숫자는 부호 없는 32비트 정수에 대해 허용 가능한 범위를 벗어납니다.</target>
        <note />
      </trans-unit>
      <trans-unit id="lexOutsideSixtyFourBitSigned">
        <source>This number is outside the allowable range for 64-bit signed integers</source>
        <target state="translated">이 숫자는 부호 있는 64비트 정수에 대해 허용 가능한 범위를 벗어납니다.</target>
        <note />
      </trans-unit>
      <trans-unit id="lexOutsideSixtyFourBitUnsigned">
        <source>This number is outside the allowable range for 64-bit unsigned integers</source>
        <target state="translated">이 숫자는 부호 없는 64비트 정수에 대해 허용 가능한 범위를 벗어납니다.</target>
        <note />
      </trans-unit>
      <trans-unit id="lexOutsideNativeSigned">
        <source>This number is outside the allowable range for signed native integers</source>
        <target state="translated">이 숫자는 부호 있는 원시 정수에 대해 허용 가능한 범위를 벗어납니다.</target>
        <note />
      </trans-unit>
      <trans-unit id="lexOutsideNativeUnsigned">
        <source>This number is outside the allowable range for unsigned native integers</source>
        <target state="translated">이 숫자는 부호 없는 원시 정수에 대해 허용 가능한 범위를 벗어납니다.</target>
        <note />
      </trans-unit>
      <trans-unit id="lexInvalidFloat">
        <source>Invalid floating point number</source>
        <target state="translated">부동 소수점 수가 잘못되었습니다.</target>
        <note />
      </trans-unit>
      <trans-unit id="lexOusideDecimal">
        <source>This number is outside the allowable range for decimal literals</source>
        <target state="translated">이 숫자는 10진 리터럴에 대해 허용 가능한 범위를 벗어납니다.</target>
        <note />
      </trans-unit>
      <trans-unit id="lexOusideThirtyTwoBitFloat">
        <source>This number is outside the allowable range for 32-bit floats</source>
        <target state="translated">이 숫자는 32비트 부동 수에 대해 허용 가능한 범위를 벗어납니다.</target>
        <note />
      </trans-unit>
      <trans-unit id="lexInvalidNumericLiteral">
        <source>This is not a valid numeric literal. Valid numeric literals include 1, 0x1, 0o1, 0b1, 1l (int), 1u (uint32), 1L (int64), 1UL (uint64), 1s (int16), 1y (sbyte), 1uy (byte), 1.0 (float), 1.0f (float32), 1.0m (decimal), 1I (BigInteger).</source>
        <target state="translated">유효한 숫자 리터럴이 아닙니다. 유효한 숫자 리터럴로는 1, 0x1, 0o1, 0b1, 1l(int), 1u(uint32), 1L(int64), 1UL(uint64), 1s(int16), 1y(sbyte), 1uy(byte), 1.0(float), 1.0f(float32), 1.0m(decimal), 1I(BigInteger) 등이 있습니다.</target>
        <note />
      </trans-unit>
      <trans-unit id="lexInvalidByteLiteral">
        <source>This is not a valid byte literal</source>
        <target state="translated">올바른 바이트 리터럴이 아닙니다.</target>
        <note />
      </trans-unit>
      <trans-unit id="lexInvalidCharLiteral">
        <source>This is not a valid character literal</source>
        <target state="translated">올바른 문자 리터럴이 아닙니다.</target>
        <note />
      </trans-unit>
      <trans-unit id="lexThisUnicodeOnlyInStringLiterals">
        <source>This Unicode encoding is only valid in string literals</source>
        <target state="translated">이 유니코드 인코딩은 문자열 리터럴에서만 올바릅니다.</target>
        <note />
      </trans-unit>
      <trans-unit id="lexTokenReserved">
        <source>This token is reserved for future use</source>
        <target state="translated">이 토큰은 나중에 사용할 수 있도록 예약되었습니다.</target>
        <note />
      </trans-unit>
      <trans-unit id="lexTabsNotAllowed">
        <source>TABs are not allowed in F# code unless the #indent \"off\" option is used</source>
        <target state="translated">#indent \"off\" 옵션을 사용하지 않는 한 TAB은 F# 코드에서 허용되지 않습니다.</target>
        <note />
      </trans-unit>
      <trans-unit id="lexInvalidLineNumber">
        <source>Invalid line number: '{0}'</source>
        <target state="translated">줄 번호가 잘못되었습니다. '{0}'</target>
        <note />
      </trans-unit>
      <trans-unit id="lexHashIfMustBeFirst">
        <source>#if directive must appear as the first non-whitespace character on a line</source>
        <target state="translated">#if 지시문은 줄에서 공백이 아닌 첫 번째 문자로 나타나야 합니다.</target>
        <note />
      </trans-unit>
      <trans-unit id="lexHashElseNoMatchingIf">
        <source>#else has no matching #if</source>
        <target state="translated">#else와 짝이 맞는 #if가 없습니다.</target>
        <note />
      </trans-unit>
      <trans-unit id="lexHashEndifRequiredForElse">
        <source>#endif required for #else</source>
        <target state="translated">#endif에 #else가 필요합니다.</target>
        <note />
      </trans-unit>
      <trans-unit id="lexHashElseMustBeFirst">
        <source>#else directive must appear as the first non-whitespace character on a line</source>
        <target state="translated">#else 지시문은 줄에서 공백이 아닌 첫 번째 문자로 나타나야 합니다.</target>
        <note />
      </trans-unit>
      <trans-unit id="lexHashEndingNoMatchingIf">
        <source>#endif has no matching #if</source>
        <target state="translated">#endif와 짝이 맞는 #if가 없습니다.</target>
        <note />
      </trans-unit>
      <trans-unit id="lexHashEndifMustBeFirst">
        <source>#endif directive must appear as the first non-whitespace character on a line</source>
        <target state="translated">#endif 지시문은 줄에서 공백이 아닌 첫 번째 문자로 나타나야 합니다.</target>
        <note />
      </trans-unit>
      <trans-unit id="lexHashIfMustHaveIdent">
        <source>#if directive should be immediately followed by an identifier</source>
        <target state="translated">#if 바로 다음에는 식별자가 있어야 합니다.</target>
        <note />
      </trans-unit>
      <trans-unit id="lexWrongNestedHashEndif">
        <source>Syntax error. Wrong nested #endif, unexpected tokens before it.</source>
        <target state="translated">구문 오류입니다. 잘못된 중첩 #endif가 있으며 이 앞에 예기치 않은 토큰이 있습니다.</target>
        <note />
      </trans-unit>
      <trans-unit id="lexHashBangMustBeFirstInFile">
        <source>#! may only appear as the first line at the start of a file.</source>
        <target state="translated">#!는 파일 시작의 첫 번째 줄에만 나타날 수 있습니다.</target>
        <note />
      </trans-unit>
      <trans-unit id="pplexExpectedSingleLineComment">
        <source>Expected single line comment or end of line</source>
        <target state="translated">한 줄로 된 주석이나 줄 끝이 필요합니다.</target>
        <note />
      </trans-unit>
      <trans-unit id="memberOperatorDefinitionWithNoArguments">
        <source>Infix operator member '{0}' has no arguments. Expected a tuple of 2 arguments, e.g. static member (+) (x,y) = ...</source>
        <target state="translated">중위 연산자 멤버 '{0}'에 인수가 없습니다. 2개 인수의 튜플이 필요합니다(예: 정적 멤버 (+) (x,y) = ...).</target>
        <note />
      </trans-unit>
      <trans-unit id="memberOperatorDefinitionWithNonPairArgument">
        <source>Infix operator member '{0}' has {1} initial argument(s). Expected a tuple of 2 arguments, e.g. static member (+) (x,y) = ...</source>
        <target state="translated">중위 연산자 멤버 '{0}'에 {1}개의 초기 인수가 있습니다. 2개 인수의 튜플이 필요합니다(예: 정적 멤버 (+) (x,y) = ...).</target>
        <note />
      </trans-unit>
      <trans-unit id="memberOperatorDefinitionWithCurriedArguments">
        <source>Infix operator member '{0}' has extra curried arguments. Expected a tuple of 2 arguments, e.g. static member (+) (x,y) = ...</source>
        <target state="translated">중위 연산자 멤버 '{0}'에 커리된 추가 인수가 있습니다. 2개 인수의 튜플이 필요합니다(예: 정적 멤버 (+) (x,y) = ...).</target>
        <note />
      </trans-unit>
      <trans-unit id="tcFSharpCoreRequiresExplicit">
        <source>All record, union and struct types in FSharp.Core.dll must be explicitly labelled with 'StructuralComparison' or 'NoComparison'</source>
        <target state="translated">FSharp.Core.dll의 레코드, 공용 구조체 및 구조체 형식에는 'StructuralComparison' 또는 'NoComparison'을 사용하여 명시적으로 레이블을 지정해야 합니다.</target>
        <note />
      </trans-unit>
      <trans-unit id="tcStructuralComparisonNotSatisfied1">
        <source>The struct, record or union type '{0}' has the 'StructuralComparison' attribute but the type parameter '{1}' does not satisfy the 'comparison' constraint. Consider adding the 'comparison' constraint to the type parameter</source>
        <target state="translated">구조체, 레코드 또는 공용 구조체 형식 '{0}'에 'StructuralComparison' 특성이 있지만 형식 매개 변수 '{1}'이(가) 'comparison' 제약 조건을 만족하지 않습니다. 형식 매개 변수에 'comparison' 제약 조건을 추가하세요.</target>
        <note />
      </trans-unit>
      <trans-unit id="tcStructuralComparisonNotSatisfied2">
        <source>The struct, record or union type '{0}' has the 'StructuralComparison' attribute but the component type '{1}' does not satisfy the 'comparison' constraint</source>
        <target state="translated">구조체, 레코드 또는 공용 구조체 형식 '{0}'에 'StructuralComparison' 특성이 있지만 구성 요소 형식 '{1}'이(가) 'comparison' 제약 조건을 만족하지 않습니다.</target>
        <note />
      </trans-unit>
      <trans-unit id="tcNoComparisonNeeded1">
        <source>The struct, record or union type '{0}' is not structurally comparable because the type parameter {1} does not satisfy the 'comparison' constraint. Consider adding the 'NoComparison' attribute to the type '{2}' to clarify that the type is not comparable</source>
        <target state="translated">형식 매개 변수 {1}이(가) 'comparison' 제약 조건을 만족하지 않으므로 구조체, 레코드 또는 공용 구조체 형식 '{0}'을(를) 구조적으로 비교할 수 없습니다. '{2}' 형식에 'NoComparison' 특성을 추가하여 해당 형식을 비교할 수 없음을 명확히 하세요.</target>
        <note />
      </trans-unit>
      <trans-unit id="tcNoComparisonNeeded2">
        <source>The struct, record or union type '{0}' is not structurally comparable because the type '{1}' does not satisfy the 'comparison' constraint. Consider adding the 'NoComparison' attribute to the type '{2}' to clarify that the type is not comparable</source>
        <target state="translated">{1}' 형식이 'comparison' 제약 조건을 만족하지 않으므로 구조체, 레코드 또는 공용 구조체 형식 '{0}'을(를) 구조적으로 비교할 수 없습니다. '{2}' 형식에 'NoComparison' 특성을 추가하여 해당 형식을 비교할 수 없음을 명확히 하세요.</target>
        <note />
      </trans-unit>
      <trans-unit id="tcNoEqualityNeeded1">
        <source>The struct, record or union type '{0}' does not support structural equality because the type parameter {1} does not satisfy the 'equality' constraint. Consider adding the 'NoEquality' attribute to the type '{2}' to clarify that the type does not support structural equality</source>
        <target state="translated">형식 매개 변수 {1}이(가) 'equality' 제약 조건을 만족하지 않으므로 구조체, 레코드 또는 공용 구조체 형식 '{0}'이(가) 구조적 같음을 지원하지 않습니다. '{2}' 형식에 'NoEquality' 특성을 추가하여 해당 형식이 구조적 같음을 지원하지 않음을 명확히 하세요.</target>
        <note />
      </trans-unit>
      <trans-unit id="tcNoEqualityNeeded2">
        <source>The struct, record or union type '{0}' does not support structural equality because the type '{1}' does not satisfy the 'equality' constraint. Consider adding the 'NoEquality' attribute to the type '{2}' to clarify that the type does not support structural equality</source>
        <target state="translated">{1}' 형식이 'equality' 제약 조건을 만족하지 않으므로 구조체, 레코드 또는 공용 구조체 형식 '{0}'이(가) 구조적 같음을 지원하지 않습니다. '{2}' 형식에 'NoEquality' 특성을 추가하여 해당 형식이 구조적 같음을 지원하지 않음을 명확히 하세요.</target>
        <note />
      </trans-unit>
      <trans-unit id="tcStructuralEqualityNotSatisfied1">
        <source>The struct, record or union type '{0}' has the 'StructuralEquality' attribute but the type parameter '{1}' does not satisfy the 'equality' constraint. Consider adding the 'equality' constraint to the type parameter</source>
        <target state="translated">구조체, 레코드 또는 공용 구조체 형식 '{0}'에 'StructuralEquality' 특성이 있지만 형식 매개 변수 '{1}'이(가) 'equality' 제약 조건을 만족하지 않습니다. 형식 매개 변수에 'equality' 제약 조건을 추가하세요.</target>
        <note />
      </trans-unit>
      <trans-unit id="tcStructuralEqualityNotSatisfied2">
        <source>The struct, record or union type '{0}' has the 'StructuralEquality' attribute but the component type '{1}' does not satisfy the 'equality' constraint</source>
        <target state="translated">구조체, 레코드 또는 공용 구조체 형식 '{0}'에 'StructuralEquality' 특성이 있지만 구성 요소 형식 '{1}'이(가) 'equality' 제약 조건을 만족하지 않습니다.</target>
        <note />
      </trans-unit>
      <trans-unit id="tcStructsMustDeclareTypesOfImplicitCtorArgsExplicitly">
        <source>Each argument of the primary constructor for a struct must be given a type, for example 'type S(x1:int, x2: int) = ...'. These arguments determine the fields of the struct.</source>
        <target state="translated">구조체의 주 생성자에 대한 각 인수에는 형식을 지정해야 합니다(예: 'type S(x1:int, x2: int) = ...'). 이러한 인수는 구조체의 필드를 결정합니다.</target>
        <note />
      </trans-unit>
      <trans-unit id="chkUnusedValue">
        <source>The value '{0}' is unused</source>
        <target state="translated">값 '{0}'을(를) 사용하지 않습니다.</target>
        <note />
      </trans-unit>
      <trans-unit id="chkUnusedThisVariable">
        <source>The recursive object reference '{0}' is unused. The presence of a recursive object reference adds runtime initialization checks to members in this and derived types. Consider removing this recursive object reference.</source>
        <target state="translated">재귀적 개체 참조 '{0}'을(를) 사용하지 않습니다. 재귀적 개체 참조가 있으면 이 형식 및 파생 형식의 멤버에 대한 런타임 초기화 검사가 추가됩니다. 이 재귀적 개체 참조를 제거하세요.</target>
        <note />
      </trans-unit>
      <trans-unit id="parsGetterAtMostOneArgument">
        <source>A getter property may have at most one argument group</source>
        <target state="translated">getter 속성에는 인수 그룹이 최대 하나만 있을 수 있습니다.</target>
        <note />
      </trans-unit>
      <trans-unit id="parsSetterAtMostTwoArguments">
        <source>A setter property may have at most two argument groups</source>
        <target state="translated">setter 속성에는 최대 2개의 인수 그룹이 있을 수 있습니다.</target>
        <note />
      </trans-unit>
      <trans-unit id="parsInvalidProperty">
        <source>Invalid property getter or setter</source>
        <target state="translated">속성 getter 또는 setter가 잘못되었습니다.</target>
        <note />
      </trans-unit>
      <trans-unit id="parsIndexerPropertyRequiresAtLeastOneArgument">
        <source>An indexer property must be given at least one argument</source>
        <target state="translated">인덱서 속성에는 하나 이상의 인수가 지정되어야 합니다.</target>
        <note />
      </trans-unit>
      <trans-unit id="tastInvalidAddressOfMutableAcrossAssemblyBoundary">
        <source>This operation accesses a mutable top-level value defined in another assembly in an unsupported way. The value cannot be accessed through its address. Consider copying the expression to a mutable local, e.g. 'let mutable x = ...', and if necessary assigning the value back after the completion of the operation</source>
        <target state="translated">이 작업은 다른 어셈블리에 정의된 변경할 수 있는 최상위 값에 지원되지 않는 방식으로 액세스합니다. 이 값은 해당 주소를 통해 액세스할 수 없습니다. 식을 변경할 수 있는 로컬 변수로 복사하고(예: 'let mutable x = ...') 필요한 경우 작업이 완료된 후에 값을 다시 할당하세요.</target>
        <note />
      </trans-unit>
      <trans-unit id="parsNonAdjacentTypars">
        <source>Remove spaces between the type name and type parameter, e.g. \"type C&lt;'T&gt;\", not type \"C   &lt;'T&gt;\". Type parameters must be placed directly adjacent to the type name.</source>
        <target state="translated">형식 이름과 형식 매개 변수 사이의 공백을 제거하세요(예: type \"C   &lt;'T&gt;\"가 아니라 \"type C&lt;'T&gt;\"). 형식 매개 변수는 형식 이름 바로 옆에 배치해야 합니다.</target>
        <note />
      </trans-unit>
      <trans-unit id="parsNonAdjacentTyargs">
        <source>Remove spaces between the type name and type parameter, e.g. \"C&lt;'T&gt;\", not \"C &lt;'T&gt;\". Type parameters must be placed directly adjacent to the type name.</source>
        <target state="translated">형식 이름과 형식 매개 변수 사이의 공백을 제거하세요(예: \"C &lt;'T&gt;\"가 아니라 \"C&lt;'T&gt;\"). 형식 매개 변수는 형식 이름 바로 옆에 배치해야 합니다.</target>
        <note />
      </trans-unit>
      <trans-unit id="parsNonAtomicType">
        <source>The use of the type syntax 'int C' and 'C  &lt;int&gt;' is not permitted here. Consider adjusting this type to be written in the form 'C&lt;int&gt;'</source>
        <target state="translated">형식 구문 'int C' 및 'C  &lt;int&gt;'는 여기에 허용되지 않습니다. 이 형식이 'C&lt;int&gt;' 형식으로 작성되도록 조정하세요.</target>
        <note />
      </trans-unit>
      <trans-unit id="tastUndefinedItemRefModuleNamespace">
        <source>The module/namespace '{0}' from compilation unit '{1}' did not contain the module/namespace '{2}'</source>
        <target state="translated">컴파일 단위 '{1}'의 '{0}' 모듈/네임스페이스에 '{2}' 모듈/네임스페이스가 없습니다.</target>
        <note />
      </trans-unit>
      <trans-unit id="tastUndefinedItemRefVal">
        <source>The module/namespace '{0}' from compilation unit '{1}' did not contain the val '{2}'</source>
        <target state="translated">컴파일 단위 '{1}'의 '{0}' 모듈/네임스페이스에 val '{2}'이(가) 없습니다.</target>
        <note />
      </trans-unit>
      <trans-unit id="tastUndefinedItemRefModuleNamespaceType">
        <source>The module/namespace '{0}' from compilation unit '{1}' did not contain the namespace, module or type '{2}'</source>
        <target state="translated">컴파일 단위 '{1}'의 '{0}' 모듈/네임스페이스에 '{2}' 네임스페이스, 모듈 또는 형식이 없습니다.</target>
        <note />
      </trans-unit>
      <trans-unit id="tcInvalidUseNullAsTrueValue">
        <source>The 'UseNullAsTrueValue' attribute flag may only be used with union types that have one nullary case and at least one non-nullary case</source>
        <target state="translated">'UseNullAsTrueValue' 특성 플래그는 하나의 nullary 케이스와 하나 이상의 nullary가 아닌 케이스를 포함하는 공용 구조체 형식에만 사용할 수 있습니다.</target>
        <note />
      </trans-unit>
      <trans-unit id="tcParameterInferredByref">
        <source>The parameter '{0}' was inferred to have byref type. Parameters of byref type must be given an explicit type annotation, e.g. 'x1: byref&lt;int&gt;'. When used, a byref parameter is implicitly dereferenced.</source>
        <target state="translated">'{0}' 매개 변수가 byref 형식으로 유추되었습니다. byref 형식의 매개 변수에는 명시적인 형식 주석(예: 'x1: byref&lt;int&gt;')이 지정되어야 합니다. byref 매개 변수는 사용될 경우 암시적으로 역참조됩니다.</target>
        <note />
      </trans-unit>
      <trans-unit id="tcNonUniformMemberUse">
        <source>The generic member '{0}' has been used at a non-uniform instantiation prior to this program point. Consider reordering the members so this member occurs first. Alternatively, specify the full type of the member explicitly, including argument types, return type and any additional generic parameters and constraints.</source>
        <target state="translated">제네릭 멤버 '{0}'이(가) 이 프로그램 지점 전의 비균일 인스턴스화에 사용되었습니다. 이 멤버가 처음에 오도록 멤버들을 다시 정렬해 보세요. 또는, 인수 형식, 반환 형식 및 추가 제네릭 매개 변수와 제약 조건을 포함한 멤버의 전체 형식을 명시적으로 지정하세요.</target>
        <note />
      </trans-unit>
      <trans-unit id="tcAttribArgsDiffer">
        <source>The attribute '{0}' appears in both the implementation and the signature, but the attribute arguments differ. Only the attribute from the signature will be included in the compiled code.</source>
        <target state="translated">'{0}' 특성이 구현과 시그니처 모두에 나타나지만 특성 인수가 다릅니다. 컴파일된 코드에는 시그니처에 있는 특성만 포함됩니다.</target>
        <note />
      </trans-unit>
      <trans-unit id="tcCannotCallAbstractBaseMember">
        <source>Cannot call an abstract base member: '{0}'</source>
        <target state="translated">추상 기본 멤버를 호출할 수 없습니다. '{0}'</target>
        <note />
      </trans-unit>
      <trans-unit id="typrelCannotResolveAmbiguityInUnmanaged">
        <source>Could not resolve the ambiguity in the use of a generic construct with an 'unmanaged' constraint at or near this position</source>
        <target state="translated">이 위치 또는 이 위치 근처에서 'unmanaged' 제약 조건을 사용하여 제네릭 구문 사용의 모호성을 해결할 수 없습니다.</target>
        <note />
      </trans-unit>
      <trans-unit id="mlCompatMessage">
        <source>This construct is for ML compatibility. {0}. You can disable this warning by using '--mlcompatibility' or '--nowarn:62'.</source>
        <target state="translated">이 구문은 ML 호환성을 위해 사용됩니다. {0}. 이 경고가 나타나지 않게 하려면 '--mlcompatibility' 또는 '--nowarn:62'를 사용합니다.</target>
        <note />
      </trans-unit>
      <trans-unit id="ilFieldDoesNotHaveValidOffsetForStructureLayout">
        <source>The type '{0}' has been marked as having an Explicit layout, but the field '{1}' has not been marked with the 'FieldOffset' attribute</source>
        <target state="translated">{0}' 형식이 명시적 레이아웃을 포함한다고 표시되어 있지만 '{1}' 필드가 'FieldOffset' 특성으로 표시되어 있지 않습니다.</target>
        <note />
      </trans-unit>
      <trans-unit id="tcInterfacesShouldUseInheritNotInterface">
        <source>Interfaces inherited by other interfaces should be declared using 'inherit ...' instead of 'interface ...'</source>
        <target state="translated">다른 인터페이스에서 상속된 인터페이스는 'interface ...' 대신 'inherit ...'를 사용하여 선언해야 합니다.</target>
        <note />
      </trans-unit>
      <trans-unit id="parsInvalidPrefixOperator">
        <source>Invalid prefix operator</source>
        <target state="translated">잘못된 전위 연산자</target>
        <note />
      </trans-unit>
      <trans-unit id="parsInvalidPrefixOperatorDefinition">
        <source>Invalid operator definition. Prefix operator definitions must use a valid prefix operator name.</source>
        <target state="translated">잘못된 연산자 정의입니다. 전위 연산자 정의에서는 유효한 전위 연산자 이름을 사용해야 합니다.</target>
        <note />
      </trans-unit>
      <trans-unit id="buildCompilingExtensionIsForML">
        <source>The file extensions '.ml' and '.mli' are for ML compatibility</source>
        <target state="translated">파일 확장명 '.ml' 및 '.mli'는 ML 호환성을 위한 것입니다.</target>
        <note />
      </trans-unit>
      <trans-unit id="lexIndentOffForML">
        <source>Consider using a file with extension '.ml' or '.mli' instead</source>
        <target state="translated">대신 확장명이 '.ml' 또는 '.mli'인 파일을 사용해 보세요.</target>
        <note />
      </trans-unit>
      <trans-unit id="activePatternIdentIsNotFunctionTyped">
        <source>Active pattern '{0}' is not a function</source>
        <target state="translated">활성 패턴 '{0}'이(가) 함수가 아닙니다.</target>
        <note />
      </trans-unit>
      <trans-unit id="activePatternChoiceHasFreeTypars">
        <source>Active pattern '{0}' has a result type containing type variables that are not determined by the input. The common cause is a when a result case is not mentioned, e.g. 'let (|A|B|) (x:int) = A x'. This can be fixed with a type constraint, e.g. 'let (|A|B|) (x:int) : Choice&lt;int,unit&gt; = A x'</source>
        <target state="translated">활성 패턴 '{0}'에 입력으로 확인되지 않는 형식 변수가 포함된 결과 형식이 있습니다. 이는 일반적으로 결과 케이스가 지정되지 않은 경우 발생합니다(예 'let (|A|B|) (x:int) = A x'). 이 문제는 형식 제약 조건을 지정하여 해결할 수 있습니다(예: 'let (|A|B|) (x:int) : Choice&lt;int,unit&gt; = A x').</target>
        <note />
      </trans-unit>
      <trans-unit id="ilFieldHasOffsetForSequentialLayout">
        <source>The FieldOffset attribute can only be placed on members of types marked with the StructLayout(LayoutKind.Explicit)</source>
        <target state="translated">FieldOffset 특성은 StructLayout(LayoutKind.Explicit)으로 표시된 형식의 멤버에만 배치할 수 있습니다.</target>
        <note />
      </trans-unit>
      <trans-unit id="tcOptionalArgsMustComeAfterNonOptionalArgs">
        <source>Optional arguments must come at the end of the argument list, after any non-optional arguments</source>
        <target state="translated">선택적 인수는 비선택적 인수 다음의 인수 목록 끝에 와야 합니다.</target>
        <note />
      </trans-unit>
      <trans-unit id="tcConditionalAttributeUsage">
        <source>Attribute 'System.Diagnostics.ConditionalAttribute' is only valid on methods or attribute classes</source>
        <target state="translated">'System.Diagnostics.ConditionalAttribute' 특성은 메서드 또는 특성 클래스에만 사용할 수 있습니다.</target>
        <note />
      </trans-unit>
      <trans-unit id="tcMemberOperatorDefinitionInExtrinsic">
        <source>Extension members cannot provide operator overloads.  Consider defining the operator as part of the type definition instead.</source>
        <target state="translated">확장 멤버가 연산자 오버로드를 제공할 수 없습니다.  대신 연산자를 형식 정의의 일부분으로 정의하세요.</target>
        <note />
      </trans-unit>
      <trans-unit id="ilwriteMDBFileNameCannotBeChangedWarning">
        <source>The name of the MDB file must be &lt;assembly-file-name&gt;.mdb. The --pdb option will be ignored.</source>
        <target state="translated">MDB 파일의 이름은 &lt;어셈블리 파일 이름&gt;.mdb여야 합니다. --pdb 옵션은 무시됩니다.</target>
        <note />
      </trans-unit>
      <trans-unit id="ilwriteMDBMemberMissing">
        <source>MDB generation failed. Could not find compatible member {0}</source>
        <target state="translated">MDB를 생성하지 못했습니다. 호환 멤버 {0}을(를) 찾을 수 없습니다.</target>
        <note />
      </trans-unit>
      <trans-unit id="ilwriteErrorCreatingMdb">
        <source>Cannot generate MDB debug information. Failed to load the 'MonoSymbolWriter' type from the 'Mono.CompilerServices.SymbolWriter.dll' assembly.</source>
        <target state="translated">MDB 디버그 정보를 생성할 수 없습니다. 'Mono.CompilerServices.SymbolWriter.dll' 어셈블리에서 'MonoSymbolWriter' 형식을 로드하지 못했습니다.</target>
        <note />
      </trans-unit>
      <trans-unit id="tcUnionCaseNameConflictsWithGeneratedType">
        <source>The union case named '{0}' conflicts with the generated type '{1}'</source>
        <target state="translated">이름이 '{0}'인 공용 구조체가 생성된 형식 '{1}'과(와) 충돌합니다.</target>
        <note />
      </trans-unit>
      <trans-unit id="chkNoReflectedDefinitionOnStructMember">
        <source>ReflectedDefinitionAttribute may not be applied to an instance member on a struct type, because the instance member takes an implicit 'this' byref parameter</source>
        <target state="translated">ReflectedDefinitionAttribute를 구조체 형식 인스턴스 멤버에 적용할 수 없습니다. 해당 인스턴스 멤버가 암시적 'this' byref 매개 변수를 사용합니다.</target>
        <note />
      </trans-unit>
      <trans-unit id="tcDllImportNotAllowed">
        <source>DLLImport bindings must be static members in a class or function definitions in a module</source>
        <target state="translated">DLLImport 바인딩은 모듈의 클래스 또는 함수 정의에서 정적 멤버여야 합니다.</target>
        <note />
      </trans-unit>
      <trans-unit id="buildExpectedSigdataFile">
        <source>FSharp.Core.sigdata not found alongside FSharp.Core. File expected in {0}. Consider upgrading to a more recent version of FSharp.Core, where this file is no longer be required.</source>
        <target state="translated">FSharp.Core에서 FSharp.Core.sigdata를 찾을 수 없습니다. 파일이 {0}에 있어야 합니다. 이 파일이 더 이상 필요하지 않은 최신 버전의 FSharp.Core로의 업그레이드를 고려해 보세요.</target>
        <note />
      </trans-unit>
      <trans-unit id="buildExpectedFileAlongSideFSharpCore">
        <source>File '{0}' not found alongside FSharp.Core. File expected in {1}. Consider upgrading to a more recent version of FSharp.Core, where this file is no longer be required.</source>
        <target state="translated">FSharp.Core에서 '{0}' 파일을 찾을 수 없습니다. 파일이 {1}에 있어야 합니다. 이 파일이 더 이상 필요하지 않은 최신 버전의 FSharp.Core로의 업그레이드를 고려해 보세요.</target>
        <note />
      </trans-unit>
      <trans-unit id="buildUnexpectedFileNameCharacter">
        <source>Filename '{0}' contains invalid character '{1}'</source>
        <target state="translated">파일 이름 '{0}'에 잘못된 문자('{1}')가 있습니다.</target>
        <note />
      </trans-unit>
      <trans-unit id="tcInvalidUseBangBinding">
        <source>'use!' bindings must be of the form 'use! &lt;var&gt; = &lt;expr&gt;'</source>
        <target state="translated">'use!' 바인딩은 'use! &lt;var&gt; = &lt;expr&gt;' 형식이어야 합니다.</target>
        <note />
      </trans-unit>
      <trans-unit id="crefNoInnerGenericsInQuotations">
        <source>Inner generic functions are not permitted in quoted expressions. Consider adding some type constraints until this function is no longer generic.</source>
        <target state="translated">내부 제네릭 함수는 따옴표 붙은 식에 허용되지 않습니다. 이 함수가 더 이상 제네릭 형식이 아닐 때까지 형식 제약 조건을 추가하세요.</target>
        <note />
      </trans-unit>
      <trans-unit id="tcEnumTypeCannotBeEnumerated">
        <source>The type '{0}' is not a valid enumerator type , i.e. does not have a 'MoveNext()' method returning a bool, and a 'Current' property</source>
        <target state="translated">'{0}' 형식은 올바른 열거자 형식이 아닙니다(예: 부울을 반환하는 'MoveNext()' 메서드와 'Current' 속성이 포함되어 있지 않음).</target>
        <note />
      </trans-unit>
      <trans-unit id="parsEofInTripleQuoteString">
        <source>End of file in triple-quote string begun at or before here</source>
        <target state="translated">3중 따옴표 문자열의 파일 끝이 여기나 그 앞에서 시작됩니다.</target>
        <note />
      </trans-unit>
      <trans-unit id="parsEofInTripleQuoteStringInComment">
        <source>End of file in triple-quote string embedded in comment begun at or before here</source>
        <target state="translated">주석에 포함된 3중 따옴표 문자열의 파일 끝이 여기나 그 앞에서 시작됩니다.</target>
        <note />
      </trans-unit>
      <trans-unit id="tcTypeTestLosesMeasures">
        <source>This type test or downcast will ignore the unit-of-measure '{0}'</source>
        <target state="translated">이 형식 테스트 또는 다운캐스트는 '{0}' 측정 단위를 무시합니다.</target>
        <note />
      </trans-unit>
      <trans-unit id="parsMissingTypeArgs">
        <source>Expected type argument or static argument</source>
        <target state="translated">형식 인수 또는 정적 인수가 필요합니다.</target>
        <note />
      </trans-unit>
      <trans-unit id="parsMissingGreaterThan">
        <source>Unmatched '&lt;'. Expected closing '&gt;'</source>
        <target state="translated">'&lt;'의 짝이 맞지 않습니다. 닫는 '&gt;'가 필요합니다.</target>
        <note />
      </trans-unit>
      <trans-unit id="parsUnexpectedQuotationOperatorInTypeAliasDidYouMeanVerbatimString">
        <source>Unexpected quotation operator '&lt;@' in type definition. If you intend to pass a verbatim string as a static argument to a type provider, put a space between the '&lt;' and '@' characters.</source>
        <target state="translated">형식 정의에 예기치 않은 인용구 연산자 '&lt;@'가 있습니다. 축자 문자열을 정적 인수로 형식 공급자에 전달하려면 '&lt;'와 '@' 문자 사이에 공백을 추가하세요.</target>
        <note />
      </trans-unit>
      <trans-unit id="parsErrorParsingAsOperatorName">
        <source>Attempted to parse this as an operator name, but failed</source>
        <target state="translated">이 항목을 연산자 이름으로 구문 분석하려고 했지만 실패했습니다.</target>
        <note />
      </trans-unit>
      <trans-unit id="lexInvalidUnicodeLiteral">
        <source>\U{0} is not a valid Unicode character escape sequence</source>
        <target state="translated">\U{0}은(는) 유효한 유니코드 문자 이스케이프 시퀀스가 아닙니다.</target>
        <note />
      </trans-unit>
      <trans-unit id="tcCallerInfoWrongType">
        <source>'{0}' must be applied to an argument of type '{1}', but has been applied to an argument of type '{2}'</source>
        <target state="translated">'{0}'은(는) '{1}' 형식의 인수에 적용되어야 하지만 '{2}' 형식의 인수에 적용되었습니다.</target>
        <note />
      </trans-unit>
      <trans-unit id="tcCallerInfoNotOptional">
        <source>'{0}' can only be applied to optional arguments</source>
        <target state="translated">'{0}'은(는) 선택적 인수에만 적용할 수 있습니다.</target>
        <note />
      </trans-unit>
      <trans-unit id="toolLocationHelperUnsupportedFrameworkVersion">
        <source>The specified .NET Framework version '{0}' is not supported. Please specify a value from the enumeration Microsoft.Build.Utilities.TargetDotNetFrameworkVersion.</source>
        <target state="translated">지정한 .NET Framework 버전 "{0}"은(는) 지원되지 않습니다. Microsoft.Build.Utilities.TargetDotNetFrameworkVersion 열거형의 값을 지정하세요.</target>
        <note />
      </trans-unit>
      <trans-unit id="ilSignInvalidMagicValue">
        <source>Invalid Magic value in CLR Header</source>
        <target state="translated">CLR 헤더의 잘못된 매직 값</target>
        <note />
      </trans-unit>
      <trans-unit id="ilSignBadImageFormat">
        <source>Bad image format</source>
        <target state="translated">잘못된 이미지 형식</target>
        <note />
      </trans-unit>
      <trans-unit id="ilSignPrivateKeyExpected">
        <source>Private key expected</source>
        <target state="translated">개인 키가 필요합니다.</target>
        <note />
      </trans-unit>
      <trans-unit id="ilSignRsaKeyExpected">
        <source>RSA key expected</source>
        <target state="translated">RSA 키가 필요합니다.</target>
        <note />
      </trans-unit>
      <trans-unit id="ilSignInvalidBitLen">
        <source>Invalid bit Length</source>
        <target state="translated">잘못된 비트 길이</target>
        <note />
      </trans-unit>
      <trans-unit id="ilSignInvalidRSAParams">
        <source>Invalid RSAParameters structure - '{{0}}' expected</source>
        <target state="translated">잘못된 RSAParameters 구조 - '{{0}}'이(가) 필요합니다.</target>
        <note />
      </trans-unit>
      <trans-unit id="ilSignInvalidAlgId">
        <source>Invalid algId - 'Exponent' expected</source>
        <target state="translated">잘못된 algId - '지수'가 필요합니다.</target>
        <note />
      </trans-unit>
      <trans-unit id="ilSignInvalidSignatureSize">
        <source>Invalid signature size</source>
        <target state="translated">잘못된 서명 크기</target>
        <note />
      </trans-unit>
      <trans-unit id="ilSignNoSignatureDirectory">
        <source>No signature directory</source>
        <target state="translated">서명 디렉터리가 없습니다.</target>
        <note />
      </trans-unit>
      <trans-unit id="ilSignInvalidPKBlob">
        <source>Invalid Public Key blob</source>
        <target state="translated">잘못된 공개 키 Blob</target>
        <note />
      </trans-unit>
      <trans-unit id="fscTooManyErrors">
        <source>Exiting - too many errors</source>
        <target state="translated">끝내는 중 - 오류가 너무 많습니다.</target>
        <note />
      </trans-unit>
      <trans-unit id="docfileNoXmlSuffix">
        <source>The documentation file has no .xml suffix</source>
        <target state="translated">문서 파일에 .xml 접미사가 없습니다.</target>
        <note />
      </trans-unit>
      <trans-unit id="fscNoImplementationFiles">
        <source>No implementation files specified</source>
        <target state="translated">지정된 구현 파일이 없습니다.</target>
        <note />
      </trans-unit>
      <trans-unit id="fscBadAssemblyVersion">
        <source>The attribute {0} specified version '{1}', but this value is invalid and has been ignored</source>
        <target state="translated">특성 {0}이(가) 버전 '{1}'을(를) 지정했지만, 이 값이 잘못되어 무시되었습니다.</target>
        <note />
      </trans-unit>
      <trans-unit id="fscTwoResourceManifests">
        <source>Conflicting options specified: 'win32manifest' and 'win32res'. Only one of these can be used.</source>
        <target state="translated">지정된 옵션 'win32manifest'와 'win32res'가 충돌합니다. 둘 중 하나만 사용할 수 있습니다.</target>
        <note />
      </trans-unit>
      <trans-unit id="fscQuotationLiteralsStaticLinking">
        <source>The code in assembly '{0}' makes uses of quotation literals. Static linking may not include components that make use of quotation literals unless all assemblies are compiled with at least F# 4.0.</source>
        <target state="translated">어셈블리 '{0}'의 코드에서 따옴표로 묶인 리터럴을 사용합니다. 정적 링크에서는 모든 어셈블리가 최소 F# 4.0으로 컴파일된 경우가 아니라면 따옴표로 묶인 리터럴을 사용하는 구성 요소를 포함할 수 없습니다.</target>
        <note />
      </trans-unit>
      <trans-unit id="fscQuotationLiteralsStaticLinking0">
        <source>Code in this assembly makes uses of quotation literals. Static linking may not include components that make use of quotation literals unless all assemblies are compiled with at least F# 4.0.</source>
        <target state="translated">이 어셈블리의 코드에서 따옴표로 묶인 리터럴을 사용합니다. 정적 링크에서는 모든 어셈블리가 최소 F# 4.0으로 컴파일된 경우가 아니라면 따옴표로 묶인 리터럴을 사용하는 구성 요소를 포함할 수 없습니다.</target>
        <note />
      </trans-unit>
      <trans-unit id="fscStaticLinkingNoEXE">
        <source>Static linking may not include a .EXE</source>
        <target state="translated">정적 링크에는 .EXE를 포함할 수 없습니다.</target>
        <note />
      </trans-unit>
      <trans-unit id="fscStaticLinkingNoMixedDLL">
        <source>Static linking may not include a mixed managed/unmanaged DLL</source>
        <target state="translated">정적 링크에는 관리되는/관리되지 않는 형식이 혼합된 DLL을 포함할 수 없습니다.</target>
        <note />
      </trans-unit>
      <trans-unit id="fscIgnoringMixedWhenLinking">
        <source>Ignoring mixed managed/unmanaged assembly '{0}' during static linking</source>
        <target state="translated">정적 링크 중에 관리되는/관리되지 않는 어셈블리가 혼합된 '{0}'을(를) 무시합니다.</target>
        <note />
      </trans-unit>
      <trans-unit id="fscAssumeStaticLinkContainsNoDependencies">
        <source>Assembly '{0}' was referenced transitively and the assembly could not be resolved automatically. Static linking will assume this DLL has no dependencies on the F# library or other statically linked DLLs. Consider adding an explicit reference to this DLL.</source>
        <target state="translated">어셈블리 '{0}'이(가) 타동적으로 참조되었으며 어셈블리를 자동으로 확인할 수 없습니다. 정적 링크에서는 이 DLL에 F# 라이브러리나 다른 정적 링크 DLL에 대한 종속성이 없다고 가정합니다. 이 DLL에 대한 명시적 참조를 추가하는 것이 좋습니다.</target>
        <note />
      </trans-unit>
      <trans-unit id="fscAssemblyNotFoundInDependencySet">
        <source>Assembly '{0}' not found in dependency set of target binary. Statically linked roots should be specified using an assembly name, without a DLL or EXE extension. If this assembly was referenced explicitly then it is possible the assembly was not actually required by the generated binary, in which case it should not be statically linked.</source>
        <target state="translated">대상 이진 파일의 종속성 집합에서 어셈블리 '{0}'을(를) 찾지 못했습니다. 정적으로 링크된 루트는 DLL 또는 EXE 확장명이 없는 상태로 어셈블리 이름을 사용하여 지정해야 합니다. 이 어셈블리가 명시적으로 참조된 경우 생성된 이진 파일에서 실제로 필요하지 않을 수 있습니다. 이런 경우에는 정적으로 링크하지 마세요.</target>
        <note />
      </trans-unit>
      <trans-unit id="fscKeyFileCouldNotBeOpened">
        <source>The key file '{0}' could not be opened</source>
        <target state="translated">키 파일 '{0}'을(를) 열 수 없습니다.</target>
        <note />
      </trans-unit>
      <trans-unit id="fscProblemWritingBinary">
        <source>A problem occurred writing the binary '{0}': {1}</source>
        <target state="translated">이진 파일 '{0}'을(를) 쓰는 동안 오류가 발생했습니다. {1}</target>
        <note />
      </trans-unit>
      <trans-unit id="fscAssemblyVersionAttributeIgnored">
        <source>The 'AssemblyVersionAttribute' has been ignored because a version was given using a command line option</source>
        <target state="translated">명령줄 옵션을 사용하여 버전을 지정했기 때문에 'AssemblyVersionAttribute'가 무시되었습니다.</target>
        <note />
      </trans-unit>
      <trans-unit id="fscAssemblyCultureAttributeError">
        <source>Error emitting 'System.Reflection.AssemblyCultureAttribute' attribute -- 'Executables cannot be satellite assemblies, Culture should always be empty'</source>
        <target state="translated">'System.Reflection.AssemblyCultureAttribute' 특성을 내보내는 동안 오류 발생 -- '실행 파일은 위성 어셈블리일 수 없습니다. 문화권은 항상 비어 있어야 합니다.'</target>
        <note />
      </trans-unit>
      <trans-unit id="fscDelaySignWarning">
        <source>Option '--delaysign' overrides attribute 'System.Reflection.AssemblyDelaySignAttribute' given in a source file or added module</source>
        <target state="translated">'--delaysign' 옵션은 소스 파일이나 추가 모듈에 지정된 'System.Reflection.AssemblyDelaySignAttribute' 특성을 재정의합니다.</target>
        <note />
      </trans-unit>
      <trans-unit id="fscKeyFileWarning">
        <source>Option '--keyfile' overrides attribute 'System.Reflection.AssemblyKeyFileAttribute' given in a source file or added module</source>
        <target state="translated">'--keyfile' 옵션은 소스 파일 또는 추가 모듈에 지정된 'System.Reflection.AssemblyKeyFileAttribute' 특성을 재정의합니다.</target>
        <note />
      </trans-unit>
      <trans-unit id="fscKeyNameWarning">
        <source>Option '--keycontainer' overrides attribute 'System.Reflection.AssemblyNameAttribute' given in a source file or added module</source>
        <target state="translated">'--keycontainer' 옵션은 소스 파일이나 추가 모듈에 지정된 'System.Reflection.AssemblyNameAttribute' 특성을 재정의합니다.</target>
        <note />
      </trans-unit>
      <trans-unit id="fscReferenceOnCommandLine">
        <source>The assembly '{0}' is listed on the command line. Assemblies should be referenced using a command line flag such as '-r'.</source>
        <target state="translated">'{0}' 어셈블리가 명령줄에 나열되어 있습니다. '-r'과 같은 명령줄 플래그를 사용하여 어셈블리를 참조해야 합니다.</target>
        <note />
      </trans-unit>
      <trans-unit id="fscRemotingError">
        <source>The resident compilation service was not used because a problem occured in communicating with the server.</source>
        <target state="translated">서버와 통신하는 동안 문제가 발생하여 상주 컴파일 서비스를 사용하지 않았습니다.</target>
        <note />
      </trans-unit>
      <trans-unit id="pathIsInvalid">
        <source>Problem with filename '{0}': Illegal characters in path.</source>
        <target state="translated">파일 이름 '{0}'에 문제가 있습니다. 경로에 잘못된 문자가 있습니다.</target>
        <note />
      </trans-unit>
      <trans-unit id="fscResxSourceFileDeprecated">
        <source>Passing a .resx file ({0}) as a source file to the compiler is deprecated. Use resgen.exe to transform the .resx file into a .resources file to pass as a --resource option. If you are using MSBuild, this can be done via an &lt;EmbeddedResource&gt; item in the .fsproj project file.</source>
        <target state="translated">더 이상 .resx 파일({0})이 컴파일러에 소스 파일로 전달되지 않습니다. resgen.exe를 사용하여 .resx 파일을 .resources 파일로 변환해 --resource 옵션으로 전달하세요. MSBuild를 사용하는 경우 .fsproj 프로젝트 파일의 &lt;EmbeddedResource&gt; 항목을 통해 이 작업을 수행할 수 있습니다.</target>
        <note />
      </trans-unit>
      <trans-unit id="fscStaticLinkingNoProfileMismatches">
        <source>Static linking may not be used on an assembly referencing mscorlib (e.g. a .NET Framework assembly) when generating an assembly that references System.Runtime (e.g. a .NET Core or Portable assembly).</source>
        <target state="translated">System.Runtime을 참조하는 어셈블리(예: .NET Core 또는 이식 가능한 어셈블리)를 생성할 때 mscorlib를 참조하는 어셈블리(예: .NET Framework 어셈블리)에서 정적 링크를 사용할 수 없습니다.</target>
        <note />
      </trans-unit>
      <trans-unit id="fscAssemblyWildcardAndDeterminism">
        <source>An {0} specified version '{1}', but this value is a wildcard, and you have requested a deterministic build, these are in conflict.</source>
        <target state="translated">{0}이(가) '{1}' 버전을 지정했지만, 이 값은 와일드카드인데 사용자가 결정적 빌드를 요청하여 문제가 발생했습니다.</target>
        <note />
      </trans-unit>
      <trans-unit id="fscDeterministicDebugRequiresPortablePdb">
        <source>Deterministic builds only support portable PDBs (--debug:portable or --debug:embedded)</source>
        <target state="translated">결정적 빌드는 이식 가능한 PDB만 지원합니다(--debug:portable 또는 --debug:embedded).</target>
        <note />
      </trans-unit>
      <trans-unit id="etIllegalCharactersInNamespaceName">
        <source>Character '{0}' is not allowed in provided namespace name '{1}'</source>
        <target state="translated">제공된 네임스페이스 이름 '{1}'에는 '{0}' 문자를 사용할 수 없습니다.</target>
        <note />
      </trans-unit>
      <trans-unit id="etNullOrEmptyMemberName">
        <source>The provided type '{0}' returned a member with a null or empty member name</source>
        <target state="translated">제공된 '{0}' 형식에서 멤버 이름이 비어 있거나 null인 멤버를 반환했습니다.</target>
        <note />
      </trans-unit>
      <trans-unit id="etNullMember">
        <source>The provided type '{0}' returned a null member</source>
        <target state="translated">제공된 '{0}' 형식에서 null 멤버를 반환했습니다.</target>
        <note />
      </trans-unit>
      <trans-unit id="etNullMemberDeclaringType">
        <source>The provided type '{0}' member info '{1}' has null declaring type</source>
        <target state="translated">제공된 '{0}' 형식의 멤버 정보('{1}')에 null 선언 형식이 있습니다.</target>
        <note />
      </trans-unit>
      <trans-unit id="etNullMemberDeclaringTypeDifferentFromProvidedType">
        <source>The provided type '{0}' has member '{1}' which has declaring type '{2}'. Expected declaring type to be the same as provided type.</source>
        <target state="translated">제공된 '{0}' 형식에 포함된 멤버 '{1}'의 선언 형식이 '{2}'입니다. 제공된 형식과 같은 선언 형식이 필요합니다.</target>
        <note />
      </trans-unit>
      <trans-unit id="etHostingAssemblyFoundWithoutHosts">
        <source>Referenced assembly '{0}' has assembly level attribute '{1}' but no public type provider classes were found</source>
        <target state="translated">참조된 '{0}' 어셈블리에 어셈블리 수준 특성 '{1}'이(가) 있지만 공용 형식 공급자 클래스는 없습니다.</target>
        <note />
      </trans-unit>
      <trans-unit id="etEmptyNamespaceOfTypeNotAllowed">
        <source>Type '{0}' from type provider '{1}' has an empty namespace. Use 'null' for the global namespace.</source>
        <target state="translated">형식 공급자 '{1}' 의 형식 '{0}'에 빈 네임스페이스가 있습니다. 전역 네임스페이스에 대해 'null'을 사용하세요.</target>
        <note />
      </trans-unit>
      <trans-unit id="etEmptyNamespaceNotAllowed">
        <source>Empty namespace found from the type provider '{0}'. Use 'null' for the global namespace.</source>
        <target state="translated">형식 공급자 '{0}'에 빈 네임스페이스가 있습니다. 전역 네임스페이스에 대해 'null'을 사용하세요.</target>
        <note />
      </trans-unit>
      <trans-unit id="etMustNotBeGeneric">
        <source>Provided type '{0}' has 'IsGenericType' as true, but generic types are not supported.</source>
        <target state="translated">제공된 '{0}' 형식의 'IsGenericType'이 true인데 제네릭 형식이 지원되지 않습니다.</target>
        <note />
      </trans-unit>
      <trans-unit id="etMustNotBeAnArray">
        <source>Provided type '{0}' has 'IsArray' as true, but array types are not supported.</source>
        <target state="translated">제공된 '{0}' 형식의 'IsArray'가 true인데 배열 형식이 지원되지 않습니다.</target>
        <note />
      </trans-unit>
      <trans-unit id="etMethodHasRequirements">
        <source>Invalid member '{0}' on provided type '{1}'. Provided type members must be public, and not be generic, virtual, or abstract.</source>
        <target state="translated">제공된 '{1}' 형식에 잘못된 멤버('{0}')가 있습니다. 제공된 형식 멤버는 공용이어야 하며 제네릭, 가상 또는 추상 멤버여서는 안 됩니다.</target>
        <note />
      </trans-unit>
      <trans-unit id="etUnsupportedMemberKind">
        <source>Invalid member '{0}' on provided type '{1}'. Only properties, methods and constructors are allowed</source>
        <target state="translated">제공된 형식 '{1}'의 '{0}' 멤버가 잘못되었습니다. 속성, 메서드 및 생성자만 허용됩니다.</target>
        <note />
      </trans-unit>
      <trans-unit id="etPropertyCanReadButHasNoGetter">
        <source>Property '{0}' on provided type '{1}' has CanRead=true but there was no value from GetGetMethod()</source>
        <target state="translated">제공된 '{1}' 형식의 '{0}' 속성에서 CanRead=true인데 GetGetMethod()의 값이 없습니다.</target>
        <note />
      </trans-unit>
      <trans-unit id="etPropertyHasGetterButNoCanRead">
        <source>Property '{0}' on provided type '{1}' has CanRead=false but GetGetMethod() returned a method</source>
        <target state="translated">제공된 '{1}' 형식의 '{0}' 속성에서 CanRead=false인데 GetGetMethod()에서 메서드를 반환했습니다.</target>
        <note />
      </trans-unit>
      <trans-unit id="etPropertyCanWriteButHasNoSetter">
        <source>Property '{0}' on provided type '{1}' has CanWrite=true but there was no value from GetSetMethod()</source>
        <target state="translated">제공된 '{1}' 형식의 '{0}' 속성에서 CanWrite=true인데 GetSetMethod()의 값이 없습니다.</target>
        <note />
      </trans-unit>
      <trans-unit id="etPropertyHasSetterButNoCanWrite">
        <source>Property '{0}' on provided type '{1}' has CanWrite=false but GetSetMethod() returned a method</source>
        <target state="translated">제공된 '{1}' 형식의 '{0}' 속성에서 CanWrite=fa인데 GetSetMethod()에서 메서드를 반환했습니다.</target>
        <note />
      </trans-unit>
      <trans-unit id="etOneOrMoreErrorsSeenDuringExtensionTypeSetting">
        <source>One or more errors seen during provided type setup</source>
        <target state="translated">제공된 형식을 설정하는 동안 하나 이상의 오류가 확인되었습니다.</target>
        <note />
      </trans-unit>
      <trans-unit id="etUnexpectedExceptionFromProvidedTypeMember">
        <source>Unexpected exception from provided type '{0}' member '{1}': {2}</source>
        <target state="translated">제공된 형식 '{0}' 멤버 '{1}'에서 예기치 않은 예외가 발생했습니다. {2}</target>
        <note />
      </trans-unit>
      <trans-unit id="etUnsupportedConstantType">
        <source>Unsupported constant type '{0}'. Quotations provided by type providers can only contain simple constants. The implementation of the type provider may need to be adjusted by moving a value declared outside a provided quotation literal to be a 'let' binding inside the quotation literal.</source>
        <target state="translated">지원되지 않는 상수 형식 '{0}'입니다. 형식 공급자가 제공하는 인용에는 간단한 상수만 포함될 수 있습니다. 인용구 리터럴 내에서 'let' 바인딩이 되려면 선언된 값을 제공된 인용구 리터럴 밖으로 이동시켜 형식 공급자의 구현을 조정해야 합니다.</target>
        <note />
      </trans-unit>
      <trans-unit id="etUnsupportedProvidedExpression">
        <source>Unsupported expression '{0}' from type provider. If you are the author of this type provider, consider adjusting it to provide a different provided expression.</source>
        <target state="translated">형식 공급자의 '{0}' 식은 지원되지 않습니다. 이 형식 공급자의 작성자인 경우 제공된 다른 식을 제공하도록 조정하세요.</target>
        <note />
      </trans-unit>
      <trans-unit id="etProvidedTypeHasUnexpectedName">
        <source>Expected provided type named '{0}' but provided type has 'Name' with value '{1}'</source>
        <target state="translated">이름이 '{0}'인 제공된 형식이 필요한데 제공된 형식의 'Name' 값은 '{1}'입니다.</target>
        <note />
      </trans-unit>
      <trans-unit id="etEventNoAdd">
        <source>Event '{0}' on provided type '{1}' has no value from GetAddMethod()</source>
        <target state="translated">제공된 형식 '{1}'에 대한 이벤트 '{0}'에 GetAddMethod()의 값이 없습니다.</target>
        <note />
      </trans-unit>
      <trans-unit id="etEventNoRemove">
        <source>Event '{0}' on provided type '{1}' has no value from GetRemoveMethod()</source>
        <target state="translated">제공된 형식 '{1}'에 대한 이벤트 '{0}'에 GetRemoveMethod()의 값이 없습니다.</target>
        <note />
      </trans-unit>
      <trans-unit id="etProviderHasWrongDesignerAssembly">
        <source>Assembly attribute '{0}' refers to a designer assembly '{1}' which cannot be loaded from path '{2}'. The exception reported was: {3} - {4}</source>
        <target state="translated">어셈블리 특성 '{0}'은(는) '{2}' 경로에서 로드할 수 없는 디자이너 어셈블리 '{1}'을(를) 참조합니다. 보고된 예외: {3} - {4}</target>
        <note />
      </trans-unit>
      <trans-unit id="etProviderDoesNotHaveValidConstructor">
        <source>The type provider does not have a valid constructor. A constructor taking either no arguments or one argument of type 'TypeProviderConfig' was expected.</source>
        <target state="translated">형식 공급자에 올바른 생성자가 없습니다. 인수를 사용하지 않거나 'TypeProviderConfig' 형식의 인수 하나를 사용하는 생성자가 필요합니다.</target>
        <note />
      </trans-unit>
      <trans-unit id="etProviderError">
        <source>The type provider '{0}' reported an error: {1}</source>
        <target state="translated">{0}' 형식 공급자가 오류를 보고했습니다. {1}</target>
        <note />
      </trans-unit>
      <trans-unit id="etIncorrectParameterExpression">
        <source>The type provider '{0}' used an invalid parameter in the ParameterExpression: {1}</source>
        <target state="translated">{0}' 형식 공급자가 ParameterExpression에서 잘못된 매개 변수를 사용했습니다. {1}</target>
        <note />
      </trans-unit>
      <trans-unit id="etIncorrectProvidedMethod">
        <source>The type provider '{0}' provided a method with a name '{1}' and metadata token '{2}', which is not reported among its methods of its declaring type '{3}'</source>
        <target state="translated">{0}' 형식 공급자가 이름이 '{1}'이고 메타데이터 토큰이 '{2}'인 메서드를 제공했는데, 이는 해당 선언 형식 '{3}'의 메서드에서 보고되지 않습니다.</target>
        <note />
      </trans-unit>
      <trans-unit id="etIncorrectProvidedConstructor">
        <source>The type provider '{0}' provided a constructor which is not reported among the constructors of its declaring type '{1}'</source>
        <target state="translated">선언 형식('{1}')의 생성자로부터 보고되지 않은 생성자를 형식 공급자 '{0}'에서 제공했습니다.</target>
        <note />
      </trans-unit>
      <trans-unit id="etDirectReferenceToGeneratedTypeNotAllowed">
        <source>A direct reference to the generated type '{0}' is not permitted. Instead, use a type definition, e.g. 'type TypeAlias = &lt;path&gt;'. This indicates that a type provider adds generated types to your assembly.</source>
        <target state="translated">생성된 형식 '{0}'을(를) 직접 참조할 수는 없습니다. 대신 형식 정의를 사용하세요(예: 'type TypeAlias = &lt;path&gt;'). 이 정의는 형식 공급자가 생성된 형식을 어셈블리에 추가함을 나타냅니다.</target>
        <note />
      </trans-unit>
      <trans-unit id="etProvidedTypeHasUnexpectedPath">
        <source>Expected provided type with path '{0}' but provided type has path '{1}'</source>
        <target state="translated">경로가 '{0}'인 제공된 형식이 필요한데 제공된 형식의 경로는 '{1}'입니다.</target>
        <note />
      </trans-unit>
      <trans-unit id="etUnexpectedNullFromProvidedTypeMember">
        <source>Unexpected 'null' return value from provided type '{0}' member '{1}'</source>
        <target state="translated">제공된 형식 '{0}' 멤버 '{1}'에 예기치 않은 'null' 반환 값이 있습니다.</target>
        <note />
      </trans-unit>
      <trans-unit id="etUnexpectedExceptionFromProvidedMemberMember">
        <source>Unexpected exception from member '{0}' of provided type '{1}' member '{2}': {3}</source>
        <target state="translated">제공된 형식 '{1}' 멤버 '{2}'의 멤버 '{0}'에서 예기치 않은 예외가 발생했습니다. {3}</target>
        <note />
      </trans-unit>
      <trans-unit id="etNestedProvidedTypesDoNotTakeStaticArgumentsOrGenericParameters">
        <source>Nested provided types do not take static arguments or generic parameters</source>
        <target state="translated">제공된 중첩 형식은 정적 인수 또는 제네릭 매개 변수를 사용하지 않습니다.</target>
        <note />
      </trans-unit>
      <trans-unit id="etInvalidStaticArgument">
        <source>Invalid static argument to provided type. Expected an argument of kind '{0}'.</source>
        <target state="translated">제공된 형식에 대한 정적 인수가 잘못되었습니다. '{0}' 종류의 인수가 필요합니다.</target>
        <note />
      </trans-unit>
      <trans-unit id="etErrorApplyingStaticArgumentsToType">
        <source>An error occured applying the static arguments to a provided type</source>
        <target state="translated">제공된 형식에 정적 인수를 적용하는 동안 오류가 발생했습니다.</target>
        <note />
      </trans-unit>
      <trans-unit id="etUnknownStaticArgumentKind">
        <source>Unknown static argument kind '{0}' when resolving a reference to a provided type or method '{1}'</source>
        <target state="translated">제공된 형식 또는 메서드 '{1}'에 대한 참조를 확인할 때 알 수 없는 정적 인수 종류('{0}')가 발견되었습니다.</target>
        <note />
      </trans-unit>
      <trans-unit id="invalidNamespaceForProvidedType">
        <source>invalid namespace for provided type</source>
        <target state="translated">제공된 형식의 네임스페이스가 잘못되었습니다.</target>
        <note />
      </trans-unit>
      <trans-unit id="invalidFullNameForProvidedType">
        <source>invalid full name for provided type</source>
        <target state="translated">제공된 형식의 전체 이름이 잘못되었습니다.</target>
        <note />
      </trans-unit>
      <trans-unit id="etProviderReturnedNull">
        <source>The type provider returned 'null', which is not a valid return value from '{0}'</source>
        <target state="translated">형식 공급자가 'null'을 반환했습니다. 이 값은 '{0}'(으)로부터의 올바른 반환 값이 아닙니다.</target>
        <note />
      </trans-unit>
      <trans-unit id="etTypeProviderConstructorException">
        <source>The type provider constructor has thrown an exception: {0}</source>
        <target state="translated">형식 공급자 생성자에서 예외가 발생했습니다. {0}</target>
        <note />
      </trans-unit>
      <trans-unit id="etNullProvidedExpression">
        <source>Type provider '{0}' returned null from GetInvokerExpression.</source>
        <target state="translated">'{0}' 형식 공급자가 GetInvokerExpression에서 null을 반환했습니다.</target>
        <note />
      </trans-unit>
      <trans-unit id="etProvidedAppliedTypeHadWrongName">
        <source>The type provider '{0}' returned an invalid type from 'ApplyStaticArguments'. A type with name '{1}' was expected, but a type with name '{2}' was returned.</source>
        <target state="translated">형식 공급자 '{0}'이(가) 'ApplyStaticArguments'에서 잘못된 형식을 반환했습니다. 이름이 '{1}'인 형식이 필요한데 이름이 '{2}'인 형식이 반환되었습니다.</target>
        <note />
      </trans-unit>
      <trans-unit id="etProvidedAppliedMethodHadWrongName">
        <source>The type provider '{0}' returned an invalid method from 'ApplyStaticArgumentsForMethod'. A method with name '{1}' was expected, but a method with name '{2}' was returned.</source>
        <target state="translated">{0}' 형식 공급자가 잘못된 메서드를 'ApplyStaticArgumentsForMethod'에서 반환했습니다. '{1}'라는 메서드를 예상했지만 '{2}'라는 메서드가 반환되었습니다.</target>
        <note />
      </trans-unit>
      <trans-unit id="tcTypeTestLossy">
        <source>This type test or downcast will erase the provided type '{0}' to the type '{1}'</source>
        <target state="translated">이 형식 테스트 또는 다운캐스트는 제공된 '{0}' 형식을 '{1}' 형식으로 지웁니다.</target>
        <note />
      </trans-unit>
      <trans-unit id="tcTypeCastErased">
        <source>This downcast will erase the provided type '{0}' to the type '{1}'.</source>
        <target state="translated">이 다운캐스트는 제공된 '{0}' 형식을 '{1}' 형식으로 지웁니다.</target>
        <note />
      </trans-unit>
      <trans-unit id="tcTypeTestErased">
        <source>This type test with a provided type '{0}' is not allowed because this provided type will be erased to '{1}' at runtime.</source>
        <target state="translated">제공된 형식 '{0}'이(가) 포함된 이 형식 테스트는 허용되지 않습니다. 이 제공된 형식은 런타임에 '{1}'(으)로 지워집니다.</target>
        <note />
      </trans-unit>
      <trans-unit id="tcCannotInheritFromErasedType">
        <source>Cannot inherit from erased provided type</source>
        <target state="translated">지워진 제공된 형식에는 상속될 수 없습니다.</target>
        <note />
      </trans-unit>
      <trans-unit id="etInvalidTypeProviderAssemblyName">
        <source>Assembly '{0}' hase TypeProviderAssembly attribute with invalid value '{1}'. The value should be a valid assembly name</source>
        <target state="translated">{0}' 어셈블리에 포함된 TypeProviderAssembly 특성의 값('{1}')이 잘못되었습니다. 값은 올바른 어셈블리 이름이어야 합니다.</target>
        <note />
      </trans-unit>
      <trans-unit id="tcInvalidMemberNameCtor">
        <source>Invalid member name. Members may not have name '.ctor' or '.cctor'</source>
        <target state="translated">멤버 이름이 잘못되었습니다. 멤버 이름은 '.ctor' 또는 '.cctor'일 수 없습니다.</target>
        <note />
      </trans-unit>
      <trans-unit id="tcInferredGenericTypeGivesRiseToInconsistency">
        <source>The function or member '{0}' is used in a way that requires further type annotations at its definition to ensure consistency of inferred types. The inferred signature is '{1}'.</source>
        <target state="translated">{0}' 함수 또는 멤버는 유추된 형식의 일관성을 유지하기 위해 해당 정의에서 형식 주석을 더 추가해야 하는 방식으로 사용됩니다. 유추된 서명은 '{1}'입니다.</target>
        <note />
      </trans-unit>
      <trans-unit id="tcInvalidTypeArgumentCount">
        <source>The number of type arguments did not match: '{0}' given, '{1}' expected. This may be related to a previously reported error.</source>
        <target state="translated">형식 인수의 수가 일치하지 않습니다. '{0}'개가 제공되었는데 '{1}'개가 필요합니다. 이전에 보고된 오류와 관련된 현상일 수 있습니다.</target>
        <note />
      </trans-unit>
      <trans-unit id="tcCannotOverrideSealedMethod">
        <source>Cannot override inherited member '{0}' because it is sealed</source>
        <target state="translated">상속된 '{0}' 멤버는 봉인되어 있으므로 재정의할 수 없습니다.</target>
        <note />
      </trans-unit>
      <trans-unit id="etProviderErrorWithContext">
        <source>The type provider '{0}' reported an error in the context of provided type '{1}', member '{2}'. The error: {3}</source>
        <target state="translated">{0}' 형식 공급자가 제공된 형식 '{1}', 멤버 '{2}'의 컨텍스트에서 오류를 보고했습니다. 오류는 {3}입니다.</target>
        <note />
      </trans-unit>
      <trans-unit id="etProvidedTypeWithNameException">
        <source>An exception occurred when accessing the '{0}' of a provided type: {1}</source>
        <target state="translated">제공된 형식 {1}의 '{0}'에 액세스하는 동안 예외가 발생했습니다.</target>
        <note />
      </trans-unit>
      <trans-unit id="etProvidedTypeWithNullOrEmptyName">
        <source>The '{0}' of a provided type was null or empty.</source>
        <target state="translated">제공된 형식의 '{0}'이 null이거나 비어 있습니다.</target>
        <note />
      </trans-unit>
      <trans-unit id="etIllegalCharactersInTypeName">
        <source>Character '{0}' is not allowed in provided type name '{1}'</source>
        <target state="translated">제공된 형식 이름 '{1}'에는 '{0}' 문자를 사용할 수 없습니다.</target>
        <note />
      </trans-unit>
      <trans-unit id="tcJoinMustUseSimplePattern">
        <source>In queries, '{0}' must use a simple pattern</source>
        <target state="translated">쿼리에서 '{0}'은(는) 단순 패턴을 사용해야 합니다.</target>
        <note />
      </trans-unit>
      <trans-unit id="tcMissingCustomOperation">
        <source>A custom query operation for '{0}' is required but not specified</source>
        <target state="translated">'{0}'에 대한 사용자 지정 쿼리 연산이 필요한데 지정되지 않았습니다.</target>
        <note />
      </trans-unit>
      <trans-unit id="etBadUnnamedStaticArgs">
        <source>Named static arguments must come after all unnamed static arguments</source>
        <target state="translated">명명되지 않은 모든 정적 인수 뒤에는 명명된 정적 인수가 와야 합니다.</target>
        <note />
      </trans-unit>
      <trans-unit id="etStaticParameterRequiresAValue">
        <source>The static parameter '{0}' of the provided type or method '{1}' requires a value. Static parameters to type providers may be optionally specified using named arguments, e.g. '{2}&lt;{3}=...&gt;'.</source>
        <target state="translated">제공된 형식 또는 메서드 '{1}'의 정적 매개 변수 '{0}'에 값이 필요합니다. 명명된 인수(예: '{2}&lt;{3}=...&gt;')를 사용하여 형식 공급자에 대한 정적 매개 변수를 선택적으로 지정할 수 있습니다.</target>
        <note />
      </trans-unit>
      <trans-unit id="etNoStaticParameterWithName">
        <source>No static parameter exists with name '{0}'</source>
        <target state="translated">이름이 '{0}'인 정적 매개 변수가 없습니다.</target>
        <note />
      </trans-unit>
      <trans-unit id="etStaticParameterAlreadyHasValue">
        <source>The static parameter '{0}' has already been given a value</source>
        <target state="translated">정적 매개 변수 '{0}'에 이미 값이 제공되었습니다.</target>
        <note />
      </trans-unit>
      <trans-unit id="etMultipleStaticParameterWithName">
        <source>Multiple static parameters exist with name '{0}'</source>
        <target state="translated">이름이 '{0}'인 정적 매개 변수가 여러 개 있습니다.</target>
        <note />
      </trans-unit>
      <trans-unit id="tcCustomOperationMayNotBeUsedInConjunctionWithNonSimpleLetBindings">
        <source>A custom operation may not be used in conjunction with a non-value or recursive 'let' binding in another part of this computation expression</source>
        <target state="translated">사용자 지정 연산은 이 계산 식의 다른 부분에 있는 값이 아니거나 재귀적인 'let' 바인딩과 함께 사용할 수 없습니다.</target>
        <note />
      </trans-unit>
      <trans-unit id="tcCustomOperationMayNotBeUsedHere">
        <source>A custom operation may not be used in conjunction with 'use', 'try/with', 'try/finally', 'if/then/else' or 'match' operators within this computation expression</source>
        <target state="translated">이 계산 식 내에서 사용자 지정 연산을 'use', 'try/with', 'try/finally', 'if/then/else' or 'match' 연산자와 함께 사용할 수 없습니다.</target>
        <note />
      </trans-unit>
      <trans-unit id="tcCustomOperationMayNotBeOverloaded">
        <source>The custom operation '{0}' refers to a method which is overloaded. The implementations of custom operations may not be overloaded.</source>
        <target state="translated">사용자 지정 연산 '{0}'에서 오버로드된 메서드를 참조합니다. 사용자 지정 연산의 구현은 오버로드될 수 없습니다.</target>
        <note />
      </trans-unit>
      <trans-unit id="tcIfThenElseMayNotBeUsedWithinQueries">
        <source>An if/then/else expression may not be used within queries. Consider using either an if/then expression, or use a sequence expression instead.</source>
        <target state="translated">if/then/else 식은 쿼리 내에서 사용할 수 없습니다. 대신 if/then 식을 사용하거나 시퀀스 식을 사용해 보세요.</target>
        <note />
      </trans-unit>
      <trans-unit id="ilxgenUnexpectedArgumentToMethodHandleOfDuringCodegen">
        <source>Invalid argument to 'methodhandleof' during codegen</source>
        <target state="translated">코드 생성 중에 'methodhandleof'에 대한 잘못된 인수가 발견되었습니다.</target>
        <note />
      </trans-unit>
      <trans-unit id="etProvidedTypeReferenceMissingArgument">
        <source>A reference to a provided type was missing a value for the static parameter '{0}'. You may need to recompile one or more referenced assemblies.</source>
        <target state="translated">제공된 형식에 대한 참조에서 정적 매개 변수 '{0}'의 값이 누락되었습니다. 참조되는 어셈블리를 하나 이상 다시 컴파일해야 할 수 있습니다.</target>
        <note />
      </trans-unit>
      <trans-unit id="etProvidedTypeReferenceInvalidText">
        <source>A reference to a provided type had an invalid value '{0}' for a static parameter. You may need to recompile one or more referenced assemblies.</source>
        <target state="translated">제공된 형식에 대한 참조의 값('{0}')이 정적 매개 변수에 대해 잘못되었습니다. 참조되는 어셈블리를 하나 이상 다시 컴파일해야 할 수 있습니다.</target>
        <note />
      </trans-unit>
      <trans-unit id="tcCustomOperationNotUsedCorrectly">
        <source>'{0}' is not used correctly. This is a custom operation in this query or computation expression.</source>
        <target state="translated">'{0}'이(가) 잘못 사용되었습니다. 이 항목은 이 쿼리 또는 계산 식의 사용자 지정 연산입니다.</target>
        <note />
      </trans-unit>
      <trans-unit id="tcCustomOperationNotUsedCorrectly2">
        <source>'{0}' is not used correctly. Usage: {1}. This is a custom operation in this query or computation expression.</source>
        <target state="translated">'{0}'이(가) 잘못 사용되었습니다. 사용법: {1}. 이 항목은 이 쿼리 또는 계산 식의 사용자 지정 연산입니다.</target>
        <note />
      </trans-unit>
      <trans-unit id="customOperationTextLikeJoin">
        <source>{0} var in collection {1} (outerKey = innerKey). Note that parentheses are required after '{2}'</source>
        <target state="translated">{0} var in collection {1} (outerKey = innerKey). '{2}' 뒤에 괄호가 필요합니다.</target>
        <note />
      </trans-unit>
      <trans-unit id="customOperationTextLikeGroupJoin">
        <source>{0} var in collection {1} (outerKey = innerKey) into group. Note that parentheses are required after '{2}'</source>
        <target state="translated">그룹에 {0} var in collection {1} (outerKey = innerKey). '{2}' 다음에 괄호가 필요합니다.</target>
        <note />
      </trans-unit>
      <trans-unit id="customOperationTextLikeZip">
        <source>{0} var in collection</source>
        <target state="translated">{0} var in collection</target>
        <note />
      </trans-unit>
      <trans-unit id="tcBinaryOperatorRequiresVariable">
        <source>'{0}' must be followed by a variable name. Usage: {1}.</source>
        <target state="translated">'{0}' 뒤에는 변수 이름이 와야 합니다. 사용법: {1}.</target>
        <note />
      </trans-unit>
      <trans-unit id="tcOperatorIncorrectSyntax">
        <source>Incorrect syntax for '{0}'. Usage: {1}.</source>
        <target state="translated">{0}' 구문이 잘못되었습니다. 사용법: {1}.</target>
        <note />
      </trans-unit>
      <trans-unit id="tcBinaryOperatorRequiresBody">
        <source>'{0}' must come after a 'for' selection clause and be followed by the rest of the query. Syntax: ... {1} ...</source>
        <target state="translated">'{0}' 앞에는 'for' 선택 절이 와야 하고 뒤에는 나머지 쿼리 부분이 와야 합니다. 구문: ... {1} ...</target>
        <note />
      </trans-unit>
      <trans-unit id="tcCustomOperationHasIncorrectArgCount">
        <source>'{0}' is used with an incorrect number of arguments. This is a custom operation in this query or computation expression. Expected {1} argument(s), but given {2}.</source>
        <target state="translated">'{0}'에 사용된 인수의 수가 잘못되었습니다. 이 항목은 이 쿼리나 계산 식의 사용자 지정 연산입니다. {1}개의 인수가 필요한데 {2}개가 제공되었습니다.</target>
        <note />
      </trans-unit>
      <trans-unit id="parsExpectedExpressionAfterToken">
        <source>Expected an expression after this point</source>
        <target state="translated">이 지점 뒤에 식이 필요합니다.</target>
        <note />
      </trans-unit>
      <trans-unit id="parsExpectedTypeAfterToken">
        <source>Expected a type after this point</source>
        <target state="translated">이 지점 뒤에 형식이 필요합니다.</target>
        <note />
      </trans-unit>
      <trans-unit id="parsUnmatchedLBrackLess">
        <source>Unmatched '[&lt;'. Expected closing '&gt;]'</source>
        <target state="translated">'[&lt;'의 짝이 맞지 않습니다. 닫는 '&gt;]'가 필요합니다.</target>
        <note />
      </trans-unit>
      <trans-unit id="parsUnexpectedEndOfFileMatch">
        <source>Unexpected end of input in 'match' expression. Expected 'match &lt;expr&gt; with | &lt;pat&gt; -&gt; &lt;expr&gt; | &lt;pat&gt; -&gt; &lt;expr&gt; ...'.</source>
        <target state="translated">'match' 식에 예기치 않은 입력의 끝이 있습니다. 'match &lt;expr&gt; with | &lt;pat&gt; -&gt; &lt;expr&gt; | &lt;pat&gt; -&gt; &lt;expr&gt; ...'이 필요합니다.</target>
        <note />
      </trans-unit>
      <trans-unit id="parsUnexpectedEndOfFileTry">
        <source>Unexpected end of input in 'try' expression. Expected 'try &lt;expr&gt; with &lt;rules&gt;' or 'try &lt;expr&gt; finally &lt;expr&gt;'.</source>
        <target state="translated">'try' 식에 예기치 않은 입력의 끝이 있습니다. 'try &lt;expr&gt; with &lt;rules&gt;' 또는 'try &lt;expr&gt; finally &lt;expr&gt;'이 필요합니다.</target>
        <note />
      </trans-unit>
      <trans-unit id="parsUnexpectedEndOfFileWhile">
        <source>Unexpected end of input in 'while' expression. Expected 'while &lt;expr&gt; do &lt;expr&gt;'.</source>
        <target state="translated">'while' 식에 예기치 않은 입력의 끝이 있습니다. 'while &lt;expr&gt; do &lt;expr&gt;'이 필요합니다.</target>
        <note />
      </trans-unit>
      <trans-unit id="parsUnexpectedEndOfFileFor">
        <source>Unexpected end of input in 'for' expression. Expected 'for &lt;pat&gt; in &lt;expr&gt; do &lt;expr&gt;'.</source>
        <target state="translated">'for' 식에 예기치 않은 입력 끝이 있습니다. 'for &lt;pat&gt; in &lt;expr&gt; do &lt;expr&gt;'이 필요합니다.</target>
        <note />
      </trans-unit>
      <trans-unit id="parsUnexpectedEndOfFileWith">
        <source>Unexpected end of input in 'match' or 'try' expression</source>
        <target state="translated">'match' 또는 'try' 식에 예기치 않은 입력의 끝이 있습니다.</target>
        <note />
      </trans-unit>
      <trans-unit id="parsUnexpectedEndOfFileThen">
        <source>Unexpected end of input in 'then' branch of conditional expression. Expected 'if &lt;expr&gt; then &lt;expr&gt;' or 'if &lt;expr&gt; then &lt;expr&gt; else &lt;expr&gt;'.</source>
        <target state="translated">조건식의 'then' 분기에 예기치 않은 입력의 끝이 있습니다. 'if &lt;expr&gt; then &lt;expr&gt;' 또는 'if &lt;expr&gt; then &lt;expr&gt; else &lt;expr&gt;'이 필요합니다.</target>
        <note />
      </trans-unit>
      <trans-unit id="parsUnexpectedEndOfFileElse">
        <source>Unexpected end of input in 'else' branch of conditional expression. Expected 'if &lt;expr&gt; then &lt;expr&gt;' or 'if &lt;expr&gt; then &lt;expr&gt; else &lt;expr&gt;'.</source>
        <target state="translated">조건식의 'else' 분기에 예기치 않은 입력의 끝이 있습니다. 'if &lt;expr&gt; then &lt;expr&gt;' 또는 'if &lt;expr&gt; then &lt;expr&gt; else &lt;expr&gt;'이 필요합니다.</target>
        <note />
      </trans-unit>
      <trans-unit id="parsUnexpectedEndOfFileFunBody">
        <source>Unexpected end of input in body of lambda expression. Expected 'fun &lt;pat&gt; ... &lt;pat&gt; -&gt; &lt;expr&gt;'.</source>
        <target state="translated">람다 식 본문에 예기치 않은 입력의 끝이 있습니다. 'fun &lt;pat&gt; ... &lt;pat&gt; -&gt; &lt;expr&gt;'이 필요합니다.</target>
        <note />
      </trans-unit>
      <trans-unit id="parsUnexpectedEndOfFileTypeArgs">
        <source>Unexpected end of input in type arguments</source>
        <target state="translated">형식 인수에 예기치 않은 입력의 끝이 있습니다.</target>
        <note />
      </trans-unit>
      <trans-unit id="parsUnexpectedEndOfFileTypeSignature">
        <source>Unexpected end of input in type signature</source>
        <target state="translated">형식 서명에 예기치 않은 입력의 끝이 있습니다.</target>
        <note />
      </trans-unit>
      <trans-unit id="parsUnexpectedEndOfFileTypeDefinition">
        <source>Unexpected end of input in type definition</source>
        <target state="translated">형식 정의에 예기치 않은 입력의 끝이 있습니다.</target>
        <note />
      </trans-unit>
      <trans-unit id="parsUnexpectedEndOfFileObjectMembers">
        <source>Unexpected end of input in object members</source>
        <target state="translated">개체 멤버에 예기치 않은 입력의 끝이 있습니다.</target>
        <note />
      </trans-unit>
      <trans-unit id="parsUnexpectedEndOfFileDefinition">
        <source>Unexpected end of input in value, function or member definition</source>
        <target state="translated">값, 함수 또는 멤버 정의에 예기치 않은 입력의 끝이 있습니다.</target>
        <note />
      </trans-unit>
      <trans-unit id="parsUnexpectedEndOfFileExpression">
        <source>Unexpected end of input in expression</source>
        <target state="translated">식에 예기치 않은 입력의 끝이 있습니다.</target>
        <note />
      </trans-unit>
      <trans-unit id="parsExpectedNameAfterToken">
        <source>Unexpected end of type. Expected a name after this point.</source>
        <target state="translated">예기치 않은 형식의 끝입니다. 이 지점 뒤에 이름이 필요합니다.</target>
        <note />
      </trans-unit>
      <trans-unit id="parsUnmatchedLet">
        <source>Incomplete value or function definition. If this is in an expression, the body of the expression must be indented to the same column as the 'let' keyword.</source>
        <target state="translated">값 또는 함수 정의가 불완전합니다. 해당 항목이 식인 경우 식 본문을 'let' 키워드와 같은 열로 들여써야 합니다.</target>
        <note />
      </trans-unit>
      <trans-unit id="parsUnmatchedLetBang">
        <source>Incomplete value definition. If this is in an expression, the body of the expression must be indented to the same column as the 'let!' keyword.</source>
        <target state="translated">값 정의가 불완전합니다. 해당 항목이 식인 경우 식 본문을 'let!' 키워드와 같은 열로 들여써야 합니다.</target>
        <note />
      </trans-unit>
      <trans-unit id="parsUnmatchedUseBang">
        <source>Incomplete value definition. If this is in an expression, the body of the expression must be indented to the same column as the 'use!' keyword.</source>
        <target state="translated">값 정의가 불완전합니다. 해당 항목이 식인 경우 식 본문을 'use!' 키워드와 같은 열로 들여써야 합니다.</target>
        <note />
      </trans-unit>
      <trans-unit id="parsUnmatchedUse">
        <source>Incomplete value definition. If this is in an expression, the body of the expression must be indented to the same column as the 'use' keyword.</source>
        <target state="translated">값 정의가 불완전합니다. 해당 항목이 식인 경우 식 본문을 'use' 키워드와 같은 열로 들여써야 합니다.</target>
        <note />
      </trans-unit>
      <trans-unit id="parsWhileDoExpected">
        <source>Missing 'do' in 'while' expression. Expected 'while &lt;expr&gt; do &lt;expr&gt;'.</source>
        <target state="translated">'while' 식에서 'do'가 누락되었습니다. 'while &lt;expr&gt; do &lt;expr&gt;'이 필요합니다.</target>
        <note />
      </trans-unit>
      <trans-unit id="parsForDoExpected">
        <source>Missing 'do' in 'for' expression. Expected 'for &lt;pat&gt; in &lt;expr&gt; do &lt;expr&gt;'.</source>
        <target state="translated">'for' 식에서 'do'가 누락되었습니다. 'for &lt;pat&gt; in &lt;expr&gt; do &lt;expr&gt;'이 필요합니다.</target>
        <note />
      </trans-unit>
      <trans-unit id="tcInvalidRelationInJoin">
        <source>Invalid join relation in '{0}'. Expected 'expr &lt;op&gt; expr', where &lt;op&gt; is =, =?, ?= or ?=?.</source>
        <target state="translated">'{0}'의 조인 관계가 잘못되었습니다. 'expr &lt;op&gt; expr'이 필요합니다. 여기서 &lt;op&gt;는 =, =?, ?= 또는 ?=?입니다.</target>
        <note />
      </trans-unit>
      <trans-unit id="typeInfoCallsWord">
        <source>Calls</source>
        <target state="translated">호출</target>
        <note />
      </trans-unit>
      <trans-unit id="impInvalidNumberOfGenericArguments">
        <source>Invalid number of generic arguments to type '{0}' in provided type. Expected '{1}' arguments, given '{2}'.</source>
        <target state="translated">제공된 형식에서 '{0}' 형식에 대한 제네릭 인수의 수가 잘못되었습니다. '{1}'개의 인수가 필요한데 '{2}'개가 제공되었습니다.</target>
        <note />
      </trans-unit>
      <trans-unit id="impInvalidMeasureArgument1">
        <source>Invalid value '{0}' for unit-of-measure parameter '{1}'</source>
        <target state="translated">측정 단위 매개 변수 '{1}'의 값 '{0}'이(가) 잘못되었습니다.</target>
        <note />
      </trans-unit>
      <trans-unit id="impInvalidMeasureArgument2">
        <source>Invalid value unit-of-measure parameter '{0}'</source>
        <target state="translated">측정 단위 매개 변수 '{0}'의 값이 잘못되었습니다.</target>
        <note />
      </trans-unit>
      <trans-unit id="etPropertyNeedsCanWriteOrCanRead">
        <source>Property '{0}' on provided type '{1}' is neither readable nor writable as it has CanRead=false and CanWrite=false</source>
        <target state="translated">제공된 '{1}' 형식의 '{0}' 속성은 CanRead=false이고 CanWrite=false이므로 읽거나 쓸 수 없습니다.</target>
        <note />
      </trans-unit>
      <trans-unit id="tcIntoNeedsRestOfQuery">
        <source>A use of 'into' must be followed by the remainder of the computation</source>
        <target state="translated">'into'를 사용하는 경우 뒤에 나머지 계산 부분이 와야 합니다.</target>
        <note />
      </trans-unit>
      <trans-unit id="tcOperatorDoesntAcceptInto">
        <source>The operator '{0}' does not accept the use of 'into'</source>
        <target state="translated">'{0}' 연산자에서는 'into'를 사용할 수 없습니다.</target>
        <note />
      </trans-unit>
      <trans-unit id="tcCustomOperationInvalid">
        <source>The definition of the custom operator '{0}' does not use a valid combination of attribute flags</source>
        <target state="translated">사용자 지정 연산자 '{0}'의 정의에서 올바른 특성 플래그 조합을 사용하지 않습니다.</target>
        <note />
      </trans-unit>
      <trans-unit id="tcThisTypeMayNotHaveACLIMutableAttribute">
        <source>This type definition may not have the 'CLIMutable' attribute. Only record types may have this attribute.</source>
        <target state="translated">이 형식 정의는 'CLIMutable' 특성을 포함할 수 없습니다. 레코드 형식만 이 특성을 포함할 수 있습니다.</target>
        <note />
      </trans-unit>
      <trans-unit id="tcAutoPropertyRequiresImplicitConstructionSequence">
        <source>'member val' definitions are only permitted in types with a primary constructor. Consider adding arguments to your type definition, e.g. 'type X(args) = ...'.</source>
        <target state="translated">'member val' 정의는 기본 생성자가 포함된 형식에서만 허용됩니다. 'type X(args) = ...'와 같이 형식 정의에 인수를 추가해 보세요.</target>
        <note />
      </trans-unit>
      <trans-unit id="parsMutableOnAutoPropertyShouldBeGetSet">
        <source>Property definitions may not be declared mutable. To indicate that this property can be set, use 'member val PropertyName = expr with get,set'.</source>
        <target state="translated">속성 정의는 mutable로 선언할 수 없습니다. 이 속성을 설정할 수 있도록 표시하려면 'member val PropertyName = expr with get,set'을 사용하세요.</target>
        <note />
      </trans-unit>
      <trans-unit id="parsMutableOnAutoPropertyShouldBeGetSetNotJustSet">
        <source>To indicate that this property can be set, use 'member val PropertyName = expr with get,set'.</source>
        <target state="translated">이 속성을 설정할 수 있도록 표시하려면 'member val PropertyName = expr with get,set'을 사용하세요.</target>
        <note />
      </trans-unit>
      <trans-unit id="chkNoByrefsOfByrefs">
        <source>Type '{0}' is illegal because in byref&lt;T&gt;, T cannot contain byref types.</source>
        <target state="translated">'{0}' 형식은 byref&lt;T&gt;에서 안에 있을 수 없습니다. T는 byref 형식을 포함할 수 없기 때문입니다.</target>
        <note />
      </trans-unit>
      <trans-unit id="tastopsMaxArrayThirtyTwo">
        <source>F# supports array ranks between 1 and 32. The value {0} is not allowed.</source>
        <target state="translated">F#에서는 1에서 32까지의 배열 순위를 지원합니다. {0} 값은 사용할 수 없습니다.</target>
        <note />
      </trans-unit>
      <trans-unit id="tcNoIntegerForLoopInQuery">
        <source>In queries, use the form 'for x in n .. m do ...' for ranging over integers</source>
        <target state="translated">쿼리에서 정수 범위를 지정하려면 'for x in n .. m do ...' 형식을 사용하세요.</target>
        <note />
      </trans-unit>
      <trans-unit id="tcNoWhileInQuery">
        <source>'while' expressions may not be used in queries</source>
        <target state="translated">'while' 식은 쿼리에서 사용할 수 없습니다.</target>
        <note />
      </trans-unit>
      <trans-unit id="tcNoTryFinallyInQuery">
        <source>'try/finally' expressions may not be used in queries</source>
        <target state="translated">'try/finally' 식은 쿼리에서 사용할 수 없습니다.</target>
        <note />
      </trans-unit>
      <trans-unit id="tcUseMayNotBeUsedInQueries">
        <source>'use' expressions may not be used in queries</source>
        <target state="translated">'use' 식은 쿼리에서 사용할 수 없습니다.</target>
        <note />
      </trans-unit>
      <trans-unit id="tcBindMayNotBeUsedInQueries">
        <source>'let!', 'use!' and 'do!' expressions may not be used in queries</source>
        <target state="translated">'let!', 'use!' 및 'do!' 식은 쿼리에서 사용할 수 없습니다.</target>
        <note />
      </trans-unit>
      <trans-unit id="tcReturnMayNotBeUsedInQueries">
        <source>'return' and 'return!' may not be used in queries</source>
        <target state="translated">'return' 및 'return!'은 쿼리에서 사용할 수 없습니다.</target>
        <note />
      </trans-unit>
      <trans-unit id="tcUnrecognizedQueryOperator">
        <source>This is not a known query operator. Query operators are identifiers such as 'select', 'where', 'sortBy', 'thenBy', 'groupBy', 'groupValBy', 'join', 'groupJoin', 'sumBy' and 'averageBy', defined using corresponding methods on the 'QueryBuilder' type.</source>
        <target state="translated">알려진 쿼리 연산자가 아닙니다. 쿼리 연산자는 'select', 'where', 'sortBy', 'thenBy', 'groupBy', 'groupValBy', 'join', 'groupJoin', 'sumBy' 및 'averageBy' 등의 식별자로, 'QueryBuilder' 형식에서 해당하는 메서드를 사용하여 정의됩니다.</target>
        <note />
      </trans-unit>
      <trans-unit id="tcTryWithMayNotBeUsedInQueries">
        <source>'try/with' expressions may not be used in queries</source>
        <target state="translated">'try/with' 식은 쿼리에서 사용할 수 없습니다.</target>
        <note />
      </trans-unit>
      <trans-unit id="tcNonSimpleLetBindingInQuery">
        <source>This 'let' definition may not be used in a query. Only simple value definitions may be used in queries.</source>
        <target state="translated">이 'let' 정의는 쿼리에서 사용할 수 없습니다. 단순 값 정의만 쿼리에서 사용할 수 있습니다.</target>
        <note />
      </trans-unit>
      <trans-unit id="etTooManyStaticParameters">
        <source>Too many static parameters. Expected at most {0} parameters, but got {1} unnamed and {2} named parameters.</source>
        <target state="translated">정적 매개 변수가 너무 많습니다. 최대 {0}개의 매개 변수가 필요한데 명명되지 않은 매개 변수 {1}개와 명명된 매개 변수 {2}개가 있습니다.</target>
        <note />
      </trans-unit>
      <trans-unit id="infosInvalidProvidedLiteralValue">
        <source>Invalid provided literal value '{0}'</source>
        <target state="translated">제공된 '{0}' 리터럴 값이 잘못되었습니다.</target>
        <note />
      </trans-unit>
      <trans-unit id="invalidPlatformTarget">
        <source>The 'anycpu32bitpreferred' platform can only be used with EXE targets. You must use 'anycpu' instead.</source>
        <target state="translated">'anycpu32bitpreferred' 플랫폼은 EXE 대상에만 사용할 수 있습니다. 대신 'anycpu'를 사용해야 합니다.</target>
        <note />
      </trans-unit>
      <trans-unit id="tcThisValueMayNotBeInlined">
        <source>This member, function or value declaration may not be declared 'inline'</source>
        <target state="translated">이 멤버, 함수 또는 값 선언은 'inline'으로 선언할 수 없습니다.</target>
        <note />
      </trans-unit>
      <trans-unit id="etErasedTypeUsedInGeneration">
        <source>The provider '{0}' returned a non-generated type '{1}' in the context of a set of generated types. Consider adjusting the type provider to only return generated types.</source>
        <target state="translated">{0}' 공급자가 생성된 형식 컨텍스트에 생성되지 않은 형식 '{1}'을(를) 반환했습니다. 생성된 형식만 반환하도록 형식 공급자를 조정하세요.</target>
        <note />
      </trans-unit>
      <trans-unit id="tcUnrecognizedQueryBinaryOperator">
        <source>Arguments to query operators may require parentheses, e.g. 'where (x &gt; y)' or 'groupBy (x.Length / 10)'</source>
        <target state="translated">쿼리 연산자의 인수에는 'where (x &gt; y)' 또는 'groupBy (x.Length / 10)'과 같이 괄호가 필요할 수 있습니다.</target>
        <note />
      </trans-unit>
      <trans-unit id="crefNoSetOfHole">
        <source>A quotation may not involve an assignment to or taking the address of a captured local variable</source>
        <target state="translated">인용구에 할당을 포함하거나 캡처된 로컬 변수의 주소를 사용할 수 없습니다.</target>
        <note />
      </trans-unit>
      <trans-unit id="nicePrintOtherOverloads1">
        <source>+ 1 overload</source>
        <target state="translated">+1개 오버로드</target>
        <note />
      </trans-unit>
      <trans-unit id="nicePrintOtherOverloadsN">
        <source>+ {0} overloads</source>
        <target state="translated">+ {0} 오버로드</target>
        <note />
      </trans-unit>
      <trans-unit id="erasedTo">
        <source>Erased to</source>
        <target state="translated">지운 시간</target>
        <note />
      </trans-unit>
      <trans-unit id="parsUnfinishedExpression">
        <source>Unexpected token '{0}' or incomplete expression</source>
        <target state="translated">예기치 않은 토큰 '{0}' 또는 불완전한 식</target>
        <note />
      </trans-unit>
      <trans-unit id="parsAttributeOnIncompleteCode">
        <source>Cannot find code target for this attribute, possibly because the code after the attribute is incomplete.</source>
        <target state="translated">이 특성에 대한 코드 대상을 찾을 수 없습니다. 특성 뒤의 코드가 완료되지 않았습니다.</target>
        <note />
      </trans-unit>
      <trans-unit id="parsTypeNameCannotBeEmpty">
        <source>Type name cannot be empty.</source>
        <target state="translated">형식 이름은 비워 둘 수 없습니다.</target>
        <note />
      </trans-unit>
      <trans-unit id="buildProblemReadingAssembly">
        <source>Problem reading assembly '{0}': {1}</source>
        <target state="translated">{0}' 어셈블리를 읽는 중 오류가 발생했습니다. {1}</target>
        <note />
      </trans-unit>
      <trans-unit id="tcTPFieldMustBeLiteral">
        <source>Invalid provided field. Provided fields of erased provided types must be literals.</source>
        <target state="translated">제공된 필드가 잘못되었습니다. 지워진 제공된 형식의 제공된 필드는 리터럴이어야 합니다.</target>
        <note />
      </trans-unit>
      <trans-unit id="loadingDescription">
        <source>(loading description...)</source>
        <target state="translated">(설명 로드 중...)</target>
        <note />
      </trans-unit>
      <trans-unit id="descriptionUnavailable">
        <source>(description unavailable...)</source>
        <target state="translated">(설명 없음...)</target>
        <note />
      </trans-unit>
      <trans-unit id="chkTyparMultipleClassConstraints">
        <source>A type variable has been constrained by multiple different class types. A type variable may only have one class constraint.</source>
        <target state="translated">형식 변수가 여러 클래스 형식에 의해 제약을 받습니다. 형식 변수의 클래스 제약 조건은 하나여야 합니다.</target>
        <note />
      </trans-unit>
      <trans-unit id="tcMatchMayNotBeUsedWithQuery">
        <source>'match' expressions may not be used in queries</source>
        <target state="translated">'match' 식은 쿼리에서 사용할 수 없습니다.</target>
        <note />
      </trans-unit>
      <trans-unit id="memberOperatorDefinitionWithNonTripleArgument">
        <source>Infix operator member '{0}' has {1} initial argument(s). Expected a tuple of 3 arguments</source>
        <target state="translated">중위 연산자 멤버 '{0}'에 {1}개의 초기 인수가 있습니다. 3개 인수의 튜플이 필요합니다.</target>
        <note />
      </trans-unit>
      <trans-unit id="cannotResolveNullableOperators">
        <source>The operator '{0}' cannot be resolved. Consider opening the module 'Microsoft.FSharp.Linq.NullableOperators'.</source>
        <target state="translated">'{0}' 연산자를 확인할 수 없습니다. 'Microsoft.FSharp.Linq.NullableOperators' 모듈을 열어 보세요.</target>
        <note />
      </trans-unit>
      <trans-unit id="tcOperatorRequiresIn">
        <source>'{0}' must be followed by 'in'. Usage: {1}.</source>
        <target state="translated">'{0}' 뒤에는 'in'이 와야 합니다. 사용법: {1}.</target>
        <note />
      </trans-unit>
      <trans-unit id="parsIllegalMemberVarInObjectImplementation">
        <source>Neither 'member val' nor 'override val' definitions are permitted in object expressions.</source>
        <target state="translated">개체 식에는 'member val' 또는 'override val' 정의를 사용할 수 없습니다.</target>
        <note />
      </trans-unit>
      <trans-unit id="tcEmptyCopyAndUpdateRecordInvalid">
        <source>Copy-and-update record expressions must include at least one field.</source>
        <target state="translated">레코드 복사 및 업데이트 식에는 적어도 하나의 필드가 포함되어야 합니다.</target>
        <note />
      </trans-unit>
      <trans-unit id="parsUnderscoreInvalidFieldName">
        <source>'_' cannot be used as field name</source>
        <target state="translated">필드 이름에는 '_'을(를) 사용할 수 없습니다.</target>
        <note />
      </trans-unit>
      <trans-unit id="tcGeneratedTypesShouldBeInternalOrPrivate">
        <source>The provided types generated by this use of a type provider may not be used from other F# assemblies and should be marked internal or private. Consider using 'type internal TypeName = ...' or 'type private TypeName = ...'.</source>
        <target state="translated">이런 방법으로 형식 공급자를 사용하여 생성된 제공된 형식은 다른 F# 어셈블리에서 사용할 수 없으므로 내부 또는 개인 형식으로 표시해야 합니다. 'type internal TypeName = ...' 또는 'type private TypeName = ...'을 사용하세요.</target>
        <note />
      </trans-unit>
      <trans-unit id="chkGetterAndSetterHaveSamePropertyType">
        <source>A property's getter and setter must have the same type. Property '{0}' has getter of type '{1}' but setter of type '{2}'.</source>
        <target state="translated">속성의 getter 및 setter는 형식이 같아야 합니다. '{0}' 속성의 getter 형식은 '{1}'인데 setter 형식은 '{2}'입니다.</target>
        <note />
      </trans-unit>
      <trans-unit id="tcRuntimeSuppliedMethodCannotBeUsedInUserCode">
        <source>Array method '{0}' is supplied by the runtime and cannot be directly used in code. For operations with array elements consider using family of GetArray/SetArray functions from LanguagePrimitives.IntrinsicFunctions module.</source>
        <target state="translated">배열 메서드 '{0}'은(는) 런타임에서 제공되며 코드에 직접 사용할 수 없습니다. 배열 요소를 사용하는 작업에서는 LanguagePrimitives.IntrinsicFunctions 모듈의 GetArray/SetArray 함수 패밀리를 사용하세요.</target>
        <note />
      </trans-unit>
      <trans-unit id="tcUnionCaseConstructorDoesNotHaveFieldWithGivenName">
        <source>The union case '{0}' does not have a field named '{1}'.</source>
        <target state="translated">공용 구조체 케이스 '{0}'에 '{1}' 필드가 없습니다.</target>
        <note />
      </trans-unit>
      <trans-unit id="tcUnionCaseFieldCannotBeUsedMoreThanOnce">
        <source>Union case/exception field '{0}' cannot be used more than once.</source>
        <target state="translated">공용 구조체 케이스/예외 필드 '{0}'은(는) 두 번 이상 사용할 수 없습니다.</target>
        <note />
      </trans-unit>
      <trans-unit id="tcFieldNameIsUsedModeThanOnce">
        <source>Named field '{0}' is used more than once.</source>
        <target state="translated">명명된 필드 {0}이(가) 두 번 이상 사용되었습니다.</target>
        <note />
      </trans-unit>
      <trans-unit id="tcFieldNameConflictsWithGeneratedNameForAnonymousField">
        <source>Named field '{0}' conflicts with autogenerated name for anonymous field.</source>
        <target state="translated">명명된 필드 '{0}'이(가) 자동 생성된 익명 필드 이름과 충돌합니다.</target>
        <note />
      </trans-unit>
      <trans-unit id="tastConstantExpressionOverflow">
        <source>This literal expression or attribute argument results in an arithmetic overflow.</source>
        <target state="translated">이 리터럴 식 또는 특성 인수를 사용하면 산술 연산 오버플로가 발생합니다.</target>
        <note />
      </trans-unit>
      <trans-unit id="tcIllegalStructTypeForConstantExpression">
        <source>This is not valid literal expression. The [&lt;Literal&gt;] attribute will be ignored.</source>
        <target state="translated">유효한 리터럴 식이 아닙니다. [&lt;Literal&gt;] 특성은 무시됩니다.</target>
        <note />
      </trans-unit>
      <trans-unit id="fscSystemRuntimeInteropServicesIsRequired">
        <source>System.Runtime.InteropServices assembly is required to use UnknownWrapper\DispatchWrapper classes.</source>
        <target state="translated">UnknownWrapper\DispatchWrapper 클래스를 사용하려면 System.Runtime.InteropServices 어셈블리가 필요합니다.</target>
        <note />
      </trans-unit>
      <trans-unit id="abImplicitHeapAllocation">
        <source>The mutable local '{0}' is implicitly allocated as a reference cell because it has been captured by a closure. This warning is for informational purposes only to indicate where implicit allocations are performed.</source>
        <target state="translated">변경할 수 있는 로컬 '{0}'이(가) 암시적으로 참조 셀로 할당되었습니다. 닫기에서 캡처되었기 때문입니다. 이 경고는 정보 제공 목적으로만 발생하며 암시적 할당이 수행되는 위치에 나타납니다.</target>
        <note />
      </trans-unit>
      <trans-unit id="estApplyStaticArgumentsForMethodNotImplemented">
        <source>A type provider implemented GetStaticParametersForMethod, but ApplyStaticArgumentsForMethod was not implemented or invalid</source>
        <target state="translated">형식 공급자는 GetStaticParametersForMethod를 구현하지만 ApplyStaticArgumentsForMethod는 구현되지 않거나 유효하지 않습니다.</target>
        <note />
      </trans-unit>
      <trans-unit id="etErrorApplyingStaticArgumentsToMethod">
        <source>An error occured applying the static arguments to a provided method</source>
        <target state="translated">제공된 메서드에 정적 인수를 적용하는 동안 오류가 발생했습니다.</target>
        <note />
      </trans-unit>
      <trans-unit id="pplexUnexpectedChar">
        <source>Unexpected character '{0}' in preprocessor expression</source>
        <target state="translated">전처리기 식에 예기치 않은 문자 '{0}'이(가) 있습니다.</target>
        <note />
      </trans-unit>
      <trans-unit id="ppparsUnexpectedToken">
        <source>Unexpected token '{0}' in preprocessor expression</source>
        <target state="translated">전처리기 식에 예기치 않은 토큰 '{0}'이(가) 있습니다.</target>
        <note />
      </trans-unit>
      <trans-unit id="ppparsIncompleteExpression">
        <source>Incomplete preprocessor expression</source>
        <target state="translated">전처리기 식이 불완전합니다.</target>
        <note />
      </trans-unit>
      <trans-unit id="ppparsMissingToken">
        <source>Missing token '{0}' in preprocessor expression</source>
        <target state="translated">전처리기 식에 토큰 '{0}'이(가) 없습니다.</target>
        <note />
      </trans-unit>
      <trans-unit id="pickleMissingDefinition">
        <source>An error occurred while reading the F# metadata node at position {0} in table '{1}' of assembly '{2}'. The node had no matching declaration. Please report this warning. You may need to recompile the F# assembly you are using.</source>
        <target state="translated">어셈블리 '{2}' 테이블 '{1}'의 {0} 위치에서 F# 메타데이터 노드를 읽는 중 오류가 발생했습니다. 노드에 일치하는 선언이 없습니다. 이 경고를 보고해 주세요. 사용하고 있는 F# 어셈블리를 다시 컴파일해야 할 수 있습니다.</target>
        <note />
      </trans-unit>
      <trans-unit id="checkNotSufficientlyGenericBecauseOfScope">
        <source>Type inference caused the type variable {0} to escape its scope. Consider adding an explicit type parameter declaration or adjusting your code to be less generic.</source>
        <target state="translated">형식 유추로 인해 형식 변수 {0}이(가) 범위를 벗어났습니다. 명시적인 형식 매개 변수 선언을 추가하거나 덜 일반적인 코드로 조정해 보세요.</target>
        <note />
      </trans-unit>
      <trans-unit id="checkNotSufficientlyGenericBecauseOfScopeAnon">
        <source>Type inference caused an inference type variable to escape its scope. Consider adding type annotations to make your code less generic.</source>
        <target state="translated">형식 유추로 인해 유추 형식 변수가 범위를 벗어났습니다. 형식 주석을 추가하여 덜 일반적인 코드로 만들어 보세요.</target>
        <note />
      </trans-unit>
      <trans-unit id="checkRaiseFamilyFunctionArgumentCount">
        <source>Redundant arguments are being ignored in function '{0}'. Expected {1} but got {2} arguments.</source>
        <target state="translated">중복 인수는 함수 '{0}'에서 무시되고 있습니다. {1}(을)를 예상했으나 {2} 인수를 받았습니다.</target>
        <note />
      </trans-unit>
      <trans-unit id="checkLowercaseLiteralBindingInPattern">
        <source>Lowercase literal '{0}' is being shadowed by a new pattern with the same name. Only uppercase and module-prefixed literals can be used as named patterns.</source>
        <target state="translated">소문자 리터럴 '{0}'이(가) 이름이 같은 새 패턴에서 섀도 처리되고 있습니다. 모듈이 접두사로 붙은 대문자 리터럴만 명명된 패턴으로 사용될 수 있습니다.</target>
        <note />
      </trans-unit>
      <trans-unit id="tcLiteralDoesNotTakeArguments">
        <source>This literal pattern does not take arguments</source>
        <target state="translated">이 리터럴 패턴은 인수를 사용하지 않습니다.</target>
        <note />
      </trans-unit>
      <trans-unit id="tcConstructorsIllegalInAugmentation">
        <source>Constructors are not permitted as extension members - they must be defined as part of the original definition of the type</source>
        <target state="translated">생성자는 확장 멤버로 사용할 수 없으며 원래 형식 정의의 일부로 정의되어야 합니다.</target>
        <note />
      </trans-unit>
      <trans-unit id="optsInvalidResponseFile">
        <source>Invalid response file '{0}' ( '{1}' )</source>
        <target state="translated">잘못된 지시 파일 '{0}'('{1}')</target>
        <note />
      </trans-unit>
      <trans-unit id="optsResponseFileNotFound">
        <source>Response file '{0}' not found in '{1}'</source>
        <target state="translated">{1}'에서 지시 파일 '{0}'을(를) 찾을 수 없습니다.</target>
        <note />
      </trans-unit>
      <trans-unit id="optsResponseFileNameInvalid">
        <source>Response file name '{0}' is empty, contains invalid characters, has a drive specification without an absolute path, or is too long</source>
        <target state="translated">지시 파일 이름 '{0}'이(가) 비어 있거나, 잘못된 문자를 포함하거나, 드라이브 사양에 절대 경로가 없거나, 길이가 너무 깁니다.</target>
        <note />
      </trans-unit>
      <trans-unit id="fsharpCoreNotFoundToBeCopied">
        <source>Cannot find FSharp.Core.dll in compiler's directory</source>
        <target state="translated">컴파일러의 디렉터리에서 FSharp.Core.dll을 찾을 수 없습니다.</target>
        <note />
      </trans-unit>
      <trans-unit id="tcTupleStructMismatch">
        <source>One tuple type is a struct tuple, the other is a reference tuple</source>
        <target state="translated">한 튜플 형식은 구조체 튜플이고 다른 튜플 형식은 참조 튜플입니다.</target>
        <note />
      </trans-unit>
      <trans-unit id="etMissingStaticArgumentsToMethod">
        <source>This provided method requires static parameters</source>
        <target state="translated">이 제공된 메서드는 정적 매개 변수가 필요합니다.</target>
        <note />
      </trans-unit>
      <trans-unit id="considerUpcast">
        <source>The conversion from {0} to {1} is a compile-time safe upcast, not a downcast. Consider using 'upcast' instead of 'downcast'.</source>
        <target state="translated">{0}에서 {1}(으)로의 변환은 컴파일 시간에 안전한 업캐스트이며 다운캐스트가 아닙니다. '다운캐스트'가 아닌 '업캐스트'를 사용해 보세요.</target>
        <note />
      </trans-unit>
      <trans-unit id="considerUpcastOperator">
        <source>The conversion from {0} to {1} is a compile-time safe upcast, not a downcast. Consider using the :&gt; (upcast) operator instead of the :?&gt; (downcast) operator.</source>
        <target state="translated">{0}에서 {1}(으)로의 변환은 컴파일 시간에 안전한 업캐스트이며 다운캐스트가 아닙니다. :?&gt; (다운캐스트) 연산자가 아닌 :?&gt; (업캐스트) 연산자를 사용하세요.</target>
        <note />
      </trans-unit>
      <trans-unit id="tcRecImplied">
        <source>The 'rec' on this module is implied by an outer 'rec' declaration and is being ignored</source>
        <target state="translated">이 모듈에 대한 'rec'는 외부 'rec' 선언에 의해 암시되며 무시됩니다.</target>
        <note />
      </trans-unit>
      <trans-unit id="tcOpenFirstInMutRec">
        <source>In a recursive declaration group, 'open' declarations must come first in each module</source>
        <target state="translated">재귀 선언 그룹에서 'open' 선언은 각 모듈에서 맨 앞에 있어야 합니다.</target>
        <note />
      </trans-unit>
      <trans-unit id="tcModuleAbbrevFirstInMutRec">
        <source>In a recursive declaration group, module abbreviations must come after all 'open' declarations and before other declarations</source>
        <target state="translated">재귀 선언 그룹에서 모듈 약어는 모든 'open' 선언의 뒤에 있으면서 다른 선언의 앞에 있어야 합니다.</target>
        <note />
      </trans-unit>
      <trans-unit id="tcUnsupportedMutRecDecl">
        <source>This declaration is not supported in recursive declaration groups</source>
        <target state="translated">이 선언은 재귀 선언 그룹에서는 지원되지 않습니다.</target>
        <note />
      </trans-unit>
      <trans-unit id="parsInvalidUseOfRec">
        <source>Invalid use of 'rec' keyword</source>
        <target state="translated">'rec' 키워드를 잘못 사용했습니다.</target>
        <note />
      </trans-unit>
      <trans-unit id="tcStructUnionMultiCaseDistinctFields">
        <source>If a union type has more than one case and is a struct, then all fields within the union type must be given unique names.</source>
        <target state="translated">공용 구조체 형식이 둘 이상의 case를 포함하고 구조체인 경우 공용 구조체 형식 내의 모든 필드에 고유한 이름을 지정해야 합니다.</target>
        <note />
      </trans-unit>
      <trans-unit id="CallerMemberNameIsOverriden">
        <source>The CallerMemberNameAttribute applied to parameter '{0}' will have no effect. It is overridden by the CallerFilePathAttribute.</source>
        <target state="translated">{0}' 매개 변수에 적용되는 CallerMemberNameAttribute는 효과가 없습니다. CallerFilePathAttribute에서 재정의합니다.</target>
        <note />
      </trans-unit>
      <trans-unit id="tcFixedNotAllowed">
        <source>Invalid use of 'fixed'. 'fixed' may only be used in a declaration of the form 'use x = fixed expr' where the expression is an array, the address of a field, the address of an array element or a string'</source>
        <target state="translated">'fixed'를 잘못 사용했습니다. 'fixed'는 식이 배열, 필드의 주소, 배열 요소 또는 문자열의 주소인 경우 'use x = fixed expr' 형식의 선언에만 사용할 수 있습니다.</target>
        <note />
      </trans-unit>
      <trans-unit id="tcCouldNotFindOffsetToStringData">
        <source>Could not find method System.Runtime.CompilerServices.OffsetToStringData in references when building 'fixed' expression.</source>
        <target state="translated">'fixed' 식을 빌드할 때 참조에서 System.Runtime.CompilerServices.OffsetToStringData 메서드를 찾을 수 없습니다.</target>
        <note />
      </trans-unit>
      <trans-unit id="tcNamedActivePattern">
        <source>{0} is an active pattern and cannot be treated as a discriminated union case with named fields.</source>
        <target state="translated">{0}은(는) 활성 패턴이며 명명된 필드가 있는 구분된 공용 구조체 케이스로 처리될 수 없습니다.</target>
        <note />
      </trans-unit>
      <trans-unit id="DefaultParameterValueNotAppropriateForArgument">
        <source>The default value does not have the same type as the argument. The DefaultParameterValue attribute and any Optional attribute will be ignored. Note: 'null' needs to be annotated with the correct type, e.g. 'DefaultParameterValue(null:obj)'.</source>
        <target state="translated">기본값에 인수와 같은 형식이 없습니다. DefaultParameterValue 특성 및 모든 Optional 특성은 무시됩니다. 참고: 'null'은 올바른 형식으로 주석이 추가되어야 합니다(예: 'DefaultParameterValue(null:obj)').</target>
        <note />
      </trans-unit>
      <trans-unit id="tcGlobalsSystemTypeNotFound">
        <source>The system type '{0}' was required but no referenced system DLL contained this type</source>
        <target state="translated">시스템 형식 '{0}'이(가) 필요했지만, 참조된 시스템 DLL에 이 형식이 포함되어 있지 않습니다.</target>
        <note />
      </trans-unit>
      <trans-unit id="typrelMemberHasMultiplePossibleDispatchSlots">
        <source>The member '{0}' matches multiple overloads of the same method.\nPlease restrict it to one of the following:{1}.</source>
        <target state="translated">{0}' 멤버는 동일한 메서드의 여러 오버로드와 일치합니다.\n다음 중 하나로 제한하세요. {1}.</target>
        <note />
      </trans-unit>
      <trans-unit id="methodIsNotStatic">
        <source>Method or object constructor '{0}' is not static</source>
        <target state="translated">메서드 또는 개체 생성자 '{0}'이(가) 정적이 아닙니다.</target>
        <note />
      </trans-unit>
      <trans-unit id="parsUnexpectedSymbolEqualsInsteadOfIn">
        <source>Unexpected symbol '=' in expression. Did you intend to use 'for x in y .. z do' instead?</source>
        <target state="translated">식에 예기치 않은 '=' 기호가 있습니다. 대신 'for x in y .. z do'를 사용하려고 했나요?</target>
        <note />
      </trans-unit>
      <trans-unit id="keywordDescriptionAbstract">
        <source>Indicates a method that either has no implementation in the type in which it is declared or that is virtual and has a default implementation.</source>
        <target state="translated">선언된 형식에 구현이 없는 메서드 또는 기본 구현이 있는 가상 메서드를 나타냅니다.</target>
        <note />
      </trans-unit>
      <trans-unit id="keyworkDescriptionAnd">
        <source>Used in mutually recursive bindings, in property declarations, and with multiple constraints on generic parameters.</source>
        <target state="translated">상호 재귀적 바인딩과 속성 선언에 사용되며 제네릭 매개 변수의 여러 제약 조건과 함께 사용됩니다.</target>
        <note />
      </trans-unit>
      <trans-unit id="keywordDescriptionAs">
        <source>Used to give the current class object an object name. Also used to give a name to a whole pattern within a pattern match.</source>
        <target state="translated">현재 클래스 개체 및 개체 이름을 제공하는 데 사용됩니다. 패턴 일치 내의 전체 패턴에 이름을 제공하는 데에도 사용됩니다.</target>
        <note />
      </trans-unit>
      <trans-unit id="keywordDescriptionAssert">
        <source>Used to verify code during debugging.</source>
        <target state="translated">디버그 중 코드를 확인하는 데 사용됩니다.</target>
        <note />
      </trans-unit>
      <trans-unit id="keywordDescriptionBase">
        <source>Used as the name of the base class object.</source>
        <target state="translated">기본 클래스 개체의 이름으로 사용됩니다.</target>
        <note />
      </trans-unit>
      <trans-unit id="keywordDescriptionBegin">
        <source>In verbose syntax, indicates the start of a code block.</source>
        <target state="translated">자세한 구문에서 코드 블록의 시작을 나타냅니다.</target>
        <note />
      </trans-unit>
      <trans-unit id="keywordDescriptionClass">
        <source>In verbose syntax, indicates the start of a class definition.</source>
        <target state="translated">자세한 구문에서 클래스 정의의 시작을 나타냅니다.</target>
        <note />
      </trans-unit>
      <trans-unit id="keywordDescriptionDefault">
        <source>Indicates an implementation of an abstract method; used together with an abstract method declaration to create a virtual method.</source>
        <target state="translated">추상 메서드의 구현을 나타냅니다. 추상 메서드 선언과 함께 사용하여 가상 메서드를 만듭니다.</target>
        <note />
      </trans-unit>
      <trans-unit id="keywordDescriptionDelegate">
        <source>Used to declare a delegate.</source>
        <target state="translated">대리자를 선언하는 데 사용됩니다.</target>
        <note />
      </trans-unit>
      <trans-unit id="keywordDescriptionDo">
        <source>Used in looping constructs or to execute imperative code.</source>
        <target state="translated">루프 구문에 사용되거나 명령형 코드를 실행하기 위해 사용됩니다.</target>
        <note />
      </trans-unit>
      <trans-unit id="keywordDescriptionDone">
        <source>In verbose syntax, indicates the end of a block of code in a looping expression.</source>
        <target state="translated">자세한 구문에서 루프 식의 코드 블록 끝을 나타냅니다.</target>
        <note />
      </trans-unit>
      <trans-unit id="keywordDescriptionDowncast">
        <source>Used to convert to a type that is lower in the inheritance chain.</source>
        <target state="translated">상속 체인에서 더 낮은 형식으로 변환하는 데 사용됩니다.</target>
        <note />
      </trans-unit>
      <trans-unit id="keywordDescriptionDownto">
        <source>In a for expression, used when counting in reverse.</source>
        <target state="translated">for 식에서 역으로 계산할 때 사용됩니다.</target>
        <note />
      </trans-unit>
      <trans-unit id="keywordDescriptionElif">
        <source>Used in conditional branching. A short form of else if.</source>
        <target state="translated">조건부 분기에 사용됩니다. else if의 약식입니다.</target>
        <note />
      </trans-unit>
      <trans-unit id="keywordDescriptionElse">
        <source>Used in conditional branching.</source>
        <target state="translated">조건부 분기에 사용됩니다.</target>
        <note />
      </trans-unit>
      <trans-unit id="keywordDescriptionEnd">
        <source>In type definitions and type extensions, indicates the end of a section of member definitions. In verbose syntax, used to specify the end of a code block that starts with the begin keyword.</source>
        <target state="translated">형식 정의 및 형식 확장에서 멤버 정의 섹션의 끝을 나타냅니다. 자세한 구문에서 begin 키워드로 시작하는 코드 블록의 끝을 지정하는 데 사용됩니다.</target>
        <note />
      </trans-unit>
      <trans-unit id="keywordDescriptionException">
        <source>Used to declare an exception type.</source>
        <target state="translated">예외 형식을 선언하는 데 사용됩니다.</target>
        <note />
      </trans-unit>
      <trans-unit id="keywordDescriptionExtern">
        <source>Indicates that a declared program element is defined in another binary or assembly.</source>
        <target state="translated">선언된 프로그램 요소가 다른 이진 또는 어셈블리에 정의됨을 나타냅니다.</target>
        <note />
      </trans-unit>
      <trans-unit id="keywordDescriptionTrueFalse">
        <source>Used as a Boolean literal.</source>
        <target state="translated">부울 리터럴로 사용됩니다.</target>
        <note />
      </trans-unit>
      <trans-unit id="keywordDescriptionFinally">
        <source>Used together with try to introduce a block of code that executes regardless of whether an exception occurs.</source>
        <target state="translated">예외 발생 여부에 상관없이 실행되는 코드 블록을 지정하기 위해 try와 함께 사용됩니다.</target>
        <note />
      </trans-unit>
      <trans-unit id="keywordDescriptionFor">
        <source>Used in looping constructs.</source>
        <target state="translated">루프 구문에 사용됩니다.</target>
        <note />
      </trans-unit>
      <trans-unit id="keywordDescriptionFun">
        <source>Used in lambda expressions, also known as anonymous functions.</source>
        <target state="translated">익명 함수라고도 하는 람다 식에 사용됩니다.</target>
        <note />
      </trans-unit>
      <trans-unit id="keywordDescriptionFunction">
        <source>Used as a shorter alternative to the fun keyword and a match expression in a lambda expression that has pattern matching on a single argument.</source>
        <target state="translated">단일 인수에 패턴 일치가 있는 람다 식에서 fun 키워드 및 일치 식에 대한 간단한 대체로 사용됩니다.</target>
        <note />
      </trans-unit>
      <trans-unit id="keywordDescriptionGlobal">
        <source>Used to reference the top-level .NET namespace.</source>
        <target state="translated">최상위 .NET 네임스페이스를 참조하는 데 사용됩니다.</target>
        <note />
      </trans-unit>
      <trans-unit id="keywordDescriptionIf">
        <source>Used in conditional branching constructs.</source>
        <target state="translated">조건부 분기 구문에 사용됩니다.</target>
        <note />
      </trans-unit>
      <trans-unit id="keywordDescriptionIn">
        <source>Used for sequence expressions and, in verbose syntax, to separate expressions from bindings.</source>
        <target state="translated">바인딩에서 식을 구분하기 위해 시퀀스 식과 자세한 구문에서 사용됩니다.</target>
        <note />
      </trans-unit>
      <trans-unit id="keywordDescriptionInherit">
        <source>Used to specify a base class or base interface.</source>
        <target state="translated">기본 클래스 또는 기본 인터페이스를 지정하는 데 사용됩니다.</target>
        <note />
      </trans-unit>
      <trans-unit id="keywordDescriptionInline">
        <source>Used to indicate a function that should be integrated directly into the caller's code.</source>
        <target state="translated">호출자의 코드로 바로 통합되어야 하는 함수를 나타내는 데 사용됩니다.</target>
        <note />
      </trans-unit>
      <trans-unit id="keywordDescriptionInterface">
        <source>Used to declare and implement interfaces.</source>
        <target state="translated">인터페이스를 선언하고 구현하는 데 사용됩니다.</target>
        <note />
      </trans-unit>
      <trans-unit id="keywordDescriptionInternal">
        <source>Used to specify that a member is visible inside an assembly but not outside it.</source>
        <target state="translated">멤버가 어셈블리 안에서는 보이지만 어셈블리 밖에서는 보이지 않도록 지정하는 데 사용됩니다.</target>
        <note />
      </trans-unit>
      <trans-unit id="keywordDescriptionLazy">
        <source>Used to specify a computation that is to be performed only when a result is needed.</source>
        <target state="translated">결과가 필요한 경우에만 수행되는 계산을 지정하는 데 사용됩니다.</target>
        <note />
      </trans-unit>
      <trans-unit id="keywordDescriptionLet">
        <source>Used to associate, or bind, a name to a value or function.</source>
        <target state="translated">값 또는 함수에 이름을 연결하거나 바인딩하기 위해 사용됩니다.</target>
        <note />
      </trans-unit>
      <trans-unit id="keywordDescriptionLetBang">
        <source>Used in computation expressions to bind a name to the result of another computation expression.</source>
        <target state="translated">계산 식에 사용되어 다른 계산 식 결과에 이름을 바인딩합니다.</target>
        <note />
      </trans-unit>
      <trans-unit id="keywordDescriptionMatch">
        <source>Used to branch by comparing a value to a pattern.</source>
        <target state="translated">패턴에 대한 값을 비교하여 분기하는 데 사용됩니다.</target>
        <note />
      </trans-unit>
      <trans-unit id="keywordDescriptionMember">
        <source>Used to declare a property or method in an object type.</source>
        <target state="translated">개체 형식에서 속성 또는 메서드를 선언하는 데 사용됩니다.</target>
        <note />
      </trans-unit>
      <trans-unit id="keywordDescriptionModule">
        <source>Used to associate a name with a group of related types, values, and functions, to logically separate it from other code.</source>
        <target state="translated">관련 형식, 값 및 함수 그룹과 이름을 연결하기 위해 사용되며, 다른 코드와 논리적으로 구별하기 위해 사용됩니다.</target>
        <note />
      </trans-unit>
      <trans-unit id="keywordDescriptionMutable">
        <source>Used to declare a variable, that is, a value that can be changed.</source>
        <target state="translated">변경될 수 있는 값인 변수를 선언하는 데 사용됩니다.</target>
        <note />
      </trans-unit>
      <trans-unit id="keywordDescriptionNamespace">
        <source>Used to associate a name with a group of related types and modules, to logically separate it from other code.</source>
        <target state="translated">관련 형식 및 모듈 그룹과 이름을 연결하기 위해 사용되며, 다른 코드와 논리적으로 구별하기 위해 사용됩니다.</target>
        <note />
      </trans-unit>
      <trans-unit id="keywordDescriptionNew">
        <source>Used to declare, define, or invoke a constructor that creates or that can create an object. Also used in generic parameter constraints to indicate that a type must have a certain constructor.</source>
        <target state="translated">개체를 생성하거나 생성할 수 있는 생성자를 선언하거나 정의하거나 호출하는 데 사용됩니다. 형식에 특정 생성자가 있어야 함을 나타내기 위해 제네릭 매개 변수 제약 조건에서도 사용됩니다.</target>
        <note />
      </trans-unit>
      <trans-unit id="keywordDescriptionNot">
        <source>Not actually a keyword. However, not struct in combination is used as a generic parameter constraint.</source>
        <target state="translated">실제로 키워드가 아니지만, 조합의 not struct는 제네릭 매개 변수 제약 조건으로 사용됩니다.</target>
        <note />
      </trans-unit>
      <trans-unit id="keywordDescriptionNull">
        <source>Indicates the absence of an object. Also used in generic parameter constraints.</source>
        <target state="translated">개체가 없음을 나타냅니다. 제네릭 매개 변수 제약 조건에서도 사용됩니다.</target>
        <note />
      </trans-unit>
      <trans-unit id="keywordDescriptionOf">
        <source>Used in discriminated unions to indicate the type of categories of values, and in delegate and exception declarations.</source>
        <target state="translated">구분된 공용 구조체에 사용되어 값 범주의 형식을 나타내고, 대리자 및 예외 선언에 사용됩니다.</target>
        <note />
      </trans-unit>
      <trans-unit id="keywordDescriptionOpen">
        <source>Used to make the contents of a namespace or module available without qualification.</source>
        <target state="translated">한정자 없이 사용할 수 있는 네임스페이스 또는 모듈의 콘텐츠를 만드는 데 사용됩니다.</target>
        <note />
      </trans-unit>
      <trans-unit id="keywordDescriptionOr">
        <source>Used with Boolean conditions as a Boolean or operator. Equivalent to ||. Also used in member constraints.</source>
        <target state="translated">부울 또는 연산자로 부울 조건과 함께 사용됩니다. ||와 같습니다. 멤버 제약 조건에도 사용됩니다.</target>
        <note />
      </trans-unit>
      <trans-unit id="keywordDescriptionOverride">
        <source>Used to implement a version of an abstract or virtual method that differs from the base version.</source>
        <target state="translated">기본 버전과 다른, 추상 메서드 또는 가상 메서드의 버전을 구현하는 데 사용됩니다.</target>
        <note />
      </trans-unit>
      <trans-unit id="keywordDescriptionPrivate">
        <source>Restricts access to a member to code in the same type or module.</source>
        <target state="translated">동일한 형식 또는 모듈에서 코딩하기 위해 멤버에 대한 액세스를 제한합니다.</target>
        <note />
      </trans-unit>
      <trans-unit id="keywordDescriptionPublic">
        <source>Allows access to a member from outside the type.</source>
        <target state="translated">형식 외부에서 멤버에 대한 액세스를 허용합니다.</target>
        <note />
      </trans-unit>
      <trans-unit id="keywordDescriptionRec">
        <source>Used to indicate that a function is recursive.</source>
        <target state="translated">함수가 재귀적임을 나타내는 데 사용됩니다.</target>
        <note />
      </trans-unit>
      <trans-unit id="keywordDescriptionReturn">
        <source>Used to provide a value for the result of the containing computation expression.</source>
        <target state="translated">포함하는 계산 식의 결과에 대한 값을 제공하는 데 사용됩니다.</target>
        <note />
      </trans-unit>
      <trans-unit id="keywordDescriptionReturnBang">
        <source>Used to provide a value for the result of the containing computation expression, where that value itself comes from the result another computation expression.</source>
        <target state="translated">포함하는 계산 식의 결과에 대한 값을 제공하는 데 사용되지만, 값 자체는 다른 계산 식의 결과에서 가져온 것입니다.</target>
        <note />
      </trans-unit>
      <trans-unit id="keywordDescriptionSelect">
        <source>Used in query expressions to specify what fields or columns to extract. Note that this is a contextual keyword, which means that it is not actually a reserved word and it only acts like a keyword in appropriate context.</source>
        <target state="translated">추출할 필드 또는 열을 지정하기 위해 쿼리 식에 사용됩니다. 이것은 상황별 키워드입니다. 즉 실제로 예약어가 아니며, 적절한 컨텍스트에서 키워드처럼만 작동합니다.</target>
        <note />
      </trans-unit>
      <trans-unit id="keywordDescriptionStatic">
        <source>Used to indicate a method or property that can be called without an instance of a type, or a value member that is shared among all instances of a type.</source>
        <target state="translated">형식의 인스턴스 없이 호출될 수 있는 메서드나 속성, 또는 모든 형식의 인스턴스 간 공유되는 값 멤버를 나타내는 데 사용됩니다.</target>
        <note />
      </trans-unit>
      <trans-unit id="keywordDescriptionStruct">
        <source>Used to declare a structure type. Also used in generic parameter constraints. Used for OCaml compatibility in module definitions.</source>
        <target state="translated">구조체 형식을 선언하는 데 사용됩니다. 제네릭 매개 변수 제약 조건에서도 사용됩니다. 모듈 정의에서 OCaml 호환성에 대해 사용됩니다.</target>
        <note />
      </trans-unit>
      <trans-unit id="keywordDescriptionThen">
        <source>Used in conditional expressions. Also used to perform side effects after object construction.</source>
        <target state="translated">조건식에 사용됩니다. 또한 개체 생성 후 파생 작업을 수행하는 데 사용됩니다.</target>
        <note />
      </trans-unit>
      <trans-unit id="keywordDescriptionTo">
        <source>Used in for loops to indicate a range.</source>
        <target state="translated">범위를 나타내기 위해 루프에 사용됩니다.</target>
        <note />
      </trans-unit>
      <trans-unit id="keywordDescriptionTry">
        <source>Used to introduce a block of code that might generate an exception. Used together with with or finally.</source>
        <target state="translated">예외를 생성할 수 있는 코드 블록을 지정하는 데 사용됩니다. with 또는 finally와 함께 사용됩니다.</target>
        <note />
      </trans-unit>
      <trans-unit id="keywordDescriptionType">
        <source>Used to declare a class, record, structure, discriminated union, enumeration type, unit of measure, or type abbreviation.</source>
        <target state="translated">클래스, 레코드, 구조체, 구분된 공용 구조체, 열거형 형식, 측정 단위 또는 형식 약어를 선언하는 데 사용됩니다.</target>
        <note />
      </trans-unit>
      <trans-unit id="keywordDescriptionUpcast">
        <source>Used to convert to a type that is higher in the inheritance chain.</source>
        <target state="translated">상속 체인에서 더 높은 형식으로 변환하는 데 사용됩니다.</target>
        <note />
      </trans-unit>
      <trans-unit id="keywordDescriptionUse">
        <source>Used instead of let for values that implement IDisposable</source>
        <target state="translated">IDisposable을 구현하는 값에 let 대신 사용되었습니다.</target>
        <note />
      </trans-unit>
      <trans-unit id="keywordDescriptionUseBang">
        <source>Used instead of let! in computation expressions for computation expression results that implement IDisposable.</source>
        <target state="translated">IDisposable을 구현하는 계산 식 결과를 위해 계산 식에서 let! 대신 사용됩니다.</target>
        <note />
      </trans-unit>
      <trans-unit id="keywordDescriptionVal">
        <source>Used in a signature to indicate a value, or in a type to declare a member, in limited situations.</source>
        <target state="translated">시그니처에 사용되어 값을 나타내거나 형식에 사용되어 제한된 상황에서 멤버를 선언합니다.</target>
        <note />
      </trans-unit>
      <trans-unit id="keywordDescriptionVoid">
        <source>Indicates the .NET void type. Used when interoperating with other .NET languages.</source>
        <target state="translated">.NET void 형식을 나타냅니다. 다른 .NET 언어와 상호 운용할 때 사용됩니다.</target>
        <note />
      </trans-unit>
      <trans-unit id="keywordDescriptionWhen">
        <source>Used for Boolean conditions (when guards) on pattern matches and to introduce a constraint clause for a generic type parameter.</source>
        <target state="translated">패턴 일치의 부울 조건(가드 시)으로 사용되며, 제네릭 형식 매개 변수에 대한 제약 조건 절을 지정하는 데 사용됩니다.</target>
        <note />
      </trans-unit>
      <trans-unit id="keywordDescriptionWhile">
        <source>Introduces a looping construct.</source>
        <target state="translated">루프 구문을 지정합니다.</target>
        <note />
      </trans-unit>
      <trans-unit id="keywordDescriptionWith">
        <source>Used together with the match keyword in pattern matching expressions. Also used in object expressions, record copying expressions, and type extensions to introduce member definitions, and to introduce exception handlers.</source>
        <target state="translated">패턴 일치 식에서 일치 키워드와 함께 사용됩니다. 또한 개체 식, 레코드 복사 식, 형식 확장에 사용되어 멤버 정의를 지정하고 예외 처리기를 지정합니다.</target>
        <note />
      </trans-unit>
      <trans-unit id="keywordDescriptionYield">
        <source>Used in a sequence expression to produce a value for a sequence.</source>
        <target state="translated">시퀀스에 대한 값을 생성하기 위해 시퀀스 식에 사용됩니다.</target>
        <note />
      </trans-unit>
      <trans-unit id="keywordDescriptionYieldBang">
        <source>Used in a computation expression to append the result of a given computation expression to a collection of results for the containing computation expression.</source>
        <target state="translated">포함하는 계산 식의 결과 모음에 제공된 계산 식의 결과를 추가하기 위해, 계산 식에 사용됩니다.</target>
        <note />
      </trans-unit>
      <trans-unit id="keywordDescriptionRightArrow">
        <source>In function types, delimits arguments and return values. Yields an expression (in sequence expressions); equivalent to the yield keyword. Used in match expressions</source>
        <target state="translated">함수 형식에서 인수와 반환 값을 구분합니다. 시퀀스 식에서 식을 만들며, yield 키워드와 동일합니다. 일치 식에서 사용됩니다.</target>
        <note />
      </trans-unit>
      <trans-unit id="keywordDescriptionLeftArrow">
        <source>Assigns a value to a variable.</source>
        <target state="translated">변수에 값을 할당합니다.</target>
        <note />
      </trans-unit>
      <trans-unit id="keywordDescriptionCast">
        <source>Converts a type to type that is higher in the hierarchy.</source>
        <target state="translated">계층 구조에서 더 높은 형식으로 형식을 변환합니다.</target>
        <note />
      </trans-unit>
      <trans-unit id="keywordDescriptionDynamicCast">
        <source>Converts a type to a type that is lower in the hierarchy.</source>
        <target state="translated">계층 구조에서 더 낮은 형식으로 형식을 변환합니다.</target>
        <note />
      </trans-unit>
      <trans-unit id="keywordDescriptionTypedQuotation">
        <source>Delimits a typed code quotation.</source>
        <target state="translated">형식이 지정된 코드 인용을 구분합니다.</target>
        <note />
      </trans-unit>
      <trans-unit id="keywordDescriptionUntypedQuotation">
        <source>Delimits a untyped code quotation.</source>
        <target state="translated">형식이 지정되지 않은 코드 인용을 구분합니다.</target>
        <note />
      </trans-unit>
      <trans-unit id="itemNotFoundDuringDynamicCodeGen">
        <source>{0} '{1}' not found in assembly '{2}'. A possible cause may be a version incompatibility. You may need to explicitly reference the correct version of this assembly to allow all referenced components to use the correct version.</source>
        <target state="translated">{2}' 어셈블리에서 {0} '{1}'을(를) 찾을 수 없습니다. 가능한 원인은 버전이 호환되지 않기 때문일 수 있습니다. 참조된 모든 구성 요소에서 올바른 버전을 사용할 수 있게 하려면 이 어셈블리의 올바른 버전을 명시적으로 참조해야 할 수 있습니다.</target>
        <note />
      </trans-unit>
      <trans-unit id="itemNotFoundInTypeDuringDynamicCodeGen">
        <source>{0} '{1}' not found in type '{2}' from assembly '{3}'. A possible cause may be a version incompatibility. You may need to explicitly reference the correct version of this assembly to allow all referenced components to use the correct version.</source>
        <target state="translated">{3}' 어셈블리의 '{2}' 형식에서 {0} '{1}'을(를) 찾을 수 없습니다. 가능한 원인은 버전이 호환되지 않기 때문일 수 있습니다. 참조된 모든 구성 요소에서 올바른 버전을 사용할 수 있게 하려면 이 어셈블리의 올바른 버전을 명시적으로 참조해야 할 수 있습니다.</target>
        <note />
      </trans-unit>
      <trans-unit id="descriptionWordIs">
        <source>is</source>
        <target state="translated">은(는)</target>
        <note />
      </trans-unit>
      <trans-unit id="notAFunction">
        <source>This value is not a function and cannot be applied.</source>
        <target state="translated">이 값은 함수가 아니며 적용할 수 없습니다.</target>
        <note />
      </trans-unit>
      <trans-unit id="notAFunctionButMaybeIndexerWithName">
        <source>This value is not a function and cannot be applied. Did you intend to access the indexer via {0}.[index] instead?</source>
        <target state="translated">이 식은 함수가 아니며 적용할 수 없습니다. 대신 {0}.[index]를 통해 인덱서에 액세스하려고 했나요?</target>
        <note />
      </trans-unit>
      <trans-unit id="notAFunctionButMaybeIndexer">
        <source>This expression is not a function and cannot be applied. Did you intend to access the indexer via expr.[index] instead?</source>
        <target state="translated">이 식은 함수가 아니며 적용할 수 없습니다. 대신 expr.[index]를 통해 인덱서에 액세스하려고 했나요?</target>
        <note />
      </trans-unit>
      <trans-unit id="notAFunctionButMaybeDeclaration">
        <source>This value is not a function and cannot be applied. Did you forget to terminate a declaration?</source>
        <target state="translated">이 값은 함수가 아니며 적용할 수 없습니다. 선언을 종료해야 합니다.</target>
        <note />
      </trans-unit>
      <trans-unit id="ArgumentsInSigAndImplMismatch">
        <source>The argument names in the signature '{0}' and implementation '{1}' do not match. The argument name from the signature file will be used. This may cause problems when debugging or profiling.</source>
        <target state="translated">시그니처 '{0}'과(와) 구현 '{1}'의 인수 이름이 일치하지 않습니다. 시그니처 파일의 인수 이름이 사용됩니다. 이로 인해 디버깅 또는 프로파일링 시 문제가 발생할 수 있습니다.</target>
        <note />
      </trans-unit>
      <trans-unit id="pickleUnexpectedNonZero">
        <source>An error occurred while reading the F# metadata of assembly '{0}'. A reserved construct was utilized. You may need to upgrade your F# compiler or use an earlier version of the assembly that doesn't make use of a specific construct.</source>
        <target state="translated">'{0}' 어셈블리의 F# 메타데이터를 읽는 동안 오류가 발생했습니다. 예약 구문이 활용되었습니다. F# 컴파일러를 업그레이드하거나 특정 구문을 사용하지 않는 이전 버전의 어셈블리를 사용해야 할 수 있습니다.</target>
        <note />
      </trans-unit>
      <trans-unit id="tcTupleMemberNotNormallyUsed">
        <source>This method or property is not normally used from F# code, use an explicit tuple pattern for deconstruction instead.</source>
        <target state="translated">이 메서드 또는 속성은 일반적으로 F# 코드에서 사용되지 않습니다. 대신 분해에 대해 명시적 튜플 패턴을 사용하세요.</target>
        <note />
      </trans-unit>
      <trans-unit id="implicitlyDiscardedInSequenceExpression">
        <source>This expression returns a value of type '{0}' but is implicitly discarded. Consider using 'let' to bind the result to a name, e.g. 'let result = expression'. If you intended to use the expression as a value in the sequence then use an explicit 'yield'.</source>
        <target state="translated">이 식은 '{0}' 형식의 값을 반환하지만 암시적으로 삭제됩니다. 'let'을 사용하여 결과를 이름에 바인딩하세요(예: 'let result = expression'). 식을 시퀀스의 값으로 사용하려면 명시적 'yield'를 사용하세요.</target>
        <note />
      </trans-unit>
      <trans-unit id="implicitlyDiscardedSequenceInSequenceExpression">
        <source>This expression returns a value of type '{0}' but is implicitly discarded. Consider using 'let' to bind the result to a name, e.g. 'let result = expression'. If you intended to use the expression as a value in the sequence then use an explicit 'yield!'.</source>
        <target state="translated">이 식은 '{0}' 형식의 값을 반환하지만 암시적으로 삭제됩니다. 'let'을 사용하여 결과를 이름에 바인딩하세요(예: 'let result = expression'). 식을 시퀀스의 값으로 사용하려면 명시적 'yield!'를 사용하세요.</target>
        <note />
      </trans-unit>
      <trans-unit id="keywordDescriptionMatchBang">
        <source>Used in computation expressions to pattern match directly over the result of another computation expression.</source>
        <target state="translated">다른 계산 식의 결과에 대해 직접적으로 패턴 일치에 대한 계산 식에 사용됩니다.</target>
        <note />
      </trans-unit>
      <trans-unit id="ilreadFileChanged">
        <source>The file '{0}' changed on disk unexpectedly, please reload.</source>
        <target state="translated">'{0}' 파일이 디스크에서 예기치 않게 변경되었습니다. 다시 로드하세요.</target>
        <note />
      </trans-unit>
      <trans-unit id="writeToReadOnlyByref">
        <source>The byref pointer is readonly, so this write is not permitted.</source>
        <target state="translated">byref 포인터는 읽기 전용이므로 이 쓰기가 허용되지 않습니다.</target>
        <note />
      </trans-unit>
      <trans-unit id="tastValueMustBeMutable">
        <source>A value must be mutable in order to mutate the contents or take the address of a value type, e.g. 'let mutable x = ...'</source>
        <target state="translated">내용을 변경하거나 값 형식의 주소를 사용하려면 값을 변경할 수 있어야 합니다(예: 'let mutable x = ...').</target>
        <note />
      </trans-unit>
      <trans-unit id="readOnlyAttributeOnStructWithMutableField">
        <source>A ReadOnly attribute has been applied to a struct type with a mutable field.</source>
        <target state="translated">변경할 수 있는 필드가 있는 구조체 형식에 ReadOnly 특성이 적용되었습니다.</target>
        <note />
      </trans-unit>
      <trans-unit id="tcByrefReturnImplicitlyDereferenced">
        <source>A byref pointer returned by a function or method is implicitly dereferenced as of F# 4.5. To acquire the return value as a pointer, use the address-of operator, e.g. '&amp;f(x)' or '&amp;obj.Method(arg1, arg2)'.</source>
        <target state="translated">함수 또는 메서드에 의해 반환된 byref 포인터가 F# 4.5부터 암시적으로 역참조됩니다. 포인터로 반환 값을 가져오려면 address-of 연산자를 사용하세요(예: '&amp;f(x)' 또는 '&amp;obj.Method(arg1, arg2)').</target>
        <note />
      </trans-unit>
      <trans-unit id="tcByRefLikeNotStruct">
        <source>A type annotated with IsByRefLike must also be a struct. Consider adding the [&lt;Struct&gt;] attribute to the type.</source>
        <target state="translated">IsByRefLike로 주석이 추가된 형식은 구조체여야 합니다. 형식에 [&lt;Struct&gt;] 특성을 추가하세요.</target>
        <note />
      </trans-unit>
      <trans-unit id="chkNoByrefAddressOfLocal">
        <source>The address of the variable '{0}' or a related expression cannot be used at this point. This is to ensure the address of the local value does not escape its scope.</source>
        <target state="translated">지금은 '{0}' 변수의 주소 또는 관련 식을 사용할 수 없습니다. 로컬 값의 주소가 범위를 벗어나지 않도록 하기 위한 것입니다.</target>
        <note />
      </trans-unit>
      <trans-unit id="chkNoWriteToLimitedSpan">
        <source>This value can't be assigned because the target '{0}' may refer to non-stack-local memory, while the expression being assigned is assessed to potentially refer to stack-local memory. This is to help prevent pointers to stack-bound memory escaping their scope.</source>
        <target state="translated">'{0}' 대상이 비스택 로컬 메모리를 참조할 수 있는데, 할당되는 식은 잠재적으로 스택 로컬 메모리를 참조하도록 평가되므로 이 값을 할당할 수 없습니다. 스택에 바인딩된 메모리에 대한 포인터가 범위를 벗어나지 않도록 하기 위한 것입니다.</target>
        <note />
      </trans-unit>
      <trans-unit id="tastValueMustBeLocal">
        <source>A value defined in a module must be mutable in order to take its address, e.g. 'let mutable x = ...'</source>
        <target state="translated">해당 주소를 사용하려면 모듈에 정의된 값이 변경 가능해야 합니다(예: 'let mutable x = ...').</target>
        <note />
      </trans-unit>
      <trans-unit id="tcIsReadOnlyNotStruct">
        <source>A type annotated with IsReadOnly must also be a struct. Consider adding the [&lt;Struct&gt;] attribute to the type.</source>
        <target state="translated">IsReadOnly로 주석이 추가된 형식은 구조체여야 합니다. 형식에 [&lt;Struct&gt;] 특성을 추가하세요.</target>
        <note />
      </trans-unit>
      <trans-unit id="chkStructsMayNotReturnAddressesOfContents">
        <source>Struct members cannot return the address of fields of the struct by reference</source>
        <target state="translated">구조체 멤버는 구조체의 필드 주소를 참조로 반환할 수 없습니다.</target>
        <note />
      </trans-unit>
      <trans-unit id="chkNoByrefLikeFunctionCall">
        <source>The function or method call cannot be used at this point, because one argument that is a byref of a non-stack-local Span or IsByRefLike type is used with another argument that is a stack-local Span or IsByRefLike type. This is to ensure the address of the local value does not escape its scope.</source>
        <target state="translated">비스택 로컬 Span 또는 IsByRefLike 형식의 byref인 한 인수가 스택 로컬 Span 또는 IsByRefLike 형식인 다른 인수와 함께 사용되므로 지금은 함수 또는 메서드 호출을 사용할 수 없습니다. 로컬 값의 주소가 범위를 벗어나지 않도록 하기 위한 것입니다.</target>
        <note />
      </trans-unit>
      <trans-unit id="chkNoByrefAddressOfValueFromExpression">
        <source>The address of a value returned from the expression cannot be used at this point. This is to ensure the address of the local value does not escape its scope.</source>
        <target state="translated">지금은 식에서 반환된 값의 주소를 사용할 수 없습니다. 로컬 값의 주소가 범위를 벗어나지 않도록 하기 위한 것입니다.</target>
        <note />
      </trans-unit>
      <trans-unit id="chkNoSpanLikeVariable">
        <source>The Span or IsByRefLike variable '{0}' cannot be used at this point. This is to ensure the address of the local value does not escape its scope.</source>
        <target state="translated">지금은 Span 또는 IsByRefLike 변수 '{0}'을(를) 사용할 수 없습니다. 로컬 값의 주소가 범위를 벗어나지 않도록 하기 위한 것입니다.</target>
        <note />
      </trans-unit>
      <trans-unit id="chkNoSpanLikeValueFromExpression">
        <source>A Span or IsByRefLike value returned from the expression cannot be used at ths point. This is to ensure the address of the local value does not escape its scope.</source>
        <target state="translated">지금은 식에서 반환된 Span 또는 IsByRefLike 값을 사용할 수 없습니다. 로컬 값의 주소가 범위를 벗어나지 않도록 하기 위한 것입니다.</target>
        <note />
      </trans-unit>
      <trans-unit id="tastCantTakeAddressOfExpression">
        <source>Cannot take the address of the value returned from the expression. Assign the returned value to a let-bound value before taking the address.</source>
        <target state="translated">식에서 반환된 값의 주소를 가져올 수 없습니다. 주소를 가져오기 전에 반환된 값을 let 바인딩 값에 할당하세요.</target>
        <note />
      </trans-unit>
      <trans-unit id="parsUnmatchedBraceBar">
        <source>Unmatched '{{|'</source>
        <target state="translated">'{{|'의 짝이 맞지 않습니다.</target>
        <note />
      </trans-unit>
      <trans-unit id="typeInfoAnonRecdField">
        <source>anonymous record field</source>
        <target state="translated">무명 레코드 필드</target>
        <note />
      </trans-unit>
      <trans-unit id="tcExceptionConstructorDoesNotHaveFieldWithGivenName">
        <source>The exception '{0}' does not have a field named '{1}'.</source>
        <target state="translated">'{0}' 예외에 '{1}'(이)라는 필드가 없습니다.</target>
        <note />
      </trans-unit>
      <trans-unit id="tcActivePatternsDoNotHaveFields">
        <source>Active patterns do not have fields. This syntax is invalid.</source>
        <target state="translated">활성 패턴에 필드가 없습니다. 이 구문은 유효하지 않습니다.</target>
        <note />
      </trans-unit>
      <trans-unit id="tcConstructorDoesNotHaveFieldWithGivenName">
        <source>The constructor does not have a field named '{0}'.</source>
        <target state="translated">생성자에 '{0}'(이)라는 필드가 없습니다.</target>
        <note />
      </trans-unit>
      <trans-unit id="tcAnonRecdCcuMismatch">
        <source>Two anonymous record types are from different assemblies '{0}' and '{1}'</source>
        <target state="translated">두 무명 레코드 형식은 서로 다른 어셈블리 '{0}' 및 '{1}'에서 가져왔습니다.</target>
        <note />
      </trans-unit>
      <trans-unit id="tcAnonRecdFieldNameMismatch">
        <source>This anonymous record does not exactly match the expected shape. Add the missing fields {0} and remove the extra fields {1}.</source>
        <target state="translated">이 익명 레코드는 필요한 도형과 정확하게 일치하지 않습니다. 누락된 필드 {0}을(를) 추가하고 추가 필드 {1}을(를) 제거하세요.</target>
        <note />
      </trans-unit>
      <trans-unit id="tcCannotCallExtensionMethodInrefToByref">
        <source>Cannot call the byref extension method '{0}. The first parameter requires the value to be mutable or a non-readonly byref type.</source>
        <target state="translated">byref 확장 메서드 '{0}'을(를) 호출할 수 없습니다. 첫 번째 매개 변수는 변경할 수 있거나 읽기 전용이 아닌 byref 형식인 값이 필요합니다.</target>
        <note />
      </trans-unit>
      <trans-unit id="tcByrefsMayNotHaveTypeExtensions">
        <source>Byref types are not allowed to have optional type extensions.</source>
        <target state="translated">byref 형식에는 선택적 형식 확장을 사용할 수 없습니다.</target>
        <note />
      </trans-unit>
      <trans-unit id="tcCannotPartiallyApplyExtensionMethodForByref">
        <source>Cannot partially apply the extension method '{0}' because the first parameter is a byref type.</source>
        <target state="translated">첫 번째 매개 변수가 byref 형식이므로 '{0}' 확장 메서드를 부분적으로 적용할 수 없습니다.</target>
        <note />
      </trans-unit>
      <trans-unit id="tcTypeDoesNotInheritAttribute">
        <source>This type does not inherit Attribute, it will not work correctly with other .NET languages.</source>
        <target state="translated">이 형식을 특성을 상속하지 않으므로 다른 .NET 언어에서 올바로 작동하지 않습니다.</target>
        <note />
      </trans-unit>
      <trans-unit id="parsInvalidAnonRecdExpr">
        <source>Invalid anonymous record expression</source>
        <target state="translated">잘못된 무명 레코드 식</target>
        <note />
      </trans-unit>
      <trans-unit id="parsInvalidAnonRecdType">
        <source>Invalid anonymous record type</source>
        <target state="translated">잘못된 무명 레코드 형식</target>
        <note />
      </trans-unit>
      <trans-unit id="tcCopyAndUpdateNeedsRecordType">
        <source>The input to a copy-and-update expression that creates an anonymous record must be either an anonymous record or a record</source>
        <target state="translated">무명 레코드를 만드는 복사 및 업데이트 식의 입력은 무명 레코드이거나 레코드여야 합니다.</target>
        <note />
      </trans-unit>
      <trans-unit id="chkInvalidFunctionParameterType">
        <source>The parameter '{0}' has an invalid type '{1}'. This is not permitted by the rules of Common IL.</source>
        <target state="translated">'{0}' 매개 변수에 잘못된 형식 '{1}'이(가) 있습니다. 이 형식은 공통 IL의 규칙에서 허용하지 않습니다.</target>
        <note />
      </trans-unit>
      <trans-unit id="chkInvalidFunctionReturnType">
        <source>The function or method has an invalid return type '{0}'. This is not permitted by the rules of Common IL.</source>
        <target state="translated">함수 또는 메서드에 잘못된 반환 형식 '{0}'이(가) 있습니다. 이는 공통 IL의 규칙에서 허용하지 않습니다.</target>
        <note />
      </trans-unit>
      <trans-unit id="typrelNoImplementationGivenSeveral">
        <source>No implementation was given for those members: {0}</source>
        <target state="translated">멤버 {0}에 지정된 구현이 없습니다.</target>
        <note />
      </trans-unit>
      <trans-unit id="typrelNoImplementationGivenSeveralWithSuggestion">
        <source>No implementation was given for those members: {0}Note that all interface members must be implemented and listed under an appropriate 'interface' declaration, e.g. 'interface ... with member ...'.</source>
        <target state="translated">멤버 {0}에 지정된 구현이 없습니다. 모든 인터페이스 멤버가 구현되어 적절한 'interface' 선언에 나열되어야 합니다(예: 'interface ... with member ...').</target>
        <note />
      </trans-unit>
      <trans-unit id="typrelNoImplementationGivenSeveralTruncated">
        <source>No implementation was given for those members (some results omitted): {0}</source>
        <target state="translated">멤버 {0}에 지정된 구현이 없습니다(일부 결과는 생략됨).</target>
        <note />
      </trans-unit>
      <trans-unit id="typrelNoImplementationGivenSeveralTruncatedWithSuggestion">
        <source>No implementation was given for those members (some results omitted): {0}Note that all interface members must be implemented and listed under an appropriate 'interface' declaration, e.g. 'interface ... with member ...'.</source>
        <target state="translated">멤버 {0}에 지정된 구현이 없습니다(일부 결과는 생략됨). 모든 인터페이스 멤버가 구현되어 적절한 'interface' 선언에 나열되어야 합니다(예: 'interface ... with member ...').</target>
        <note />
      </trans-unit>
      <trans-unit id="expressionHasNoName">
        <source>Expression does not have a name.</source>
        <target state="translated">식에 이름이 없습니다.</target>
        <note />
      </trans-unit>
      <trans-unit id="chkNoFirstClassNameOf">
        <source>Using the 'nameof' operator as a first-class function value is not permitted.</source>
        <target state="translated">'nameof' 연산자는 첫 번째 클래스 함수 값으로 사용할 수 없습니다.</target>
        <note />
      </trans-unit>
      <trans-unit id="optsPathMap">
        <source>Maps physical paths to source path names output by the compiler</source>
        <target state="translated">컴파일러에서 실제 경로를 소스 경로 이름 출력에 매핑합니다.</target>
        <note />
      </trans-unit>
      <trans-unit id="fscPathMapDebugRequiresPortablePdb">
        <source>--pathmap can only be used with portable PDBs (--debug:portable or --debug:embedded)</source>
        <target state="translated">--pathmap은 이식 가능한 PDB에만 사용할 수 있습니다(--debug:portable 또는 --debug:embedded).</target>
        <note />
      </trans-unit>
      <trans-unit id="optsInvalidPathMapFormat">
        <source>Invalid path map. Mappings must be comma separated and of the format 'path=sourcePath'</source>
        <target state="translated">잘못된 경로 맵입니다. 매핑은 쉼표로 구분되어야 하며 'path=sourcePath' 형식이어야 합니다.</target>
        <note />
      </trans-unit>
      <trans-unit id="optsCompilerTool">
        <source>Reference an assembly or directory containing a design time tool (Short form: -t)</source>
        <target state="translated">디자인 타임 도구를 포함하는 어셈블리 또는 디렉터리를 참조합니다(약식: -t).</target>
        <note />
      </trans-unit>
      <trans-unit id="packageManagerUnknown">
        <source>Package manager key '{0}' was not registered in {1}. Currently registered: {2}</source>
        <target state="translated">패키지 관리자 키 '{0}'이(가) {1}에 등록되지 않았습니다. 현재 {2}이(가) 등록되었습니다.</target>
        <note />
      </trans-unit>
      <trans-unit id="packageManagerError">
        <source>{0}</source>
        <target state="translated">{0}</target>
        <note />
      </trans-unit>
      <trans-unit id="couldNotLoadDependencyManagerExtension">
        <source>The dependency manager extension {0} could not be loaded. Message: {1}</source>
        <target state="translated">종속성 관리자 확장 {0}을(를) 로드할 수 없습니다. 메시지: {1}</target>
        <note />
      </trans-unit>
    </body>
  </file>
</xliff><|MERGE_RESOLUTION|>--- conflicted
+++ resolved
@@ -83,8 +83,8 @@
         <note />
       </trans-unit>
       <trans-unit id="featureAdditionalImplicitConversions">
-        <source>implicit upcasts and other conversions for function returns, bindings and other expressions</source>
-        <target state="new">implicit upcasts and other conversions for function returns, bindings and other expressions</target>
+        <source>additional type-directed conversions</source>
+        <target state="new">additional type-directed conversions</target>
         <note />
       </trans-unit>
       <trans-unit id="featureAndBang">
@@ -122,14 +122,6 @@
         <target state="translated">끝에서부터 조각화</target>
         <note />
       </trans-unit>
-<<<<<<< HEAD
-      <trans-unit id="featureImplicitConversion">
-        <source>additional implicit conversions</source>
-        <target state="new">additional implicit conversions</target>
-        <note />
-      </trans-unit>
-=======
->>>>>>> 22665d01
       <trans-unit id="featureImplicitYield">
         <source>implicit yield</source>
         <target state="translated">암시적 yield</target>
