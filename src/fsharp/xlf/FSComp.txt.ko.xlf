﻿<?xml version="1.0" encoding="utf-8"?>
<xliff xmlns="urn:oasis:names:tc:xliff:document:1.2" xmlns:xsi="http://www.w3.org/2001/XMLSchema-instance" version="1.2" xsi:schemaLocation="urn:oasis:names:tc:xliff:document:1.2 xliff-core-1.2-transitional.xsd">
  <file datatype="xml" source-language="en" target-language="ko" original="../FSComp.resx">
    <body>
      <trans-unit id="chkFeatureNotLanguageSupported">
        <source>Feature '{0}' is not available in F# {1}. Please use language version {2} or greater.</source>
        <target state="translated">'{0}' 기능은 F# {1}에서 사용할 수 없습니다. {2} 이상의 언어 버전을 사용하세요.</target>
        <note />
      </trans-unit>
      <trans-unit id="chkFeatureNotRuntimeSupported">
        <source>Feature '{0}' is not supported by target runtime.</source>
        <target state="translated">'{0}' 기능은 대상 런타임에서 지원되지 않습니다.</target>
        <note />
      </trans-unit>
      <trans-unit id="chkFeatureNotSupportedInLibrary">
        <source>Feature '{0}' requires the F# library for language version {1} or greater.</source>
        <target state="translated">언어 버전 {1} 이상에서 '{0}' 기능을 사용하려면 F# 라이브러리가 필요합니다.</target>
        <note />
      </trans-unit>
<<<<<<< HEAD
      <trans-unit id="chkValueWithDefaultValueMustHaveDefaultValueNulls">
        <source>Nullness warning. The 'DefaultValue' attribute is used but the type (or one of its fields if a struct) is non-nullable.</source>
        <target state="new">Nullness warning. The 'DefaultValue' attribute is used but the type (or one of its fields if a struct) is non-nullable.</target>
=======
      <trans-unit id="containerDeprecated">
        <source>The 'AssemblyKeyNameAttribute' has been deprecated. Use 'AssemblyKeyFileAttribute' instead.</source>
        <target state="new">The 'AssemblyKeyNameAttribute' has been deprecated. Use 'AssemblyKeyFileAttribute' instead.</target>
        <note />
      </trans-unit>
      <trans-unit id="containerSigningUnsupportedOnThisPlatform">
        <source>Key container signing is not supported on this platform.</source>
        <target state="new">Key container signing is not supported on this platform.</target>
>>>>>>> 42dc1c90
        <note />
      </trans-unit>
      <trans-unit id="csAvailableOverloads">
        <source>Available overloads:\n{0}</source>
        <target state="translated">사용 가능한 오버로드:\n{0}</target>
        <note />
      </trans-unit>
      <trans-unit id="csDelegateComparisonConstraintInconsistent">
        <source>The constraints 'delegate' and 'comparison' are inconsistent</source>
        <target state="new">The constraints 'delegate' and 'comparison' are inconsistent</target>
        <note />
      </trans-unit>
      <trans-unit id="csGenericConstructRequiresStructOrReferenceConstraint">
        <source>A generic construct requires that a generic type parameter be known as a struct or reference type. Consider adding a type annotation.</source>
        <target state="translated">제네릭 구문을 사용하려면 구조체 또는 참조 형식의 제네릭 형식 매개 변수가 필요합니다. 형식 주석을 추가하세요.</target>
        <note />
      </trans-unit>
      <trans-unit id="csNoOverloadsFoundArgumentsPrefixPlural">
        <source>Known types of arguments: {0}</source>
        <target state="translated">알려진 인수 형식: {0}</target>
        <note />
      </trans-unit>
      <trans-unit id="csNoOverloadsFoundArgumentsPrefixSingular">
        <source>Known type of argument: {0}</source>
        <target state="translated">알려진 인수 형식: {0}</target>
        <note />
      </trans-unit>
      <trans-unit id="csNoOverloadsFoundReturnType">
        <source>Known return type: {0}</source>
        <target state="translated">알려진 반환 형식: {0}</target>
        <note />
      </trans-unit>
      <trans-unit id="csNoOverloadsFoundTypeParametersPrefixPlural">
        <source>Known type parameters: {0}</source>
        <target state="translated">알려진 형식 매개 변수: {0}</target>
        <note />
      </trans-unit>
      <trans-unit id="csNoOverloadsFoundTypeParametersPrefixSingular">
        <source>Known type parameter: {0}</source>
        <target state="translated">알려진 형식 매개 변수: {0}</target>
        <note />
      </trans-unit>
      <trans-unit id="csNullNotNullConstraintInconsistent">
        <source>The constraints 'null' and 'not null' are inconsistent</source>
        <target state="new">The constraints 'null' and 'not null' are inconsistent</target>
        <note />
      </trans-unit>
      <trans-unit id="csOverloadCandidateIndexedArgumentTypeMismatch">
        <source>Argument at index {0} doesn't match</source>
        <target state="translated">인덱스 {0}의 인수가 일치하지 않습니다.</target>
        <note />
      </trans-unit>
      <trans-unit id="csOverloadCandidateNamedArgumentTypeMismatch">
        <source>Argument '{0}' doesn't match</source>
        <target state="translated">'{0}' 인수가 일치하지 않습니다.</target>
        <note />
      </trans-unit>
      <trans-unit id="csStructNullConstraintInconsistent">
        <source>The constraints 'struct' and 'null' are inconsistent</source>
        <target state="new">The constraints 'struct' and 'null' are inconsistent</target>
        <note />
      </trans-unit>
      <trans-unit id="csTypeHasNullAsExtraValue">
        <source>The type '{0}' has 'null' as an extra value but a constraint does not permit this</source>
        <target state="new">The type '{0}' has 'null' as an extra value but a constraint does not permit this</target>
        <note />
      </trans-unit>
      <trans-unit id="csTypeHasNullAsTrueValue">
        <source>The type '{0}' has 'null' as a true representation value but a constraint does not permit this</source>
        <target state="new">The type '{0}' has 'null' as a true representation value but a constraint does not permit this</target>
        <note />
      </trans-unit>
      <trans-unit id="etProviderHasDesignerAssemblyDependency">
        <source>The type provider designer assembly '{0}' could not be loaded from folder '{1}' because a dependency was missing or could not loaded. All dependencies of the type provider designer assembly must be located in the same folder as that assembly. The exception reported was: {2} - {3}</source>
        <target state="translated">종속성이 없거나 로드되지 않았으므로 '{0}' 형식 공급자 디자이너 어셈블리를 '{1}' 폴더에서 로드할 수 없습니다. 형식 공급자 디자이너 어셈블리의 모든 종속성은 해당 어셈블리와 동일한 폴더에 있어야 합니다. 보고된 예외: {2} - {3}</target>
        <note />
      </trans-unit>
      <trans-unit id="etProviderHasDesignerAssemblyException">
        <source>The type provider designer assembly '{0}' could not be loaded from folder '{1}'. The exception reported was: {2} - {3}</source>
        <target state="translated">'{0}' 형식 공급자 디자이너 어셈블리를 '{1}' 폴더에서 로드할 수 없습니다. 보고된 예외: {2} - {3}</target>
        <note />
      </trans-unit>
      <trans-unit id="etProviderHasWrongDesignerAssemblyNoPath">
        <source>Assembly attribute '{0}' refers to a designer assembly '{1}' which cannot be loaded or doesn't exist. The exception reported was: {2} - {3}</source>
        <target state="translated">'{0}' 어셈블리 특성이 로드할 수 없거나 존재하지 않는 디자이너 어셈블리'{1}'을(를) 참조합니다. 보고된 예외: {2} - {3}</target>
        <note />
      </trans-unit>
      <trans-unit id="fSharpBannerVersion">
        <source>{0} for F# {1}</source>
        <target state="new">{0} for F# {1}</target>
        <note />
      </trans-unit>
      <trans-unit id="featureAndBang">
        <source>applicative computation expressions</source>
        <target state="translated">적용 가능한 계산 식</target>
        <note />
      </trans-unit>
      <trans-unit id="featureDefaultInterfaceMemberConsumption">
        <source>default interface member consumption</source>
        <target state="translated">기본 인터페이스 멤버 사용</target>
        <note />
      </trans-unit>
      <trans-unit id="featureDotlessFloat32Literal">
        <source>dotless float32 literal</source>
        <target state="translated">점이 없는 float32 리터럴</target>
        <note />
      </trans-unit>
      <trans-unit id="featureExpandedMeasurables">
        <source>more types support units of measure</source>
        <target state="translated">더 많은 형식이 측정 단위를 지원함</target>
        <note />
      </trans-unit>
      <trans-unit id="featureFixedIndexSlice3d4d">
        <source>fixed-index slice 3d/4d</source>
        <target state="translated">고정 인덱스 슬라이스 3d/4d</target>
        <note />
      </trans-unit>
      <trans-unit id="featureFromEndSlicing">
        <source>from-end slicing</source>
        <target state="translated">끝에서부터 조각화</target>
        <note />
      </trans-unit>
      <trans-unit id="featureImplicitYield">
        <source>implicit yield</source>
        <target state="translated">암시적 yield</target>
        <note />
      </trans-unit>
      <trans-unit id="featureInterfacesWithMultipleGenericInstantiation">
        <source>interfaces with multiple generic instantiation</source>
        <target state="translated">여러 제네릭 인스턴스화가 포함된 인터페이스</target>
        <note />
      </trans-unit>
      <trans-unit id="featureNameOf">
        <source>nameof</source>
        <target state="translated">nameof</target>
        <note />
      </trans-unit>
      <trans-unit id="featureNullableOptionalInterop">
        <source>nullable optional interop</source>
        <target state="translated">nullable 선택적 interop</target>
        <note />
      </trans-unit>
      <trans-unit id="featureNullnessChecking">
        <source>nullness checking</source>
        <target state="new">nullness checking</target>
        <note />
      </trans-unit>
      <trans-unit id="featureOpenTypeDeclaration">
        <source>open type declaration</source>
        <target state="translated">개방형 형식 선언</target>
        <note />
      </trans-unit>
      <trans-unit id="featureOverloadsForCustomOperations">
        <source>overloads for custom operations</source>
        <target state="translated">사용자 지정 작업의 오버로드</target>
        <note />
      </trans-unit>
      <trans-unit id="featurePackageManagement">
        <source>package management</source>
        <target state="translated">패키지 관리</target>
        <note />
      </trans-unit>
      <trans-unit id="featureRelaxWhitespace">
        <source>whitespace relexation</source>
        <target state="translated">공백 완화</target>
        <note />
      </trans-unit>
      <trans-unit id="featureSingleUnderscorePattern">
        <source>single underscore pattern</source>
        <target state="translated">단일 밑줄 패턴</target>
        <note />
      </trans-unit>
      <trans-unit id="featureStringInterpolation">
        <source>string interpolation</source>
        <target state="translated">문자열 보간</target>
        <note />
      </trans-unit>
      <trans-unit id="featureWildCardInForLoop">
        <source>wild card in for loop</source>
        <target state="translated">for 루프의 와일드카드</target>
        <note />
      </trans-unit>
      <trans-unit id="featureWitnessPassing">
        <source>witness passing for trait constraints in F# quotations</source>
        <target state="translated">F# 인용의 특성 제약 조건에 대한 감시 전달</target>
        <note />
      </trans-unit>
      <trans-unit id="forFormatInvalidForInterpolated">
        <source>Interpolated strings may not use '%' format specifiers unless each is given an expression, e.g. '%d{{1+1}}'.</source>
        <target state="translated">각 보간 문자열에 식(예: '%d{{1+1}}')이 지정되지 않는 한 '%' 형식 지정자를 사용할 수 없습니다.</target>
        <note />
      </trans-unit>
      <trans-unit id="forFormatInvalidForInterpolated2">
        <source>.NET-style format specifiers such as '{{x,3}}' or '{{x:N5}}' may not be mixed with '%' format specifiers.</source>
        <target state="translated">'{{x,3}}' 또는 '{{x:N5}}' 등의 .NET 스타일 형식 지정자를 '%' 형식 지정자와 혼합할 수 없습니다.</target>
        <note />
      </trans-unit>
      <trans-unit id="forFormatInvalidForInterpolated3">
        <source>The '%P' specifier may not be used explicitly.</source>
        <target state="translated">'%P' 지정자를 명시적으로 사용할 수 없습니다.</target>
        <note />
      </trans-unit>
      <trans-unit id="forFormatInvalidForInterpolated4">
        <source>Interpolated strings used as type IFormattable or type FormattableString may not use '%' specifiers, only .NET-style interpolands such as '{{expr}}', '{{expr,3}}' or '{{expr:N5}}' may be used.</source>
        <target state="translated">형식 IFormattable 또는 형식 FormattableString으로 사용된 보간 문자열은 '%' 지정자를 사용할 수 없으며 '{{expr}}', '{{expr,3}}' 또는 '{{expr:N5}}' 등의 .NET 스타일 인터폴란드를 사용할 수 있습니다.</target>
        <note />
      </trans-unit>
      <trans-unit id="formatDashItem">
        <source> - {0}</source>
        <target state="translated"> - {0}</target>
        <note />
      </trans-unit>
      <trans-unit id="fromEndSlicingRequiresVFive">
        <source>From the end slicing with requires language version 5.0, use /langversion:preview.</source>
        <target state="translated">언어 버전 5.0이 필요한 끝 조각화에서는 /langversion:preview를 사용하세요.</target>
        <note />
      </trans-unit>
      <trans-unit id="fsiInvalidDirective">
        <source>Invalid directive '#{0} {1}'</source>
        <target state="translated">잘못된 지시문 '#{0} {1}'</target>
        <note />
      </trans-unit>
      <trans-unit id="keywordDescriptionConst">
        <source>Keyword to specify a constant literal as a type parameter argument in Type Providers.</source>
        <target state="translated">상수 리터럴을 형식 공급자의 형식 매개 변수 인수로 지정하는 키워드입니다.</target>
        <note />
      </trans-unit>
      <trans-unit id="lexByteStringMayNotBeInterpolated">
        <source>a byte string may not be interpolated</source>
        <target state="translated">바이트 문자열을 보간하지 못할 수 있습니다.</target>
        <note />
      </trans-unit>
      <trans-unit id="lexRBraceInInterpolatedString">
        <source>A '}}' character must be escaped (by doubling) in an interpolated string.</source>
        <target state="translated">'}}' 문자는 보간된 문자열에서 이중으로 사용하여 이스케이프해야 합니다.</target>
        <note />
      </trans-unit>
      <trans-unit id="lexSingleQuoteInSingleQuote">
        <source>Invalid interpolated string. Single quote or verbatim string literals may not be used in interpolated expressions in single quote or verbatim strings. Consider using an explicit 'let' binding for the interpolation expression or use a triple quote string as the outer string literal.</source>
        <target state="translated">잘못된 보간 문자열. 작은 따옴표 또는 축자 문자열 리터럴은 작은 따옴표 또는 축자 문자열의 보간 식에 사용할 수 없습니다. 보간 식에 명시적 'let' 바인딩을 사용하거나 삼중 따옴표 문자열을 외부 문자열 리터럴로 사용해 보세요.</target>
        <note />
      </trans-unit>
      <trans-unit id="lexTripleQuoteInTripleQuote">
        <source>Invalid interpolated string. Triple quote string literals may not be used in interpolated expressions. Consider using an explicit 'let' binding for the interpolation expression.</source>
        <target state="translated">잘못된 보간 문자열. 삼중 따옴표 문자열 리터럴은 보간 식에 사용할 수 없습니다. 보간 식에 명시적 'let' 바인딩을 사용해 보세요.</target>
        <note />
      </trans-unit>
      <trans-unit id="nativeResourceFormatError">
        <source>Stream does not begin with a null resource and is not in '.RES' format.</source>
        <target state="translated">스트림은 null 리소스로 시작되지 않으며 '.RES' 형식이 아닙니다.</target>
        <note />
      </trans-unit>
      <trans-unit id="nativeResourceHeaderMalformed">
        <source>Resource header beginning at offset {0} is malformed.</source>
        <target state="translated">오프셋 {0}에서 시작하는 리소스 헤더의 형식이 잘못되었습니다.</target>
        <note />
      </trans-unit>
      <trans-unit id="optsCheckNulls">
        <source>Enable nullness declarations and checks</source>
        <target state="new">Enable nullness declarations and checks</target>
        <note />
      </trans-unit>
      <trans-unit id="optsLangVersion">
        <source>Display the allowed values for language version, specify language version such as 'latest' or 'preview'</source>
        <target state="translated">언어 버전의 허용된 값을 표시하고 '최신' 또는 '미리 보기'와 같은 언어 버전을 지정합니다.</target>
        <note />
      </trans-unit>
      <trans-unit id="optsSupportedLangVersions">
        <source>Supported language versions:</source>
        <target state="translated">지원되는 언어 버전:</target>
        <note />
      </trans-unit>
      <trans-unit id="optsUnrecognizedLanguageVersion">
        <source>Unrecognized value '{0}' for --langversion use --langversion:? for complete list</source>
        <target state="translated">전체 목록에 대한 --langversion use --langversion:?의 인식할 수 없는 값 '{0}'입니다.</target>
        <note />
      </trans-unit>
      <trans-unit id="optsVersion">
        <source>Display compiler version banner and exit</source>
        <target state="translated">컴파일러 버전 배너를 표시하고 종료</target>
        <note />
      </trans-unit>
      <trans-unit id="packageManagementRequiresVFive">
        <source>The package management feature requires language version 5.0 use /langversion:preview</source>
        <target state="translated">패키지 관리 기능을 사용하려면 언어 버전 5.0이 필요합니다. /langversion:preview를 사용하세요.</target>
        <note />
      </trans-unit>
      <trans-unit id="parsEmptyFillInInterpolatedString">
        <source>Invalid interpolated string. This interpolated string expression fill is empty, an expression was expected.</source>
        <target state="translated">보간된 문자열이 잘못되었습니다. 이 보간된 문자열 식 채우기가 비어 있는데, 식이 필요합니다.</target>
        <note />
      </trans-unit>
      <trans-unit id="parsEofInInterpolatedString">
        <source>Incomplete interpolated string begun at or before here</source>
        <target state="translated">불완전한 보간 문자열이 여기 또는 이전에서 시작되었습니다.</target>
        <note />
      </trans-unit>
      <trans-unit id="parsEofInInterpolatedStringFill">
        <source>Incomplete interpolated string expression fill begun at or before here</source>
        <target state="translated">불완전한 보간 문자열 식 채우기가 여기 또는 이전에서 시작되었습니다.</target>
        <note />
      </trans-unit>
      <trans-unit id="parsEofInInterpolatedTripleQuoteString">
        <source>Incomplete interpolated triple-quote string begun at or before here</source>
        <target state="translated">불완전한 보간 삼중 따옴표 문자열이 여기 또는 이전에서 시작되었습니다.</target>
        <note />
      </trans-unit>
      <trans-unit id="parsEofInInterpolatedVerbatimString">
        <source>Incomplete interpolated verbatim string begun at or before here</source>
        <target state="translated">불완전한 보간 축자 문자열이 여기 또는 이전에서 시작되었습니다.</target>
        <note />
      </trans-unit>
      <trans-unit id="parsEqualsMissingInTypeDefinition">
        <source>Unexpected token in type definition. Expected '=' after the type '{0}'.</source>
        <target state="translated">형식 정의에 예기치 않은 토큰이 있습니다. '{0}' 형식 뒤에 '='가 필요합니다.</target>
        <note />
      </trans-unit>
      <trans-unit id="parsUnexpectedSymbolDot">
        <source>Unexpected symbol '.' in member definition. Expected 'with', '=' or other token.</source>
        <target state="translated">멤버 정의의 예기치 않은 기호 '.'입니다. 'with', '=' 또는 기타 토큰이 필요합니다.</target>
        <note />
      </trans-unit>
      <trans-unit id="optsChecksumAlgorithm">
        <source>Specify algorithm for calculating source file checksum stored in PDB. Supported values are: SHA1 or SHA256 (default)</source>
        <target state="translated">PDB에 저장된 소스 파일 체크섬을 계산하기 위한 알고리즘을 지정합니다. 지원되는 값은 SHA1 또는 SHA256(기본값)입니다.</target>
        <note />
      </trans-unit>
      <trans-unit id="optsUnknownChecksumAlgorithm">
        <source>Algorithm '{0}' is not supported</source>
        <target state="translated">{0}' 알고리즘은 지원되지 않습니다.</target>
        <note />
      </trans-unit>
      <trans-unit id="poundiNotSupportedByRegisteredDependencyManagers">
        <source>#i is not supported by the registered PackageManagers</source>
        <target state="translated">#i는 등록된 PackageManagers에서 지원하지 않습니다.</target>
        <note />
      </trans-unit>
      <trans-unit id="scriptSdkNotDetermined">
        <source>The .NET SDK for this script could not be determined. If the script is in a directory using a 'global.json' then ensure the relevant .NET SDK is installed. The output from '{0} --version' in the directory '{1}' was: '{2}' and the exit code was '{3}'.</source>
        <target state="translated">이 스크립트에 대한 .NET SDK를 확인할 수 없습니다. 스크립트가 'global.json'을 사용하는 디렉터리에 있는 경우 관련 .NET SDK가 설치되어 있는지 확인하세요. '{1}' 디렉터리에 있는 '{0} --version'의 출력은 '{2}'이고 종료 코드는 '{3}'입니다.</target>
        <note />
      </trans-unit>
      <trans-unit id="tcAndBangNotSupported">
        <source>This feature is not supported in this version of F#. You may need to add /langversion:preview to use this feature.</source>
        <target state="translated">이 기능은 이 F# 버전에서 지원되지 않습니다. 이 기능을 사용하기 위해 /langversion:preview를 추가해야 할 수도 있습니다.</target>
        <note />
      </trans-unit>
      <trans-unit id="tcAnonRecdFieldNameDifferent">
        <source>This is the wrong anonymous record. It should have the fields {0}.</source>
        <target state="translated">잘못된 익명 레코드입니다. {0} 필드가 있어야 합니다.</target>
        <note />
      </trans-unit>
      <trans-unit id="tcAnonRecdFieldNameSubset">
        <source>This anonymous record does not have enough fields. Add the missing fields {0}.</source>
        <target state="translated">이 익명 레코드에 필드가 부족합니다. 누락된 필드 {0}을(를) 추가하세요.</target>
        <note />
      </trans-unit>
      <trans-unit id="tcAnonRecdFieldNameSuperset">
        <source>This anonymous record has too many fields. Remove the extra fields {0}.</source>
        <target state="translated">이 익명 레코드에 필드가 너무 많습니다. 추가 필드 {0}을(를) 제거하세요.</target>
        <note />
      </trans-unit>
      <trans-unit id="tcAnonRecdInvalid">
        <source>Invalid Anonymous Record type declaration.</source>
        <target state="translated">익명 레코드 형식 선언이 잘못되었습니다.</target>
        <note />
      </trans-unit>
      <trans-unit id="tcAugmentationsCannotHaveAttributes">
        <source>Attributes cannot be applied to type extensions.</source>
        <target state="translated">형식 확장에 특성을 적용할 수 없습니다.</target>
        <note />
      </trans-unit>
      <trans-unit id="tcDefaultStructConstructorCallNulls">
        <source>Nullness warning. The default constructor of a struct type is required but one of the fields of struct type is non-nullable.</source>
        <target state="new">Nullness warning. The default constructor of a struct type is required but one of the fields of struct type is non-nullable.</target>
        <note />
      </trans-unit>
      <trans-unit id="tcIllegalByrefsInOpenTypeDeclaration">
        <source>Byref types are not allowed in an open type declaration.</source>
        <target state="translated">Byref 형식은 개방형 형식 선언에서 허용되지 않습니다.</target>
        <note />
      </trans-unit>
      <trans-unit id="tcInterpolationMixedWithPercent">
        <source>Mismatch in interpolated string. Interpolated strings may not use '%' format specifiers unless each is given an expression, e.g. '%d{{1+1}}'</source>
        <target state="translated">보간 문자열의 불일치. 각 보간 문자열에 식(예: '%d{{1+1}}')이 지정되지 않는 한 '%' 형식 지정자를 사용할 수 없습니다.</target>
        <note />
      </trans-unit>
      <trans-unit id="tcInvalidAlignmentInInterpolatedString">
        <source>Invalid alignment in interpolated string</source>
        <target state="translated">보간 문자열의 잘못된 정렬</target>
        <note />
      </trans-unit>
      <trans-unit id="tcInvalidUseBangBindingNoAndBangs">
        <source>use! may not be combined with and!</source>
        <target state="translated">use!는 and!와 함께 사용할 수 없습니다.</target>
        <note />
      </trans-unit>
      <trans-unit id="tcNullnessCheckingNotEnabled">
        <source>The 'nullness checking' language feature is not enabled. This use of a nullness checking construct will be ignored.</source>
        <target state="new">The 'nullness checking' language feature is not enabled. This use of a nullness checking construct will be ignored.</target>
        <note />
      </trans-unit>
      <trans-unit id="tcLiteralAttributeCannotUseActivePattern">
        <source>A [&lt;Literal&gt;] declaration cannot use an active pattern for its identifier</source>
        <target state="translated">[&lt;Literal&gt;] 선언은 해당 식별자에 대한 활성 패턴을 사용할 수 없습니다.</target>
        <note />
      </trans-unit>
      <trans-unit id="tcLiteralFieldAssignmentNoArg">
        <source>Cannot assign a value to another value marked literal</source>
        <target state="translated">리터럴로 표시된 다른 값에 값을 할당할 수 없습니다.</target>
        <note />
      </trans-unit>
      <trans-unit id="tcLiteralFieldAssignmentWithArg">
        <source>Cannot assign '{0}' to a value marked literal</source>
        <target state="translated">리터럴로 표시된 값에 '{0}'을(를) 할당할 수 없습니다.</target>
        <note />
      </trans-unit>
      <trans-unit id="tcRequireMergeSourcesOrBindN">
        <source>The 'let! ... and! ...' construct may only be used if the computation expression builder defines either a '{0}' method or appropriate 'MergeSource' and 'Bind' methods</source>
        <target state="translated">'let! ... and! ...' 구문은 계산 식 작성기에서 '{0}' 메서드 또는 적절한 'MergeSource' 및 'Bind' 메서드를 정의한 경우에만 사용할 수 있습니다.</target>
        <note />
      </trans-unit>
      <trans-unit id="tcTypeDoesNotHaveAnyNull">
        <source>The type '{0}' does not support a nullness qualitification.</source>
        <target state="new">The type '{0}' does not support a nullness qualitification.</target>
        <note />
      </trans-unit>
      <trans-unit id="tcUnableToParseInterpolatedString">
        <source>Invalid interpolated string. {0}</source>
        <target state="translated">잘못된 보간 문자열. {0}</target>
        <note />
      </trans-unit>
      <trans-unit id="typrelInterfaceMemberNoMostSpecificImplementation">
        <source>Interface member '{0}' does not have a most specific implementation.</source>
        <target state="translated">인터페이스 멤버 '{0}'에 가장 한정적인 구현이 없습니다.</target>
        <note />
      </trans-unit>
      <trans-unit id="typrelInterfaceWithConcreteAndVariable">
        <source>'{0}' cannot implement the interface '{1}' with the two instantiations '{2}' and '{3}' because they may unify.</source>
        <target state="translated">'{0}'이(가) '{2}' 및 '{3}' 인스턴스화가 포함된 '{1}' 인터페이스를 구현할 수 없습니다. 이 두 인스턴스화가 통합될 수 있기 때문입니다.</target>
        <note />
      </trans-unit>
      <trans-unit id="typrelInterfaceWithConcreteAndVariableObjectExpression">
        <source>You cannot implement the interface '{0}' with the two instantiations '{1}' and '{2}' because they may unify.</source>
        <target state="translated">'{1}' 및 '{2}' 인스턴스화가 포함된 '{0}' 인터페이스를 구현할 수 없습니다. 이 두 인스턴스화가 통합될 수 있기 때문입니다.</target>
        <note />
      </trans-unit>
      <trans-unit id="undefinedNameFieldConstructorOrMemberWhenTypeIsKnown">
        <source>The type '{0}' does not define the field, constructor or member '{1}'.</source>
        <target state="translated">'{0}' 형식은 '{1}' 필드, 생성자 또는 멤버를 정의하지 않습니다.</target>
        <note />
      </trans-unit>
      <trans-unit id="undefinedNameNamespace">
        <source>The namespace '{0}' is not defined.</source>
        <target state="translated">'{0}' 네임스페이스가 정의되지 않았습니다.</target>
        <note />
      </trans-unit>
      <trans-unit id="undefinedNameNamespaceOrModule">
        <source>The namespace or module '{0}' is not defined.</source>
        <target state="translated">'{0}' 네임스페이스 또는 모듈이 정의되지 않았습니다.</target>
        <note />
      </trans-unit>
      <trans-unit id="undefinedNameFieldConstructorOrMember">
        <source>The field, constructor or member '{0}' is not defined.</source>
        <target state="translated">'{0}' 필드, 생성자 또는 멤버가 정의되지 않았습니다.</target>
        <note />
      </trans-unit>
      <trans-unit id="undefinedNameValueConstructorNamespaceOrType">
        <source>The value, constructor, namespace or type '{0}' is not defined.</source>
        <target state="translated">'{0}' 값, 생성자, 네임스페이스 또는 형식이 정의되지 않았습니다.</target>
        <note />
      </trans-unit>
      <trans-unit id="undefinedNameValueOfConstructor">
        <source>The value or constructor '{0}' is not defined.</source>
        <target state="translated">'{0}' 값 또는 생성자가 정의되지 않았습니다.</target>
        <note />
      </trans-unit>
      <trans-unit id="undefinedNameValueNamespaceTypeOrModule">
        <source>The value, namespace, type or module '{0}' is not defined.</source>
        <target state="translated">'{0}' 값, 네임스페이스, 형식 또는 모듈이 정의되지 않았습니다.</target>
        <note />
      </trans-unit>
      <trans-unit id="undefinedNameConstructorModuleOrNamespace">
        <source>The constructor, module or namespace '{0}' is not defined.</source>
        <target state="translated">'{0}' 생성자, 모듈 또는 네임스페이스가 정의되지 않았습니다.</target>
        <note />
      </trans-unit>
      <trans-unit id="undefinedNameType">
        <source>The type '{0}' is not defined.</source>
        <target state="translated">'{0}' 형식이 정의되지 않았습니다.</target>
        <note />
      </trans-unit>
      <trans-unit id="undefinedNameTypeIn">
        <source>The type '{0}' is not defined in '{1}'.</source>
        <target state="translated">{0}' 형식이 '{1}'에 정의되어 있지 않습니다.</target>
        <note />
      </trans-unit>
      <trans-unit id="undefinedNameRecordLabelOrNamespace">
        <source>The record label or namespace '{0}' is not defined.</source>
        <target state="translated">레코드 레이블 또는 네임스페이스 '{0}'이(가) 정의되지 않았습니다.</target>
        <note />
      </trans-unit>
      <trans-unit id="undefinedNameRecordLabel">
        <source>The record label '{0}' is not defined.</source>
        <target state="translated">레코드 레이블 '{0}'이(가) 정의되지 않았습니다.</target>
        <note />
      </trans-unit>
      <trans-unit id="undefinedNameSuggestionsIntro">
        <source>Maybe you want one of the following:</source>
        <target state="translated">다음 중 하나가 필요할 수 있습니다:</target>
        <note />
      </trans-unit>
      <trans-unit id="undefinedNameTypeParameter">
        <source>The type parameter {0} is not defined.</source>
        <target state="translated">형식 매개 변수 '{0}'이(가) 정의되지 않았습니다.</target>
        <note />
      </trans-unit>
      <trans-unit id="undefinedNamePatternDiscriminator">
        <source>The pattern discriminator '{0}' is not defined.</source>
        <target state="translated">패턴 판별자 '{0}'이(가) 정의되지 않았습니다.</target>
        <note />
      </trans-unit>
      <trans-unit id="replaceWithSuggestion">
        <source>Replace with '{0}'</source>
        <target state="translated">'{0}'(으)로 바꾸기</target>
        <note />
      </trans-unit>
      <trans-unit id="addIndexerDot">
        <source>Add . for indexer access.</source>
        <target state="translated">인덱서 액세스의 경우 . 추가</target>
        <note />
      </trans-unit>
      <trans-unit id="listElementHasWrongType">
        <source>All elements of a list must be of the same type as the first element, which here is '{0}'. This element has type '{1}'.</source>
        <target state="translated">목록 생성자의 모든 요소는 동일한 형식이어야 합니다. 이 식에는 '{0}' 형식이 필요하지만 여기에서는 '{1}' 형식이 지정되었습니다.</target>
        <note />
      </trans-unit>
      <trans-unit id="arrayElementHasWrongType">
        <source>All elements of an array must be of the same type as the first element, which here is '{0}'. This element has type '{1}'.</source>
        <target state="translated">배열 생성자의 모든 요소는 동일한 형식이어야 합니다. 이 식에는 '{0}' 형식이 필요하지만 여기에서는 '{1}' 형식이 지정되었습니다.</target>
        <note />
      </trans-unit>
      <trans-unit id="missingElseBranch">
        <source>This 'if' expression is missing an 'else' branch. Because 'if' is an expression, and not a statement, add an 'else' branch which also returns a value of type '{0}'.</source>
        <target state="translated">'if' 식에 'else' 분기가 누락되었습니다. 'then' 분기의 형식은 '{0}'입니다. 'if'는 문이 아니라 식이므로 동일한 형식의 값을 반환하는 'else' 분기를 추가하세요.</target>
        <note />
      </trans-unit>
      <trans-unit id="ifExpression">
        <source>The 'if' expression needs to have type '{0}' to satisfy context type requirements. It currently has type '{1}'.</source>
        <target state="translated">if' 식은 컨텍스트 형식 요구 사항을 충족하기 위해 '{0}' 형식이 필요하지만 현재 형식은 '{1}'입니다.</target>
        <note />
      </trans-unit>
      <trans-unit id="elseBranchHasWrongType">
        <source>All branches of an 'if' expression must return values of the same type as the first branch, which here is '{0}'. This branch returns a value of type '{1}'.</source>
        <target state="translated">if' 식의 모든 분기는 동일한 형식이어야 합니다. 이 식에는 '{0}' 형식이 필요하지만 여기에서는 '{1}' 형식이 지정되었습니다.</target>
        <note />
      </trans-unit>
      <trans-unit id="followingPatternMatchClauseHasWrongType">
        <source>All branches of a pattern match expression must return values of the same type as the first branch, which here is '{0}'. This branch returns a value of type '{1}'.</source>
        <target state="translated">패턴 일치 식의 모든 분기는 동일한 형식의 값을 반환해야 합니다. 첫 번째 분기는 '{0}' 형식의 값을 반환했지만 이 분기는 '{1}' 형식의 값을 반환했습니다.</target>
        <note />
      </trans-unit>
      <trans-unit id="patternMatchGuardIsNotBool">
        <source>A pattern match guard must be of type 'bool', but this 'when' expression is of type '{0}'.</source>
        <target state="translated">패턴 일치 가드의 형식은 'bool'이어야 하지만 'when' 식의 형식은 '{0}'입니다.</target>
        <note />
      </trans-unit>
      <trans-unit id="commaInsteadOfSemicolonInRecord">
        <source>A ';' is used to separate field values in records. Consider replacing ',' with ';'.</source>
        <target state="translated">';'은 레코드에서 필드 값을 구분하는 데 사용됩니다. ','를 ';'으로 바꾸세요.</target>
        <note />
      </trans-unit>
      <trans-unit id="derefInsteadOfNot">
        <source>The '!' operator is used to dereference a ref cell. Consider using 'not expr' here.</source>
        <target state="translated">'!' 연산자는 참조 셀을 역참조하는 데 사용됩니다. 여기에 'not expr' 사용을 고려하세요.</target>
        <note />
      </trans-unit>
      <trans-unit id="buildUnexpectedTypeArgs">
        <source>The non-generic type '{0}' does not expect any type arguments, but here is given {1} type argument(s)</source>
        <target state="translated">제네릭이 아닌 형식 '{0}'에는 형식 인수가 필요하지 않지만 여기에서는 {1}개의 형식 인수가 지정되었습니다.</target>
        <note />
      </trans-unit>
      <trans-unit id="returnUsedInsteadOfReturnBang">
        <source>Consider using 'return!' instead of 'return'.</source>
        <target state="translated">'return'이 아니라 'return!'를 사용하세요.</target>
        <note />
      </trans-unit>
      <trans-unit id="useSdkRefs">
        <source>Use reference assemblies for .NET framework references when available (Enabled by default).</source>
        <target state="translated">기본적으로 활성화되는 참조 어셈블리를 .NET Framework 참조에 사용합니다(사용 가능한 경우).</target>
        <note />
      </trans-unit>
      <trans-unit id="xmlDocBadlyFormed">
        <source>This XML comment is invalid: '{0}'</source>
        <target state="translated">이 XML 주석이 잘못됨: '{0}'</target>
        <note />
      </trans-unit>
      <trans-unit id="xmlDocDuplicateParameter">
        <source>This XML comment is invalid: multiple documentation entries for parameter '{0}'</source>
        <target state="translated">이 XML 주석이 잘못됨: 매개 변수 '{0}'에 대한 여러 설명서 항목이 있음</target>
        <note />
      </trans-unit>
      <trans-unit id="xmlDocInvalidParameterName">
        <source>This XML comment is invalid: unknown parameter '{0}'</source>
        <target state="translated">이 XML 주석이 잘못됨: 알 수 없는 매개 변수 '{0}'</target>
        <note />
      </trans-unit>
      <trans-unit id="xmlDocMissingCrossReference">
        <source>This XML comment is invalid: missing 'cref' attribute for cross-reference</source>
        <target state="translated">이 XML 주석이 잘못됨: 상호 참조에 'cref' 특성이 없음</target>
        <note />
      </trans-unit>
      <trans-unit id="xmlDocMissingParameter">
        <source>This XML comment is incomplete: no documentation for parameter '{0}'</source>
        <target state="translated">이 XML 주석이 불완전함: 매개 변수 '{0}'에 대한 설명서가 없음</target>
        <note />
      </trans-unit>
      <trans-unit id="xmlDocMissingParameterName">
        <source>This XML comment is invalid: missing 'name' attribute for parameter or parameter reference</source>
        <target state="translated">이 XML 주석이 잘못됨: 매개 변수 또는 매개 변수 참조에 'name' 특성이 없음</target>
        <note />
      </trans-unit>
      <trans-unit id="xmlDocUnresolvedCrossReference">
        <source>This XML comment is invalid: unresolved cross-reference '{0}'</source>
        <target state="translated">이 XML 주석이 잘못됨: 확인되지 않은 상호 참조 '{0}'</target>
        <note />
      </trans-unit>
      <trans-unit id="yieldUsedInsteadOfYieldBang">
        <source>Consider using 'yield!' instead of 'yield'.</source>
        <target state="translated">'yield'가 아닌 'yield!'를 사용하세요.</target>
        <note />
      </trans-unit>
      <trans-unit id="tupleRequiredInAbstractMethod">
        <source>\nA tuple type is required for one or more arguments. Consider wrapping the given arguments in additional parentheses or review the definition of the interface.</source>
        <target state="translated">\n하나 이상의 인수에 튜플 형식이 필요합니다. 지정된 인수를 추가 괄호로 래핑하거나 인터페이스의 정의를 검토하세요.</target>
        <note />
      </trans-unit>
      <trans-unit id="buildInvalidWarningNumber">
        <source>Invalid warning number '{0}'</source>
        <target state="translated">경고 번호 '{0}'이(가) 잘못되었습니다.</target>
        <note />
      </trans-unit>
      <trans-unit id="buildInvalidVersionString">
        <source>Invalid version string '{0}'</source>
        <target state="translated">버전 문자열 '{0}'이(가) 잘못되었습니다.</target>
        <note />
      </trans-unit>
      <trans-unit id="buildInvalidVersionFile">
        <source>Invalid version file '{0}'</source>
        <target state="translated">버전 파일 '{0}'이(가) 잘못되었습니다.</target>
        <note />
      </trans-unit>
      <trans-unit id="buildProblemWithFilename">
        <source>Problem with filename '{0}': {1}</source>
        <target state="translated">파일 이름 '{0}'에 문제가 있습니다. {1}</target>
        <note />
      </trans-unit>
      <trans-unit id="buildNoInputsSpecified">
        <source>No inputs specified</source>
        <target state="translated">지정한 입력이 없습니다.</target>
        <note />
      </trans-unit>
      <trans-unit id="buildPdbRequiresDebug">
        <source>The '--pdb' option requires the '--debug' option to be used</source>
        <target state="translated">'--pdb' 옵션을 사용하려면 '--debug' 옵션을 사용해야 합니다.</target>
        <note />
      </trans-unit>
      <trans-unit id="buildInvalidSearchDirectory">
        <source>The search directory '{0}' is invalid</source>
        <target state="translated">검색 디렉터리 '{0}'이(가) 잘못되었습니다.</target>
        <note />
      </trans-unit>
      <trans-unit id="buildSearchDirectoryNotFound">
        <source>The search directory '{0}' could not be found</source>
        <target state="translated">검색 디렉터리 '{0}'을(를) 찾을 수 없습니다.</target>
        <note />
      </trans-unit>
      <trans-unit id="buildInvalidFilename">
        <source>'{0}' is not a valid filename</source>
        <target state="translated">'{0}'은(는) 올바른 파일 이름이 아닙니다.</target>
        <note />
      </trans-unit>
      <trans-unit id="buildInvalidAssemblyName">
        <source>'{0}' is not a valid assembly name</source>
        <target state="translated">'{0}'은(는) 올바른 어셈블리 이름이 아닙니다.</target>
        <note />
      </trans-unit>
      <trans-unit id="buildInvalidPrivacy">
        <source>Unrecognized privacy setting '{0}' for managed resource, valid options are 'public' and 'private'</source>
        <target state="translated">관리되는 리소스에 대해 인식할 수 없는 개인 정보 보호 설정 '{0}'입니다. 올바른 옵션은 'public' 및 'private'입니다.</target>
        <note />
      </trans-unit>
      <trans-unit id="buildCannotReadAssembly">
        <source>Unable to read assembly '{0}'</source>
        <target state="translated">'{0}' 어셈블리를 읽을 수 없습니다.</target>
        <note />
      </trans-unit>
      <trans-unit id="buildAssemblyResolutionFailed">
        <source>Assembly resolution failure at or near this location</source>
        <target state="translated">이 위치 또는 이 위치 근처에서 어셈블리를 확인하지 못했습니다.</target>
        <note />
      </trans-unit>
      <trans-unit id="buildImplicitModuleIsNotLegalIdentifier">
        <source>The declarations in this file will be placed in an implicit module '{0}' based on the file name '{1}'. However this is not a valid F# identifier, so the contents will not be accessible from other files. Consider renaming the file or adding a 'module' or 'namespace' declaration at the top of the file.</source>
        <target state="translated">이 파일의 선언은 파일 이름 '{1}'을(를) 기반으로 암시적 모듈 '{0}'에 배치됩니다. 그러나 이는 올바른 F# 식별자가 아니므로 다른 파일에서 내용에 액세스할 수 없게 됩니다. 파일의 이름을 바꾸거나 파일의 맨 위에 'module' 또는 'namespace' 선언을 추가하세요.</target>
        <note />
      </trans-unit>
      <trans-unit id="buildMultiFileRequiresNamespaceOrModule">
        <source>Files in libraries or multiple-file applications must begin with a namespace or module declaration, e.g. 'namespace SomeNamespace.SubNamespace' or 'module SomeNamespace.SomeModule'. Only the last source file of an application may omit such a declaration.</source>
        <target state="translated">라이브러리 또는 다중 파일 애플리케이션의 파일은 네임스페이스 또는 모듈 선언으로 시작해야 합니다(예: 'namespace SomeNamespace.SubNamespace' 또는 'module SomeNamespace.SomeModule'). 애플리케이션의 마지막 소스 파일만 선언이 없어도 됩니다.</target>
        <note />
      </trans-unit>
      <trans-unit id="noEqualSignAfterModule">
        <source>Files in libraries or multiple-file applications must begin with a namespace or module declaration. When using a module declaration at the start of a file the '=' sign is not allowed. If this is a top-level module, consider removing the = to resolve this error.</source>
        <target state="translated">라이브러리 또는 다중 파일 애플리케이션의 파일은 네임스페이스 또는 모듈 선언으로 시작해야 합니다. 파일 시작에 모듈 선언을 사용하는 경우 '=' 기호를 사용할 수 없습니다. 최상위 모듈인 경우 =를 제거하여 이 오류를 해결하세요.</target>
        <note />
      </trans-unit>
      <trans-unit id="buildMultipleToplevelModules">
        <source>This file contains multiple declarations of the form 'module SomeNamespace.SomeModule'. Only one declaration of this form is permitted in a file. Change your file to use an initial namespace declaration and/or use 'module ModuleName = ...' to define your modules.</source>
        <target state="translated">이 파일에는 'module SomeNamespace.SomeModule' 형식의 선언이 여러 개 포함되어 있습니다. 이러한 형식의 선언은 파일당 하나만 허용됩니다. 초기 네임스페이스 선언을 사용하도록 파일을 변경하거나 'module ModuleName = ...'을 사용하여 모듈을 정의하세요.</target>
        <note />
      </trans-unit>
      <trans-unit id="buildOptionRequiresParameter">
        <source>Option requires parameter: {0}</source>
        <target state="translated">옵션에 필요한 매개 변수: {0}</target>
        <note />
      </trans-unit>
      <trans-unit id="buildCouldNotFindSourceFile">
        <source>Source file '{0}' could not be found</source>
        <target state="translated">소스 파일 '{0}'을(를) 찾을 수 없습니다.</target>
        <note />
      </trans-unit>
      <trans-unit id="buildInvalidSourceFileExtension">
        <source>The file extension of '{0}' is not recognized. Source files must have extension .fs, .fsi, .fsx, .fsscript, .ml or .mli.</source>
        <target state="translated">'{0}'의 파일 확장명을 인식할 수 없습니다. 소스 파일의 확장명은 .fs, .fsi, .fsx, .fsscript, .ml 또는 .mli여야 합니다.</target>
        <note />
      </trans-unit>
      <trans-unit id="buildCouldNotResolveAssembly">
        <source>Could not resolve assembly '{0}'</source>
        <target state="translated">'{0}' 어셈블리를 확인할 수 없습니다.</target>
        <note />
      </trans-unit>
      <trans-unit id="buildCouldNotResolveAssemblyRequiredByFile">
        <source>Could not resolve assembly '{0}' required by '{1}'</source>
        <target state="translated">{1}'에 필요한 '{0}' 어셈블리를 확인할 수 없습니다.</target>
        <note />
      </trans-unit>
      <trans-unit id="buildErrorOpeningBinaryFile">
        <source>Error opening binary file '{0}': {1}</source>
        <target state="translated">이진 파일 '{0}'을(를) 여는 동안 오류가 발생했습니다. {1}</target>
        <note />
      </trans-unit>
      <trans-unit id="buildDifferentVersionMustRecompile">
        <source>The F#-compiled DLL '{0}' needs to be recompiled to be used with this version of F#</source>
        <target state="translated">F# 컴파일 DLL '{0}'을(를) 이 버전의 F#에 사용하려면 다시 컴파일해야 합니다.</target>
        <note />
      </trans-unit>
      <trans-unit id="buildInvalidHashIDirective">
        <source>Invalid directive. Expected '#I \"&lt;path&gt;\"'.</source>
        <target state="translated">지시문이 잘못되었습니다. '#I \"&lt;path&gt;\"'가 필요합니다.</target>
        <note />
      </trans-unit>
      <trans-unit id="buildInvalidHashrDirective">
        <source>Invalid directive. Expected '#r \"&lt;file-or-assembly&gt;\"'.</source>
        <target state="translated">지시문이 잘못되었습니다. '#r \"&lt;file-or-assembly&gt;\"'가 필요합니다.</target>
        <note />
      </trans-unit>
      <trans-unit id="buildInvalidHashloadDirective">
        <source>Invalid directive. Expected '#load \"&lt;file&gt;\" ... \"&lt;file&gt;\"'.</source>
        <target state="translated">지시문이 잘못되었습니다. '#load \"&lt;file&gt;\" ... \"&lt;file&gt;\"'이 필요합니다.</target>
        <note />
      </trans-unit>
      <trans-unit id="buildInvalidHashtimeDirective">
        <source>Invalid directive. Expected '#time', '#time \"on\"' or '#time \"off\"'.</source>
        <target state="translated">지시문이 잘못되었습니다. '#time', '#time \"on\"' 또는 '#time \"off\"'가 필요합니다.</target>
        <note />
      </trans-unit>
      <trans-unit id="buildDirectivesInModulesAreIgnored">
        <source>Directives inside modules are ignored</source>
        <target state="translated">모듈 내의 지시문은 무시됩니다.</target>
        <note />
      </trans-unit>
      <trans-unit id="buildSignatureAlreadySpecified">
        <source>A signature for the file or module '{0}' has already been specified</source>
        <target state="translated">'{0}' 파일 또는 모듈의 시그니처가 이미 지정되었습니다.</target>
        <note />
      </trans-unit>
      <trans-unit id="buildImplementationAlreadyGivenDetail">
        <source>An implementation of file or module '{0}' has already been given. Compilation order is significant in F# because of type inference. You may need to adjust the order of your files to place the signature file before the implementation. In Visual Studio files are type-checked in the order they appear in the project file, which can be edited manually or adjusted using the solution explorer.</source>
        <target state="translated">'{0}' 파일 또는 모듈에 대한 구현이 이미 지정되었습니다. 형식 유추로 인해 F#에서는 컴파일 순서가 중요합니다. 구현하기 전에 시그니처 파일을 배치하기 위해 파일의 순서를 조정해야 할 수 있습니다. Visual Studio에서는 파일이 프로젝트 파일에 나타나는 순서대로 형식이 검사되며 이 순서는 수동으로 편집하거나 솔루션 탐색기를 사용하여 조정할 수 있습니다.</target>
        <note />
      </trans-unit>
      <trans-unit id="buildImplementationAlreadyGiven">
        <source>An implementation of the file or module '{0}' has already been given</source>
        <target state="translated">'{0}' 파일 또는 모듈에 대한 구현이 이미 지정되었습니다.</target>
        <note />
      </trans-unit>
      <trans-unit id="buildSignatureWithoutImplementation">
        <source>The signature file '{0}' does not have a corresponding implementation file. If an implementation file exists then check the 'module' and 'namespace' declarations in the signature and implementation files match.</source>
        <target state="translated">시그니처 파일 '{0}'에 해당하는 구현 파일이 없습니다. 구현 파일이 있는 경우 시그니처 파일과 구현 파일의 'module' 및 'namespace' 선언이 일치하는지 확인하세요.</target>
        <note />
      </trans-unit>
      <trans-unit id="buildArgInvalidInt">
        <source>'{0}' is not a valid integer argument</source>
        <target state="translated">'{0}'은(는) 올바른 정수 인수가 아닙니다.</target>
        <note />
      </trans-unit>
      <trans-unit id="buildArgInvalidFloat">
        <source>'{0}' is not a valid floating point argument</source>
        <target state="translated">'{0}'은(는) 올바른 부동 소수점 인수가 아닙니다.</target>
        <note />
      </trans-unit>
      <trans-unit id="buildUnrecognizedOption">
        <source>Unrecognized option: '{0}'</source>
        <target state="translated">인식할 수 없는 옵션: '{0}'</target>
        <note />
      </trans-unit>
      <trans-unit id="buildInvalidModuleOrNamespaceName">
        <source>Invalid module or namespace name</source>
        <target state="translated">모듈 또는 네임스페이스 이름이 잘못되었습니다.</target>
        <note />
      </trans-unit>
      <trans-unit id="pickleErrorReadingWritingMetadata">
        <source>Error reading/writing metadata for the F# compiled DLL '{0}'. Was the DLL compiled with an earlier version of the F# compiler? (error: '{1}').</source>
        <target state="translated">F# 컴파일 DLL '{0}'에 대한 메타데이터를 읽는/쓰는 동안 오류가 발생했습니다. DLL이 이전 버전의 F# 컴파일러를 사용하여 컴파일되었습니까?(오류: '{1}')</target>
        <note />
      </trans-unit>
      <trans-unit id="tastTypeOrModuleNotConcrete">
        <source>The type/module '{0}' is not a concrete module or type</source>
        <target state="translated">'{0}' 형식/모듈이 구체적인 모듈 또는 형식이 아닙니다.</target>
        <note />
      </trans-unit>
      <trans-unit id="tastTypeHasAssemblyCodeRepresentation">
        <source>The type '{0}' has an inline assembly code representation</source>
        <target state="translated">'{0}' 형식에 인라인 어셈블리 코드 표현이 있습니다.</target>
        <note />
      </trans-unit>
      <trans-unit id="tastNamespaceAndModuleWithSameNameInAssembly">
        <source>A namespace and a module named '{0}' both occur in two parts of this assembly</source>
        <target state="translated">이 어셈블리의 두 부분에서 '{0}'(이)라는 네임스페이스와 모듈이 모두 발생합니다.</target>
        <note />
      </trans-unit>
      <trans-unit id="tastTwoModulesWithSameNameInAssembly">
        <source>Two modules named '{0}' occur in two parts of this assembly</source>
        <target state="translated">이 어셈블리의 두 부분에서 '{0}'(이)라는 두 개의 모듈이 발생합니다.</target>
        <note />
      </trans-unit>
      <trans-unit id="tastDuplicateTypeDefinitionInAssembly">
        <source>Two type definitions named '{0}' occur in namespace '{1}' in two parts of this assembly</source>
        <target state="translated">이 어셈블리의 두 부분에서 네임스페이스 '{1}'에 '{0}'(이)라는 두 개의 형식 정의가 발생합니다.</target>
        <note />
      </trans-unit>
      <trans-unit id="tastConflictingModuleAndTypeDefinitionInAssembly">
        <source>A module and a type definition named '{0}' occur in namespace '{1}' in two parts of this assembly</source>
        <target state="translated">이 어셈블리의 두 부분에서 네임스페이스 '{1}'에 '{0}'(이)라는 모듈 및 형식 정의가 발생합니다.</target>
        <note />
      </trans-unit>
      <trans-unit id="tastInvalidMemberSignature">
        <source>Invalid member signature encountered because of an earlier error</source>
        <target state="translated">이전 오류로 인해 잘못된 멤버 시그니처가 발생했습니다.</target>
        <note />
      </trans-unit>
      <trans-unit id="tastValueDoesNotHaveSetterType">
        <source>This value does not have a valid property setter type</source>
        <target state="translated">이 값에는 올바른 속성 setter 형식이 없습니다.</target>
        <note />
      </trans-unit>
      <trans-unit id="tastInvalidFormForPropertyGetter">
        <source>Invalid form for a property getter. At least one '()' argument is required when using the explicit syntax.</source>
        <target state="translated">속성 getter의 형식이 잘못되었습니다. 명시적 구문을 사용할 때는 하나 이상의 '()' 인수가 필요합니다.</target>
        <note />
      </trans-unit>
      <trans-unit id="tastInvalidFormForPropertySetter">
        <source>Invalid form for a property setter. At least one argument is required.</source>
        <target state="translated">속성 setter의 형식이 잘못되었습니다. 하나 이상의 인수가 필요합니다.</target>
        <note />
      </trans-unit>
      <trans-unit id="tastUnexpectedByRef">
        <source>Unexpected use of a byref-typed variable</source>
        <target state="translated">예기치 않은 byref 형식 변수의 사용입니다.</target>
        <note />
      </trans-unit>
      <trans-unit id="tastInvalidMutationOfConstant">
        <source>Invalid mutation of a constant expression. Consider copying the expression to a mutable local, e.g. 'let mutable x = ...'.</source>
        <target state="translated">상수 식을 잘못 변경했습니다. 식을 변경할 수 있는 로컬로 복사하십시오(예: 'let mutable x = ...').</target>
        <note />
      </trans-unit>
      <trans-unit id="tastValueHasBeenCopied">
        <source>The value has been copied to ensure the original is not mutated by this operation or because the copy is implicit when returning a struct from a member and another member is then accessed</source>
        <target state="translated">이 작업에 의해 원래 값이 변경되지 않도록 값이 복사되었습니다.</target>
        <note />
      </trans-unit>
      <trans-unit id="tastRecursiveValuesMayNotBeInConstructionOfTuple">
        <source>Recursively defined values cannot appear directly as part of the construction of a tuple value within a recursive binding</source>
        <target state="translated">재귀적으로 정의된 값은 재귀적 바인딩 내에서 튜플 값의 구성 요소에 대한 일부로 직접 나타날 수 없습니다.</target>
        <note />
      </trans-unit>
      <trans-unit id="tastRecursiveValuesMayNotAppearInConstructionOfType">
        <source>Recursive values cannot appear directly as a construction of the type '{0}' within a recursive binding. This feature has been removed from the F# language. Consider using a record instead.</source>
        <target state="translated">재귀 값은 재귀적 바인딩 내에서 '{0}' 형식의 구성 요소로 직접 나타날 수 없습니다. 이 기능은 F# 언어에서 제거되었습니다. 대신 레코드를 사용하세요.</target>
        <note />
      </trans-unit>
      <trans-unit id="tastRecursiveValuesMayNotBeAssignedToNonMutableField">
        <source>Recursive values cannot be directly assigned to the non-mutable field '{0}' of the type '{1}' within a recursive binding. Consider using a mutable field instead.</source>
        <target state="translated">재귀 값은 재귀적 바인딩 내에서 '{1}' 형식의 변경할 수 없는 필드 '{0}'에 직접 할당할 수 없습니다. 대신 변경할 수 있는 필드를 사용하세요.</target>
        <note />
      </trans-unit>
      <trans-unit id="tastUnexpectedDecodeOfAutoOpenAttribute">
        <source>Unexpected decode of AutoOpenAttribute</source>
        <target state="translated">예기치 않은 AutoOpenAttribute의 디코딩입니다.</target>
        <note />
      </trans-unit>
      <trans-unit id="tastUnexpectedDecodeOfInternalsVisibleToAttribute">
        <source>Unexpected decode of InternalsVisibleToAttribute</source>
        <target state="translated">예기치 않은 InternalsVisibleToAttribute의 디코딩입니다.</target>
        <note />
      </trans-unit>
      <trans-unit id="tastUnexpectedDecodeOfInterfaceDataVersionAttribute">
        <source>Unexpected decode of InterfaceDataVersionAttribute</source>
        <target state="translated">예기치 않은 InterfaceDataVersionAttribute의 디코딩입니다.</target>
        <note />
      </trans-unit>
      <trans-unit id="tastActivePatternsLimitedToSeven">
        <source>Active patterns cannot return more than 7 possibilities</source>
        <target state="translated">활성 패턴은 7개가 넘는 가능성을 반환할 수 없습니다.</target>
        <note />
      </trans-unit>
      <trans-unit id="tastNotAConstantExpression">
        <source>This is not a valid constant expression or custom attribute value</source>
        <target state="translated">올바른 상수 식 또는 사용자 지정 특성 값이 아닙니다.</target>
        <note />
      </trans-unit>
      <trans-unit id="ValueNotContainedMutabilityAttributesDiffer">
        <source>Module '{0}' contains\n    {1}    \nbut its signature specifies\n    {2}    \nThe mutability attributes differ</source>
        <target state="translated">{0}' 모듈에\n    {1}이(가) 포함되어 있지만    \n해당 시그니처는\n    {2}을(를) 지정합니다.    \n변경 가능성 특성이 서로 다릅니다.</target>
        <note />
      </trans-unit>
      <trans-unit id="ValueNotContainedMutabilityNamesDiffer">
        <source>Module '{0}' contains\n    {1}    \nbut its signature specifies\n    {2}    \nThe names differ</source>
        <target state="translated">{0}' 모듈에\n    {1}이(가) 포함되어 있지만    \n해당 시그니처는\n    {2}을(를) 지정합니다.    \n이름이 서로 다릅니다.</target>
        <note />
      </trans-unit>
      <trans-unit id="ValueNotContainedMutabilityCompiledNamesDiffer">
        <source>Module '{0}' contains\n    {1}    \nbut its signature specifies\n    {2}    \nThe compiled names differ</source>
        <target state="translated">{0}' 모듈에는 다음이 포함되어 있습니다.\n    {1}    \n하지만 해당 시그니처는 다음을 지정합니다.\n    {2}    \n컴파일된 이름이 다릅니다.</target>
        <note />
      </trans-unit>
      <trans-unit id="ValueNotContainedMutabilityDisplayNamesDiffer">
        <source>Module '{0}' contains\n    {1}    \nbut its signature specifies\n    {2}    \nThe display names differ</source>
        <target state="translated">{0}' 모듈에는 다음이 포함되어 있습니다.\n    {1}    \n하지만 해당 시그니처는 다음을 지정합니다.\n    {2}    \n표시 이름이 다릅니다.</target>
        <note />
      </trans-unit>
      <trans-unit id="ValueNotContainedMutabilityAccessibilityMore">
        <source>Module '{0}' contains\n    {1}    \nbut its signature specifies\n    {2}    \nThe accessibility specified in the signature is more than that specified in the implementation</source>
        <target state="translated">{0}' 모듈에\n    {1}이(가) 포함되어 있지만    \n해당 시그니처는\n    {2}을(를) 지정합니다.    \n시그니처에 지정된 액세스 가능성이 구현에 지정된 액세스 가능성보다 높습니다.</target>
        <note />
      </trans-unit>
      <trans-unit id="ValueNotContainedMutabilityInlineFlagsDiffer">
        <source>Module '{0}' contains\n    {1}    \nbut its signature specifies\n    {2}    \nThe inline flags differ</source>
        <target state="translated">{0}' 모듈에\n    {1}이(가) 포함되어 있지만    \n해당 시그니처는\n    {2}을(를) 지정합니다.    \n인라인 플래그가 서로 다릅니다.</target>
        <note />
      </trans-unit>
      <trans-unit id="ValueNotContainedMutabilityLiteralConstantValuesDiffer">
        <source>Module '{0}' contains\n    {1}    \nbut its signature specifies\n    {2}    \nThe literal constant values and/or attributes differ</source>
        <target state="translated">{0}' 모듈에\n    {1}이(가) 포함되어 있지만    \n해당 시그니처는\n    {2}을(를) 지정합니다.    \n리터럴 상수 값 및/또는 특성이 서로 다릅니다.</target>
        <note />
      </trans-unit>
      <trans-unit id="ValueNotContainedMutabilityOneIsTypeFunction">
        <source>Module '{0}' contains\n    {1}    \nbut its signature specifies\n    {2}    \nOne is a type function and the other is not. The signature requires explicit type parameters if they are present in the implementation.</source>
        <target state="translated">{0}' 모듈에\n    {1}이(가) 포함되어 있지만    \n해당 시그니처는\n    {2}을(를) 지정합니다.    \n하나는 형식 함수이고 다른 하나는 그렇지 않습니다. 명시적 형식 매개 변수가 구현에 있는 경우 시그니처에도 해당 형식 매개 변수가 필요합니다.</target>
        <note />
      </trans-unit>
      <trans-unit id="ValueNotContainedMutabilityParameterCountsDiffer">
        <source>Module '{0}' contains\n    {1}    \nbut its signature specifies\n    {2}    \nThe respective type parameter counts differ</source>
        <target state="translated">{0}' 모듈에\n    {1}이(가) 포함되어 있지만    \n해당 시그니처는\n    {2}을(를) 지정합니다.    \n각각의 형식 매개 변수 수가 서로 다릅니다.</target>
        <note />
      </trans-unit>
      <trans-unit id="ValueNotContainedMutabilityTypesDiffer">
        <source>Module '{0}' contains\n    {1}    \nbut its signature specifies\n    {2}    \nThe types differ</source>
        <target state="translated">{0}' 모듈에\n    {1}이(가) 포함되어 있지만    \n해당 시그니처는\n    {2}을(를) 지정합니다.    \n형식이 서로 다릅니다.</target>
        <note />
      </trans-unit>
      <trans-unit id="ValueNotContainedMutabilityExtensionsDiffer">
        <source>Module '{0}' contains\n    {1}    \nbut its signature specifies\n    {2}    \nOne is an extension member and the other is not</source>
        <target state="translated">{0}' 모듈에\n    {1}이(가) 포함되어 있지만    \n해당 시그니처는\n    {2}을(를) 지정합니다.    \n하나는 확장 멤버이고 다른 하나는 그렇지 않습니다.</target>
        <note />
      </trans-unit>
      <trans-unit id="ValueNotContainedMutabilityArityNotInferred">
        <source>Module '{0}' contains\n    {1}    \nbut its signature specifies\n    {2}    \nAn arity was not inferred for this value</source>
        <target state="translated">{0}' 모듈에\n    {1}이(가) 포함되어 있지만    \n해당 시그니처는\n    {2}을(를) 지정합니다.    \n이 값에 대한 인자 수가 유추되지 않았습니다.</target>
        <note />
      </trans-unit>
      <trans-unit id="ValueNotContainedMutabilityGenericParametersDiffer">
        <source>Module '{0}' contains\n    {1}    \nbut its signature specifies\n    {2}    \nThe number of generic parameters in the signature and implementation differ (the signature declares {3} but the implementation declares {4}</source>
        <target state="translated">{0}' 모듈에\n    {1}이(가) 포함되어 있지만    \n해당 시그니처는\n    {2}을(를) 지정합니다.    \n시그니처와 구현의 제네릭 매개 변수 수가 서로 다릅니다. 시그니처는 {3}개를 선언하지만 구현은 {4}개를 선언합니다.</target>
        <note />
      </trans-unit>
      <trans-unit id="ValueNotContainedMutabilityGenericParametersAreDifferentKinds">
        <source>Module '{0}' contains\n    {1}    \nbut its signature specifies\n    {2}    \nThe generic parameters in the signature and implementation have different kinds. Perhaps there is a missing [&lt;Measure&gt;] attribute.</source>
        <target state="translated">'{0}' 모듈에\n    {1}이(가) 포함되어 있지만    \n해당 시그니처는\n    {2}을(를) 지정합니다.    \n시그니처와 구현의 제네릭 매개 변수 종류가 서로 다릅니다. [&lt;Measure&gt;] 특성이 없는 것 같습니다.</target>
        <note />
      </trans-unit>
      <trans-unit id="ValueNotContainedMutabilityAritiesDiffer">
        <source>Module '{0}' contains\n    {1}    \nbut its signature specifies\n    {2}    \nThe arities in the signature and implementation differ. The signature specifies that '{3}' is function definition or lambda expression accepting at least {4} argument(s), but the implementation is a computed function value. To declare that a computed function value is a permitted implementation simply parenthesize its type in the signature, e.g.\n\tval {5}: int -&gt; (int -&gt; int)\ninstead of\n\tval {6}: int -&gt; int -&gt; int.</source>
        <target state="translated">'{0}' 모듈에\n {1}이(가) 포함되어 있지만 \n해당 시그니처는\n {2}을(를) 지정합니다. \n시그니처와 구현의 인자 수가 서로 다릅니다. 시그니처는 '{3}'이(가) {4}개 이상의 인수를 적용하는 함수 정의 또는 람다 식임을 지정하지만 구현은 계산된 함수 값입니다. 계산된 함수 값이 허용되는 구현임을 선언하려면 시그니처에서 해당 형식을 괄호로 묶기만 하면 됩니다(예: \n\tval {5}: int -&gt; (int -&gt; int)\ninstead of\n\tval {6}: int -&gt; int -&gt; int).</target>
        <note />
      </trans-unit>
      <trans-unit id="ValueNotContainedMutabilityDotNetNamesDiffer">
        <source>Module '{0}' contains\n    {1}    \nbut its signature specifies\n    {2}    \nThe CLI member names differ</source>
        <target state="translated">{0}' 모듈에\n    {1}이(가) 포함되어 있지만    \n해당 시그니처는\n    {2}을(를) 지정합니다.    \nCLI 멤버 이름이 서로 다릅니다.</target>
        <note />
      </trans-unit>
      <trans-unit id="ValueNotContainedMutabilityStaticsDiffer">
        <source>Module '{0}' contains\n    {1}    \nbut its signature specifies\n    {2}    \nOne is static and the other isn't</source>
        <target state="translated">{0}' 모듈에\n    {1}이(가) 포함되어 있지만    \n해당 시그니처는\n    {2}을(를) 지정합니다.    \n하나는 정적 요소이고 다른 하나는 그렇지 않습니다.</target>
        <note />
      </trans-unit>
      <trans-unit id="ValueNotContainedMutabilityVirtualsDiffer">
        <source>Module '{0}' contains\n    {1}    \nbut its signature specifies\n    {2}    \nOne is virtual and the other isn't</source>
        <target state="translated">{0}' 모듈에\n    {1}이(가) 포함되어 있지만    \n해당 시그니처는\n    {2}을(를) 지정합니다.    \n하나는 가상 요소이고 다른 하나는 그렇지 않습니다.</target>
        <note />
      </trans-unit>
      <trans-unit id="ValueNotContainedMutabilityAbstractsDiffer">
        <source>Module '{0}' contains\n    {1}    \nbut its signature specifies\n    {2}    \nOne is abstract and the other isn't</source>
        <target state="translated">{0}' 모듈에\n    {1}이(가) 포함되어 있지만    \n해당 시그니처는\n    {2}을(를) 지정합니다.    \n하나는 추상 요소이고 다른 하나는 그렇지 않습니다.</target>
        <note />
      </trans-unit>
      <trans-unit id="ValueNotContainedMutabilityFinalsDiffer">
        <source>Module '{0}' contains\n    {1}    \nbut its signature specifies\n    {2}    \nOne is final and the other isn't</source>
        <target state="translated">{0}' 모듈에\n    {1}이(가) 포함되어 있지만    \n해당 시그니처는\n    {2}을(를) 지정합니다.    \n하나는 최종 요소이고 다른 하나는 그렇지 않습니다.</target>
        <note />
      </trans-unit>
      <trans-unit id="ValueNotContainedMutabilityOverridesDiffer">
        <source>Module '{0}' contains\n    {1}    \nbut its signature specifies\n    {2}    \nOne is marked as an override and the other isn't</source>
        <target state="translated">{0}' 모듈에\n    {1}이(가) 포함되어 있지만    \n해당 시그니처는\n    {2}을(를) 지정합니다.    \n하나는 override로 표시되어 있고 다른 하나는 그렇지 않습니다.</target>
        <note />
      </trans-unit>
      <trans-unit id="ValueNotContainedMutabilityOneIsConstructor">
        <source>Module '{0}' contains\n    {1}    \nbut its signature specifies\n    {2}    \nOne is a constructor/property and the other is not</source>
        <target state="translated">{0}' 모듈에\n    {1}이(가) 포함되어 있지만    \n해당 시그니처는\n    {2}을(를) 지정합니다.    \n하나는 생성자/속성이고 다른 하나는 그렇지 않습니다.</target>
        <note />
      </trans-unit>
      <trans-unit id="ValueNotContainedMutabilityStaticButInstance">
        <source>Module '{0}' contains\n    {1}    \nbut its signature specifies\n    {2}    \nThe compiled representation of this method is as a static member but the signature indicates its compiled representation is as an instance member</source>
        <target state="translated">{0}' 모듈에\n    {1}이(가) 포함되어 있지만    \n해당 시그니처는\n    {2}을(를) 지정합니다.    \n이 메서드의 컴파일 표현이 정적 멤버이지만 시그니처는 해당 컴파일 표현이 인스턴스 멤버임을 나타냅니다.</target>
        <note />
      </trans-unit>
      <trans-unit id="ValueNotContainedMutabilityInstanceButStatic">
        <source>Module '{0}' contains\n    {1}    \nbut its signature specifies\n    {2}    \nThe compiled representation of this method is as an instance member, but the signature indicates its compiled representation is as a static member</source>
        <target state="translated">{0}' 모듈에\n    {1}이(가) 포함되어 있지만    \n해당 시그니처는\n    {2}을(를) 지정합니다.    \n이 메서드의 컴파일 표현이 인스턴스 멤버이지만 시그니처는 해당 컴파일 표현이 정적 멤버임을 나타냅니다.</target>
        <note />
      </trans-unit>
      <trans-unit id="DefinitionsInSigAndImplNotCompatibleNamesDiffer">
        <source>The {0} definitions in the signature and implementation are not compatible because the names differ. The type is called '{1}' in the signature file but '{2}' in implementation.</source>
        <target state="translated">이름이 서로 다르므로 시그니처 및 구현의 {0} 정의가 호환되지 않습니다. 시그니처 파일의 형식은 '{1}'이지만 구현의 형식은 '{2}'입니다.</target>
        <note />
      </trans-unit>
      <trans-unit id="DefinitionsInSigAndImplNotCompatibleParameterCountsDiffer">
        <source>The {0} definitions for type '{1}' in the signature and implementation are not compatible because the respective type parameter counts differ</source>
        <target state="translated">각각의 형식 매개 변수 수가 서로 다르므로 시그니처 및 구현의 '{1}' 형식에 대한 {0} 정의가 호환되지 않습니다.</target>
        <note />
      </trans-unit>
      <trans-unit id="DefinitionsInSigAndImplNotCompatibleAccessibilityDiffer">
        <source>The {0} definitions for type '{1}' in the signature and implementation are not compatible because the accessibility specified in the signature is more than that specified in the implementation</source>
        <target state="translated">시그니처에 지정된 액세스 가능성이 구현에 지정된 액세스 가능성보다 높으므로 시그니처 및 구현의 '{1}' 형식에 대한 {0} 정의가 호환되지 않습니다.</target>
        <note />
      </trans-unit>
      <trans-unit id="DefinitionsInSigAndImplNotCompatibleMissingInterface">
        <source>The {0} definitions for type '{1}' in the signature and implementation are not compatible because the signature requires that the type supports the interface {2} but the interface has not been implemented</source>
        <target state="translated">시그니처를 사용하려면 형식이 {2} 인터페이스를 지원해야 하지만 이 인터페이스가 구현되지 않았으므로 시그니처 및 구현의 '{1}' 형식에 대한 {0} 정의가 호환되지 않습니다.</target>
        <note />
      </trans-unit>
      <trans-unit id="DefinitionsInSigAndImplNotCompatibleImplementationSaysNull">
        <source>The {0} definitions for type '{1}' in the signature and implementation are not compatible because the implementation says this type may use nulls as a representation but the signature does not</source>
        <target state="translated">구현이 이 형식에서 null을 표현으로 사용할 수 있다고 하지만 시그니처는 그렇지 않으므로 시그니처 및 구현의 '{1}' 형식에 대한 {0} 정의가 호환되지 않습니다.</target>
        <note />
      </trans-unit>
      <trans-unit id="DefinitionsInSigAndImplNotCompatibleImplementationSaysNull2">
        <source>The {0} definitions for type '{1}' in the signature and implementation are not compatible because the implementation says this type may use nulls as an extra value but the signature does not</source>
        <target state="translated">구현이 이 형식에서 null을 추가 값으로 사용할 수 있다고 하지만 시그니처는 그렇지 않으므로 시그니처 및 구현의 '{1}' 형식에 대한 {0} 정의가 호환되지 않습니다.</target>
        <note />
      </trans-unit>
      <trans-unit id="DefinitionsInSigAndImplNotCompatibleSignatureSaysNull">
        <source>The {0} definitions for type '{1}' in the signature and implementation are not compatible because the signature says this type may use nulls as a representation but the implementation does not</source>
        <target state="translated">시그니처가 이 형식에서 null을 표현으로 사용할 수 있다고 하지만 구현은 그렇지 않으므로 시그니처 및 구현의 '{1}' 형식에 대한 {0} 정의가 호환되지 않습니다.</target>
        <note />
      </trans-unit>
      <trans-unit id="DefinitionsInSigAndImplNotCompatibleSignatureSaysNull2">
        <source>The {0} definitions for type '{1}' in the signature and implementation are not compatible because the signature says this type may use nulls as an extra value but the implementation does not</source>
        <target state="translated">시그니처가 이 형식에서 null을 추가 값으로 사용할 수 있다고 하지만 구현은 그렇지 않으므로 시그니처 및 구현의 '{1}' 형식에 대한 {0} 정의가 호환되지 않습니다.</target>
        <note />
      </trans-unit>
      <trans-unit id="DefinitionsInSigAndImplNotCompatibleImplementationSealed">
        <source>The {0} definitions for type '{1}' in the signature and implementation are not compatible because the implementation type is sealed but the signature implies it is not. Consider adding the [&lt;Sealed&gt;] attribute to the signature.</source>
        <target state="translated">구현 형식이 봉인되어 있지만 시그니처는 봉인되어 있지 않음을 암시하므로 시그니처 및 구현의 '{1}' 형식 {0} 정의가 호환되지 않습니다. 시그니처에 [&lt;Sealed&gt;] 특성을 추가하세요.</target>
        <note />
      </trans-unit>
      <trans-unit id="DefinitionsInSigAndImplNotCompatibleImplementationIsNotSealed">
        <source>The {0} definitions for type '{1}' in the signature and implementation are not compatible because the implementation type is not sealed but signature implies it is. Consider adding the [&lt;Sealed&gt;] attribute to the implementation.</source>
        <target state="translated">구현 형식이 봉인되어 있지 않지만 시그니처는 봉인되어 있음을 암시하므로 시그니처 및 구현의 '{1}' 형식에 대한 {0} 정의가 호환되지 않습니다. 구현에 [&lt;Sealed&gt;] 특성을 추가해 보세요.</target>
        <note />
      </trans-unit>
      <trans-unit id="DefinitionsInSigAndImplNotCompatibleImplementationIsAbstract">
        <source>The {0} definitions for type '{1}' in the signature and implementation are not compatible because the implementation is an abstract class but the signature is not. Consider adding the [&lt;AbstractClass&gt;] attribute to the signature.</source>
        <target state="translated">구현이 추상 클래스이지만 시그니처는 추상 클래스가 아니므로 시그니처 및 구현의 '{1}' 형식에 대한 {0} 정의가 호환되지 않습니다. 시그니처에 [&lt;AbstractClass&gt;] 특성을 추가해 보세요.</target>
        <note />
      </trans-unit>
      <trans-unit id="DefinitionsInSigAndImplNotCompatibleSignatureIsAbstract">
        <source>The {0} definitions for type '{1}' in the signature and implementation are not compatible because the signature is an abstract class but the implementation is not. Consider adding the [&lt;AbstractClass&gt;] attribute to the implementation.</source>
        <target state="translated">시그니처가 추상 클래스이지만 구현은 추상 클래스가 아니므로 시그니처 및 구현의 '{1}' 형식에 대한 {0} 정의가 호환되지 않습니다. 구현에 [&lt;AbstractClass&gt;] 특성을 추가해 보세요.</target>
        <note />
      </trans-unit>
      <trans-unit id="DefinitionsInSigAndImplNotCompatibleTypesHaveDifferentBaseTypes">
        <source>The {0} definitions for type '{1}' in the signature and implementation are not compatible because the types have different base types</source>
        <target state="translated">형식의 기본 형식이 서로 다르므로 시그니처 및 구현의 '{1}' 형식에 대한 {0} 정의가 호환되지 않습니다.</target>
        <note />
      </trans-unit>
      <trans-unit id="DefinitionsInSigAndImplNotCompatibleNumbersDiffer">
        <source>The {0} definitions for type '{1}' in the signature and implementation are not compatible because the number of {2}s differ</source>
        <target state="translated">{2} 수가 서로 다르므로 시그니처 및 구현의 '{1}' 형식에 대한 {0} 정의가 호환되지 않습니다.</target>
        <note />
      </trans-unit>
      <trans-unit id="DefinitionsInSigAndImplNotCompatibleSignatureDefinesButImplDoesNot">
        <source>The {0} definitions for type '{1}' in the signature and implementation are not compatible because the signature defines the {2} '{3}' but the implementation does not (or does, but not in the same order)</source>
        <target state="translated">시그니처가 {2} '{3}'을(를) 정의하지만 구현은 그렇지 않거나 그렇더라도 순서가 다르므로 시그니처 및 구현의 '{1}' 형식에 대한 {0} 정의가 호환되지 않습니다.</target>
        <note />
      </trans-unit>
      <trans-unit id="DefinitionsInSigAndImplNotCompatibleImplDefinesButSignatureDoesNot">
        <source>The {0} definitions for type '{1}' in the signature and implementation are not compatible because the implementation defines the {2} '{3}' but the signature does not (or does, but not in the same order)</source>
        <target state="translated">구현이 {2} '{3}'을(를) 정의하지만 시그니처는 그렇지 않거나 그렇더라도 순서가 다르므로 시그니처 및 구현의 '{1}' 형식에 대한 {0} 정의가 호환되지 않습니다.</target>
        <note />
      </trans-unit>
      <trans-unit id="DefinitionsInSigAndImplNotCompatibleImplDefinesStruct">
        <source>The {0} definitions for type '{1}' in the signature and implementation are not compatible because the implementation defines a struct but the signature defines a type with a hidden representation</source>
        <target state="translated">구현이 구조체를 정의하지만 시그니처는 숨겨진 표현이 있는 형식을 정의하므로 시그니처 및 구현의 '{1}' 형식에 대한 {0} 정의가 호환되지 않습니다.</target>
        <note />
      </trans-unit>
      <trans-unit id="DefinitionsInSigAndImplNotCompatibleDotNetTypeRepresentationIsHidden">
        <source>The {0} definitions for type '{1}' in the signature and implementation are not compatible because a CLI type representation is being hidden by a signature</source>
        <target state="translated">시그니처에 의해 CLI 형식 표현이 숨겨져 있으므로 시그니처 및 구현의 '{1}' 형식에 대한 {0} 정의가 호환되지 않습니다.</target>
        <note />
      </trans-unit>
      <trans-unit id="DefinitionsInSigAndImplNotCompatibleTypeIsHidden">
        <source>The {0} definitions for type '{1}' in the signature and implementation are not compatible because a type representation is being hidden by a signature</source>
        <target state="translated">시그니처에 의해 형식 표현이 숨겨져 있으므로 시그니처 및 구현의 '{1}' 형식에 대한 {0} 정의가 호환되지 않습니다.</target>
        <note />
      </trans-unit>
      <trans-unit id="DefinitionsInSigAndImplNotCompatibleTypeIsDifferentKind">
        <source>The {0} definitions for type '{1}' in the signature and implementation are not compatible because the types are of different kinds</source>
        <target state="translated">형식의 종류가 서로 다르므로 시그니처 및 구현의 '{1}' 형식에 대한 {0} 정의가 호환되지 않습니다.</target>
        <note />
      </trans-unit>
      <trans-unit id="DefinitionsInSigAndImplNotCompatibleILDiffer">
        <source>The {0} definitions for type '{1}' in the signature and implementation are not compatible because the IL representations differ</source>
        <target state="translated">IL 표현이 서로 다르므로 시그니처 및 구현의 '{1}' 형식에 대한 {0} 정의가 호환되지 않습니다.</target>
        <note />
      </trans-unit>
      <trans-unit id="DefinitionsInSigAndImplNotCompatibleRepresentationsDiffer">
        <source>The {0} definitions for type '{1}' in the signature and implementation are not compatible because the representations differ</source>
        <target state="translated">표현이 서로 다르므로 시그니처 및 구현의 '{1}' 형식에 대한 {0} 정의가 호환되지 않습니다.</target>
        <note />
      </trans-unit>
      <trans-unit id="DefinitionsInSigAndImplNotCompatibleFieldWasPresent">
        <source>The {0} definitions for type '{1}' in the signature and implementation are not compatible because the field {2} was present in the implementation but not in the signature</source>
        <target state="translated">{2}' 필드가 구현에 있었지만 시그니처에는 없었으므로 시그니처 및 구현의 '{1}' 형식에 대한 {0} 정의가 호환되지 않습니다.</target>
        <note />
      </trans-unit>
      <trans-unit id="DefinitionsInSigAndImplNotCompatibleFieldOrderDiffer">
        <source>The {0} definitions for type '{1}' in the signature and implementation are not compatible because the order of the fields is different in the signature and implementation</source>
        <target state="translated">시그니처와 구현에서 필드의 순서가 서로 다르므로 시그니처 및 구현의 '{1}' 형식에 대한 {0} 정의가 호환되지 않습니다.</target>
        <note />
      </trans-unit>
      <trans-unit id="DefinitionsInSigAndImplNotCompatibleFieldRequiredButNotSpecified">
        <source>The {0} definitions for type '{1}' in the signature and implementation are not compatible because the field {2} was required by the signature but was not specified by the implementation</source>
        <target state="translated">{2}' 필드가 시그니처에 필요했지만 구현에 의해 지정되지 않았으므로 시그니처 및 구현의 '{1}' 형식에 대한 {0} 정의가 호환되지 않습니다.</target>
        <note />
      </trans-unit>
      <trans-unit id="DefinitionsInSigAndImplNotCompatibleFieldIsInImplButNotSig">
        <source>The {0} definitions for type '{1}' in the signature and implementation are not compatible because the field '{2}' was present in the implementation but not in the signature. Struct types must now reveal their fields in the signature for the type, though the fields may still be labelled 'private' or 'internal'.</source>
        <target state="translated">{2}' 필드가 구현에 있었지만 시그니처에는 없었으므로 시그니처 및 구현의 '{1}' 형식에 대한 {0} 정의가 호환되지 않습니다. 이제 구조체 형식은 시그니처에서 형식에 대해 필드를 표시해야 하지만 필드의 레이블은 계속 'private' 또는 'internal'로 지정할 수 있습니다.</target>
        <note />
      </trans-unit>
      <trans-unit id="DefinitionsInSigAndImplNotCompatibleAbstractMemberMissingInImpl">
        <source>The {0} definitions for type '{1}' in the signature and implementation are not compatible because the abstract member '{2}' was required by the signature but was not specified by the implementation</source>
        <target state="translated">추상 멤버 '{2}'이(가) 시그니처에 필요했지만 구현에 의해 지정되지 않았으므로 시그니처 및 구현의 '{1}' 형식에 대한 {0} 정의가 호환되지 않습니다.</target>
        <note />
      </trans-unit>
      <trans-unit id="DefinitionsInSigAndImplNotCompatibleAbstractMemberMissingInSig">
        <source>The {0} definitions for type '{1}' in the signature and implementation are not compatible because the abstract member '{2}' was present in the implementation but not in the signature</source>
        <target state="translated">추상 멤버 '{2}'이(가) 구현에 있었지만 시그니처에는 없었으므로 시그니처 및 구현의 '{1}' 형식에 대한 {0} 정의가 호환되지 않습니다.</target>
        <note />
      </trans-unit>
      <trans-unit id="DefinitionsInSigAndImplNotCompatibleSignatureDeclaresDiffer">
        <source>The {0} definitions for type '{1}' in the signature and implementation are not compatible because the signature declares a {2} while the implementation declares a {3}</source>
        <target state="translated">시그니처가 {2}을(를) 선언하지만 구현은 {3}을(를) 선언하므로 시그니처 및 구현의 '{1}' 형식에 대한 {0} 정의가 호환되지 않습니다.</target>
        <note />
      </trans-unit>
      <trans-unit id="DefinitionsInSigAndImplNotCompatibleAbbreviationsDiffer">
        <source>The {0} definitions for type '{1}' in the signature and implementation are not compatible because the abbreviations differ: {2} versus {3}</source>
        <target state="translated">약어가 {2}과(와) {3}(으)로 서로 다르므로 시그니처 및 구현의 '{1}' 형식에 대한 {0} 정의가 호환되지 않습니다.</target>
        <note />
      </trans-unit>
      <trans-unit id="DefinitionsInSigAndImplNotCompatibleAbbreviationHiddenBySig">
        <source>The {0} definitions for type '{1}' in the signature and implementation are not compatible because an abbreviation is being hidden by a signature. The abbreviation must be visible to other CLI languages. Consider making the abbreviation visible in the signature.</source>
        <target state="translated">시그니처에 의해 약어가 숨겨져 있으므로 시그니처 및 구현의 '{1}' 형식에 대한 {0} 정의가 호환되지 않습니다. 약어는 다른 CLI 언어에 표시되어야 합니다. 시그니처에서 약어를 표시하세요.</target>
        <note />
      </trans-unit>
      <trans-unit id="DefinitionsInSigAndImplNotCompatibleSigHasAbbreviation">
        <source>The {0} definitions for type '{1}' in the signature and implementation are not compatible because the signature has an abbreviation while the implementation does not</source>
        <target state="translated">시그니처에 약어가 있지만 구현에는 없으므로 시그니처 및 구현의 '{1}' 형식에 대한 {0} 정의가 호환되지 않습니다.</target>
        <note />
      </trans-unit>
      <trans-unit id="ModuleContainsConstructorButNamesDiffer">
        <source>The module contains the constructor\n    {0}    \nbut its signature specifies\n    {1}    \nThe names differ</source>
        <target state="translated">모듈에\n    {0} 생성자가 포함되어 있지만    \n해당 시그니처는\n    {1}을(를) 지정합니다.    \n이름이 서로 다릅니다.</target>
        <note />
      </trans-unit>
      <trans-unit id="ModuleContainsConstructorButDataFieldsDiffer">
        <source>The module contains the constructor\n    {0}    \nbut its signature specifies\n    {1}    \nThe respective number of data fields differ</source>
        <target state="translated">모듈에\n    {0} 생성자가 포함되어 있지만    \n해당 시그니처는\n    {1}을(를) 지정합니다.    \n각각의 데이터 필드 수가 서로 다릅니다.</target>
        <note />
      </trans-unit>
      <trans-unit id="ModuleContainsConstructorButTypesOfFieldsDiffer">
        <source>The module contains the constructor\n    {0}    \nbut its signature specifies\n    {1}    \nThe types of the fields differ</source>
        <target state="translated">모듈에\n    {0} 생성자가 포함되어 있지만    \n해당 시그니처는\n    {1}을(를) 지정합니다.    \n필드의 형식이 서로 다릅니다.</target>
        <note />
      </trans-unit>
      <trans-unit id="ModuleContainsConstructorButAccessibilityDiffers">
        <source>The module contains the constructor\n    {0}    \nbut its signature specifies\n    {1}    \nthe accessibility specified in the signature is more than that specified in the implementation</source>
        <target state="translated">모듈에\n    {0} 생성자가 포함되어 있지만    \n해당 시그니처는\n    {1}을(를) 지정합니다.    \n시그니처에 지정된 액세스 가능성이 구현에 지정된 액세스 가능성보다 높습니다.</target>
        <note />
      </trans-unit>
      <trans-unit id="FieldNotContainedNamesDiffer">
        <source>The module contains the field\n    {0}    \nbut its signature specifies\n    {1}    \nThe names differ</source>
        <target state="translated">모듈에\n    {0} 필드가 포함되어 있지만    \n해당 시그니처는\n    {1}을(를) 지정합니다.    \n이름이 서로 다릅니다.</target>
        <note />
      </trans-unit>
      <trans-unit id="FieldNotContainedAccessibilitiesDiffer">
        <source>The module contains the field\n    {0}    \nbut its signature specifies\n    {1}    \nthe accessibility specified in the signature is more than that specified in the implementation</source>
        <target state="translated">모듈에\n    {0} 필드가 포함되어 있지만    \n해당 시그니처는\n    {1}을(를) 지정합니다.    \n시그니처에 지정된 액세스 가능성이 구현에 지정된 액세스 가능성보다 높습니다.</target>
        <note />
      </trans-unit>
      <trans-unit id="FieldNotContainedStaticsDiffer">
        <source>The module contains the field\n    {0}    \nbut its signature specifies\n    {1}    \nThe 'static' modifiers differ</source>
        <target state="translated">모듈에\n    {0} 필드가 포함되어 있지만    \n해당 시그니처는\n    {1}을(를) 지정합니다.    \n'static' 한정자가 서로 다릅니다.</target>
        <note />
      </trans-unit>
      <trans-unit id="FieldNotContainedMutablesDiffer">
        <source>The module contains the field\n    {0}    \nbut its signature specifies\n    {1}    \nThe 'mutable' modifiers differ</source>
        <target state="translated">모듈에\n    {0} 필드가 포함되어 있지만    \n해당 시그니처는\n    {1}을(를) 지정합니다.    \n'mutable' 한정자가 서로 다릅니다.</target>
        <note />
      </trans-unit>
      <trans-unit id="FieldNotContainedLiteralsDiffer">
        <source>The module contains the field\n    {0}    \nbut its signature specifies\n    {1}    \nThe 'literal' modifiers differ</source>
        <target state="translated">모듈에\n    {0} 필드가 포함되어 있지만    \n해당 시그니처는\n    {1}을(를) 지정합니다.    \n'literal' 한정자가 서로 다릅니다.</target>
        <note />
      </trans-unit>
      <trans-unit id="FieldNotContainedTypesDiffer">
        <source>The module contains the field\n    {0}    \nbut its signature specifies\n    {1}    \nThe types differ</source>
        <target state="translated">모듈에\n    {0} 필드가 포함되어 있지만    \n해당 시그니처는\n    {1}을(를) 지정합니다.    \n형식이 서로 다릅니다.</target>
        <note />
      </trans-unit>
      <trans-unit id="typrelCannotResolveImplicitGenericInstantiation">
        <source>The implicit instantiation of a generic construct at or near this point could not be resolved because it could resolve to multiple unrelated types, e.g. '{0}' and '{1}'. Consider using type annotations to resolve the ambiguity</source>
        <target state="translated">관련되지 않은 여러 형식(예: '{0}'과(와) '{1}')으로 확인될 수 있으므로 이 지점 또는 이 지점 근처에서 제네릭 구문의 암시적 인스턴스를 확인할 수 없습니다. 형식 주석을 사용하여 모호성을 해결하세요.</target>
        <note />
      </trans-unit>
      <trans-unit id="typrelCannotResolveAmbiguityInPrintf">
        <source>Could not resolve the ambiguity inherent in the use of a 'printf'-style format string</source>
        <target state="translated">'printf' 스타일의 서식 문자열 사용과 관련하여 본질적으로 발생하는 모호성을 해결할 수 없습니다.</target>
        <note />
      </trans-unit>
      <trans-unit id="typrelCannotResolveAmbiguityInEnum">
        <source>Could not resolve the ambiguity in the use of a generic construct with an 'enum' constraint at or near this position</source>
        <target state="translated">이 위치 또는 이 위치 근처에서 'enum' 제약 조건을 사용하여 제네릭 구문 사용의 모호성을 해결할 수 없습니다.</target>
        <note />
      </trans-unit>
      <trans-unit id="typrelCannotResolveAmbiguityInDelegate">
        <source>Could not resolve the ambiguity in the use of a generic construct with a 'delegate' constraint at or near this position</source>
        <target state="translated">이 위치 또는 이 위치 근처에서 'delegate' 제약 조건을 사용하여 제네릭 구문 사용의 모호성을 해결할 수 없습니다.</target>
        <note />
      </trans-unit>
      <trans-unit id="typrelInvalidValue">
        <source>Invalid value</source>
        <target state="translated">잘못된 값</target>
        <note />
      </trans-unit>
      <trans-unit id="typrelSigImplNotCompatibleParamCountsDiffer">
        <source>The signature and implementation are not compatible because the respective type parameter counts differ</source>
        <target state="translated">각각의 형식 매개 변수 수가 서로 다르므로 시그니처와 구현이 호환되지 않습니다.</target>
        <note />
      </trans-unit>
      <trans-unit id="typrelSigImplNotCompatibleCompileTimeRequirementsDiffer">
        <source>The signature and implementation are not compatible because the type parameter in the class/signature has a different compile-time requirement to the one in the member/implementation</source>
        <target state="translated">클래스/시그니처에 있는 형식 매개 변수의 컴파일 시간 요구 사항이 멤버/구현에 있는 형식 매개 변수와 다르므로 시그니처와 구현이 호환되지 않습니다.</target>
        <note />
      </trans-unit>
      <trans-unit id="typrelSigImplNotCompatibleConstraintsDiffer">
        <source>The signature and implementation are not compatible because the declaration of the type parameter '{0}' requires a constraint of the form {1}</source>
        <target state="translated">형식 매개 변수 '{0}'의 선언을 사용하려면 {1} 형식의 제약 조건이 필요하므로 시그니처와 구현이 호환되지 않습니다.</target>
        <note />
      </trans-unit>
      <trans-unit id="typrelSigImplNotCompatibleConstraintsDifferRemove">
        <source>The signature and implementation are not compatible because the type parameter '{0}' has a constraint of the form {1} but the implementation does not. Either remove this constraint from the signature or add it to the implementation.</source>
        <target state="translated">형식 매개 변수 '{0}'에 {1} 형식의 제약 조건이 있지만 구현에는 없으므로 시그니처와 구현이 호환되지 않습니다. 이 제약 조건을 시그니처에서 제거하거나 구현에 추가하세요.</target>
        <note />
      </trans-unit>
      <trans-unit id="typrelTypeImplementsIComparableShouldOverrideObjectEquals">
        <source>The type '{0}' implements 'System.IComparable'. Consider also adding an explicit override for 'Object.Equals'</source>
        <target state="translated">'{0}' 형식이 'System.IComparable'을 구현합니다. 'Object.Equals'에 대한 명시적 재정의도 추가하세요.</target>
        <note />
      </trans-unit>
      <trans-unit id="typrelTypeImplementsIComparableDefaultObjectEqualsProvided">
        <source>The type '{0}' implements 'System.IComparable' explicitly but provides no corresponding override for 'Object.Equals'. An implementation of 'Object.Equals' has been automatically provided, implemented via 'System.IComparable'. Consider implementing the override 'Object.Equals' explicitly</source>
        <target state="translated">'{0}' 형식이 'System.IComparable'을 명시적으로 구현하지만 'Object.Equals'에 해당하는 재정의를 제공하지 않습니다. 'System.IComparable'을 통해 구현된 'Object.Equals'의 구현이 자동으로 제공되었습니다. 재정의 'Object.Equals'를 명시적으로 구현하세요.</target>
        <note />
      </trans-unit>
      <trans-unit id="typrelExplicitImplementationOfGetHashCodeOrEquals">
        <source>The struct, record or union type '{0}' has an explicit implementation of 'Object.GetHashCode' or 'Object.Equals'. You must apply the 'CustomEquality' attribute to the type</source>
        <target state="translated">구조체, 레코드 또는 공용 구조체 형식 '{0}'에 'Object.GetHashCode' 또는 'Object.Equals'의 명시적 구현이 있습니다. 형식에 'CustomEquality' 특성을 적용해야 합니다.</target>
        <note />
      </trans-unit>
      <trans-unit id="typrelExplicitImplementationOfGetHashCode">
        <source>The struct, record or union type '{0}' has an explicit implementation of 'Object.GetHashCode'. Consider implementing a matching override for 'Object.Equals(obj)'</source>
        <target state="translated">구조체, 레코드 또는 공용 구조체 형식 '{0}'에 'Object.GetHashCode'의 명시적 구현이 있습니다. 'Object.Equals(obj)'에 대해 일치하는 재정의를 구현하세요.</target>
        <note />
      </trans-unit>
      <trans-unit id="typrelExplicitImplementationOfEquals">
        <source>The struct, record or union type '{0}' has an explicit implementation of 'Object.Equals'. Consider implementing a matching override for 'Object.GetHashCode()'</source>
        <target state="translated">구조체, 레코드 또는 공용 구조체 형식 '{0}'에 'Object.Equals'의 명시적 구현이 있습니다. 'Object.GetHashCode()'에 대해 일치하는 재정의를 구현하세요.</target>
        <note />
      </trans-unit>
      <trans-unit id="ExceptionDefsNotCompatibleHiddenBySignature">
        <source>The exception definitions are not compatible because a CLI exception mapping is being hidden by a signature. The exception mapping must be visible to other modules. The module contains the exception definition\n    {0}    \nbut its signature specifies\n\t{1}</source>
        <target state="translated">시그니처에 의해 CLI 예외 매핑이 숨겨져 있으므로 예외 정의가 호환되지 않습니다. 예외 매핑은 다른 모듈에 표시되어야 합니다. 모듈에 예외 정의\n    {0}이(가) 포함되어 있지만    \n해당 시그니처는\n\t{1}을(를) 지정합니다.</target>
        <note />
      </trans-unit>
      <trans-unit id="ExceptionDefsNotCompatibleDotNetRepresentationsDiffer">
        <source>The exception definitions are not compatible because the CLI representations differ. The module contains the exception definition\n    {0}    \nbut its signature specifies\n\t{1}</source>
        <target state="translated">CLI 표현이 서로 다르므로 예외 정의가 호환되지 않습니다. 모듈에 예외 정의\n    {0}이(가) 포함되어 있지만    \n해당 시그니처는\n\t{1}을(를) 지정합니다.</target>
        <note />
      </trans-unit>
      <trans-unit id="ExceptionDefsNotCompatibleAbbreviationHiddenBySignature">
        <source>The exception definitions are not compatible because the exception abbreviation is being hidden by the signature. The abbreviation must be visible to other CLI languages. Consider making the abbreviation visible in the signature. The module contains the exception definition\n    {0}    \nbut its signature specifies\n\t{1}.</source>
        <target state="translated">시그니처에 의해 예외 약어가 숨겨져 있으므로 예외 정의가 호환되지 않습니다. 약어는 다른 CLI 언어에 표시되어야 합니다. 시그니처에서 약어를 표시하세요. 모듈에 예외 정의\n    {0}이(가) 포함되어 있지만    \n해당 시그니처는\n\t{1}을(를) 지정합니다.</target>
        <note />
      </trans-unit>
      <trans-unit id="ExceptionDefsNotCompatibleSignaturesDiffer">
        <source>The exception definitions are not compatible because the exception abbreviations in the signature and implementation differ. The module contains the exception definition\n    {0}    \nbut its signature specifies\n\t{1}.</source>
        <target state="translated">시그니처와 구현에서 예외 약어가 서로 다르므로 예외 정의가 호환되지 않습니다. 모듈에 예외 정의\n    {0}이(가) 포함되어 있지만    \n해당 시그니처는\n\t{1}을(를) 지정합니다.</target>
        <note />
      </trans-unit>
      <trans-unit id="ExceptionDefsNotCompatibleExceptionDeclarationsDiffer">
        <source>The exception definitions are not compatible because the exception declarations differ. The module contains the exception definition\n    {0}    \nbut its signature specifies\n\t{1}.</source>
        <target state="translated">예외 선언이 서로 다르므로 예외 정의가 호환되지 않습니다. 모듈에 예외 정의\n    {0}이(가) 포함되어 있지만    \n해당 시그니처는\n\t{1}을(를) 지정합니다.</target>
        <note />
      </trans-unit>
      <trans-unit id="ExceptionDefsNotCompatibleFieldInSigButNotImpl">
        <source>The exception definitions are not compatible because the field '{0}' was required by the signature but was not specified by the implementation. The module contains the exception definition\n    {1}    \nbut its signature specifies\n\t{2}.</source>
        <target state="translated">{0}' 필드가 시그니처에 필요했지만 구현에 의해 지정되지 않았으므로 예외 정의가 호환되지 않습니다. 모듈에 예외 정의\n    {1}이(가) 포함되어 있지만    \n해당 시그니처는\n\t{2}을(를) 지정합니다.</target>
        <note />
      </trans-unit>
      <trans-unit id="ExceptionDefsNotCompatibleFieldInImplButNotSig">
        <source>The exception definitions are not compatible because the field '{0}' was present in the implementation but not in the signature. The module contains the exception definition\n    {1}    \nbut its signature specifies\n\t{2}.</source>
        <target state="translated">{0}' 필드가 구현에 있었지만 시그니처에는 없었으므로 예외 정의가 호환되지 않습니다. 모듈에 예외 정의\n    {1}이(가) 포함되어 있지만    \n해당 시그니처는\n\t{2}을(를) 지정합니다.</target>
        <note />
      </trans-unit>
      <trans-unit id="ExceptionDefsNotCompatibleFieldOrderDiffers">
        <source>The exception definitions are not compatible because the order of the fields is different in the signature and implementation. The module contains the exception definition\n    {0}    \nbut its signature specifies\n\t{1}.</source>
        <target state="translated">시그니처와 구현에서 필드의 순서가 서로 다르므로 예외 정의가 호환되지 않습니다. 모듈에 예외 정의\n    {0}이(가) 포함되어 있지만    \n해당 시그니처는\n\t{1}을(를) 지정합니다.</target>
        <note />
      </trans-unit>
      <trans-unit id="typrelModuleNamespaceAttributesDifferInSigAndImpl">
        <source>The namespace or module attributes differ between signature and implementation</source>
        <target state="translated">네임스페이스 또는 모듈 특성이 시그니처와 구현 간에 서로 다릅니다.</target>
        <note />
      </trans-unit>
      <trans-unit id="typrelMethodIsOverconstrained">
        <source>This method is over-constrained in its type parameters</source>
        <target state="translated">이 메서드는 해당 형식 매개 변수에서 과다하게 제약 조건이 적용되었습니다.</target>
        <note />
      </trans-unit>
      <trans-unit id="typrelOverloadNotFound">
        <source>No implementations of '{0}' had the correct number of arguments and type parameters. The required signature is '{1}'.</source>
        <target state="translated">{0}'의 구현 중 올바른 수의 인수 및 형식 매개 변수를 포함하는 구현이 없습니다. 필요한 시그니처는 '{1}'입니다.</target>
        <note />
      </trans-unit>
      <trans-unit id="typrelOverrideWasAmbiguous">
        <source>The override for '{0}' was ambiguous</source>
        <target state="translated">'{0}'의 재정의가 모호합니다.</target>
        <note />
      </trans-unit>
      <trans-unit id="typrelMoreThenOneOverride">
        <source>More than one override implements '{0}'</source>
        <target state="translated">둘 이상의 재정의가 '{0}'을(를) 구현합니다.</target>
        <note />
      </trans-unit>
      <trans-unit id="typrelMethodIsSealed">
        <source>The method '{0}' is sealed and cannot be overridden</source>
        <target state="translated">'{0}' 메서드는 봉인되어 재정의할 수 없습니다.</target>
        <note />
      </trans-unit>
      <trans-unit id="typrelOverrideImplementsMoreThenOneSlot">
        <source>The override '{0}' implements more than one abstract slot, e.g. '{1}' and '{2}'</source>
        <target state="translated">재정의 '{0}'이(가) 둘 이상의 추상 슬롯을 구현합니다(예: '{1}' 및 '{2}').</target>
        <note />
      </trans-unit>
      <trans-unit id="typrelDuplicateInterface">
        <source>Duplicate or redundant interface</source>
        <target state="translated">인터페이스가 중복되었습니다.</target>
        <note />
      </trans-unit>
      <trans-unit id="typrelNeedExplicitImplementation">
        <source>The interface '{0}' is included in multiple explicitly implemented interface types. Add an explicit implementation of this interface.</source>
        <target state="translated">'{0}' 인터페이스가 명시적으로 구현된 다중 인터페이스 형식에 포함되어 있습니다. 이 인터페이스의 명시적 구현을 추가하세요.</target>
        <note />
      </trans-unit>
      <trans-unit id="typrelNamedArgumentHasBeenAssignedMoreThenOnce">
        <source>The named argument '{0}' has been assigned more than one value</source>
        <target state="translated">명명된 인수 '{0}'에 둘 이상의 값이 할당되었습니다.</target>
        <note />
      </trans-unit>
      <trans-unit id="typrelNoImplementationGiven">
        <source>No implementation was given for '{0}'</source>
        <target state="translated">'{0}'에 대해 지정된 구현이 없습니다.</target>
        <note />
      </trans-unit>
      <trans-unit id="typrelNoImplementationGivenWithSuggestion">
        <source>No implementation was given for '{0}'. Note that all interface members must be implemented and listed under an appropriate 'interface' declaration, e.g. 'interface ... with member ...'.</source>
        <target state="translated">'{0}'에 대해 지정된 구현이 없습니다. 모든 인터페이스 멤버가 구현되어 적절한 'interface' 선언에 나열되어야 합니다(예: 'interface ... with member ...').</target>
        <note />
      </trans-unit>
      <trans-unit id="typrelMemberDoesNotHaveCorrectNumberOfArguments">
        <source>The member '{0}' does not have the correct number of arguments. The required signature is '{1}'.</source>
        <target state="translated">{0}' 멤버에 올바른 수의 인수가 없습니다. 필요한 시그니처는 '{1}'입니다.</target>
        <note />
      </trans-unit>
      <trans-unit id="typrelMemberDoesNotHaveCorrectNumberOfTypeParameters">
        <source>The member '{0}' does not have the correct number of method type parameters. The required signature is '{1}'.</source>
        <target state="translated">{0}' 멤버에 올바른 수의 메서드 형식 매개 변수가 없습니다. 필요한 시그니처는 '{1}'입니다.</target>
        <note />
      </trans-unit>
      <trans-unit id="typrelMemberDoesNotHaveCorrectKindsOfGenericParameters">
        <source>The member '{0}' does not have the correct kinds of generic parameters. The required signature is '{1}'.</source>
        <target state="translated">{0}' 멤버에 올바른 종류의 제네릭 매개 변수가 없습니다. 필요한 시그니처는 '{1}'입니다.</target>
        <note />
      </trans-unit>
      <trans-unit id="typrelMemberCannotImplement">
        <source>The member '{0}' cannot be used to implement '{1}'. The required signature is '{2}'.</source>
        <target state="translated">{0}' 멤버를 사용하여 '{1}'을(를) 구현할 수 없습니다. 필요한 시그니처는 '{2}'입니다.</target>
        <note />
      </trans-unit>
      <trans-unit id="astParseEmbeddedILError">
        <source>Error while parsing embedded IL</source>
        <target state="translated">포함된 IL을 구문 분석하는 동안 오류가 발생했습니다.</target>
        <note />
      </trans-unit>
      <trans-unit id="astParseEmbeddedILTypeError">
        <source>Error while parsing embedded IL type</source>
        <target state="translated">포함된 IL 형식을 구문 분석하는 동안 오류가 발생했습니다.</target>
        <note />
      </trans-unit>
      <trans-unit id="astDeprecatedIndexerNotation">
        <source>This indexer notation has been removed from the F# language</source>
        <target state="translated">이 인덱서 표기법은 F# 언어에서 제거되었습니다.</target>
        <note />
      </trans-unit>
      <trans-unit id="astInvalidExprLeftHandOfAssignment">
        <source>Invalid expression on left of assignment</source>
        <target state="translated">할당 왼쪽에 잘못된 식이 있습니다.</target>
        <note />
      </trans-unit>
      <trans-unit id="augNoRefEqualsOnStruct">
        <source>The 'ReferenceEquality' attribute cannot be used on structs. Consider using the 'StructuralEquality' attribute instead, or implement an override for 'System.Object.Equals(obj)'.</source>
        <target state="translated">'ReferenceEquality' 특성은 구조체에 대해 사용할 수 없습니다. 대신 'StructuralEquality' 특성을 사용하거나 'System.Object.Equals(obj)'의 재정의를 구현하세요.</target>
        <note />
      </trans-unit>
      <trans-unit id="augInvalidAttrs">
        <source>This type uses an invalid mix of the attributes 'NoEquality', 'ReferenceEquality', 'StructuralEquality', 'NoComparison' and 'StructuralComparison'</source>
        <target state="translated">이 형식은 잘못된 'NoEquality', 'ReferenceEquality', 'StructuralEquality', 'NoComparison' 및 'StructuralComparison' 특성의 조합을 사용합니다.</target>
        <note />
      </trans-unit>
      <trans-unit id="augNoEqualityNeedsNoComparison">
        <source>The 'NoEquality' attribute must be used in conjunction with the 'NoComparison' attribute</source>
        <target state="translated">'NoEquality' 특성은 'NoComparison' 특성과 함께 사용해야 합니다.</target>
        <note />
      </trans-unit>
      <trans-unit id="augStructCompNeedsStructEquality">
        <source>The 'StructuralComparison' attribute must be used in conjunction with the 'StructuralEquality' attribute</source>
        <target state="translated">'StructuralComparison' 특성은 'StructuralEquality' 특성과 함께 사용해야 합니다.</target>
        <note />
      </trans-unit>
      <trans-unit id="augStructEqNeedsNoCompOrStructComp">
        <source>The 'StructuralEquality' attribute must be used in conjunction with the 'NoComparison' or 'StructuralComparison' attributes</source>
        <target state="translated">'StructuralEquality' 특성은 'NoComparison' 또는 'StructuralComparison' 특성과 함께 사용해야 합니다.</target>
        <note />
      </trans-unit>
      <trans-unit id="augTypeCantHaveRefEqAndStructAttrs">
        <source>A type cannot have both the 'ReferenceEquality' and 'StructuralEquality' or 'StructuralComparison' attributes</source>
        <target state="translated">형식에 'ReferenceEquality' 특성과 'StructuralEquality' 또는 'StructuralComparison' 특성을 모두 지정할 수는 없습니다.</target>
        <note />
      </trans-unit>
      <trans-unit id="augOnlyCertainTypesCanHaveAttrs">
        <source>Only record, union, exception and struct types may be augmented with the 'ReferenceEquality', 'StructuralEquality' and 'StructuralComparison' attributes</source>
        <target state="translated">레코드, 공용 구조체, 예외 및 구조체 형식만 'ReferenceEquality', 'StructuralEquality' 및 'StructuralComparison' 특성으로 확대할 수 있습니다.</target>
        <note />
      </trans-unit>
      <trans-unit id="augRefEqCantHaveObjEquals">
        <source>A type with attribute 'ReferenceEquality' cannot have an explicit implementation of 'Object.Equals(obj)', 'System.IEquatable&lt;_&gt;' or 'System.Collections.IStructuralEquatable'</source>
        <target state="translated">특성 'ReferenceEquality'가 지정된 형식에는 'Object.Equals(obj)', 'System.IEquatable&lt;_&gt;' 또는 'System.Collections.IStructuralEquatable'에 대한 명시적 구현이 있을 수 없습니다.</target>
        <note />
      </trans-unit>
      <trans-unit id="augCustomEqNeedsObjEquals">
        <source>A type with attribute 'CustomEquality' must have an explicit implementation of at least one of 'Object.Equals(obj)', 'System.IEquatable&lt;_&gt;' or 'System.Collections.IStructuralEquatable'</source>
        <target state="translated">'CustomEquality' 특성이 지정된 형식에는 'Object.Equals(obj)', 'System.IEquatable&lt;_&gt;' 또는 'System.Collections.IStructuralEquatable' 중 하나 이상에 대한 명시적 구현이 있어야 합니다.</target>
        <note />
      </trans-unit>
      <trans-unit id="augCustomCompareNeedsIComp">
        <source>A type with attribute 'CustomComparison' must have an explicit implementation of at least one of 'System.IComparable' or 'System.Collections.IStructuralComparable'</source>
        <target state="translated">특성 'CustomComparison'이 지정된 형식에는 'System.IComparable' 또는 'System.Collections.IStructuralComparable' 중 하나 이상에 대한 명시적 구현이 있어야 합니다.</target>
        <note />
      </trans-unit>
      <trans-unit id="augNoEqNeedsNoObjEquals">
        <source>A type with attribute 'NoEquality' should not usually have an explicit implementation of 'Object.Equals(obj)'. Disable this warning if this is intentional for interoperability purposes</source>
        <target state="translated">특성 'NoEquality'가 지정된 형식에는 일반적으로 'Object.Equals(obj)'에 대한 명시적 구현이 있으면 안 됩니다. 상호 운용성을 위해 의도적으로 이러한 구현을 사용한 경우에는 이 경고를 사용하지 마세요.</target>
        <note />
      </trans-unit>
      <trans-unit id="augNoCompCantImpIComp">
        <source>A type with attribute 'NoComparison' should not usually have an explicit implementation of 'System.IComparable', 'System.IComparable&lt;_&gt;' or 'System.Collections.IStructuralComparable'. Disable this warning if this is intentional for interoperability purposes</source>
        <target state="translated">특성 'NoComparison'이 지정된 형식에는 일반적으로 'System.IComparable', 'System.IComparable&lt;_&gt;' 또는 'System.Collections.IStructuralComparable'에 대한 명시적 구현이 있으면 안 됩니다. 상호 운용성을 위해 의도적으로 이러한 구현을 사용한 경우에는 이 경고를 사용하지 마세요.</target>
        <note />
      </trans-unit>
      <trans-unit id="augCustomEqNeedsNoCompOrCustomComp">
        <source>The 'CustomEquality' attribute must be used in conjunction with the 'NoComparison' or 'CustomComparison' attributes</source>
        <target state="translated">'CustomEquality' 특성은 'NoComparison' 또는 'CustomComparison' 특성과 함께 사용해야 합니다.</target>
        <note />
      </trans-unit>
      <trans-unit id="forPositionalSpecifiersNotPermitted">
        <source>Positional specifiers are not permitted in format strings</source>
        <target state="translated">위치 지정자는 서식 문자열에 허용되지 않습니다.</target>
        <note />
      </trans-unit>
      <trans-unit id="forMissingFormatSpecifier">
        <source>Missing format specifier</source>
        <target state="translated">서식 지정자가 없습니다.</target>
        <note />
      </trans-unit>
      <trans-unit id="forFlagSetTwice">
        <source>'{0}' flag set twice</source>
        <target state="translated">'{0}' 플래그를 두 번 설정했습니다.</target>
        <note />
      </trans-unit>
      <trans-unit id="forPrefixFlagSpacePlusSetTwice">
        <source>Prefix flag (' ' or '+') set twice</source>
        <target state="translated">접두사 플래그(' ' 또는 '+')를 두 번 설정했습니다.</target>
        <note />
      </trans-unit>
      <trans-unit id="forHashSpecifierIsInvalid">
        <source>The # formatting modifier is invalid in F#</source>
        <target state="translated">F#에서는 # 서식 지정 한정자를 사용할 수 없습니다.</target>
        <note />
      </trans-unit>
      <trans-unit id="forBadPrecision">
        <source>Bad precision in format specifier</source>
        <target state="translated">서식 지정자의 정밀도가 잘못되었습니다.</target>
        <note />
      </trans-unit>
      <trans-unit id="forBadWidth">
        <source>Bad width in format specifier</source>
        <target state="translated">서식 지정자의 너비가 잘못되었습니다.</target>
        <note />
      </trans-unit>
      <trans-unit id="forDoesNotSupportZeroFlag">
        <source>'{0}' format does not support '0' flag</source>
        <target state="translated">'{0}' 형식은 '0' 플래그를 지원하지 않습니다.</target>
        <note />
      </trans-unit>
      <trans-unit id="forPrecisionMissingAfterDot">
        <source>Precision missing after the '.'</source>
        <target state="translated">'.' 뒤에 정밀도가 없습니다.</target>
        <note />
      </trans-unit>
      <trans-unit id="forFormatDoesntSupportPrecision">
        <source>'{0}' format does not support precision</source>
        <target state="translated">'{0}' 형식은 정밀도를 지원하지 않습니다.</target>
        <note />
      </trans-unit>
      <trans-unit id="forBadFormatSpecifier">
        <source>Bad format specifier (after l or L): Expected ld,li,lo,lu,lx or lX. In F# code you can use %d, %x, %o or %u instead, which are overloaded to work with all basic integer types.</source>
        <target state="translated">l 또는 L 뒤에서 서식 지정자가 잘못되었습니다. ld, li, lo, lu, lx 또는 lX가 필요합니다. F# 코드에서는 모든 기본 정수 형식과 함께 사용할 수 있도록 오버로드되는 %d, %x, %o 또는 %u을(를) 대신 사용할 수 있습니다.</target>
        <note />
      </trans-unit>
      <trans-unit id="forLIsUnnecessary">
        <source>The 'l' or 'L' in this format specifier is unnecessary. In F# code you can use %d, %x, %o or %u instead, which are overloaded to work with all basic integer types.</source>
        <target state="translated">이 서식 지정자에서 'l' 또는 'L'은 불필요합니다. F# 코드에서는 모든 기본 정수 형식과 함께 사용할 수 있도록 오버로드되는 %d, %x, %o 또는 %u을(를) 대신 사용할 수 있습니다.</target>
        <note />
      </trans-unit>
      <trans-unit id="forHIsUnnecessary">
        <source>The 'h' or 'H' in this format specifier is unnecessary. You can use %d, %x, %o or %u instead, which are overloaded to work with all basic integer types.</source>
        <target state="translated">이 서식 지정자에서 'h' 또는 'H'는 불필요합니다. 모든 기본 정수 형식과 함께 사용할 수 있도록 오버로드되는 %d, %x, %o 또는 %u을(를) 대신 사용할 수 있습니다.</target>
        <note />
      </trans-unit>
      <trans-unit id="forDoesNotSupportPrefixFlag">
        <source>'{0}' does not support prefix '{1}' flag</source>
        <target state="translated">'{0}'은(는) 접두사 '{1}' 플래그를 지원하지 않습니다.</target>
        <note />
      </trans-unit>
      <trans-unit id="forBadFormatSpecifierGeneral">
        <source>Bad format specifier: '{0}'</source>
        <target state="translated">서식 지정자가 잘못되었습니다. '{0}'</target>
        <note />
      </trans-unit>
      <trans-unit id="elSysEnvExitDidntExit">
        <source>System.Environment.Exit did not exit</source>
        <target state="translated">System.Environment.Exit이 종료되지 않았습니다.</target>
        <note />
      </trans-unit>
      <trans-unit id="elDeprecatedOperator">
        <source>The treatment of this operator is now handled directly by the F# compiler and its meaning cannot be redefined</source>
        <target state="translated">이 연산자의 처리는 이제 F# 컴파일러에 의해 직접 수행되며 해당 의미를 다시 정의할 수 없습니다.</target>
        <note />
      </trans-unit>
      <trans-unit id="chkProtectedOrBaseCalled">
        <source>A protected member is called or 'base' is being used. This is only allowed in the direct implementation of members since they could escape their object scope.</source>
        <target state="translated">보호된 멤버가 호출되었거나 'base'가 사용되고 있습니다. 이는 멤버를 직접 구현할 경우에만 허용됩니다. 이 경우 멤버가 개체 범위를 벗어날 수 있습니다.</target>
        <note />
      </trans-unit>
      <trans-unit id="chkByrefUsedInInvalidWay">
        <source>The byref-typed variable '{0}' is used in an invalid way. Byrefs cannot be captured by closures or passed to inner functions.</source>
        <target state="translated">byref 형식의 변수 '{0}'이(가) 잘못된 방식으로 사용되었습니다. byref는 클로저로 캡처하거나 내부 함수로 전달할 수 없습니다.</target>
        <note />
      </trans-unit>
      <trans-unit id="chkBaseUsedInInvalidWay">
        <source>The 'base' keyword is used in an invalid way. Base calls cannot be used in closures. Consider using a private member to make base calls.</source>
        <target state="translated">'base' 키워드가 잘못된 방식으로 사용되었습니다. 기본 호출은 클로저에 사용할 수 없습니다. 전용 멤버를 사용하여 기본 호출을 수행하세요.</target>
        <note />
      </trans-unit>
      <trans-unit id="chkVariableUsedInInvalidWay">
        <source>The variable '{0}' is used in an invalid way</source>
        <target state="translated">'{0}' 변수가 잘못된 방식으로 사용되었습니다.</target>
        <note />
      </trans-unit>
      <trans-unit id="chkTypeLessAccessibleThanType">
        <source>The type '{0}' is less accessible than the value, member or type '{1}' it is used in.</source>
        <target state="translated">{0}' 형식은 사용되는 '{1}' 값, 멤버 또는 형식보다 액세스하기 어렵습니다.</target>
        <note />
      </trans-unit>
      <trans-unit id="chkSystemVoidOnlyInTypeof">
        <source>'System.Void' can only be used as 'typeof&lt;System.Void&gt;' in F#</source>
        <target state="translated">'System.Void'는 F#에서 'typeof&lt;System.Void&gt;'로만 사용할 수 있습니다.</target>
        <note />
      </trans-unit>
      <trans-unit id="chkErrorUseOfByref">
        <source>A type instantiation involves a byref type. This is not permitted by the rules of Common IL.</source>
        <target state="translated">형식 인스턴스에 byref 형식이 포함되어 있습니다. 이는 공통 IL의 규칙에서 허용되지 않습니다.</target>
        <note />
      </trans-unit>
      <trans-unit id="chkErrorContainsCallToRethrow">
        <source>Calls to 'reraise' may only occur directly in a handler of a try-with</source>
        <target state="translated">'reraise'에 대한 호출은 try-with의 처리기 내에서 직접 발생할 수만 있습니다.</target>
        <note />
      </trans-unit>
      <trans-unit id="chkSplicingOnlyInQuotations">
        <source>Expression-splicing operators may only be used within quotations</source>
        <target state="translated">expression-splicing 연산자는 인용구 내에서만 사용할 수 있습니다.</target>
        <note />
      </trans-unit>
      <trans-unit id="chkNoFirstClassSplicing">
        <source>First-class uses of the expression-splicing operator are not permitted</source>
        <target state="translated">expression-splicing 연산자의 첫 번째 클래스 사용은 허용되지 않습니다.</target>
        <note />
      </trans-unit>
      <trans-unit id="chkNoFirstClassAddressOf">
        <source>First-class uses of the address-of operators are not permitted</source>
        <target state="translated">address-of 연산자의 첫 번째 클래스 사용은 허용되지 않습니다.</target>
        <note />
      </trans-unit>
      <trans-unit id="chkNoFirstClassRethrow">
        <source>First-class uses of the 'reraise' function is not permitted</source>
        <target state="translated">'reraise' 함수의 첫 번째 클래스 사용은 허용되지 않습니다.</target>
        <note />
      </trans-unit>
      <trans-unit id="chkNoByrefAtThisPoint">
        <source>The byref typed value '{0}' cannot be used at this point</source>
        <target state="translated">byref 형식의 값 '{0}'을(를) 현재 사용할 수 없습니다.</target>
        <note />
      </trans-unit>
      <trans-unit id="chkLimitationsOfBaseKeyword">
        <source>'base' values may only be used to make direct calls to the base implementations of overridden members</source>
        <target state="translated">'base' 값은 재정의된 멤버의 기본 구현에 대한 직접 호출을 수행하는 데에만 사용할 수 있습니다.</target>
        <note />
      </trans-unit>
      <trans-unit id="chkObjCtorsCantUseExceptionHandling">
        <source>Object constructors cannot directly use try/with and try/finally prior to the initialization of the object. This includes constructs such as 'for x in ...' that may elaborate to uses of these constructs. This is a limitation imposed by Common IL.</source>
        <target state="translated">개체 생성자는 개체 초기화 전에 try/with 및 try/finally를 직접 사용할 수 없습니다. 여기에는 이러한 구문의 사용을 자세히 설명할 수 있는 'for x in ...'과 같은 구문이 포함됩니다. 이는 공통 IL의 제한입니다.</target>
        <note />
      </trans-unit>
      <trans-unit id="chkNoAddressOfAtThisPoint">
        <source>The address of the variable '{0}' cannot be used at this point</source>
        <target state="translated">'{0}' 변수의 주소를 현재 사용할 수 없습니다.</target>
        <note />
      </trans-unit>
      <trans-unit id="chkNoAddressStaticFieldAtThisPoint">
        <source>The address of the static field '{0}' cannot be used at this point</source>
        <target state="translated">정적 필드 '{0}'의 주소를 현재 사용할 수 없습니다.</target>
        <note />
      </trans-unit>
      <trans-unit id="chkNoAddressFieldAtThisPoint">
        <source>The address of the field '{0}' cannot be used at this point</source>
        <target state="translated">'{0}' 필드의 주소를 현재 사용할 수 없습니다.</target>
        <note />
      </trans-unit>
      <trans-unit id="chkNoAddressOfArrayElementAtThisPoint">
        <source>The address of an array element cannot be used at this point</source>
        <target state="translated">배열 요소의 주소를 현재 사용할 수 없습니다.</target>
        <note />
      </trans-unit>
      <trans-unit id="chkFirstClassFuncNoByref">
        <source>The type of a first-class function cannot contain byrefs</source>
        <target state="translated">첫 번째 클래스 함수의 형식에는 byref를 포함할 수 없습니다.</target>
        <note />
      </trans-unit>
      <trans-unit id="chkReturnTypeNoByref">
        <source>A method return type would contain byrefs which is not permitted</source>
        <target state="translated">메서드 반환 형식에 허용되지 않는 byref가 포함됩니다.</target>
        <note />
      </trans-unit>
      <trans-unit id="chkInvalidCustAttrVal">
        <source>Invalid custom attribute value (not a constant or literal)</source>
        <target state="translated">사용자 지정 특성 값이 잘못되었습니다(상수 또는 리터럴이 아님).</target>
        <note />
      </trans-unit>
      <trans-unit id="chkAttrHasAllowMultiFalse">
        <source>The attribute type '{0}' has 'AllowMultiple=false'. Multiple instances of this attribute cannot be attached to a single language element.</source>
        <target state="translated">특성 형식 '{0}'에 'AllowMultiple=false'가 있습니다. 이 특성의 여러 인스턴스를 단일 언어 요소에 연결할 수 없습니다.</target>
        <note />
      </trans-unit>
      <trans-unit id="chkMemberUsedInInvalidWay">
        <source>The member '{0}' is used in an invalid way. A use of '{1}' has been inferred prior to its definition at or near '{2}'. This is an invalid forward reference.</source>
        <target state="translated">’{0}' 멤버가 잘못된 방식으로 사용되었습니다. '{1}'이(가) 정의되기 전에 '{2}' 또는 그 근처에서 해당 사용이 유추되었습니다. 이는 잘못된 전방 참조입니다.</target>
        <note />
      </trans-unit>
      <trans-unit id="chkNoByrefAsTopValue">
        <source>A byref typed value would be stored here. Top-level let-bound byref values are not permitted.</source>
        <target state="translated">byref 형식의 값이 여기에 저장됩니다. 최상위 let 바인딩 byref 값은 허용되지 않습니다.</target>
        <note />
      </trans-unit>
      <trans-unit id="chkReflectedDefCantSplice">
        <source>[&lt;ReflectedDefinition&gt;] terms cannot contain uses of the prefix splice operator '%'</source>
        <target state="translated">[&lt;ReflectedDefinition&gt;] 용어에는 접두사 스플라이스 연산자 '%'을(를) 포함할 수 없습니다.</target>
        <note />
      </trans-unit>
      <trans-unit id="chkEntryPointUsage">
        <source>A function labeled with the 'EntryPointAttribute' attribute must be the last declaration in the last file in the compilation sequence.</source>
        <target state="translated">'EntryPointAttribute' 특성을 사용하여 레이블이 지정된 함수는 컴파일 시퀀스에서 마지막 파일의 마지막 선언이어야 합니다.</target>
        <note />
      </trans-unit>
      <trans-unit id="chkUnionCaseCompiledForm">
        <source>compiled form of the union case</source>
        <target state="translated">공용 구조체 케이스의 컴파일 형식</target>
        <note />
      </trans-unit>
      <trans-unit id="chkUnionCaseDefaultAugmentation">
        <source>default augmentation of the union case</source>
        <target state="translated">공용 구조체 케이스의 기본 확대</target>
        <note />
      </trans-unit>
      <trans-unit id="chkPropertySameNameMethod">
        <source>The property '{0}' has the same name as a method in type '{1}'.</source>
        <target state="translated">{0}' 속성의 이름이 '{1}' 형식의 메서드와 같습니다.</target>
        <note />
      </trans-unit>
      <trans-unit id="chkGetterSetterDoNotMatchAbstract">
        <source>The property '{0}' of type '{1}' has a getter and a setter that do not match. If one is abstract then the other must be as well.</source>
        <target state="translated">{1}' 형식의 '{0}' 속성에 일치하지 않는 getter와 setter가 있습니다. 하나가 추상 요소인 경우 다른 하나도 추상 요소여야 합니다.</target>
        <note />
      </trans-unit>
      <trans-unit id="chkPropertySameNameIndexer">
        <source>The property '{0}' has the same name as another property in type '{1}', but one takes indexer arguments and the other does not. You may be missing an indexer argument to one of your properties.</source>
        <target state="translated">{0}' 속성의 이름이 '{1}' 형식의 다른 속성과 같지만 하나는 인덱서 인수를 사용하고 다른 하나는 그렇지 않습니다. 속성 중 하나에 대한 인덱서 인수가 없을 수 있습니다.</target>
        <note />
      </trans-unit>
      <trans-unit id="chkCantStoreByrefValue">
        <source>A type would store a byref typed value. This is not permitted by Common IL.</source>
        <target state="translated">형식에 byref 형식의 값이 저장됩니다. 이는 공통 IL에서 허용되지 않습니다.</target>
        <note />
      </trans-unit>
      <trans-unit id="chkDuplicateMethod">
        <source>Duplicate method. The method '{0}' has the same name and signature as another method in type '{1}'.</source>
        <target state="translated">메서드가 중복되었습니다. '{0}' 메서드의 이름 및 시그니처가 '{1}' 형식의 다른 메서드와 같습니다.</target>
        <note />
      </trans-unit>
      <trans-unit id="chkDuplicateMethodWithSuffix">
        <source>Duplicate method. The method '{0}' has the same name and signature as another method in type '{1}' once tuples, functions, units of measure and/or provided types are erased.</source>
        <target state="translated">메서드가 중복되었습니다. '{0}' 메서드의 이름 및 시그니처가 '{1}' 형식의 다른 메서드와 같습니다(튜플, 함수, 측정 단위 및/또는 제공된 형식을 지울 경우).</target>
        <note />
      </trans-unit>
      <trans-unit id="chkDuplicateMethodCurried">
        <source>The method '{0}' has curried arguments but has the same name as another method in type '{1}'. Methods with curried arguments cannot be overloaded. Consider using a method taking tupled arguments.</source>
        <target state="translated">{0}' 메서드에 커리된 인수가 있지만 '{1}' 형식의 다른 메서드와 이름이 같습니다. 커리된 인수가 있는 메서드를 오버로드할 수 없습니다. 튜플된 인수를 포함하는 메서드를 사용하세요.</target>
        <note />
      </trans-unit>
      <trans-unit id="chkCurriedMethodsCantHaveOutParams">
        <source>Methods with curried arguments cannot declare 'out', 'ParamArray', 'optional', 'ReflectedDefinition', 'byref', 'CallerLineNumber', 'CallerMemberName', or 'CallerFilePath' arguments</source>
        <target state="translated">커리된 인수가 있는 메서드는 'out', 'ParamArray', 'optional', 'ReflectedDefinition', 'byref', 'CallerLineNumber', 'CallerMemberName' 또는 'CallerFilePath' 인수를 선언할 수 없습니다.</target>
        <note />
      </trans-unit>
      <trans-unit id="chkDuplicateProperty">
        <source>Duplicate property. The property '{0}' has the same name and signature as another property in type '{1}'.</source>
        <target state="translated">속성이 중복되었습니다. '{0}' 속성의 이름 및 시그니처가 '{1}' 형식의 다른 속성과 같습니다.</target>
        <note />
      </trans-unit>
      <trans-unit id="chkDuplicatePropertyWithSuffix">
        <source>Duplicate property. The property '{0}' has the same name and signature as another property in type '{1}' once tuples, functions, units of measure and/or provided types are erased.</source>
        <target state="translated">속성이 중복되었습니다. '{0}' 속성의 이름 및 시그니처가 '{1}' 형식의 다른 속성과 같습니다(튜플, 함수, 측정 단위 및/또는 제공된 형식을 지울 경우).</target>
        <note />
      </trans-unit>
      <trans-unit id="chkDuplicateMethodInheritedType">
        <source>Duplicate method. The abstract method '{0}' has the same name and signature as an abstract method in an inherited type.</source>
        <target state="translated">메서드가 중복되었습니다. 추상 메서드 '{0}'의 이름 및 시그니처가 상속된 형식의 추상 메서드와 같습니다.</target>
        <note />
      </trans-unit>
      <trans-unit id="chkDuplicateMethodInheritedTypeWithSuffix">
        <source>Duplicate method. The abstract method '{0}' has the same name and signature as an abstract method in an inherited type once tuples, functions, units of measure and/or provided types are erased.</source>
        <target state="translated">메서드가 중복되었습니다. 추상 메서드 '{0}'의 이름 및 시그니처가 상속된 형식의 추상 메서드와 같습니다(튜플, 함수, 측정 단위 및/또는 제공된 형식을 지울 경우).</target>
        <note />
      </trans-unit>
      <trans-unit id="chkMultipleGenericInterfaceInstantiations">
        <source>This type implements the same interface at different generic instantiations '{0}' and '{1}'. This is not permitted in this version of F#.</source>
        <target state="translated">이 형식은 서로 다른 제네릭 인스턴스 '{0}' 및 '{1}'에서 같은 인터페이스를 구현합니다. 이는 이 버전의 F#에서 허용되지 않습니다.</target>
        <note />
      </trans-unit>
      <trans-unit id="chkValueWithDefaultValueMustHaveDefaultValue">
        <source>The type of a field using the 'DefaultValue' attribute must admit default initialization, i.e. have 'null' as a proper value or be a struct type whose fields all admit default initialization. You can use 'DefaultValue(false)' to disable this check</source>
        <target state="translated">'DefaultValue' 특성을 사용하는 필드의 형식은 기본 초기화를 허용해야 합니다. 즉, 이러한 형식은 적절한 값으로 'null'을 가지거나 필드가 모두 기본 초기화를 허용하는 구조체 형식이어야 합니다. 'DefaultValue(false)'를 사용하여 이 검사를 사용하지 않을 수 있습니다.</target>
        <note />
      </trans-unit>
      <trans-unit id="chkNoByrefInTypeAbbrev">
        <source>The type abbreviation contains byrefs. This is not permitted by F#.</source>
        <target state="translated">형식 약어에 byref가 포함되어 있습니다. 이는 F#에서 허용되지 않습니다.</target>
        <note />
      </trans-unit>
      <trans-unit id="crefBoundVarUsedInSplice">
        <source>The variable '{0}' is bound in a quotation but is used as part of a spliced expression. This is not permitted since it may escape its scope.</source>
        <target state="translated">'{0}' 변수가 인용구 내에 바인딩되어 있지만 스플라이스된 식의 일부로 사용되었습니다. 범위를 벗어날 수 있으므로 이는 허용되지 않습니다.</target>
        <note />
      </trans-unit>
      <trans-unit id="crefQuotationsCantContainGenericExprs">
        <source>Quotations cannot contain uses of generic expressions</source>
        <target state="translated">인용구에는 제네릭 식을 포함할 수 없습니다.</target>
        <note />
      </trans-unit>
      <trans-unit id="crefQuotationsCantContainGenericFunctions">
        <source>Quotations cannot contain function definitions that are inferred or declared to be generic. Consider adding some type constraints to make this a valid quoted expression.</source>
        <target state="translated">인용구에는 제네릭 형식으로 유추되거나 선언되는 함수 정의를 포함할 수 없습니다. 형식 제약 조건을 추가하여 올바른 따옴표 붙은 식으로 만드세요.</target>
        <note />
      </trans-unit>
      <trans-unit id="crefQuotationsCantContainObjExprs">
        <source>Quotations cannot contain object expressions</source>
        <target state="translated">인용구에는 개체 식을 포함할 수 없습니다.</target>
        <note />
      </trans-unit>
      <trans-unit id="crefQuotationsCantContainAddressOf">
        <source>Quotations cannot contain expressions that take the address of a field</source>
        <target state="translated">인용구에는 필드의 주소를 사용하는 식을 포함할 수 없습니다.</target>
        <note />
      </trans-unit>
      <trans-unit id="crefQuotationsCantContainStaticFieldRef">
        <source>Quotations cannot contain expressions that fetch static fields</source>
        <target state="translated">인용구에는 정적 필드를 페치하는 식을 포함할 수 없습니다.</target>
        <note />
      </trans-unit>
      <trans-unit id="crefQuotationsCantContainInlineIL">
        <source>Quotations cannot contain inline assembly code or pattern matching on arrays</source>
        <target state="translated">인용구에는 인라인 어셈블리 코드 또는 배열에 대한 패턴 일치를 포함할 수 없습니다.</target>
        <note />
      </trans-unit>
      <trans-unit id="crefQuotationsCantContainDescendingForLoops">
        <source>Quotations cannot contain descending for loops</source>
        <target state="translated">인용구에는 루프의 내림차순을 포함할 수 없습니다.</target>
        <note />
      </trans-unit>
      <trans-unit id="crefQuotationsCantFetchUnionIndexes">
        <source>Quotations cannot contain expressions that fetch union case indexes</source>
        <target state="translated">인용구에는 공용 구조체 케이스 인덱스를 페치하는 식을 포함할 수 없습니다.</target>
        <note />
      </trans-unit>
      <trans-unit id="crefQuotationsCantSetUnionFields">
        <source>Quotations cannot contain expressions that set union case fields</source>
        <target state="translated">인용구에는 공용 구조체 케이스 필드를 설정하는 식을 포함할 수 없습니다.</target>
        <note />
      </trans-unit>
      <trans-unit id="crefQuotationsCantSetExceptionFields">
        <source>Quotations cannot contain expressions that set fields in exception values</source>
        <target state="translated">인용구에는 예외 값에 필드를 설정하는 식을 포함할 수 없습니다.</target>
        <note />
      </trans-unit>
      <trans-unit id="crefQuotationsCantRequireByref">
        <source>Quotations cannot contain expressions that require byref pointers</source>
        <target state="translated">인용구에는 byref 포인터를 필요로 하는 식을 포함할 수 없습니다.</target>
        <note />
      </trans-unit>
      <trans-unit id="crefQuotationsCantCallTraitMembers">
        <source>Quotations cannot contain expressions that make member constraint calls, or uses of operators that implicitly resolve to a member constraint call</source>
        <target state="translated">인용구에는 멤버 제약 조건을 호출하는 식 또는 암시적으로 멤버 제약 조건 호출로 확인되는 연산자 사용을 포함할 수 없습니다.</target>
        <note />
      </trans-unit>
      <trans-unit id="crefQuotationsCantContainThisConstant">
        <source>Quotations cannot contain this kind of constant</source>
        <target state="translated">인용구에는 이러한 종류의 상수를 포함할 수 없습니다.</target>
        <note />
      </trans-unit>
      <trans-unit id="crefQuotationsCantContainThisPatternMatch">
        <source>Quotations cannot contain this kind of pattern match</source>
        <target state="translated">인용구에는 이러한 종류의 패턴 일치를 포함할 수 없습니다.</target>
        <note />
      </trans-unit>
      <trans-unit id="crefQuotationsCantContainArrayPatternMatching">
        <source>Quotations cannot contain array pattern matching</source>
        <target state="translated">인용구에는 배열 패턴 일치를 포함할 수 없습니다.</target>
        <note />
      </trans-unit>
      <trans-unit id="crefQuotationsCantContainThisType">
        <source>Quotations cannot contain this kind of type</source>
        <target state="translated">인용구에는 이러한 종류의 형식을 포함할 수 없습니다.</target>
        <note />
      </trans-unit>
      <trans-unit id="csTypeCannotBeResolvedAtCompileTime">
        <source>The declared type parameter '{0}' cannot be used here since the type parameter cannot be resolved at compile time</source>
        <target state="translated">선언된 형식 매개 변수 '{0}'은(는) 컴파일 시간에 확인할 수 없으므로 여기에 사용할 수 없습니다.</target>
        <note />
      </trans-unit>
      <trans-unit id="csCodeLessGeneric">
        <source>This code is less generic than indicated by its annotations. A unit-of-measure specified using '_' has been determined to be '1', i.e. dimensionless. Consider making the code generic, or removing the use of '_'.</source>
        <target state="translated">이 코드는 해당 주석에 표시된 것보다 일반적이지 않습니다. '_'을 사용하여 지정된 측정 단위는 '1', 즉 차원이 없는 것으로 결정되었습니다. 코드를 제네릭 형식으로 만들거나 '_'을 사용하지 마세요.</target>
        <note />
      </trans-unit>
      <trans-unit id="csTypeInferenceMaxDepth">
        <source>Type inference problem too complicated (maximum iteration depth reached). Consider adding further type annotations.</source>
        <target state="translated">형식 유추 문제가 너무 복잡합니다(최대 반복 깊이에 도달함). 형식 주석을 더 추가하세요.</target>
        <note />
      </trans-unit>
      <trans-unit id="csExpectedArguments">
        <source>Expected arguments to an instance member</source>
        <target state="translated">인스턴스 멤버에 대한 인수가 필요합니다.</target>
        <note />
      </trans-unit>
      <trans-unit id="csIndexArgumentMismatch">
        <source>This indexer expects {0} arguments but is here given {1}</source>
        <target state="translated">이 인덱서에 {0}개의 인수가 필요하지만 여기에서는 {1}개가 지정되었습니다.</target>
        <note />
      </trans-unit>
      <trans-unit id="csExpectTypeWithOperatorButGivenFunction">
        <source>Expecting a type supporting the operator '{0}' but given a function type. You may be missing an argument to a function.</source>
        <target state="translated">'{0}' 연산자를 지원하는 형식이 필요하지만 함수 형식이 지정되었습니다. 함수에 대한 인수가 없을 수 있습니다.</target>
        <note />
      </trans-unit>
      <trans-unit id="csExpectTypeWithOperatorButGivenTuple">
        <source>Expecting a type supporting the operator '{0}' but given a tuple type</source>
        <target state="translated">'{0}' 연산자를 지원하는 형식이 필요한데 튜플 형식을 지정했습니다.</target>
        <note />
      </trans-unit>
      <trans-unit id="csTypesDoNotSupportOperator">
        <source>None of the types '{0}' support the operator '{1}'</source>
        <target state="translated">{0}' 형식에서 '{1}' 연산자를 지원하지 않습니다.</target>
        <note />
      </trans-unit>
      <trans-unit id="csTypeDoesNotSupportOperator">
        <source>The type '{0}' does not support the operator '{1}'</source>
        <target state="translated">{0}' 형식은 '{1}' 연산자를 지원하지 않습니다.</target>
        <note />
      </trans-unit>
      <trans-unit id="csTypesDoNotSupportOperatorNullable">
        <source>None of the types '{0}' support the operator '{1}'. Consider opening the module 'Microsoft.FSharp.Linq.NullableOperators'.</source>
        <target state="translated">{0}' 형식에서 '{1}' 연산자를 지원하지 않습니다. 'Microsoft.FSharp.Linq.NullableOperators' 모듈을 열어 보세요.</target>
        <note />
      </trans-unit>
      <trans-unit id="csTypeDoesNotSupportOperatorNullable">
        <source>The type '{0}' does not support the operator '{1}'. Consider opening the module 'Microsoft.FSharp.Linq.NullableOperators'.</source>
        <target state="translated">{0}' 형식은 '{1}' 연산자를 지원하지 않습니다. 'Microsoft.FSharp.Linq.NullableOperators' 모듈을 열어 보세요.</target>
        <note />
      </trans-unit>
      <trans-unit id="csTypeDoesNotSupportConversion">
        <source>The type '{0}' does not support a conversion to the type '{1}'</source>
        <target state="translated">{0}' 형식은 '{1}' 형식으로의 변환을 지원하지 않습니다.</target>
        <note />
      </trans-unit>
      <trans-unit id="csMethodFoundButIsStatic">
        <source>The type '{0}' has a method '{1}' (full name '{2}'), but the method is static</source>
        <target state="translated">{0}' 형식에 '{1}' 메서드(전체 이름: '{2}')가 있지만 정적 메서드입니다.</target>
        <note />
      </trans-unit>
      <trans-unit id="csMethodFoundButIsNotStatic">
        <source>The type '{0}' has a method '{1}' (full name '{2}'), but the method is not static</source>
        <target state="translated">{0}' 형식에 '{1}' 메서드(전체 이름: '{2}')가 있지만 정적 메서드가 아닙니다.</target>
        <note />
      </trans-unit>
      <trans-unit id="csStructConstraintInconsistent">
        <source>The constraints 'struct' and 'not struct' are inconsistent</source>
        <target state="translated">제약 조건 'struct'와 'not struct'는 서로 일관되지 않습니다.</target>
        <note />
      </trans-unit>
      <trans-unit id="csTypeDoesNotHaveNull">
        <source>The type '{0}' does not have 'null' as a proper value</source>
        <target state="translated">'{0}' 형식은 적절한 값으로 'null'을 가지지 않습니다.</target>
        <note />
      </trans-unit>
      <trans-unit id="csNullableTypeDoesNotHaveNull">
        <source>The type '{0}' does not have 'null' as a proper value. To create a null value for a Nullable type use 'System.Nullable()'.</source>
        <target state="translated">'{0}' 형식은 적절한 값으로 'null'을 가지지 않습니다. Nullable 형식에 null 값을 만들려면 'System.Nullable()'을 사용하세요.</target>
        <note />
      </trans-unit>
      <trans-unit id="csTypeDoesNotSupportComparison1">
        <source>The type '{0}' does not support the 'comparison' constraint because it has the 'NoComparison' attribute</source>
        <target state="translated">'{0}' 형식은 'NoComparison' 특성을 가지므로 'comparison' 제약 조건을 지원하지 않습니다.</target>
        <note />
      </trans-unit>
      <trans-unit id="csTypeDoesNotSupportComparison2">
        <source>The type '{0}' does not support the 'comparison' constraint. For example, it does not support the 'System.IComparable' interface</source>
        <target state="translated">'{0}' 형식은 'comparison' 제약 조건을 지원하지 않습니다. 예를 들어, 이 형식은 'System.IComparable' 인터페이스를 지원하지 않습니다.</target>
        <note />
      </trans-unit>
      <trans-unit id="csTypeDoesNotSupportComparison3">
        <source>The type '{0}' does not support the 'comparison' constraint because it is a record, union or struct with one or more structural element types which do not support the 'comparison' constraint. Either avoid the use of comparison with this type, or add the 'StructuralComparison' attribute to the type to determine which field type does not support comparison</source>
        <target state="translated">'{0}' 형식은 'comparison' 제약 조건을 지원하지 않는 하나 이상의 구조적 요소 형식을 포함하는 레코드, 공용 구조체 또는 구조체이므로 'comparison' 제약 조건을 지원하지 않습니다. 이 형식의 경우 비교를 사용하지 말거나 형식에 'StructuralComparison' 특성을 추가하여 비교를 지원하지 않는 필드 형식을 확인하세요.</target>
        <note />
      </trans-unit>
      <trans-unit id="csTypeDoesNotSupportEquality1">
        <source>The type '{0}' does not support the 'equality' constraint because it has the 'NoEquality' attribute</source>
        <target state="translated">'{0}' 형식은 'NoEquality' 특성을 가지므로 'equality' 제약 조건을 지원하지 않습니다.</target>
        <note />
      </trans-unit>
      <trans-unit id="csTypeDoesNotSupportEquality2">
        <source>The type '{0}' does not support the 'equality' constraint because it is a function type</source>
        <target state="translated">'{0}' 형식은 함수 형식이므로 'equality' 제약 조건을 지원하지 않습니다.</target>
        <note />
      </trans-unit>
      <trans-unit id="csTypeDoesNotSupportEquality3">
        <source>The type '{0}' does not support the 'equality' constraint because it is a record, union or struct with one or more structural element types which do not support the 'equality' constraint. Either avoid the use of equality with this type, or add the 'StructuralEquality' attribute to the type to determine which field type does not support equality</source>
        <target state="translated">'{0}' 형식은 'equality' 제약 조건을 지원하지 않는 하나 이상의 구조적 요소 형식을 포함하는 레코드, 공용 구조체 또는 구조체이므로 'equality' 제약 조건을 지원하지 않습니다. 이 형식의 경우 같음 조건을 사용하지 말거나 형식에 'StructuralEquality' 특성을 추가하여 같음 조건을 지원하지 않는 필드 형식을 확인하세요.</target>
        <note />
      </trans-unit>
      <trans-unit id="csTypeIsNotEnumType">
        <source>The type '{0}' is not a CLI enum type</source>
        <target state="translated">'{0}' 형식은 CLI 열거형 형식이 아닙니다.</target>
        <note />
      </trans-unit>
      <trans-unit id="csTypeHasNonStandardDelegateType">
        <source>The type '{0}' has a non-standard delegate type</source>
        <target state="translated">'{0}' 형식은 비표준 대리자 형식을 가집니다.</target>
        <note />
      </trans-unit>
      <trans-unit id="csTypeIsNotDelegateType">
        <source>The type '{0}' is not a CLI delegate type</source>
        <target state="translated">'{0}' 형식은 CLI 대리자 형식이 아닙니다.</target>
        <note />
      </trans-unit>
      <trans-unit id="csTypeParameterCannotBeNullable">
        <source>This type parameter cannot be instantiated to 'Nullable'. This is a restriction imposed in order to ensure the meaning of 'null' in some CLI languages is not confusing when used in conjunction with 'Nullable' values.</source>
        <target state="translated">이 형식 매개 변수는 'Nullable'로 인스턴스화할 수 없습니다. 이는 'Nullable' 값과 함께 사용할 때 일부 CLI 언어에서 'null'의 의미가 혼동되지 않도록 하기 위한 제한입니다.</target>
        <note />
      </trans-unit>
      <trans-unit id="csGenericConstructRequiresStructType">
        <source>A generic construct requires that the type '{0}' is a CLI or F# struct type</source>
        <target state="translated">제네릭 구문을 사용하려면 '{0}' 형식이 CLI 또는 F# 구조체 형식이어야 합니다.</target>
        <note />
      </trans-unit>
      <trans-unit id="csGenericConstructRequiresUnmanagedType">
        <source>A generic construct requires that the type '{0}' is an unmanaged type</source>
        <target state="translated">제네릭 구문을 사용하려면 '{0}' 형식이 관리되지 않은 형식이어야 합니다.</target>
        <note />
      </trans-unit>
      <trans-unit id="csTypeNotCompatibleBecauseOfPrintf">
        <source>The type '{0}' is not compatible with any of the types {1}, arising from the use of a printf-style format string</source>
        <target state="translated">’{0}' 형식은 printf 스타일의 서식 문자열을 사용함으로 인해 발생하는 어떤 {1} 형식과도 호환되지 않습니다.</target>
        <note />
      </trans-unit>
      <trans-unit id="csGenericConstructRequiresReferenceSemantics">
        <source>A generic construct requires that the type '{0}' have reference semantics, but it does not, i.e. it is a struct</source>
        <target state="translated">제네릭 구문을 사용하려면 '{0}' 형식에 참조 의미 체계가 있어야 하지만 없습니다. 즉, 형식이 구조체입니다.</target>
        <note />
      </trans-unit>
      <trans-unit id="csGenericConstructRequiresNonAbstract">
        <source>A generic construct requires that the type '{0}' be non-abstract</source>
        <target state="translated">제네릭 구문을 사용하려면 '{0}' 형식이 비추상 형식이어야 합니다.</target>
        <note />
      </trans-unit>
      <trans-unit id="csGenericConstructRequiresPublicDefaultConstructor">
        <source>A generic construct requires that the type '{0}' have a public default constructor</source>
        <target state="translated">제네릭 구문을 사용하려면 '{0}' 형식에 public 기본 생성자가 있어야 합니다.</target>
        <note />
      </trans-unit>
      <trans-unit id="csTypeInstantiationLengthMismatch">
        <source>Type instantiation length mismatch</source>
        <target state="translated">형식 인스턴스 길이가 일치하지 않습니다.</target>
        <note />
      </trans-unit>
      <trans-unit id="csOptionalArgumentNotPermittedHere">
        <source>Optional arguments not permitted here</source>
        <target state="translated">선택적 인수는 여기에 허용되지 않습니다.</target>
        <note />
      </trans-unit>
      <trans-unit id="csMemberIsNotStatic">
        <source>{0} is not a static member</source>
        <target state="translated">{0}은(는) 정적 멤버가 아닙니다.</target>
        <note />
      </trans-unit>
      <trans-unit id="csMemberIsNotInstance">
        <source>{0} is not an instance member</source>
        <target state="translated">{0}은(는) 인스턴스 멤버가 아닙니다.</target>
        <note />
      </trans-unit>
      <trans-unit id="csArgumentLengthMismatch">
        <source>Argument length mismatch</source>
        <target state="translated">인수 길이가 일치하지 않습니다.</target>
        <note />
      </trans-unit>
      <trans-unit id="csArgumentTypesDoNotMatch">
        <source>The argument types don't match</source>
        <target state="translated">인수 형식이 일치하지 않습니다.</target>
        <note />
      </trans-unit>
      <trans-unit id="csMethodExpectsParams">
        <source>This method expects a CLI 'params' parameter in this position. 'params' is a way of passing a variable number of arguments to a method in languages such as C#. Consider passing an array for this argument</source>
        <target state="translated">이 메서드에서는 이 위치에 CLI 'params' 매개 변수가 필요합니다. 'params'는 다양한 수의 인수를 C#과 같은 언어의 메서드에 전달하는 방법입니다. 이 인수에 대한 배열을 전달하세요.</target>
        <note />
      </trans-unit>
      <trans-unit id="csMemberIsNotAccessible">
        <source>The member or object constructor '{0}' is not {1}</source>
        <target state="translated">멤버 또는 개체 생성자 '{0}'은(는) {1}이(가) 아닙니다.</target>
        <note />
      </trans-unit>
      <trans-unit id="csMemberIsNotAccessible2">
        <source>The member or object constructor '{0}' is not {1}. Private members may only be accessed from within the declaring type. Protected members may only be accessed from an extending type and cannot be accessed from inner lambda expressions.</source>
        <target state="translated">멤버 또는 개체 생성자 '{0}'은(는) {1}이(가) 아닙니다. 전용 멤버는 선언 형식 내에서만 액세스할 수 있습니다. 보호된 멤버는 확장 형식에서만 액세스할 수 있으며 내부 람다 식에서는 액세스할 수 없습니다.</target>
        <note />
      </trans-unit>
      <trans-unit id="csMethodIsNotAStaticMethod">
        <source>{0} is not a static method</source>
        <target state="translated">{0}은(는) 정적 메서드가 아닙니다.</target>
        <note />
      </trans-unit>
      <trans-unit id="csMethodIsNotAnInstanceMethod">
        <source>{0} is not an instance method</source>
        <target state="translated">{0}은(는) 인스턴스 메서드가 아닙니다.</target>
        <note />
      </trans-unit>
      <trans-unit id="csMemberHasNoArgumentOrReturnProperty">
        <source>The member or object constructor '{0}' has no argument or settable return property '{1}'. {2}.</source>
        <target state="translated">멤버 또는 개체 생성자 '{0}'에 인수 또는 설정 가능한 반환 속성 '{1}'이(가) 없습니다. {2}</target>
        <note />
      </trans-unit>
      <trans-unit id="csCtorHasNoArgumentOrReturnProperty">
        <source>The object constructor '{0}' has no argument or settable return property '{1}'. {2}.</source>
        <target state="translated">개체 생성자 '{0}'에 인수 또는 설정 가능한 반환 속성 '{1}'이(가) 없습니다. {2}.</target>
        <note />
      </trans-unit>
      <trans-unit id="csRequiredSignatureIs">
        <source>The required signature is {0}</source>
        <target state="translated">필요한 시그니처는 {0}입니다.</target>
        <note />
      </trans-unit>
      <trans-unit id="csMemberSignatureMismatch">
        <source>The member or object constructor '{0}' requires {1} argument(s). The required signature is '{2}'.</source>
        <target state="translated">멤버 또는 개체 생성자 '{0}'을(를) 사용하려면 {1}개의 인수가 필요합니다. 필요한 시그니처는 '{2}'입니다.</target>
        <note />
      </trans-unit>
      <trans-unit id="csMemberSignatureMismatch2">
        <source>The member or object constructor '{0}' requires {1} additional argument(s). The required signature is '{2}'.</source>
        <target state="translated">멤버 또는 개체 생성자 '{0}'을(를) 사용하려면 {1}개의 인수가 더 필요합니다. 필요한 시그니처는 '{2}'입니다.</target>
        <note />
      </trans-unit>
      <trans-unit id="csMemberSignatureMismatch3">
        <source>The member or object constructor '{0}' requires {1} argument(s). The required signature is '{2}'. Some names for missing arguments are {3}.</source>
        <target state="translated">멤버 또는 개체 생성자 '{0}'을(를) 사용하려면 {1}개의 인수가 필요합니다. 필요한 시그니처는 '{2}'입니다. 누락된 인수의 이름에는 {3} 등이 있습니다.</target>
        <note />
      </trans-unit>
      <trans-unit id="csMemberSignatureMismatch4">
        <source>The member or object constructor '{0}' requires {1} additional argument(s). The required signature is '{2}'. Some names for missing arguments are {3}.</source>
        <target state="translated">멤버 또는 개체 생성자 '{0}'을(를) 사용하려면 {1}개의 인수가 더 필요합니다. 필요한 시그니처는 '{2}'입니다. 누락된 인수의 이름에는 {3} 등이 있습니다.</target>
        <note />
      </trans-unit>
      <trans-unit id="csMemberSignatureMismatchArityNamed">
        <source>The member or object constructor '{0}' requires {1} argument(s) but is here given {2} unnamed and {3} named argument(s). The required signature is '{4}'.</source>
        <target state="translated">멤버 또는 개체 생성자 '{0}'을(를) 사용하려면 {1}개의 인수가 필요하지만 여기에서는 {2}개의 명명되지 않은 인수와 {3}개의 명명된 인수가 지정되었습니다. 필요한 시그니처는 '{4}'입니다.</target>
        <note />
      </trans-unit>
      <trans-unit id="csMemberSignatureMismatchArity">
        <source>The member or object constructor '{0}' takes {1} argument(s) but is here given {2}. The required signature is '{3}'.</source>
        <target state="translated">멤버 또는 개체 생성자 '{0}'은(는) {1}개의 인수를 사용하지만 여기에서는 {2}개가 지정되었습니다. 필요한 시그니처는 '{3}'입니다.</target>
        <note />
      </trans-unit>
      <trans-unit id="csCtorSignatureMismatchArity">
        <source>The object constructor '{0}' takes {1} argument(s) but is here given {2}. The required signature is '{3}'.</source>
        <target state="translated">개체 생성자 '{0}'은(는) {1}개의 인수를 사용하지만, 여기에서는 {2}개가 지정되었습니다. 필요한 시그니처는 '{3}'입니다.</target>
        <note />
      </trans-unit>
      <trans-unit id="csCtorSignatureMismatchArityProp">
        <source>The object constructor '{0}' takes {1} argument(s) but is here given {2}. The required signature is '{3}'. If some of the arguments are meant to assign values to properties, consider separating those arguments with a comma (',').</source>
        <target state="translated">개체 생성자 '{0}'은(는) {1}개의 인수를 사용하지만, 여기에서는 {2}개가 지정되었습니다. 필요한 시그니처는 '{3}'입니다. 여러 인수로 속성에 값을 할당하는 경우 해당 인수를 쉼표(',')로 구분하세요.</target>
        <note />
      </trans-unit>
      <trans-unit id="csMemberSignatureMismatchArityType">
        <source>The member or object constructor '{0}' takes {1} type argument(s) but is here given {2}. The required signature is '{3}'.</source>
        <target state="translated">멤버 또는 개체 생성자 '{0}'은(는) {1}개의 형식 인수를 사용하지만 여기에서는 {2}개가 지정되었습니다. 필요한 시그니처는 '{3}'입니다.</target>
        <note />
      </trans-unit>
      <trans-unit id="csMemberNotAccessible">
        <source>A member or object constructor '{0}' taking {1} arguments is not accessible from this code location. All accessible versions of method '{2}' take {3} arguments.</source>
        <target state="translated">{1}개의 인수를 사용하는 멤버 또는 개체 생성자 '{0}'은(는) 이 코드 위치에서 액세스할 수 없습니다. '{2}' 메서드의 액세스할 수 있는 모든 버전은 {3}개의 인수를 사용합니다.</target>
        <note />
      </trans-unit>
      <trans-unit id="csIncorrectGenericInstantiation">
        <source>Incorrect generic instantiation. No {0} member named '{1}' takes {2} generic arguments.</source>
        <target state="translated">제네릭 인스턴스가 잘못되었습니다. 이름이 '{1}'인 {0} 멤버 중 {2}개의 제네릭 인수를 사용하는 멤버가 없습니다.</target>
        <note />
      </trans-unit>
      <trans-unit id="csMemberOverloadArityMismatch">
        <source>The member or object constructor '{0}' does not take {1} argument(s). An overload was found taking {2} arguments.</source>
        <target state="translated">멤버 또는 개체 생성자 '{0}'은(는) {1}개의 인수를 사용하지 않습니다. {2}개의 인수를 사용하는 오버로드를 찾았습니다.</target>
        <note />
      </trans-unit>
      <trans-unit id="csNoMemberTakesTheseArguments">
        <source>No {0} member or object constructor named '{1}' takes {2} arguments</source>
        <target state="translated">이름이 '{1}'인 {0} 멤버 또는 개체 생성자 중 {2}개의 인수를 사용하는 요소가 없습니다.</target>
        <note />
      </trans-unit>
      <trans-unit id="csNoMemberTakesTheseArguments2">
        <source>No {0} member or object constructor named '{1}' takes {2} arguments. Note the call to this member also provides {3} named arguments.</source>
        <target state="translated">이름이 '{1}'인 {0} 멤버 또는 개체 생성자 중 {2}개의 인수를 사용하는 요소가 없습니다. 이 멤버를 호출하면 {3}개의 명명된 인수도 제공됩니다.</target>
        <note />
      </trans-unit>
      <trans-unit id="csNoMemberTakesTheseArguments3">
        <source>No {0} member or object constructor named '{1}' takes {2} arguments. The named argument '{3}' doesn't correspond to any argument or settable return property for any overload.</source>
        <target state="translated">이름이 '{1}'인 {0} 멤버 또는 개체 생성자 중 {2}개의 인수를 사용하는 요소가 없습니다. 명명된 인수 '{3}'은(는) 오버로드에 대한 어떠한 인수 또는 설정 가능한 반환 속성에도 해당하지 않습니다.</target>
        <note />
      </trans-unit>
      <trans-unit id="csMethodNotFound">
        <source>Method or object constructor '{0}' not found</source>
        <target state="translated">메서드 또는 개체 생성자 '{0}'을(를) 찾을 수 없습니다.</target>
        <note />
      </trans-unit>
      <trans-unit id="csNoOverloadsFound">
        <source>No overloads match for method '{0}'.</source>
        <target state="translated">'{0}' 메서드와 일치하는 오버로드가 없습니다.</target>
        <note />
      </trans-unit>
      <trans-unit id="csMethodIsOverloaded">
        <source>A unique overload for method '{0}' could not be determined based on type information prior to this program point. A type annotation may be needed.</source>
        <target state="translated">이 프로그램 지점 전의 형식 정보를 기반으로 '{0}' 메서드에 대한 고유 오버로드를 결정할 수 없습니다. 형식 주석이 필요할 수 있습니다.</target>
        <note />
      </trans-unit>
      <trans-unit id="csCandidates">
        <source>Candidates:\n{0}</source>
        <target state="translated">후보:\n{0}</target>
        <note />
      </trans-unit>
      <trans-unit id="parsDoCannotHaveVisibilityDeclarations">
        <source>Accessibility modifiers are not permitted on 'do' bindings, but '{0}' was given.</source>
        <target state="translated">액세스 가능성 한정자는 'do' 바인딩에서 허용되지 않지만, '{0}'이(가) 지정되었습니다.</target>
        <note />
      </trans-unit>
      <trans-unit id="parsEofInHashIf">
        <source>End of file in #if section begun at or after here</source>
        <target state="translated">#if 섹션의 파일 끝이 여기에서 또는 여기 뒤에서 시작되었습니다.</target>
        <note />
      </trans-unit>
      <trans-unit id="parsEofInString">
        <source>End of file in string begun at or before here</source>
        <target state="translated">문자열의 파일 끝이 여기에서 또는 여기 앞에서 시작되었습니다.</target>
        <note />
      </trans-unit>
      <trans-unit id="parsEofInVerbatimString">
        <source>End of file in verbatim string begun at or before here</source>
        <target state="translated">축자 문자열의 파일 끝이 여기에서 또는 여기 앞에서 시작되었습니다.</target>
        <note />
      </trans-unit>
      <trans-unit id="parsEofInComment">
        <source>End of file in comment begun at or before here</source>
        <target state="translated">주석의 파일 끝이 여기에서 또는 여기 앞에서 시작되었습니다.</target>
        <note />
      </trans-unit>
      <trans-unit id="parsEofInStringInComment">
        <source>End of file in string embedded in comment begun at or before here</source>
        <target state="translated">주석에 포함된 문자열의 파일 끝이 여기에서 또는 여기 앞에서 시작되었습니다.</target>
        <note />
      </trans-unit>
      <trans-unit id="parsEofInVerbatimStringInComment">
        <source>End of file in verbatim string embedded in comment begun at or before here</source>
        <target state="translated">주석에 포함된 축자 문자열의 파일 끝이 여기에서 또는 여기 앞에서 시작되었습니다.</target>
        <note />
      </trans-unit>
      <trans-unit id="parsEofInIfOcaml">
        <source>End of file in IF-OCAML section begun at or before here</source>
        <target state="translated">IF-OCAML 섹션의 파일 끝이 여기에서 또는 여기 앞에서 시작되었습니다.</target>
        <note />
      </trans-unit>
      <trans-unit id="parsEofInDirective">
        <source>End of file in directive begun at or before here</source>
        <target state="translated">지시문의 파일 끝이 여기에서 또는 여기 앞에서 시작되었습니다.</target>
        <note />
      </trans-unit>
      <trans-unit id="parsNoHashEndIfFound">
        <source>No #endif found for #if or #else</source>
        <target state="translated">#if 또는 #else에 대한 #endif를 찾을 수 없습니다.</target>
        <note />
      </trans-unit>
      <trans-unit id="parsAttributesIgnored">
        <source>Attributes have been ignored in this construct</source>
        <target state="translated">특성은 이 구문에서 무시되었습니다.</target>
        <note />
      </trans-unit>
      <trans-unit id="parsUseBindingsIllegalInImplicitClassConstructors">
        <source>'use' bindings are not permitted in primary constructors</source>
        <target state="translated">'use' 바인딩은 기본 생성자에서 허용되지 않습니다.</target>
        <note />
      </trans-unit>
      <trans-unit id="parsUseBindingsIllegalInModules">
        <source>'use' bindings are not permitted in modules and are treated as 'let' bindings</source>
        <target state="translated">'use' 바인딩은 모듈에서 허용되지 않으며 'let' 바인딩으로 처리됩니다.</target>
        <note />
      </trans-unit>
      <trans-unit id="parsIntegerForLoopRequiresSimpleIdentifier">
        <source>An integer for loop must use a simple identifier</source>
        <target state="translated">루프의 정수에는 단순 식별자를 사용해야 합니다.</target>
        <note />
      </trans-unit>
      <trans-unit id="parsOnlyOneWithAugmentationAllowed">
        <source>At most one 'with' augmentation is permitted</source>
        <target state="translated">최대 하나의 'with' 확대가 허용됩니다.</target>
        <note />
      </trans-unit>
      <trans-unit id="parsUnexpectedSemicolon">
        <source>A semicolon is not expected at this point</source>
        <target state="translated">여기서는 세미콜론이 필요하지 않습니다.</target>
        <note />
      </trans-unit>
      <trans-unit id="parsUnexpectedEndOfFile">
        <source>Unexpected end of input</source>
        <target state="translated">예기치 않은 입력의 끝입니다.</target>
        <note />
      </trans-unit>
      <trans-unit id="parsUnexpectedVisibilityDeclaration">
        <source>Accessibility modifiers are not permitted here, but '{0}' was given.</source>
        <target state="translated">액세스 가능성 한정자는 여기에 허용되지 않지만, '{0}'이(가) 지정되었습니다.</target>
        <note />
      </trans-unit>
      <trans-unit id="parsOnlyHashDirectivesAllowed">
        <source>Only '#' compiler directives may occur prior to the first 'namespace' declaration</source>
        <target state="translated">'#' 컴파일러 지시문만 첫 번째 'namespace' 선언 앞에 발생할 수 있습니다.</target>
        <note />
      </trans-unit>
      <trans-unit id="parsVisibilityDeclarationsShouldComePriorToIdentifier">
        <source>Accessibility modifiers should come immediately prior to the identifier naming a construct</source>
        <target state="translated">액세스 가능성 한정자는 구문의 이름을 지정하는 식별자 바로 앞에 와야 합니다.</target>
        <note />
      </trans-unit>
      <trans-unit id="parsNamespaceOrModuleNotBoth">
        <source>Files should begin with either a namespace or module declaration, e.g. 'namespace SomeNamespace.SubNamespace' or 'module SomeNamespace.SomeModule', but not both. To define a module within a namespace use 'module SomeModule = ...'</source>
        <target state="translated">파일은 네임스페이스 또는 모듈 선언으로 시작해야 하지만(예: 'namespace SomeNamespace.SubNamespace' 또는 'module SomeNamespace.SomeModule') 둘 다로 시작할 수는 없습니다. 네임스페이스 내에 모듈을 정의하려면 'module SomeModule = ...'을 사용하세요.</target>
        <note />
      </trans-unit>
      <trans-unit id="parsModuleAbbreviationMustBeSimpleName">
        <source>A module abbreviation must be a simple name, not a path</source>
        <target state="translated">모듈 약어는 경로가 아니라 단순 이름이어야 합니다.</target>
        <note />
      </trans-unit>
      <trans-unit id="parsIgnoreAttributesOnModuleAbbreviation">
        <source>Ignoring attributes on module abbreviation</source>
        <target state="translated">모듈 약어의 특성을 무시합니다.</target>
        <note />
      </trans-unit>
      <trans-unit id="parsIgnoreAttributesOnModuleAbbreviationAlwaysPrivate">
        <source>The '{0}' accessibility attribute is not allowed on module abbreviation. Module abbreviations are always private.</source>
        <target state="translated">'{0}' 액세스 가능성 특성이 모듈 약어에서 허용되지 않습니다. 모듈 약어는 항상 Private입니다.</target>
        <note />
      </trans-unit>
      <trans-unit id="parsIgnoreVisibilityOnModuleAbbreviationAlwaysPrivate">
        <source>The '{0}' visibility attribute is not allowed on module abbreviation. Module abbreviations are always private.</source>
        <target state="translated">'{0}' 표시 유형 특성이 모듈 약어에서 허용되지 않습니다. 모듈 약어는 항상 Private입니다.</target>
        <note />
      </trans-unit>
      <trans-unit id="parsUnClosedBlockInHashLight">
        <source>Unclosed block</source>
        <target state="translated">블록이 닫히지 않았습니다.</target>
        <note />
      </trans-unit>
      <trans-unit id="parsUnmatchedBeginOrStruct">
        <source>Unmatched 'begin' or 'struct'</source>
        <target state="translated">'begin' 또는 'struct'의 짝이 맞지 않습니다.</target>
        <note />
      </trans-unit>
      <trans-unit id="parsModuleDefnMustBeSimpleName">
        <source>A module name must be a simple name, not a path</source>
        <target state="translated">모듈 이름은 경로가 아니라 단순 이름이어야 합니다.</target>
        <note />
      </trans-unit>
      <trans-unit id="parsUnexpectedEmptyModuleDefn">
        <source>Unexpected empty type moduleDefn list</source>
        <target state="translated">예기치 않은 빈 형식 moduleDefn 목록입니다.</target>
        <note />
      </trans-unit>
      <trans-unit id="parsAttributesMustComeBeforeVal">
        <source>Attributes should be placed before 'val'</source>
        <target state="translated">특성은 'val' 앞에 배치해야 합니다.</target>
        <note />
      </trans-unit>
      <trans-unit id="parsAttributesAreNotPermittedOnInterfaceImplementations">
        <source>Attributes are not permitted on interface implementations</source>
        <target state="translated">특성은 인터페이스 구현에서 허용되지 않습니다.</target>
        <note />
      </trans-unit>
      <trans-unit id="parsSyntaxError">
        <source>Syntax error</source>
        <target state="translated">구문 오류입니다.</target>
        <note />
      </trans-unit>
      <trans-unit id="parsAugmentationsIllegalOnDelegateType">
        <source>Augmentations are not permitted on delegate type moduleDefns</source>
        <target state="translated">확대는 대리자 형식 moduleDefns에서 허용되지 않습니다.</target>
        <note />
      </trans-unit>
      <trans-unit id="parsUnmatchedClassInterfaceOrStruct">
        <source>Unmatched 'class', 'interface' or 'struct'</source>
        <target state="translated">'class', 'interface' 또는 'struct'의 짝이 맞지 않습니다.</target>
        <note />
      </trans-unit>
      <trans-unit id="parsEmptyTypeDefinition">
        <source>A type definition requires one or more members or other declarations. If you intend to define an empty class, struct or interface, then use 'type ... = class end', 'interface end' or 'struct end'.</source>
        <target state="translated">형식 정의에는 하나 이상의 멤버 또는 기타 선언이 필요합니다. 빈 클래스, 구조체 또는 인터페이스를 정의하려는 경우에는 'type ... = class end', 'interface end' 또는 'struct end'를 사용하세요.</target>
        <note />
      </trans-unit>
      <trans-unit id="parsUnmatchedWith">
        <source>Unmatched 'with' or badly formatted 'with' block</source>
        <target state="translated">'with'의 짝이 맞지 않거나 'with' 블록의 형식이 잘못되었습니다.</target>
        <note />
      </trans-unit>
      <trans-unit id="parsGetOrSetRequired">
        <source>'get', 'set' or 'get,set' required</source>
        <target state="translated">'get', 'set' 또는 'get,set'이 필요합니다.</target>
        <note />
      </trans-unit>
      <trans-unit id="parsOnlyClassCanTakeValueArguments">
        <source>Only class types may take value arguments</source>
        <target state="translated">클래스 형식만 값 인수를 사용할 수 있습니다.</target>
        <note />
      </trans-unit>
      <trans-unit id="parsUnmatchedBegin">
        <source>Unmatched 'begin'</source>
        <target state="translated">'begin'의 짝이 맞지 않습니다.</target>
        <note />
      </trans-unit>
      <trans-unit id="parsInvalidDeclarationSyntax">
        <source>Invalid declaration syntax</source>
        <target state="translated">선언 구문이 잘못되었습니다.</target>
        <note />
      </trans-unit>
      <trans-unit id="parsGetAndOrSetRequired">
        <source>'get' and/or 'set' required</source>
        <target state="translated">'get' 및/또는 'set'이 필요합니다.</target>
        <note />
      </trans-unit>
      <trans-unit id="parsTypeAnnotationsOnGetSet">
        <source>Type annotations on property getters and setters must be given after the 'get()' or 'set(v)', e.g. 'with get() : string = ...'</source>
        <target state="translated">속성 getter 및 setter에 대한 형식 주석은 'get()' 또는 'set(v)' 뒤에 지정해야 합니다(예: 'with get() : string = ...').</target>
        <note />
      </trans-unit>
      <trans-unit id="parsGetterMustHaveAtLeastOneArgument">
        <source>A getter property is expected to be a function, e.g. 'get() = ...' or 'get(index) = ...'</source>
        <target state="translated">getter 속성은 함수여야 합니다(예: 'get() = ...' 또는 'get(index) = ...').</target>
        <note />
      </trans-unit>
      <trans-unit id="parsMultipleAccessibilitiesForGetSet">
        <source>Multiple accessibilities given for property getter or setter</source>
        <target state="translated">속성 getter 또는 setter에 대해 여러 액세스 가능성이 지정되었습니다.</target>
        <note />
      </trans-unit>
      <trans-unit id="parsSetSyntax">
        <source>Property setters must be defined using 'set value = ', 'set idx value = ' or 'set (idx1,...,idxN) value = ... '</source>
        <target state="translated">속성 setter는 'set value = ', 'set idx value = ' 또는 'set (idx1,...,idxN) value = ... '를 사용하여 정의해야 합니다.</target>
        <note />
      </trans-unit>
      <trans-unit id="parsInterfacesHaveSameVisibilityAsEnclosingType">
        <source>Interfaces always have the same visibility as the enclosing type</source>
        <target state="translated">인터페이스의 표시 유형은 항상 바깥쪽 형식과 같습니다.</target>
        <note />
      </trans-unit>
      <trans-unit id="parsAccessibilityModsIllegalForAbstract">
        <source>Accessibility modifiers are not allowed on this member. Abstract slots always have the same visibility as the enclosing type.</source>
        <target state="translated">액세스 가능성 한정자는 이 멤버에서 허용되지 않습니다. 추상 슬롯의 표시 유형은 항상 바깥쪽 형식과 같습니다.</target>
        <note />
      </trans-unit>
      <trans-unit id="parsAttributesIllegalOnInherit">
        <source>Attributes are not permitted on 'inherit' declarations</source>
        <target state="translated">특성은 'inherit' 선언에서 허용되지 않습니다.</target>
        <note />
      </trans-unit>
      <trans-unit id="parsVisibilityIllegalOnInherit">
        <source>Accessibility modifiers are not permitted on an 'inherits' declaration</source>
        <target state="translated">액세스 가능성 한정자는 'inherits' 선언에서 허용되지 않습니다.</target>
        <note />
      </trans-unit>
      <trans-unit id="parsInheritDeclarationsCannotHaveAsBindings">
        <source>'inherit' declarations cannot have 'as' bindings. To access members of the base class when overriding a method, the syntax 'base.SomeMember' may be used; 'base' is a keyword. Remove this 'as' binding.</source>
        <target state="translated">'inherit' 선언에는 'as' 바인딩을 지정할 수 없습니다. 메서드를 재정의할 때 기본 클래스의 멤버에 액세스하려면 'base.SomeMember' 구문을 사용할 수 있습니다. 'base'는 키워드입니다. 이 'as' 바인딩을 제거하세요.</target>
        <note />
      </trans-unit>
      <trans-unit id="parsAttributesIllegalHere">
        <source>Attributes are not allowed here</source>
        <target state="translated">특성은 여기에 허용되지 않습니다.</target>
        <note />
      </trans-unit>
      <trans-unit id="parsTypeAbbreviationsCannotHaveVisibilityDeclarations">
        <source>Accessibility modifiers are not permitted in this position for type abbreviations</source>
        <target state="translated">액세스 가능성 한정자는 형식 약어에 대해 이 위치에 허용되지 않습니다.</target>
        <note />
      </trans-unit>
      <trans-unit id="parsEnumTypesCannotHaveVisibilityDeclarations">
        <source>Accessibility modifiers are not permitted in this position for enum types</source>
        <target state="translated">액세스 가능성 한정자는 열거형 형식에 대해 이 위치에 허용되지 않습니다.</target>
        <note />
      </trans-unit>
      <trans-unit id="parsAllEnumFieldsRequireValues">
        <source>All enum fields must be given values</source>
        <target state="translated">모든 열거형 필드에는 값을 지정해야 합니다.</target>
        <note />
      </trans-unit>
      <trans-unit id="parsInlineAssemblyCannotHaveVisibilityDeclarations">
        <source>Accessibility modifiers are not permitted on inline assembly code types</source>
        <target state="translated">액세스 가능성 한정자는 인라인 어셈블리 코드 형식에서 허용되지 않습니다.</target>
        <note />
      </trans-unit>
      <trans-unit id="parsUnexpectedIdentifier">
        <source>Unexpected identifier: '{0}'</source>
        <target state="translated">예기치 않은 식별자입니다. '{0}'</target>
        <note />
      </trans-unit>
      <trans-unit id="parsUnionCasesCannotHaveVisibilityDeclarations">
        <source>Accessibility modifiers are not permitted on union cases. Use 'type U = internal ...' or 'type U = private ...' to give an accessibility to the whole representation.</source>
        <target state="translated">액세스 가능성 한정자는 공용 구조체 케이스에서 허용되지 않습니다. 표현 전체에 액세스 가능성을 지정하려면 'type U = internal ...' 또는 'type U = private ...'을 사용하세요.</target>
        <note />
      </trans-unit>
      <trans-unit id="parsEnumFieldsCannotHaveVisibilityDeclarations">
        <source>Accessibility modifiers are not permitted on enumeration fields</source>
        <target state="translated">액세스 가능성 한정자는 열거형 필드에서 허용되지 않습니다.</target>
        <note />
      </trans-unit>
      <trans-unit id="parsConsiderUsingSeparateRecordType">
        <source>Consider using a separate record type instead</source>
        <target state="translated">대신 별도의 레코드 형식을 사용하세요.</target>
        <note />
      </trans-unit>
      <trans-unit id="parsRecordFieldsCannotHaveVisibilityDeclarations">
        <source>Accessibility modifiers are not permitted on record fields. Use 'type R = internal ...' or 'type R = private ...' to give an accessibility to the whole representation.</source>
        <target state="translated">액세스 가능성 한정자는 레코드 필드에서 허용되지 않습니다. 표현 전체에 액세스 가능성을 지정하려면 'type R = internal ...' 또는 'type R = private ...'을 사용하세요.</target>
        <note />
      </trans-unit>
      <trans-unit id="parsLetAndForNonRecBindings">
        <source>The declaration form 'let ... and ...' for non-recursive bindings is not used in F# code. Consider using a sequence of 'let' bindings</source>
        <target state="translated">비재귀적 바인딩을 위한 선언 형식 'let ... and ...'는 F# 코드에서 사용되지 않습니다. 대신 'let' 바인딩 시퀀스를 사용하세요.</target>
        <note />
      </trans-unit>
      <trans-unit id="parsUnmatchedParen">
        <source>Unmatched '('</source>
        <target state="translated">'('의 짝이 맞지 않습니다.</target>
        <note />
      </trans-unit>
      <trans-unit id="parsSuccessivePatternsShouldBeSpacedOrTupled">
        <source>Successive patterns should be separated by spaces or tupled</source>
        <target state="translated">연속된 패턴은 공백으로 구분하거나 튜플해야 합니다.</target>
        <note />
      </trans-unit>
      <trans-unit id="parsNoMatchingInForLet">
        <source>No matching 'in' found for this 'let'</source>
        <target state="translated">이 'let'과 짝이 맞는 'in'을 찾을 수 없습니다.</target>
        <note />
      </trans-unit>
      <trans-unit id="parsErrorInReturnForLetIncorrectIndentation">
        <source>Error in the return expression for this 'let'. Possible incorrect indentation.</source>
        <target state="translated">이 'let'에 대한 반환 식에 오류가 있습니다. 들여쓰기가 잘못되었을 수 있습니다.</target>
        <note />
      </trans-unit>
      <trans-unit id="parsExpectedExpressionAfterLet">
        <source>The block following this '{0}' is unfinished. Every code block is an expression and must have a result. '{1}' cannot be the final code element in a block. Consider giving this block an explicit result.</source>
        <target state="translated">이 '{0}' 뒤에 오는 블록이 완료되지 않았습니다. 모든 코드 블록은 식이며 결과가 있어야 합니다. '{1}'이(가) 블록의 최종 코드 요소가 될 수 없습니다. 이 블록에 명시적 결과를 제공하세요.</target>
        <note />
      </trans-unit>
      <trans-unit id="parsIncompleteIf">
        <source>Incomplete conditional. Expected 'if &lt;expr&gt; then &lt;expr&gt;' or 'if &lt;expr&gt; then &lt;expr&gt; else &lt;expr&gt;'.</source>
        <target state="translated">조건이 잘못되었습니다. 'if &lt;expr&gt; then &lt;expr&gt;' 또는 'if &lt;expr&gt; then &lt;expr&gt; else &lt;expr&gt;'이 필요합니다.</target>
        <note />
      </trans-unit>
      <trans-unit id="parsAssertIsNotFirstClassValue">
        <source>'assert' may not be used as a first class value. Use 'assert &lt;expr&gt;' instead.</source>
        <target state="translated">'assert'는 첫 번째 클래스 값으로 사용할 수 없습니다. 대신 'assert &lt;expr&gt;'을 사용하세요.</target>
        <note />
      </trans-unit>
      <trans-unit id="parsIdentifierExpected">
        <source>Identifier expected</source>
        <target state="translated">식별자가 필요합니다.</target>
        <note />
      </trans-unit>
      <trans-unit id="parsInOrEqualExpected">
        <source>'in' or '=' expected</source>
        <target state="translated">'in' 또는 '='가 필요합니다.</target>
        <note />
      </trans-unit>
      <trans-unit id="parsArrowUseIsLimited">
        <source>The use of '-&gt;' in sequence and computation expressions is limited to the form 'for pat in expr -&gt; expr'. Use the syntax 'for ... in ... do ... yield...' to generate elements in more complex sequence expressions.</source>
        <target state="translated">'-&gt;'를 시퀀스 및 계산 식에 사용할 때는 'for pat in expr -&gt; expr' 형식을 사용해야 합니다. 'for ... in ... do ... yield...' 구문을 사용하면 보다 복잡한 시퀀스 식에서 요소를 생성할 수 있습니다.</target>
        <note />
      </trans-unit>
      <trans-unit id="parsSuccessiveArgsShouldBeSpacedOrTupled">
        <source>Successive arguments should be separated by spaces or tupled, and arguments involving function or method applications should be parenthesized</source>
        <target state="translated">연속된 인수는 공백으로 구분하거나 튜플해야 하며 함수 또는 메서드 적용과 관련된 인수는 괄호로 묶어야 합니다.</target>
        <note />
      </trans-unit>
      <trans-unit id="parsUnmatchedBracket">
        <source>Unmatched '['</source>
        <target state="translated">'['의 짝이 맞지 않습니다.</target>
        <note />
      </trans-unit>
      <trans-unit id="parsMissingQualificationAfterDot">
        <source>Missing qualification after '.'</source>
        <target state="translated">'.' 뒤에 한정자가 없습니다.</target>
        <note />
      </trans-unit>
      <trans-unit id="parsParenFormIsForML">
        <source>In F# code you may use 'expr.[expr]'. A type annotation may be required to indicate the first expression is an array</source>
        <target state="translated">F# 코드에서는 'expr.[expr]'을 사용할 수 있습니다. 첫 번째 식이 배열임을 나타내기 위해 형식 주석이 필요할 수 있습니다.</target>
        <note />
      </trans-unit>
      <trans-unit id="parsMismatchedQuote">
        <source>Mismatched quotation, beginning with '{0}'</source>
        <target state="translated">짝이 맞지 않는 인용구('{0}'(으)로 시작)입니다.</target>
        <note />
      </trans-unit>
      <trans-unit id="parsUnmatched">
        <source>Unmatched '{0}'</source>
        <target state="translated">'{0}'의 짝이 맞지 않습니다.</target>
        <note />
      </trans-unit>
      <trans-unit id="parsUnmatchedBracketBar">
        <source>Unmatched '[|'</source>
        <target state="translated">'[|'의 짝이 맞지 않습니다.</target>
        <note />
      </trans-unit>
      <trans-unit id="parsUnmatchedBrace">
        <source>Unmatched '{{'</source>
        <target state="translated">'{{'의 짝이 맞지 않습니다.</target>
        <note />
      </trans-unit>
      <trans-unit id="parsFieldBinding">
        <source>Field bindings must have the form 'id = expr;'</source>
        <target state="translated">필드 바인딩의 형식은 'id = expr;'이어야 합니다.</target>
        <note />
      </trans-unit>
      <trans-unit id="parsMemberIllegalInObjectImplementation">
        <source>This member is not permitted in an object implementation</source>
        <target state="translated">이 멤버는 개체 구현에서 허용되지 않습니다.</target>
        <note />
      </trans-unit>
      <trans-unit id="parsMissingFunctionBody">
        <source>Missing function body</source>
        <target state="translated">함수 본문이 없습니다.</target>
        <note />
      </trans-unit>
      <trans-unit id="parsSyntaxErrorInLabeledType">
        <source>Syntax error in labelled type argument</source>
        <target state="translated">레이블이 지정된 형식 인수에 구문 오류가 있습니다.</target>
        <note />
      </trans-unit>
      <trans-unit id="parsUnexpectedInfixOperator">
        <source>Unexpected infix operator in type expression</source>
        <target state="translated">형식 식에 예기치 않은 중위 연산자가 있습니다.</target>
        <note />
      </trans-unit>
      <trans-unit id="parsMultiArgumentGenericTypeFormDeprecated">
        <source>The syntax '(typ,...,typ) ident' is not used in F# code. Consider using 'ident&lt;typ,...,typ&gt;' instead</source>
        <target state="translated">'(typ,...,typ) ident' 구문은 F# 코드에서 사용되지 않습니다. 대신 'ident&lt;typ,...,typ&gt;'를 사용하세요.</target>
        <note />
      </trans-unit>
      <trans-unit id="parsInvalidLiteralInType">
        <source>Invalid literal in type</source>
        <target state="translated">형식의 리터럴이 잘못되었습니다.</target>
        <note />
      </trans-unit>
      <trans-unit id="parsUnexpectedOperatorForUnitOfMeasure">
        <source>Unexpected infix operator in unit-of-measure expression. Legal operators are '*', '/' and '^'.</source>
        <target state="translated">측정 단위 식에 예기치 않은 중위 연산자가 있습니다. 올바른 연산자는 '*', '/' 및 '^'입니다.</target>
        <note />
      </trans-unit>
      <trans-unit id="parsUnexpectedIntegerLiteralForUnitOfMeasure">
        <source>Unexpected integer literal in unit-of-measure expression</source>
        <target state="translated">측정 단위 식에 예기치 않은 정수 리터럴이 있습니다.</target>
        <note />
      </trans-unit>
      <trans-unit id="parsUnexpectedTypeParameter">
        <source>Syntax error: unexpected type parameter specification</source>
        <target state="translated">구문 오류: 예기치 않은 형식 매개 변수 지정입니다.</target>
        <note />
      </trans-unit>
      <trans-unit id="parsMismatchedQuotationName">
        <source>Mismatched quotation operator name, beginning with '{0}'</source>
        <target state="translated">짝이 맞지 않는 인용구 연산자 이름('{0}'(으)로 시작)입니다.</target>
        <note />
      </trans-unit>
      <trans-unit id="parsActivePatternCaseMustBeginWithUpperCase">
        <source>Active pattern case identifiers must begin with an uppercase letter</source>
        <target state="translated">활성 패턴 케이스 식별자는 대문자로 시작해야 합니다.</target>
        <note />
      </trans-unit>
      <trans-unit id="parsActivePatternCaseContainsPipe">
        <source>The '|' character is not permitted in active pattern case identifiers</source>
        <target state="translated">'|' 문자는 활성 패턴 케이스 식별자에 허용되지 않습니다.</target>
        <note />
      </trans-unit>
      <trans-unit id="parsIllegalDenominatorForMeasureExponent">
        <source>Denominator must not be 0 in unit-of-measure exponent</source>
        <target state="translated">측정 단위 지수에서 분모는 0일 수 없습니다.</target>
        <note />
      </trans-unit>
      <trans-unit id="parsNoEqualShouldFollowNamespace">
        <source>No '=' symbol should follow a 'namespace' declaration</source>
        <target state="translated">'namespace' 선언 뒤에 '=' 기호가 오면 안 됩니다.</target>
        <note />
      </trans-unit>
      <trans-unit id="parsSyntaxModuleStructEndDeprecated">
        <source>The syntax 'module ... = struct .. end' is not used in F# code. Consider using 'module ... = begin .. end'</source>
        <target state="translated">'module ... = struct .. end' 구문은 F# 코드에서 사용되지 않습니다. 'module ... = begin .. end'를 사용하세요.</target>
        <note />
      </trans-unit>
      <trans-unit id="parsSyntaxModuleSigEndDeprecated">
        <source>The syntax 'module ... : sig .. end' is not used in F# code. Consider using 'module ... = begin .. end'</source>
        <target state="translated">'module ... : sig .. end' 구문은 F# 코드에서 사용되지 않습니다. 'module ... = begin .. end'를 사용하세요.</target>
        <note />
      </trans-unit>
      <trans-unit id="tcStaticFieldUsedWhenInstanceFieldExpected">
        <source>A static field was used where an instance field is expected</source>
        <target state="translated">인스턴스 필드가 필요한데 정적 필드가 사용되었습니다.</target>
        <note />
      </trans-unit>
      <trans-unit id="tcMethodNotAccessible">
        <source>Method '{0}' is not accessible from this code location</source>
        <target state="translated">'{0}' 메서드는 이 코드 위치에서 액세스할 수 없습니다.</target>
        <note />
      </trans-unit>
      <trans-unit id="tcImplicitMeasureFollowingSlash">
        <source>Implicit product of measures following /</source>
        <target state="translated">/ 다음의 측정값에 대한 암시적 곱입니다.</target>
        <note />
      </trans-unit>
      <trans-unit id="tcUnexpectedMeasureAnon">
        <source>Unexpected SynMeasure.Anon</source>
        <target state="translated">예기치 않은 SynMeasure.Anon입니다.</target>
        <note />
      </trans-unit>
      <trans-unit id="tcNonZeroConstantCannotHaveGenericUnit">
        <source>Non-zero constants cannot have generic units. For generic zero, write 0.0&lt;_&gt;.</source>
        <target state="translated">0이 아닌 상수에는 제네릭 단위를 지정할 수 없습니다. 제네릭 0을 사용하려면 0.0&lt;_&gt;을 작성하세요.</target>
        <note />
      </trans-unit>
      <trans-unit id="tcSeqResultsUseYield">
        <source>In sequence expressions, results are generated using 'yield'</source>
        <target state="translated">시퀀스 식에서는 'yield'를 사용하여 결과가 생성됩니다.</target>
        <note />
      </trans-unit>
      <trans-unit id="tcUnexpectedBigRationalConstant">
        <source>Unexpected big rational constant</source>
        <target state="translated">예기치 않은 큰 유리 상수입니다.</target>
        <note />
      </trans-unit>
      <trans-unit id="tcInvalidTypeForUnitsOfMeasure">
        <source>Units-of-measure are only supported on float, float32, decimal, and integer types.</source>
        <target state="translated">측정 단위는 float, float32, 10진 및 정수 형식에 대해서만 지원됩니다.</target>
        <note />
      </trans-unit>
      <trans-unit id="tcUnexpectedConstUint16Array">
        <source>Unexpected Const_uint16array</source>
        <target state="translated">예기치 않은 Const_uint16array입니다.</target>
        <note />
      </trans-unit>
      <trans-unit id="tcUnexpectedConstByteArray">
        <source>Unexpected Const_bytearray</source>
        <target state="translated">예기치 않은 Const_bytearray입니다.</target>
        <note />
      </trans-unit>
      <trans-unit id="tcParameterRequiresName">
        <source>A parameter with attributes must also be given a name, e.g. '[&lt;Attribute&gt;] Name : Type'</source>
        <target state="translated">특성이 지정된 매개 변수에는 이름도 지정해야 합니다(예: '[&lt;Attribute&gt;] Name : Type').</target>
        <note />
      </trans-unit>
      <trans-unit id="tcReturnValuesCannotHaveNames">
        <source>Return values cannot have names</source>
        <target state="translated">반환 값에는 이름을 지정할 수 없습니다.</target>
        <note />
      </trans-unit>
      <trans-unit id="tcMemberKindPropertyGetSetNotExpected">
        <source>SynMemberKind.PropertyGetSet only expected in parse trees</source>
        <target state="needs-review-translation">MemberKind.PropertyGetSet은 구문 분석 트리에만 필요합니다.</target>
        <note />
      </trans-unit>
      <trans-unit id="tcNamespaceCannotContainValues">
        <source>Namespaces cannot contain values. Consider using a module to hold your value declarations.</source>
        <target state="translated">네임스페이스에는 값을 포함할 수 없습니다. 모듈을 사용하여 값 선언을 저장하세요.</target>
        <note />
      </trans-unit>
      <trans-unit id="tcNamespaceCannotContainExtensionMembers">
        <source>Namespaces cannot contain extension members except in the same file and namespace declaration group where the type is defined. Consider using a module to hold declarations of extension members.</source>
        <target state="translated">형식이 정의된 것과 같은 파일 및 네임스페이스 선언 그룹을 제외하고 네임스페이스는 확장 멤버를 포함할 수 없습니다. 모듈을 사용하여 확장 멤버의 선언을 저장하세요.</target>
        <note />
      </trans-unit>
      <trans-unit id="tcMultipleVisibilityAttributes">
        <source>Multiple visibility attributes have been specified for this identifier</source>
        <target state="translated">이 식별자에 대해 다중 표시 유형 특성이 지정되었습니다.</target>
        <note />
      </trans-unit>
      <trans-unit id="tcMultipleVisibilityAttributesWithLet">
        <source>Multiple visibility attributes have been specified for this identifier. 'let' bindings in classes are always private, as are any 'let' bindings inside expressions.</source>
        <target state="translated">이 식별자에 대해 다중 표시 유형 특성이 지정되었습니다. 클래스의 'let' 바인딩은 식 안의 모든 'let' 바인딩과 마찬가지로 항상 Private입니다.</target>
        <note />
      </trans-unit>
      <trans-unit id="tcInvalidMethodNameForRelationalOperator">
        <source>The name '({0})' should not be used as a member name. To define comparison semantics for a type, implement the 'System.IComparable' interface. If defining a static member for use from other CLI languages then use the name '{1}' instead.</source>
        <target state="translated">이름 '({0})'은(는) 멤버 이름으로 사용하면 안 됩니다. 형식에 대한 비교 의미 체계를 정의하려면 'System.IComparable' 인터페이스를 구현하세요. 다른 CLI 언어를 통해 사용할 정적 멤버를 정의하는 경우에는 이름 '{1}'을(를) 대신 사용하세요.</target>
        <note />
      </trans-unit>
      <trans-unit id="tcInvalidMethodNameForEquality">
        <source>The name '({0})' should not be used as a member name. To define equality semantics for a type, override the 'Object.Equals' member. If defining a static member for use from other CLI languages then use the name '{1}' instead.</source>
        <target state="translated">이름 '({0})'은(는) 멤버 이름으로 사용하면 안 됩니다. 형식에 대한 같음 의미 체계를 정의하려면 'Object.Equals' 멤버를 재정의하세요. 다른 CLI 언어를 통해 사용할 정적 멤버를 정의하는 경우에는 이름 '{1}'을(를) 대신 사용하세요.</target>
        <note />
      </trans-unit>
      <trans-unit id="tcInvalidMemberName">
        <source>The name '({0})' should not be used as a member name. If defining a static member for use from other CLI languages then use the name '{1}' instead.</source>
        <target state="translated">이름 '({0})'은(는) 멤버 이름으로 사용하면 안 됩니다. 다른 CLI 언어를 통해 사용할 정적 멤버를 정의하는 경우에는 이름 '{1}'을(를) 대신 사용하세요.</target>
        <note />
      </trans-unit>
      <trans-unit id="tcInvalidMemberNameFixedTypes">
        <source>The name '({0})' should not be used as a member name because it is given a standard definition in the F# library over fixed types</source>
        <target state="translated">이름 '({0})'에는 고정 형식에 대한 F# 라이브러리의 표준 정의가 지정되어 있으므로 해당 이름을 멤버 이름으로 사용하면 안 됩니다.</target>
        <note />
      </trans-unit>
      <trans-unit id="tcInvalidOperatorDefinitionRelational">
        <source>The '{0}' operator should not normally be redefined. To define overloaded comparison semantics for a particular type, implement the 'System.IComparable' interface in the definition of that type.</source>
        <target state="translated">'{0}' 연산자는 일반적으로 다시 정의하면 안 됩니다. 특정 형식에 대한 오버로드된 비교 의미 체계를 정의하려면 해당 형식의 정의에서 'System.IComparable' 인터페이스를 구현하세요.</target>
        <note />
      </trans-unit>
      <trans-unit id="tcInvalidOperatorDefinitionEquality">
        <source>The '{0}' operator should not normally be redefined. To define equality semantics for a type, override the 'Object.Equals' member in the definition of that type.</source>
        <target state="translated">'{0}' 연산자는 일반적으로 다시 정의하면 안 됩니다. 형식에 대한 같음 의미 체계를 정의하려면 해당 형식의 정의에서 'Object.Equals' 멤버를 재정의하세요.</target>
        <note />
      </trans-unit>
      <trans-unit id="tcInvalidOperatorDefinition">
        <source>The '{0}' operator should not normally be redefined. Consider using a different operator name</source>
        <target state="translated">'{0}' 연산자는 일반적으로 다시 정의하면 안 됩니다. 다른 연산자 이름을 사용하세요.</target>
        <note />
      </trans-unit>
      <trans-unit id="tcInvalidIndexOperatorDefinition">
        <source>The '{0}' operator cannot be redefined. Consider using a different operator name</source>
        <target state="translated">'{0}' 연산자를 다시 정의할 수 없습니다. 다른 연산자 이름을 사용하세요.</target>
        <note />
      </trans-unit>
      <trans-unit id="tcExpectModuleOrNamespaceParent">
        <source>Expected module or namespace parent {0}</source>
        <target state="translated">모듈 또는 네임스페이스 부모 {0}이(가) 필요합니다.</target>
        <note />
      </trans-unit>
      <trans-unit id="tcImplementsIComparableExplicitly">
        <source>The struct, record or union type '{0}' implements the interface 'System.IComparable' explicitly. You must apply the 'CustomComparison' attribute to the type.</source>
        <target state="translated">구조체, 레코드 또는 공용 구조체 형식 '{0}'은(는) 'System.IComparable' 인터페이스를 명시적으로 구현합니다. 형식에 'CustomComparison' 특성을 적용해야 합니다.</target>
        <note />
      </trans-unit>
      <trans-unit id="tcImplementsGenericIComparableExplicitly">
        <source>The struct, record or union type '{0}' implements the interface 'System.IComparable&lt;_&gt;' explicitly. You must apply the 'CustomComparison' attribute to the type, and should also provide a consistent implementation of the non-generic interface System.IComparable.</source>
        <target state="translated">구조체, 레코드 또는 공용 구조체 형식 '{0}'은(는) 'System.IComparable&lt;_&gt;' 인터페이스를 명시적으로 구현합니다. 형식에 'CustomComparison' 특성을 적용하고 제네릭이 아닌 인터페이스 System.IComparable에 대한 일관된 구현도 제공해야 합니다.</target>
        <note />
      </trans-unit>
      <trans-unit id="tcImplementsIStructuralComparableExplicitly">
        <source>The struct, record or union type '{0}' implements the interface 'System.IStructuralComparable' explicitly. Apply the 'CustomComparison' attribute to the type.</source>
        <target state="translated">구조체, 레코드 또는 공용 구조체 형식 '{0}'은(는) 'System.IStructuralComparable' 인터페이스를 명시적으로 구현합니다. 형식에 'CustomComparison' 특성을 적용하세요.</target>
        <note />
      </trans-unit>
      <trans-unit id="tcRecordFieldInconsistentTypes">
        <source>This record contains fields from inconsistent types</source>
        <target state="translated">이 레코드에는 일관성이 없는 형식의 필드가 포함되어 있습니다.</target>
        <note />
      </trans-unit>
      <trans-unit id="tcDllImportStubsCannotBeInlined">
        <source>DLLImport stubs cannot be inlined</source>
        <target state="translated">DLLImport 스텁은 인라인할 수 없습니다.</target>
        <note />
      </trans-unit>
      <trans-unit id="tcStructsCanOnlyBindThisAtMemberDeclaration">
        <source>Structs may only bind a 'this' parameter at member declarations</source>
        <target state="translated">구조체는 멤버 선언에서만 'this' 매개 변수를 바인딩할 수 있습니다.</target>
        <note />
      </trans-unit>
      <trans-unit id="tcUnexpectedExprAtRecInfPoint">
        <source>Unexpected expression at recursive inference point</source>
        <target state="translated">재귀적 유추 지점에 예기치 않은 식이 있습니다.</target>
        <note />
      </trans-unit>
      <trans-unit id="tcLessGenericBecauseOfAnnotation">
        <source>This code is less generic than required by its annotations because the explicit type variable '{0}' could not be generalized. It was constrained to be '{1}'.</source>
        <target state="translated">명시적 형식 변수 '{0}'을(를) 일반화할 수 없으므로 이 코드는 해당 주석에 필요한 것보다 일반적이지 않습니다. 해당 변수는 '{1}'(으)로 제한되었습니다.</target>
        <note />
      </trans-unit>
      <trans-unit id="tcConstrainedTypeVariableCannotBeGeneralized">
        <source>One or more of the explicit class or function type variables for this binding could not be generalized, because they were constrained to other types</source>
        <target state="translated">이 바인딩에 대한 하나 이상의 명시적 클래스 또는 함수 형식 변수가 다른 형식의 제약을 받으므로 해당 변수를 일반화할 수 없습니다.</target>
        <note />
      </trans-unit>
      <trans-unit id="tcGenericParameterHasBeenConstrained">
        <source>A generic type parameter has been used in a way that constrains it to always be '{0}'</source>
        <target state="translated">제네릭 형식 매개 변수가 항상 '{0}'이(가) 되도록 제한하는 방식으로 해당 매개 변수가 사용되었습니다.</target>
        <note />
      </trans-unit>
      <trans-unit id="tcTypeParameterHasBeenConstrained">
        <source>This type parameter has been used in a way that constrains it to always be '{0}'</source>
        <target state="translated">이 형식 매개 변수가 항상 '{0}'이(가) 되도록 제한하는 방식으로 해당 매개 변수가 사용되었습니다.</target>
        <note />
      </trans-unit>
      <trans-unit id="tcTypeParametersInferredAreNotStable">
        <source>The type parameters inferred for this value are not stable under the erasure of type abbreviations. This is due to the use of type abbreviations which drop or reorder type parameters, e.g. \n\ttype taggedInt&lt;'a&gt; = int or\n\ttype swap&lt;'a,'b&gt; = 'b * 'a.\nConsider declaring the type parameters for this value explicitly, e.g.\n\tlet f&lt;'a,'b&gt; ((x,y) : swap&lt;'b,'a&gt;) : swap&lt;'a,'b&gt; = (y,x).</source>
        <target state="translated">이 값에 대해 유추된 형식 매개 변수는 형식 약어를 지울 경우 불안정한 상태가 됩니다. 이는 형식 매개 변수를 삭제 또는 다시 정렬하는 형식 약어를 사용했기 때문입니다(예: \n\ttype taggedInt&lt;'a&gt; = int or\n\ttype swap&lt;'a,'b&gt; = 'b * 'a).\n이 값에 대한 형식 매개 변수를 명시적으로 선언하세요(예: \n\tlet f&lt;'a,'b&gt; ((x,y) : swap&lt;'b,'a&gt;) : swap&lt;'a,'b&gt; = (y,x)).</target>
        <note />
      </trans-unit>
      <trans-unit id="tcExplicitTypeParameterInvalid">
        <source>Explicit type parameters may only be used on module or member bindings</source>
        <target state="translated">명시적 형식 매개 변수는 모듈 또는 멤버 바인딩에 대해서만 사용할 수 있습니다.</target>
        <note />
      </trans-unit>
      <trans-unit id="tcOverridingMethodRequiresAllOrNoTypeParameters">
        <source>You must explicitly declare either all or no type parameters when overriding a generic abstract method</source>
        <target state="translated">제네릭 추상 메서드를 재정의할 때는 모든 형식 매개 변수를 명시적으로 선언하거나 형식 매개 변수를 선언하지 않아야 합니다.</target>
        <note />
      </trans-unit>
      <trans-unit id="tcFieldsDoNotDetermineUniqueRecordType">
        <source>The field labels and expected type of this record expression or pattern do not uniquely determine a corresponding record type</source>
        <target state="translated">이 레코드 식 또는 패턴의 필요한 형식 및 필드 레이블이 해당하는 레코드 형식을 고유하게 확인하지 않습니다.</target>
        <note />
      </trans-unit>
      <trans-unit id="tcFieldAppearsTwiceInRecord">
        <source>The field '{0}' appears twice in this record expression or pattern</source>
        <target state="translated">'{0}' 필드가 이 레코드 식 또는 패턴에 두 번 나타납니다.</target>
        <note />
      </trans-unit>
      <trans-unit id="tcUnknownUnion">
        <source>Unknown union case</source>
        <target state="translated">알 수 없는 공용 구조체 케이스입니다.</target>
        <note />
      </trans-unit>
      <trans-unit id="tcNotSufficientlyGenericBecauseOfScope">
        <source>This code is not sufficiently generic. The type variable {0} could not be generalized because it would escape its scope.</source>
        <target state="translated">이 코드는 충분히 일반적이지 않습니다. 형식 변수 {0}을(를) 일반화하면 범위를 벗어나게 되므로 일반화할 수 없습니다.</target>
        <note />
      </trans-unit>
      <trans-unit id="tcPropertyRequiresExplicitTypeParameters">
        <source>A property cannot have explicit type parameters. Consider using a method instead.</source>
        <target state="translated">속성에는 명시적 형식 매개 변수를 지정할 수 없습니다. 대신 메서드를 사용하세요.</target>
        <note />
      </trans-unit>
      <trans-unit id="tcConstructorCannotHaveTypeParameters">
        <source>A constructor cannot have explicit type parameters. Consider using a static construction method instead.</source>
        <target state="translated">생성자에는 명시적 형식 매개 변수를 지정할 수 없습니다. 대신 정적 생성 메서드를 사용하세요.</target>
        <note />
      </trans-unit>
      <trans-unit id="tcInstanceMemberRequiresTarget">
        <source>This instance member needs a parameter to represent the object being invoked. Make the member static or use the notation 'member x.Member(args) = ...'.</source>
        <target state="translated">이 인스턴스 멤버에는 호출하는 개체를 나타내는 매개 변수가 필요합니다. 멤버를 정적 요소로 만들거나 'member x.Member(args) = ...' 표기법을 사용하세요.</target>
        <note />
      </trans-unit>
      <trans-unit id="tcUnexpectedPropertyInSyntaxTree">
        <source>Unexpected source-level property specification in syntax tree</source>
        <target state="translated">구문 트리에 예기치 않은 소스 수준 속성 지정이 있습니다.</target>
        <note />
      </trans-unit>
      <trans-unit id="tcStaticInitializerRequiresArgument">
        <source>A static initializer requires an argument</source>
        <target state="translated">정적 이니셜라이저를 사용하려면 인수가 필요합니다.</target>
        <note />
      </trans-unit>
      <trans-unit id="tcObjectConstructorRequiresArgument">
        <source>An object constructor requires an argument</source>
        <target state="translated">개체 생성자를 사용하려면 인수가 필요합니다.</target>
        <note />
      </trans-unit>
      <trans-unit id="tcStaticMemberShouldNotHaveThis">
        <source>This static member should not have a 'this' parameter. Consider using the notation 'member Member(args) = ...'.</source>
        <target state="translated">이 정적 멤버에는 'this' 매개 변수가 있으면 안 됩니다. 'member Member(args) = ...' 표기법을 사용하세요.</target>
        <note />
      </trans-unit>
      <trans-unit id="tcExplicitStaticInitializerSyntax">
        <source>An explicit static initializer should use the syntax 'static new(args) = expr'</source>
        <target state="translated">명시적 정적 이니셜라이저는 'static new(args) = expr' 구문을 사용해야 합니다.</target>
        <note />
      </trans-unit>
      <trans-unit id="tcExplicitObjectConstructorSyntax">
        <source>An explicit object constructor should use the syntax 'new(args) = expr'</source>
        <target state="translated">명시적 개체 생성자는 'new(args) = expr' 구문을 사용해야 합니다.</target>
        <note />
      </trans-unit>
      <trans-unit id="tcUnexpectedPropertySpec">
        <source>Unexpected source-level property specification</source>
        <target state="translated">예기치 않은 소스 수준 속성 지정입니다.</target>
        <note />
      </trans-unit>
      <trans-unit id="tcObjectExpressionFormDeprecated">
        <source>This form of object expression is not used in F#. Use 'member this.MemberName ... = ...' to define member implementations in object expressions.</source>
        <target state="translated">이러한 형식의 개체 식은 F#에서 사용되지 않습니다. 'member this.MemberName ... = ...'을 사용하여 개체 식에 멤버 구현을 정의하세요.</target>
        <note />
      </trans-unit>
      <trans-unit id="tcInvalidDeclaration">
        <source>Invalid declaration</source>
        <target state="translated">선언이 잘못되었습니다.</target>
        <note />
      </trans-unit>
      <trans-unit id="tcAttributesInvalidInPatterns">
        <source>Attributes are not allowed within patterns</source>
        <target state="translated">특성은 패턴 내에서 허용되지 않습니다.</target>
        <note />
      </trans-unit>
      <trans-unit id="tcFunctionRequiresExplicitTypeArguments">
        <source>The generic function '{0}' must be given explicit type argument(s)</source>
        <target state="translated">제네릭 함수 '{0}'에는 명시적 형식 인수를 지정해야 합니다.</target>
        <note />
      </trans-unit>
      <trans-unit id="tcDoesNotAllowExplicitTypeArguments">
        <source>The method or function '{0}' should not be given explicit type argument(s) because it does not declare its type parameters explicitly</source>
        <target state="translated">'{0}' 메서드 또는 함수는 해당 형식 매개 변수를 명시적으로 선언하지 않으므로 이 함수에 명시적 형식 인수를 지정하면 안 됩니다.</target>
        <note />
      </trans-unit>
      <trans-unit id="tcTypeParameterArityMismatch">
        <source>This value, type or method expects {0} type parameter(s) but was given {1}</source>
        <target state="translated">이 값, 형식 또는 메서드에는 {0}개의 형식 매개 변수가 필요한데 {1}개를 받았습니다.</target>
        <note />
      </trans-unit>
      <trans-unit id="tcDefaultStructConstructorCall">
        <source>The default, zero-initializing constructor of a struct type may only be used if all the fields of the struct type admit default initialization</source>
        <target state="translated">구조체 형식의 기본 0 초기화 생성자는 구조체 형식의 모든 필드가 기본 초기화를 허용하는 경우에만 사용할 수 있습니다.</target>
        <note />
      </trans-unit>
      <trans-unit id="tcCouldNotFindIDisposable">
        <source>Couldn't find Dispose on IDisposable, or it was overloaded</source>
        <target state="translated">IDisposable에서 Dispose를 찾을 수 없거나 Dispose가 오버로드되었습니다.</target>
        <note />
      </trans-unit>
      <trans-unit id="tcNonLiteralCannotBeUsedInPattern">
        <source>This value is not a literal and cannot be used in a pattern</source>
        <target state="translated">이 값은 리터럴이 아니며 패턴에 사용할 수 없습니다.</target>
        <note />
      </trans-unit>
      <trans-unit id="tcFieldIsReadonly">
        <source>This field is readonly</source>
        <target state="translated">이 필드는 읽기 전용입니다.</target>
        <note />
      </trans-unit>
      <trans-unit id="tcNameArgumentsMustAppearLast">
        <source>Named arguments must appear after all other arguments</source>
        <target state="translated">명명된 인수는 다른 모든 인수 뒤에 나타나야 합니다.</target>
        <note />
      </trans-unit>
      <trans-unit id="tcFunctionRequiresExplicitLambda">
        <source>This function value is being used to construct a delegate type whose signature includes a byref argument. You must use an explicit lambda expression taking {0} arguments.</source>
        <target state="translated">이 함수 값은 시그니처에 byref 인수가 포함된 대리자 형식을 생성하는 데 사용되고 있습니다. {0}개의 인수를 사용하는 명시적 람다 식을 사용해야 합니다.</target>
        <note />
      </trans-unit>
      <trans-unit id="tcTypeCannotBeEnumerated">
        <source>The type '{0}' is not a type whose values can be enumerated with this syntax, i.e. is not compatible with either seq&lt;_&gt;, IEnumerable&lt;_&gt; or IEnumerable and does not have a GetEnumerator method</source>
        <target state="translated">'{0}' 형식은 이 구문을 사용하여 열거할 수 있는 값을 포함하는 형식이 아닙니다. 즉, seq&lt;_&gt;, IEnumerable&lt;_&gt; 또는 IEnumerable과 호환되지 않으며 GetEnumerator 메서드를 가지지 않습니다.</target>
        <note />
      </trans-unit>
      <trans-unit id="tcInvalidMixtureOfRecursiveForms">
        <source>This recursive binding uses an invalid mixture of recursive forms</source>
        <target state="translated">이 재귀적 바인딩은 잘못된 재귀적 형식 조합을 사용합니다.</target>
        <note />
      </trans-unit>
      <trans-unit id="tcInvalidObjectConstructionExpression">
        <source>This is not a valid object construction expression. Explicit object constructors must either call an alternate constructor or initialize all fields of the object and specify a call to a super class constructor.</source>
        <target state="translated">올바른 개체 생성 식이 아닙니다. 명시적 개체 생성자에서는 대체 생성자를 호출하거나 개체의 모든 필드를 초기화한 후 상위 클래스 생성자에 대한 호출을 지정해야 합니다.</target>
        <note />
      </trans-unit>
      <trans-unit id="tcInvalidConstraint">
        <source>Invalid constraint</source>
        <target state="translated">제약 조건이 잘못되었습니다.</target>
        <note />
      </trans-unit>
      <trans-unit id="tcInvalidConstraintTypeSealed">
        <source>Invalid constraint: the type used for the constraint is sealed, which means the constraint could only be satisfied by at most one solution</source>
        <target state="translated">제약 조건이 잘못되었습니다. 제약 조건에 사용된 형식이 봉인되었습니다. 즉, 최대 하나의 솔루션을 통해서만 해당 제약 조건을 만족시킬 수 있습니다.</target>
        <note />
      </trans-unit>
      <trans-unit id="tcInvalidEnumConstraint">
        <source>An 'enum' constraint must be of the form 'enum&lt;type&gt;'</source>
        <target state="translated">'enum' 제약 조건의 형식은 'enum&lt;type&gt;'이어야 합니다.</target>
        <note />
      </trans-unit>
      <trans-unit id="tcInvalidNewConstraint">
        <source>'new' constraints must take one argument of type 'unit' and return the constructed type</source>
        <target state="translated">'new' 제약 조건은 'unit' 형식의 인수 하나를 사용하고 생성된 형식을 반환해야 합니다.</target>
        <note />
      </trans-unit>
      <trans-unit id="tcInvalidPropertyType">
        <source>This property has an invalid type. Properties taking multiple indexer arguments should have types of the form 'ty1 * ty2 -&gt; ty3'. Properties returning functions should have types of the form '(ty1 -&gt; ty2)'.</source>
        <target state="translated">이 속성에는 잘못된 형식이 있습니다. 다중 인덱서 인수를 사용하는 속성에는 'ty1 * ty2 -&gt; ty3'과 같은 형식이 있어야 합니다. 함수를 반환하는 속성에는 '(ty1 -&gt; ty2)'와 같은 형식이 있어야 합니다.</target>
        <note />
      </trans-unit>
      <trans-unit id="tcExpectedUnitOfMeasureMarkWithAttribute">
        <source>Expected unit-of-measure parameter, not type parameter. Explicit unit-of-measure parameters must be marked with the [&lt;Measure&gt;] attribute.</source>
        <target state="translated">형식 매개 변수가 아니라 측정 단위 매개 변수가 필요합니다. 명시적 측정 단위 매개 변수는 [&lt;Measure&gt;] 특성으로 표시해야 합니다.</target>
        <note />
      </trans-unit>
      <trans-unit id="tcExpectedTypeParameter">
        <source>Expected type parameter, not unit-of-measure parameter</source>
        <target state="translated">측정 단위 매개 변수가 아니라 형식 매개 변수가 필요합니다.</target>
        <note />
      </trans-unit>
      <trans-unit id="tcExpectedTypeNotUnitOfMeasure">
        <source>Expected type, not unit-of-measure</source>
        <target state="translated">측정 단위가 아니라 형식이 필요합니다.</target>
        <note />
      </trans-unit>
      <trans-unit id="tcExpectedUnitOfMeasureNotType">
        <source>Expected unit-of-measure, not type</source>
        <target state="translated">형식이 아니라 측정 단위가 필요합니다.</target>
        <note />
      </trans-unit>
      <trans-unit id="tcInvalidUnitsOfMeasurePrefix">
        <source>Units-of-measure cannot be used as prefix arguments to a type. Rewrite as postfix arguments in angle brackets.</source>
        <target state="translated">측정 단위는 형식에 대한 접두사 인수로 사용할 수 없습니다. 꺾쇠 괄호 안에 후위 인수로 다시 작성하세요.</target>
        <note />
      </trans-unit>
      <trans-unit id="tcUnitsOfMeasureInvalidInTypeConstructor">
        <source>Unit-of-measure cannot be used in type constructor application</source>
        <target state="translated">측정 단위는 형식 생성자 적용 시 사용할 수 없습니다.</target>
        <note />
      </trans-unit>
      <trans-unit id="tcRequireBuilderMethod">
        <source>This control construct may only be used if the computation expression builder defines a '{0}' method</source>
        <target state="translated">계산 식 작성기가 '{0}' 메서드를 정의하는 경우에만 이 제어 구문을 사용할 수 있습니다.</target>
        <note />
      </trans-unit>
      <trans-unit id="tcTypeHasNoNestedTypes">
        <source>This type has no nested types</source>
        <target state="translated">이 형식에는 중첩 형식이 없습니다.</target>
        <note />
      </trans-unit>
      <trans-unit id="tcUnexpectedSymbolInTypeExpression">
        <source>Unexpected {0} in type expression</source>
        <target state="translated">형식 식에 예기치 않은 {0}이(가) 있습니다.</target>
        <note />
      </trans-unit>
      <trans-unit id="tcTypeParameterInvalidAsTypeConstructor">
        <source>Type parameter cannot be used as type constructor</source>
        <target state="translated">형식 매개 변수는 형식 생성자로 사용할 수 없습니다.</target>
        <note />
      </trans-unit>
      <trans-unit id="tcIllegalSyntaxInTypeExpression">
        <source>Illegal syntax in type expression</source>
        <target state="translated">형식 식의 구문이 잘못되었습니다.</target>
        <note />
      </trans-unit>
      <trans-unit id="tcAnonymousUnitsOfMeasureCannotBeNested">
        <source>Anonymous unit-of-measure cannot be nested inside another unit-of-measure expression</source>
        <target state="translated">익명 측정 단위는 다른 측정 단위 식 내에 중첩할 수 없습니다.</target>
        <note />
      </trans-unit>
      <trans-unit id="tcAnonymousTypeInvalidInDeclaration">
        <source>Anonymous type variables are not permitted in this declaration</source>
        <target state="translated">익명 형식 변수는 이 선언에서 허용되지 않습니다.</target>
        <note />
      </trans-unit>
      <trans-unit id="tcUnexpectedSlashInType">
        <source>Unexpected / in type</source>
        <target state="translated">형식에 예기치 않은 /가 있습니다.</target>
        <note />
      </trans-unit>
      <trans-unit id="tcUnexpectedTypeArguments">
        <source>Unexpected type arguments</source>
        <target state="translated">예기치 않은 형식 인수입니다.</target>
        <note />
      </trans-unit>
      <trans-unit id="tcOptionalArgsOnlyOnMembers">
        <source>Optional arguments are only permitted on type members</source>
        <target state="translated">선택적 인수는 형식 멤버에 대해서만 허용됩니다.</target>
        <note />
      </trans-unit>
      <trans-unit id="tcNameNotBoundInPattern">
        <source>Name '{0}' not bound in pattern context</source>
        <target state="translated">이름 '{0}'은(는) 패턴 컨텍스트에 바인딩되지 않았습니다.</target>
        <note />
      </trans-unit>
      <trans-unit id="tcInvalidNonPrimitiveLiteralInPatternMatch">
        <source>Non-primitive numeric literal constants cannot be used in pattern matches because they can be mapped to multiple different types through the use of a NumericLiteral module. Consider using replacing with a variable, and use 'when &lt;variable&gt; = &lt;constant&gt;' at the end of the match clause.</source>
        <target state="translated">기본 형식이 아닌 숫자 리터럴 상수는 NumericLiteral 모듈을 사용하여 다양한 형식에 매핑될 수 있으므로 패턴 일치에 사용할 수 없습니다. 변수로 바꾸고 일치 절의 끝에 'when &lt;variable&gt; = &lt;constant&gt;'를 사용하세요.</target>
        <note />
      </trans-unit>
      <trans-unit id="tcInvalidTypeArgumentUsage">
        <source>Type arguments cannot be specified here</source>
        <target state="translated">형식 인수는 여기에 지정할 수 없습니다.</target>
        <note />
      </trans-unit>
      <trans-unit id="tcRequireActivePatternWithOneResult">
        <source>Only active patterns returning exactly one result may accept arguments</source>
        <target state="translated">하나의 결과를 반환하는 활성 패턴만 인수를 사용할 수 있습니다.</target>
        <note />
      </trans-unit>
      <trans-unit id="tcInvalidArgForParameterizedPattern">
        <source>Invalid argument to parameterized pattern label</source>
        <target state="translated">매개 변수가 있는 패턴 레이블에 대한 인수가 잘못되었습니다.</target>
        <note />
      </trans-unit>
      <trans-unit id="tcInvalidIndexIntoActivePatternArray">
        <source>Internal error. Invalid index into active pattern array</source>
        <target state="translated">내부 오류입니다. 활성 패턴 배열에 대한 인덱스가 잘못되었습니다.</target>
        <note />
      </trans-unit>
      <trans-unit id="tcUnionCaseDoesNotTakeArguments">
        <source>This union case does not take arguments</source>
        <target state="translated">이 공용 구조체 케이스는 인수를 사용하지 않습니다.</target>
        <note />
      </trans-unit>
      <trans-unit id="tcUnionCaseRequiresOneArgument">
        <source>This union case takes one argument</source>
        <target state="translated">이 공용 구조체 케이스는 하나의 인수를 사용합니다.</target>
        <note />
      </trans-unit>
      <trans-unit id="tcUnionCaseExpectsTupledArguments">
        <source>This union case expects {0} arguments in tupled form</source>
        <target state="translated">이 공용 구조체 케이스에는 튜플된 형식의 인수 {0}개가 필요합니다.</target>
        <note />
      </trans-unit>
      <trans-unit id="tcFieldIsNotStatic">
        <source>Field '{0}' is not static</source>
        <target state="translated">'{0}'은(는) 정적 필드가 아닙니다.</target>
        <note />
      </trans-unit>
      <trans-unit id="tcFieldNotLiteralCannotBeUsedInPattern">
        <source>This field is not a literal and cannot be used in a pattern</source>
        <target state="translated">이는 리터럴 필드가 아니며 패턴에 사용할 수 없습니다.</target>
        <note />
      </trans-unit>
      <trans-unit id="tcRequireVarConstRecogOrLiteral">
        <source>This is not a variable, constant, active recognizer or literal</source>
        <target state="translated">변수, 상수, 활성 인식기 또는 리터럴이 아닙니다.</target>
        <note />
      </trans-unit>
      <trans-unit id="tcInvalidPattern">
        <source>This is not a valid pattern</source>
        <target state="translated">올바른 패턴이 아닙니다.</target>
        <note />
      </trans-unit>
      <trans-unit id="tcUseWhenPatternGuard">
        <source>Character range matches have been removed in F#. Consider using a 'when' pattern guard instead.</source>
        <target state="translated">문자 범위 일치는 F#에서 제거되었습니다. 대신 'when' 패턴 가드를 사용하세요.</target>
        <note />
      </trans-unit>
      <trans-unit id="tcIllegalPattern">
        <source>Illegal pattern</source>
        <target state="translated">패턴이 잘못되었습니다.</target>
        <note />
      </trans-unit>
      <trans-unit id="tcSyntaxErrorUnexpectedQMark">
        <source>Syntax error - unexpected '?' symbol</source>
        <target state="translated">구문 오류 - 예기치 않은 '?' 기호입니다.</target>
        <note />
      </trans-unit>
      <trans-unit id="tcExpressionCountMisMatch">
        <source>Expected {0} expressions, got {1}</source>
        <target state="translated">{0}개의 식이 필요한데 {1}개를 받았습니다.</target>
        <note />
      </trans-unit>
      <trans-unit id="tcExprUndelayed">
        <source>TcExprUndelayed: delayed</source>
        <target state="translated">TcExprUndelayed: 지연되었습니다.</target>
        <note />
      </trans-unit>
      <trans-unit id="tcExpressionRequiresSequence">
        <source>This expression form may only be used in sequence and computation expressions</source>
        <target state="translated">이 식 형식은 시퀀스 및 계산 식에만 사용할 수 있습니다.</target>
        <note />
      </trans-unit>
      <trans-unit id="tcInvalidObjectExpressionSyntaxForm">
        <source>Invalid object expression. Objects without overrides or interfaces should use the expression form 'new Type(args)' without braces.</source>
        <target state="translated">개체 식이 잘못되었습니다. 재정의 또는 인터페이스가 없는 개체는 중괄호 없이 식 형식 'new Type(args)'을 사용해야 합니다.</target>
        <note />
      </trans-unit>
      <trans-unit id="tcInvalidObjectSequenceOrRecordExpression">
        <source>Invalid object, sequence or record expression</source>
        <target state="translated">개체, 시퀀스 또는 레코드 식이 잘못되었습니다.</target>
        <note />
      </trans-unit>
      <trans-unit id="tcInvalidSequenceExpressionSyntaxForm">
        <source>Invalid record, sequence or computation expression. Sequence expressions should be of the form 'seq {{ ... }}'</source>
        <target state="translated">레코드, 시퀀스 또는 계산 식이 잘못되었습니다. 시퀀스 식의 형식은 'seq {{ ... }}'여야 합니다.</target>
        <note />
      </trans-unit>
      <trans-unit id="tcExpressionWithIfRequiresParenthesis">
        <source>This list or array expression includes an element of the form 'if ... then ... else'. Parenthesize this expression to indicate it is an individual element of the list or array, to disambiguate this from a list generated using a sequence expression</source>
        <target state="translated">이 목록 또는 배열 식에는 'if ... then ... else' 형식의 요소가 포함되어 있습니다. 식이 목록 또는 배열의 개별 요소임을 나타내고 이를 시퀀스 식을 사용하여 생성된 목록과 구분하려면 이 식을 괄호로 묶으세요.</target>
        <note />
      </trans-unit>
      <trans-unit id="tcUnableToParseFormatString">
        <source>Unable to parse format string '{0}'</source>
        <target state="translated">서식 문자열 '{0}'을(를) 구문 분석할 수 없습니다.</target>
        <note />
      </trans-unit>
      <trans-unit id="tcListLiteralMaxSize">
        <source>This list expression exceeds the maximum size for list literals. Use an array for larger literals and call Array.ToList.</source>
        <target state="translated">이 목록 식은 목록 리터럴의 최대 크기를 초과합니다. 보다 큰 리터럴을 위한 배열을 사용하고 Array.ToList를 호출하세요.</target>
        <note />
      </trans-unit>
      <trans-unit id="tcExpressionFormRequiresObjectConstructor">
        <source>The expression form 'expr then expr' may only be used as part of an explicit object constructor</source>
        <target state="translated">식 형식 'expr then expr'은 명시적 개체 생성자의 일부로만 사용할 수 있습니다.</target>
        <note />
      </trans-unit>
      <trans-unit id="tcNamedArgumentsCannotBeUsedInMemberTraits">
        <source>Named arguments cannot be given to member trait calls</source>
        <target state="translated">명명된 인수는 멤버 특성 호출에 지정할 수 없습니다.</target>
        <note />
      </trans-unit>
      <trans-unit id="tcNotValidEnumCaseName">
        <source>This is not a valid name for an enumeration case</source>
        <target state="translated">열거형 케이스에 대한 올바른 이름이 아닙니다.</target>
        <note />
      </trans-unit>
      <trans-unit id="tcFieldIsNotMutable">
        <source>This field is not mutable</source>
        <target state="translated">이 필드는 변경할 수 없습니다.</target>
        <note />
      </trans-unit>
      <trans-unit id="tcConstructRequiresListArrayOrSequence">
        <source>This construct may only be used within list, array and sequence expressions, e.g. expressions of the form 'seq {{ ... }}', '[ ... ]' or '[| ... |]'. These use the syntax 'for ... in ... do ... yield...' to generate elements</source>
        <target state="translated">이 생성자는 목록, 배열 및 시퀀스 식 내에서만 사용할 수 있습니다(예: 'seq {{ ... }}', '[ ... ]' 또는 '[| ... |]' 형식의 식). 이러한 식은 'for ... in ... do ... yield...' 구문을 사용하여 요소를 생성합니다.</target>
        <note />
      </trans-unit>
      <trans-unit id="tcConstructRequiresComputationExpressions">
        <source>This construct may only be used within computation expressions. To return a value from an ordinary function simply write the expression without 'return'.</source>
        <target state="translated">이 생성자는 계산 식 내에서만 사용할 수 있습니다. 일반 함수에서 값을 반환하려면 단순히 'return' 없이 식을 작성하세요.</target>
        <note />
      </trans-unit>
      <trans-unit id="tcConstructRequiresSequenceOrComputations">
        <source>This construct may only be used within sequence or computation expressions</source>
        <target state="translated">이 생성자는 시퀀스 또는 계산 식 내에서만 사용할 수 있습니다.</target>
        <note />
      </trans-unit>
      <trans-unit id="tcConstructRequiresComputationExpression">
        <source>This construct may only be used within computation expressions</source>
        <target state="translated">이 생성자는 계산 식 내에서만 사용할 수 있습니다.</target>
        <note />
      </trans-unit>
      <trans-unit id="tcInvalidIndexerExpression">
        <source>Invalid indexer expression</source>
        <target state="translated">인덱서 식이 잘못되었습니다.</target>
        <note />
      </trans-unit>
      <trans-unit id="tcObjectOfIndeterminateTypeUsedRequireTypeConstraint">
        <source>The operator 'expr.[idx]' has been used on an object of indeterminate type based on information prior to this program point. Consider adding further type constraints</source>
        <target state="translated">'expr.[idx]' 연산자가 이 프로그램 지점 전의 정보를 기반으로 하는 확인할 수 없는 형식의 개체에 사용되었습니다. 형식 제약 조건을 더 추가해 보세요.</target>
        <note />
      </trans-unit>
      <trans-unit id="tcCannotInheritFromVariableType">
        <source>Cannot inherit from a variable type</source>
        <target state="translated">변수 형식에서 상속할 수 없습니다.</target>
        <note />
      </trans-unit>
      <trans-unit id="tcObjectConstructorsOnTypeParametersCannotTakeArguments">
        <source>Calls to object constructors on type parameters cannot be given arguments</source>
        <target state="translated">형식 매개 변수의 개체 생성자에 대한 호출에는 인수를 지정할 수 없습니다.</target>
        <note />
      </trans-unit>
      <trans-unit id="tcCompiledNameAttributeMisused">
        <source>The 'CompiledName' attribute cannot be used with this language element</source>
        <target state="translated">'CompiledName' 특성은 이 언어 요소에 사용할 수 없습니다.</target>
        <note />
      </trans-unit>
      <trans-unit id="tcNamedTypeRequired">
        <source>'{0}' may only be used with named types</source>
        <target state="translated">'{0}'은(는) 명명된 형식에만 사용할 수 있습니다.</target>
        <note />
      </trans-unit>
      <trans-unit id="tcInheritCannotBeUsedOnInterfaceType">
        <source>'inherit' cannot be used on interface types. Consider implementing the interface by using 'interface ... with ... end' instead.</source>
        <target state="translated">'inherit'은 인터페이스 형식에 대해 사용할 수 없습니다. 대신 'interface ... with ... end'를 사용하여 인터페이스를 구현하세요.</target>
        <note />
      </trans-unit>
      <trans-unit id="tcNewCannotBeUsedOnInterfaceType">
        <source>'new' cannot be used on interface types. Consider using an object expression '{{ new ... with ... }}' instead.</source>
        <target state="translated">'new'는 인터페이스 형식에 대해 사용할 수 없습니다. 대신 개체 식 '{{ new ... with ... }}'를 사용하세요.</target>
        <note />
      </trans-unit>
      <trans-unit id="tcAbstractTypeCannotBeInstantiated">
        <source>Instances of this type cannot be created since it has been marked abstract or not all methods have been given implementations. Consider using an object expression '{{ new ... with ... }}' instead.</source>
        <target state="translated">이 형식의 인스턴스가 abstract로 표시되었거나 메서드 중 일부에 구현이 지정되지 않았으므로 해당 인스턴스를 만들 수 없습니다. 대신 개체 식 '{{ new ... with ... }}'를 사용하세요.</target>
        <note />
      </trans-unit>
      <trans-unit id="tcIDisposableTypeShouldUseNew">
        <source>It is recommended that objects supporting the IDisposable interface are created using the syntax 'new Type(args)', rather than 'Type(args)' or 'Type' as a function value representing the constructor, to indicate that resources may be owned by the generated value</source>
        <target state="translated">IDisposable 인터페이스를 지원하는 개체는 생성 값이 리소스를 소유할 수도 있다는 것을 표시하기 위해 생성자를 나타내는 함수 값으로 'Type(args)' 또는 'Type'이 아니라 'new Type(args)' 구문을 사용하여 만드는 것이 좋습니다.</target>
        <note />
      </trans-unit>
      <trans-unit id="tcSyntaxCanOnlyBeUsedToCreateObjectTypes">
        <source>'{0}' may only be used to construct object types</source>
        <target state="translated">'{0}'은(는) 개체 형식을 생성하는 데에만 사용할 수 있습니다.</target>
        <note />
      </trans-unit>
      <trans-unit id="tcConstructorRequiresCall">
        <source>Constructors for the type '{0}' must directly or indirectly call its implicit object constructor. Use a call to the implicit object constructor instead of a record expression.</source>
        <target state="translated">'{0}' 형식에 대한 생성자는 직접 또는 간접적으로 해당 암시적 개체 생성자를 호출해야 합니다. 레코드 식 대신 암시적 개체 생성자에 대한 호출을 사용하세요.</target>
        <note />
      </trans-unit>
      <trans-unit id="tcUndefinedField">
        <source>The field '{0}' has been given a value, but is not present in the type '{1}'</source>
        <target state="translated">{0}' 필드에 값이 지정되었지만 해당 필드가 '{1}' 형식에 없습니다.</target>
        <note />
      </trans-unit>
      <trans-unit id="tcFieldRequiresAssignment">
        <source>No assignment given for field '{0}' of type '{1}'</source>
        <target state="translated">{1}' 형식의 '{0}' 필드에 대해 지정된 할당이 없습니다.</target>
        <note />
      </trans-unit>
      <trans-unit id="tcExtraneousFieldsGivenValues">
        <source>Extraneous fields have been given values</source>
        <target state="translated">잘못 사용된 필드에 값이 지정되었습니다.</target>
        <note />
      </trans-unit>
      <trans-unit id="tcObjectExpressionsCanOnlyOverrideAbstractOrVirtual">
        <source>Only overrides of abstract and virtual members may be specified in object expressions</source>
        <target state="translated">추상 및 가상 멤버의 재정의만 개체 식에 지정할 수 있습니다.</target>
        <note />
      </trans-unit>
      <trans-unit id="tcNoAbstractOrVirtualMemberFound">
        <source>The member '{0}' does not correspond to any abstract or virtual method available to override or implement.</source>
        <target state="translated">'{0}' 멤버는 재정의 또는 구현할 수 있는 어떠한 추상 또는 가상 메서드에도 해당하지 않습니다.</target>
        <note />
      </trans-unit>
      <trans-unit id="tcMemberFoundIsNotAbstractOrVirtual">
        <source>The type {0} contains the member '{1}' but it is not a virtual or abstract method that is available to override or implement.</source>
        <target state="translated">{0} 형식에 '{1}' 멤버가 포함되어 있지만 이 멤버는 재정의 또는 구현할 수 있는 가상 또는 추상 메서드가 아닙니다.</target>
        <note />
      </trans-unit>
      <trans-unit id="tcArgumentArityMismatch">
        <source>The member '{0}' does not accept the correct number of arguments. {1} argument(s) are expected, but {2} were given. The required signature is '{3}'.{4}</source>
        <target state="translated">{0}' 멤버가 올바른 수의 인수를 적용하지 않습니다. {1}개의 인수가 필요하지만 {2}개 지정되었습니다. 필요한 시그니처는 '{3}'입니다.{4}</target>
        <note />
      </trans-unit>
      <trans-unit id="tcArgumentArityMismatchOneOverload">
        <source>The member '{0}' does not accept the correct number of arguments. One overload accepts {1} arguments, but {2} were given. The required signature is '{3}'.{4}</source>
        <target state="translated">{0}' 멤버가 올바른 수의 인수를 받지 못했습니다. 하나의 오버로드는 {1}개의 인수를 받지만 {2}개가 주어졌습니다. 필요한 시그니처는 '{3}'입니다.{4}</target>
        <note />
      </trans-unit>
      <trans-unit id="tcSimpleMethodNameRequired">
        <source>A simple method name is required here</source>
        <target state="translated">단순 메서드 이름이 여기에 필요합니다.</target>
        <note />
      </trans-unit>
      <trans-unit id="tcPredefinedTypeCannotBeUsedAsSuperType">
        <source>The types System.ValueType, System.Enum, System.Delegate, System.MulticastDelegate and System.Array cannot be used as super types in an object expression or class</source>
        <target state="translated">System.ValueType, System.Enum, System.Delegate, System.MulticastDelegate 및 System.Array 형식은 개체 식 또는 클래스에서 상위 형식으로 사용할 수 없습니다.</target>
        <note />
      </trans-unit>
      <trans-unit id="tcNewMustBeUsedWithNamedType">
        <source>'new' must be used with a named type</source>
        <target state="translated">'new'는 명명된 형식에 사용해야 합니다.</target>
        <note />
      </trans-unit>
      <trans-unit id="tcCannotCreateExtensionOfSealedType">
        <source>Cannot create an extension of a sealed type</source>
        <target state="translated">봉인된 형식의 확장을 만들 수 없습니다.</target>
        <note />
      </trans-unit>
      <trans-unit id="tcNoArgumentsForRecordValue">
        <source>No arguments may be given when constructing a record value</source>
        <target state="translated">레코드 값을 생성할 때는 인수를 지정할 수 없습니다.</target>
        <note />
      </trans-unit>
      <trans-unit id="tcNoInterfaceImplementationForConstructionExpression">
        <source>Interface implementations cannot be given on construction expressions</source>
        <target state="translated">인터페이스 구현은 생성 식에서 지정할 수 없습니다.</target>
        <note />
      </trans-unit>
      <trans-unit id="tcObjectConstructionCanOnlyBeUsedInClassTypes">
        <source>Object construction expressions may only be used to implement constructors in class types</source>
        <target state="translated">개체 생성 식은 클래스 형식의 생성자를 구현하는 데에만 사용할 수 있습니다.</target>
        <note />
      </trans-unit>
      <trans-unit id="tcOnlySimpleBindingsCanBeUsedInConstructionExpressions">
        <source>Only simple bindings of the form 'id = expr' can be used in construction expressions</source>
        <target state="translated">'id = expr' 형식의 단순 바인딩만 생성 식에 사용할 수 있습니다.</target>
        <note />
      </trans-unit>
      <trans-unit id="tcObjectsMustBeInitializedWithObjectExpression">
        <source>Objects must be initialized by an object construction expression that calls an inherited object constructor and assigns a value to each field</source>
        <target state="translated">개체는 상속된 개체 생성자를 호출하고 각 필드에 값을 할당하는 개체 생성 식으로 초기화해야 합니다.</target>
        <note />
      </trans-unit>
      <trans-unit id="tcExpectedInterfaceType">
        <source>Expected an interface type</source>
        <target state="translated">인터페이스 형식이 필요합니다.</target>
        <note />
      </trans-unit>
      <trans-unit id="tcConstructorForInterfacesDoNotTakeArguments">
        <source>Constructor expressions for interfaces do not take arguments</source>
        <target state="translated">인터페이스에 대한 생성자 식에는 인수가 사용되지 않습니다.</target>
        <note />
      </trans-unit>
      <trans-unit id="tcConstructorRequiresArguments">
        <source>This object constructor requires arguments</source>
        <target state="translated">이 개체 생성자에는 인수가 필요합니다.</target>
        <note />
      </trans-unit>
      <trans-unit id="tcNewRequiresObjectConstructor">
        <source>'new' may only be used with object constructors</source>
        <target state="translated">'new'는 개체 생성자에만 사용할 수 있습니다.</target>
        <note />
      </trans-unit>
      <trans-unit id="tcAtLeastOneOverrideIsInvalid">
        <source>At least one override did not correctly implement its corresponding abstract member</source>
        <target state="translated">하나 이상의 재정의가 해당하는 추상 멤버를 올바르게 구현하지 않았습니다.</target>
        <note />
      </trans-unit>
      <trans-unit id="tcNumericLiteralRequiresModule">
        <source>This numeric literal requires that a module '{0}' defining functions FromZero, FromOne, FromInt32, FromInt64 and FromString be in scope</source>
        <target state="translated">이 숫자 리터럴을 사용하려면 FromZero, FromOne, FromInt32, FromInt64 및 FromString 함수를 정의하는 '{0}' 모듈이 범위 내에 있어야 합니다.</target>
        <note />
      </trans-unit>
      <trans-unit id="tcInvalidRecordConstruction">
        <source>Invalid record construction</source>
        <target state="translated">레코드 생성이 잘못되었습니다.</target>
        <note />
      </trans-unit>
      <trans-unit id="tcExpressionFormRequiresRecordTypes">
        <source>The expression form {{ expr with ... }} may only be used with record types. To build object types use {{ new Type(...) with ... }}</source>
        <target state="translated">식 형식 {{ expr with ... }}는 레코드 형식에만 사용할 수 있습니다. 개체 형식을 빌드하려면 {{ new Type(...) with ... }}를 사용하세요.</target>
        <note />
      </trans-unit>
      <trans-unit id="tcInheritedTypeIsNotObjectModelType">
        <source>The inherited type is not an object model type</source>
        <target state="translated">상속된 형식이 개체 모델 형식이 아닙니다.</target>
        <note />
      </trans-unit>
      <trans-unit id="tcObjectConstructionExpressionCanOnlyImplementConstructorsInObjectModelTypes">
        <source>Object construction expressions (i.e. record expressions with inheritance specifications) may only be used to implement constructors in object model types. Use 'new ObjectType(args)' to construct instances of object model types outside of constructors</source>
        <target state="translated">개체 생성 식, 즉 상속 지정이 있는 레코드 식은 개체 모델 형식의 생성자를 구현하는 데에만 사용할 수 있습니다. 'new ObjectType(args)'을 사용하여 생성자 외부에 개체 모델 형식의 인스턴스를 생성하세요.</target>
        <note />
      </trans-unit>
      <trans-unit id="tcEmptyRecordInvalid">
        <source>'{{ }}' is not a valid expression. Records must include at least one field. Empty sequences are specified by using Seq.empty or an empty list '[]'.</source>
        <target state="translated">'{{ }}'는 유효한 식이 아닙니다. 레코드에는 하나 이상의 필드를 포함해야 합니다. 빈 시퀀스는 Seq.empty 또는 빈 목록 '[]'를 사용하여 지정합니다.</target>
        <note />
      </trans-unit>
      <trans-unit id="tcTypeIsNotARecordTypeNeedConstructor">
        <source>This type is not a record type. Values of class and struct types must be created using calls to object constructors.</source>
        <target state="translated">이 형식은 레코드 형식이 아닙니다. 클래스 및 구조체 형식의 값은 개체 생성자에 대한 호출을 사용하여 만들어야 합니다.</target>
        <note />
      </trans-unit>
      <trans-unit id="tcTypeIsNotARecordType">
        <source>This type is not a record type</source>
        <target state="translated">이 형식은 레코드 형식이 아닙니다.</target>
        <note />
      </trans-unit>
      <trans-unit id="tcConstructIsAmbiguousInComputationExpression">
        <source>This construct is ambiguous as part of a computation expression. Nested expressions may be written using 'let _ = (...)' and nested computations using 'let! res = builder {{ ... }}'.</source>
        <target state="translated">이 구문은 계산 식의 일부로서 모호합니다. 중첩 식은 'let _ = (...)', 중첩 계산은 'let! res = builder {{ ... }}'를 사용하여 작성할 수 있습니다.</target>
        <note />
      </trans-unit>
      <trans-unit id="tcConstructIsAmbiguousInSequenceExpression">
        <source>This construct is ambiguous as part of a sequence expression. Nested expressions may be written using 'let _ = (...)' and nested sequences using 'yield! seq {{... }}'.</source>
        <target state="translated">이 구문은 시퀀스 식의 일부로서 모호합니다. 중첩 식은 'let _ = (...)', 중첩 시퀀스는 'yield! seq {{... }}'를 사용하여 작성할 수 있습니다.</target>
        <note />
      </trans-unit>
      <trans-unit id="tcDoBangIllegalInSequenceExpression">
        <source>'do!' cannot be used within sequence expressions</source>
        <target state="translated">'do!'는 시퀀스 식 내에 사용할 수 없습니다.</target>
        <note />
      </trans-unit>
      <trans-unit id="tcUseForInSequenceExpression">
        <source>The use of 'let! x = coll' in sequence expressions is not permitted. Use 'for x in coll' instead.</source>
        <target state="translated">'let! x = coll'은 시퀀스 식에 사용할 수 없습니다. 대신 'for x in coll'을 사용하세요.</target>
        <note />
      </trans-unit>
      <trans-unit id="tcTryIllegalInSequenceExpression">
        <source>'try'/'with' cannot be used within sequence expressions</source>
        <target state="translated">'try'/'with'는 시퀀스 식 내에 사용할 수 없습니다.</target>
        <note />
      </trans-unit>
      <trans-unit id="tcUseYieldBangForMultipleResults">
        <source>In sequence expressions, multiple results are generated using 'yield!'</source>
        <target state="translated">시퀀스 식에서는 'yield!'를 사용하여 다중 결과가 생성됩니다.</target>
        <note />
      </trans-unit>
      <trans-unit id="tcInvalidAssignment">
        <source>Invalid assignment</source>
        <target state="translated">할당이 잘못되었습니다.</target>
        <note />
      </trans-unit>
      <trans-unit id="tcInvalidUseOfTypeName">
        <source>Invalid use of a type name</source>
        <target state="translated">형식 이름을 잘못 사용했습니다.</target>
        <note />
      </trans-unit>
      <trans-unit id="tcTypeHasNoAccessibleConstructor">
        <source>This type has no accessible object constructors</source>
        <target state="translated">이 형식에는 액세스 가능한 개체 생성자가 없습니다.</target>
        <note />
      </trans-unit>
      <trans-unit id="tcInvalidUseOfInterfaceType">
        <source>Invalid use of an interface type</source>
        <target state="translated">인터페이스 형식을 잘못 사용했습니다.</target>
        <note />
      </trans-unit>
      <trans-unit id="tcInvalidUseOfDelegate">
        <source>Invalid use of a delegate constructor. Use the syntax 'new Type(args)' or just 'Type(args)'.</source>
        <target state="translated">대리 생성자를 잘못 사용했습니다. 'new Type(args)' 구문을 사용하거나 'Type(args)'만 사용하세요.</target>
        <note />
      </trans-unit>
      <trans-unit id="tcPropertyIsNotStatic">
        <source>Property '{0}' is not static</source>
        <target state="translated">'{0}'은(는) 정적 속성이 아닙니다.</target>
        <note />
      </trans-unit>
      <trans-unit id="tcPropertyIsNotReadable">
        <source>Property '{0}' is not readable</source>
        <target state="translated">'{0}' 속성은 읽을 수 없습니다.</target>
        <note />
      </trans-unit>
      <trans-unit id="tcLookupMayNotBeUsedHere">
        <source>This lookup cannot be used here</source>
        <target state="translated">이 조회는 여기에 사용할 수 없습니다.</target>
        <note />
      </trans-unit>
      <trans-unit id="tcPropertyIsStatic">
        <source>Property '{0}' is static</source>
        <target state="translated">'{0}'은(는) 정적 속성입니다.</target>
        <note />
      </trans-unit>
      <trans-unit id="tcPropertyCannotBeSet1">
        <source>Property '{0}' cannot be set</source>
        <target state="translated">'{0}' 속성은 설정할 수 없습니다.</target>
        <note />
      </trans-unit>
      <trans-unit id="tcConstructorsCannotBeFirstClassValues">
        <source>Constructors must be applied to arguments and cannot be used as first-class values. If necessary use an anonymous function '(fun arg1 ... argN -&gt; new Type(arg1,...,argN))'.</source>
        <target state="translated">생성자는 인수에 적용해야 하며 첫 번째 클래스 값으로 사용할 수 없습니다. 필요한 경우 익명 함수 '(fun arg1 ... argN -&gt; new Type(arg1,...,argN))'을 사용하세요.</target>
        <note />
      </trans-unit>
      <trans-unit id="tcSyntaxFormUsedOnlyWithRecordLabelsPropertiesAndFields">
        <source>The syntax 'expr.id' may only be used with record labels, properties and fields</source>
        <target state="translated">'expr.id' 구문은 레코드 레이블, 속성 및 필드에만 사용할 수 있습니다.</target>
        <note />
      </trans-unit>
      <trans-unit id="tcEventIsStatic">
        <source>Event '{0}' is static</source>
        <target state="translated">'{0}'은(는) 정적 이벤트입니다.</target>
        <note />
      </trans-unit>
      <trans-unit id="tcEventIsNotStatic">
        <source>Event '{0}' is not static</source>
        <target state="translated">'{0}'은(는) 정적 이벤트가 아닙니다.</target>
        <note />
      </trans-unit>
      <trans-unit id="tcNamedArgumentDidNotMatch">
        <source>The named argument '{0}' did not match any argument or mutable property</source>
        <target state="translated">명명된 인수 '{0}'이(가) 어떠한 인수 또는 변경할 수 있는 속성과도 일치하지 않습니다.</target>
        <note />
      </trans-unit>
      <trans-unit id="tcOverloadsCannotHaveCurriedArguments">
        <source>One or more of the overloads of this method has curried arguments. Consider redesigning these members to take arguments in tupled form.</source>
        <target state="translated">이 메서드에 대한 하나 이상의 오버로드에 커리된 인수가 있습니다. 튜플된 형식의 인수를 사용하려면 이러한 멤버를 다시 디자인하세요.</target>
        <note />
      </trans-unit>
      <trans-unit id="tcUnnamedArgumentsDoNotFormPrefix">
        <source>The unnamed arguments do not form a prefix of the arguments of the method called</source>
        <target state="translated">명명되지 않은 인수는 호출된 메서드의 인수에 대한 접두사를 형성하지 않습니다.</target>
        <note />
      </trans-unit>
      <trans-unit id="tcStaticOptimizationConditionalsOnlyForFSharpLibrary">
        <source>Static optimization conditionals are only for use within the F# library</source>
        <target state="translated">정적 최적화 조건은 F# 라이브러리 내에서만 사용해야 합니다.</target>
        <note />
      </trans-unit>
      <trans-unit id="tcFormalArgumentIsNotOptional">
        <source>The corresponding formal argument is not optional</source>
        <target state="translated">해당하는 형식 인수는 필수입니다.</target>
        <note />
      </trans-unit>
      <trans-unit id="tcInvalidOptionalAssignmentToPropertyOrField">
        <source>Invalid optional assignment to a property or field</source>
        <target state="translated">속성 또는 필드에 대한 선택적 할당이 잘못되었습니다.</target>
        <note />
      </trans-unit>
      <trans-unit id="tcDelegateConstructorMustBePassed">
        <source>A delegate constructor must be passed a single function value</source>
        <target state="translated">대리 생성자에는 단일 함수 값을 전달해야 합니다.</target>
        <note />
      </trans-unit>
      <trans-unit id="tcBindingCannotBeUseAndRec">
        <source>A binding cannot be marked both 'use' and 'rec'</source>
        <target state="translated">바인딩을 'use'와 'rec' 모두로 표시할 수 없습니다.</target>
        <note />
      </trans-unit>
      <trans-unit id="tcVolatileOnlyOnClassLetBindings">
        <source>The 'VolatileField' attribute may only be used on 'let' bindings in classes</source>
        <target state="translated">'VolatileField' 특성은 클래스의 'let' 바인딩에 대해서만 사용할 수 있습니다.</target>
        <note />
      </trans-unit>
      <trans-unit id="tcAttributesAreNotPermittedOnLetBindings">
        <source>Attributes are not permitted on 'let' bindings in expressions</source>
        <target state="translated">특성은 식의 'let' 바인딩에서 허용되지 않습니다.</target>
        <note />
      </trans-unit>
      <trans-unit id="tcDefaultValueAttributeRequiresVal">
        <source>The 'DefaultValue' attribute may only be used on 'val' declarations</source>
        <target state="translated">'DefaultValue' 특성은 'val' 선언에 대해서만 사용할 수 있습니다.</target>
        <note />
      </trans-unit>
      <trans-unit id="tcConditionalAttributeRequiresMembers">
        <source>The 'ConditionalAttribute' attribute may only be used on members</source>
        <target state="translated">'ConditionalAttribute' 특성은 멤버에 대해서만 사용할 수 있습니다.</target>
        <note />
      </trans-unit>
      <trans-unit id="tcInvalidActivePatternName">
        <source>This is not a valid name for an active pattern</source>
        <target state="translated">활성 패턴에 대한 올바른 이름이 아닙니다.</target>
        <note />
      </trans-unit>
      <trans-unit id="tcEntryPointAttributeRequiresFunctionInModule">
        <source>The 'EntryPointAttribute' attribute may only be used on function definitions in modules</source>
        <target state="translated">'EntryPointAttribute' 특성은 모듈의 함수 정의에 대해서만 사용할 수 있습니다.</target>
        <note />
      </trans-unit>
      <trans-unit id="tcMutableValuesCannotBeInline">
        <source>Mutable values cannot be marked 'inline'</source>
        <target state="translated">변경할 수 있는 값은 'inline'으로 표시할 수 없습니다.</target>
        <note />
      </trans-unit>
      <trans-unit id="tcMutableValuesMayNotHaveGenericParameters">
        <source>Mutable values cannot have generic parameters</source>
        <target state="translated">변경할 수 있는 값에는 제네릭 매개 변수를 지정할 수 없습니다.</target>
        <note />
      </trans-unit>
      <trans-unit id="tcMutableValuesSyntax">
        <source>Mutable function values should be written 'let mutable f = (fun args -&gt; ...)'</source>
        <target state="translated">변경할 수 있는 함수 값은 'let mutable f = (fun args -&gt; ...)'로 작성해야 합니다.</target>
        <note />
      </trans-unit>
      <trans-unit id="tcOnlyFunctionsCanBeInline">
        <source>Only functions may be marked 'inline'</source>
        <target state="translated">함수만 'inline'으로 표시할 수 있습니다.</target>
        <note />
      </trans-unit>
      <trans-unit id="tcIllegalAttributesForLiteral">
        <source>A literal value cannot be given the [&lt;ThreadStatic&gt;] or [&lt;ContextStatic&gt;] attributes</source>
        <target state="translated">리터럴 값에는 [&lt;ThreadStatic&gt;] 또는 [&lt;ContextStatic&gt;] 특성을 지정할 수 없습니다.</target>
        <note />
      </trans-unit>
      <trans-unit id="tcLiteralCannotBeMutable">
        <source>A literal value cannot be marked 'mutable'</source>
        <target state="translated">리터럴 값은 'mutable'로 표시할 수 없습니다.</target>
        <note />
      </trans-unit>
      <trans-unit id="tcLiteralCannotBeInline">
        <source>A literal value cannot be marked 'inline'</source>
        <target state="translated">리터럴 값은 'inline'으로 표시할 수 없습니다.</target>
        <note />
      </trans-unit>
      <trans-unit id="tcLiteralCannotHaveGenericParameters">
        <source>Literal values cannot have generic parameters</source>
        <target state="translated">리터럴 값에는 제네릭 매개 변수를 지정할 수 없습니다.</target>
        <note />
      </trans-unit>
      <trans-unit id="tcInvalidConstantExpression">
        <source>This is not a valid constant expression</source>
        <target state="translated">올바른 상수 식이 아닙니다.</target>
        <note />
      </trans-unit>
      <trans-unit id="tcTypeIsInaccessible">
        <source>This type is not accessible from this code location</source>
        <target state="translated">이 형식은 이 코드 위치에서 액세스할 수 없습니다.</target>
        <note />
      </trans-unit>
      <trans-unit id="tcUnexpectedConditionInImportedAssembly">
        <source>Unexpected condition in imported assembly: failed to decode AttributeUsage attribute</source>
        <target state="translated">가져온 어셈블리에 예기치 않은 상황이 발생했습니다. AttributeUsage 특성을 디코딩하지 못했습니다.</target>
        <note />
      </trans-unit>
      <trans-unit id="tcUnrecognizedAttributeTarget">
        <source>Unrecognized attribute target. Valid attribute targets are 'assembly', 'module', 'type', 'method', 'property', 'return', 'param', 'field', 'event', 'constructor'.</source>
        <target state="translated">인식할 수 없는 특성 대상입니다. 올바른 특성 대상은 'assembly', 'module', 'type', 'method', 'property', 'return', 'param', 'field', 'event', 'constructor'입니다.</target>
        <note />
      </trans-unit>
      <trans-unit id="tcAttributeIsNotValidForLanguageElementUseDo">
        <source>This attribute is not valid for use on this language element. Assembly attributes should be attached to a 'do ()' declaration, if necessary within an F# module.</source>
        <target state="translated">이 특성은 이 언어 요소에 사용할 수 없습니다. 어셈블리 특성은 필요한 경우 F# 모듈 내에서 'do ()' 선언에 연결해야 합니다.</target>
        <note />
      </trans-unit>
      <trans-unit id="tcAttributeIsNotValidForLanguageElement">
        <source>This attribute is not valid for use on this language element</source>
        <target state="translated">이 특성은 이 언어 요소에 사용할 수 없습니다.</target>
        <note />
      </trans-unit>
      <trans-unit id="tcOptionalArgumentsCannotBeUsedInCustomAttribute">
        <source>Optional arguments cannot be used in custom attributes</source>
        <target state="translated">선택적 인수는 사용자 지정 특성에 사용할 수 없습니다.</target>
        <note />
      </trans-unit>
      <trans-unit id="tcPropertyCannotBeSet0">
        <source>This property cannot be set</source>
        <target state="translated">이 속성은 설정할 수 없습니다.</target>
        <note />
      </trans-unit>
      <trans-unit id="tcPropertyOrFieldNotFoundInAttribute">
        <source>This property or field was not found on this custom attribute type</source>
        <target state="translated">이 속성 또는 필드를 이 사용자 지정 특성 형식에서 찾을 수 없습니다.</target>
        <note />
      </trans-unit>
      <trans-unit id="tcCustomAttributeMustBeReferenceType">
        <source>A custom attribute must be a reference type</source>
        <target state="translated">사용자 지정 특성은 참조 형식이어야 합니다.</target>
        <note />
      </trans-unit>
      <trans-unit id="tcCustomAttributeArgumentMismatch">
        <source>The number of args for a custom attribute does not match the expected number of args for the attribute constructor</source>
        <target state="translated">사용자 지정 특성에 대한 인수 수가 특성 생성자에 필요한 인수 수와 일치하지 않습니다.</target>
        <note />
      </trans-unit>
      <trans-unit id="tcCustomAttributeMustInvokeConstructor">
        <source>A custom attribute must invoke an object constructor</source>
        <target state="translated">사용자 지정 특성은 개체 생성자를 호출해야 합니다.</target>
        <note />
      </trans-unit>
      <trans-unit id="tcAttributeExpressionsMustBeConstructorCalls">
        <source>Attribute expressions must be calls to object constructors</source>
        <target state="translated">특성 식은 개체 생성자에 대한 호출이어야 합니다.</target>
        <note />
      </trans-unit>
      <trans-unit id="tcUnsupportedAttribute">
        <source>This attribute cannot be used in this version of F#</source>
        <target state="translated">이 특성은 이 버전의 F#에서 사용할 수 없습니다.</target>
        <note />
      </trans-unit>
      <trans-unit id="tcInvalidInlineSpecification">
        <source>Invalid inline specification</source>
        <target state="translated">인라인 지정이 잘못되었습니다.</target>
        <note />
      </trans-unit>
      <trans-unit id="tcInvalidUseBinding">
        <source>'use' bindings must be of the form 'use &lt;var&gt; = &lt;expr&gt;'</source>
        <target state="translated">'use' 바인딩은 'use &lt;var&gt; = &lt;expr&gt;' 형식이어야 합니다.</target>
        <note />
      </trans-unit>
      <trans-unit id="tcAbstractMembersIllegalInAugmentation">
        <source>Abstract members are not permitted in an augmentation - they must be defined as part of the type itself</source>
        <target state="translated">추상 멤버는 확대에서 허용되지 않으며 형식 자체의 일부로 정의해야 합니다.</target>
        <note />
      </trans-unit>
      <trans-unit id="tcMethodOverridesIllegalHere">
        <source>Method overrides and interface implementations are not permitted here</source>
        <target state="translated">메서드 재정의 및 인터페이스 구현은 여기에 허용되지 않습니다.</target>
        <note />
      </trans-unit>
      <trans-unit id="tcNoMemberFoundForOverride">
        <source>No abstract or interface member was found that corresponds to this override</source>
        <target state="translated">이 재정의에 해당하는 추상 또는 인터페이스 멤버를 찾을 수 없습니다.</target>
        <note />
      </trans-unit>
      <trans-unit id="tcOverrideArityMismatch">
        <source>This override takes a different number of arguments to the corresponding abstract member. The following abstract members were found:{0}</source>
        <target state="translated">이 재정의는 해당하는 추상 멤버와 다른 수의 인수를 사용합니다. 다음 추상 멤버를 찾았습니다. {0}</target>
        <note />
      </trans-unit>
      <trans-unit id="tcDefaultImplementationAlreadyExists">
        <source>This method already has a default implementation</source>
        <target state="translated">이 메서드에 이미 기본 구현이 있습니다.</target>
        <note />
      </trans-unit>
      <trans-unit id="tcDefaultAmbiguous">
        <source>The method implemented by this default is ambiguous</source>
        <target state="translated">이 기본값으로 구현된 메서드가 모호합니다.</target>
        <note />
      </trans-unit>
      <trans-unit id="tcNoPropertyFoundForOverride">
        <source>No abstract property was found that corresponds to this override</source>
        <target state="translated">이 재정의에 해당하는 추상 속성을 찾을 수 없습니다.</target>
        <note />
      </trans-unit>
      <trans-unit id="tcAbstractPropertyMissingGetOrSet">
        <source>This property overrides or implements an abstract property but the abstract property doesn't have a corresponding {0}</source>
        <target state="translated">이 속성은 추상 속성을 재정의하거나 구현하지만 추상 속성에 해당하는 {0}이(가) 없습니다.</target>
        <note />
      </trans-unit>
      <trans-unit id="tcInvalidSignatureForSet">
        <source>Invalid signature for set member</source>
        <target state="translated">집합 멤버의 시그니처가 잘못되었습니다.</target>
        <note />
      </trans-unit>
      <trans-unit id="tcNewMemberHidesAbstractMember">
        <source>This new member hides the abstract member '{0}'. Rename the member or use 'override' instead.</source>
        <target state="translated">이 새 멤버는 추상 멤버 '{0}'을(를) 숨깁니다. 멤버의 이름을 바꾸거나 대신 'override'를 사용하세요.</target>
        <note />
      </trans-unit>
      <trans-unit id="tcNewMemberHidesAbstractMemberWithSuffix">
        <source>This new member hides the abstract member '{0}' once tuples, functions, units of measure and/or provided types are erased. Rename the member or use 'override' instead.</source>
        <target state="translated">이 새 멤버는 튜플, 함수, 측정 단위 및/또는 제공된 형식이 지워지면 추상 멤버 '{0}'을(를) 숨깁니다. 멤버의 이름을 바꾸거나 대신 'override'를 사용하세요.</target>
        <note />
      </trans-unit>
      <trans-unit id="tcStaticInitializersIllegalInInterface">
        <source>Interfaces cannot contain definitions of static initializers</source>
        <target state="translated">인터페이스에는 정적 이니셜라이저의 정의를 포함할 수 없습니다.</target>
        <note />
      </trans-unit>
      <trans-unit id="tcObjectConstructorsIllegalInInterface">
        <source>Interfaces cannot contain definitions of object constructors</source>
        <target state="translated">인터페이스에는 개체 생성자의 정의를 포함할 수 없습니다.</target>
        <note />
      </trans-unit>
      <trans-unit id="tcMemberOverridesIllegalInInterface">
        <source>Interfaces cannot contain definitions of member overrides</source>
        <target state="translated">인터페이스에는 멤버 재정의의 정의를 포함할 수 없습니다.</target>
        <note />
      </trans-unit>
      <trans-unit id="tcConcreteMembersIllegalInInterface">
        <source>Interfaces cannot contain definitions of concrete members. You may need to define a constructor on your type to indicate that the type is a class.</source>
        <target state="translated">인터페이스에는 구체적인 멤버의 정의를 포함할 수 없습니다. 사용자 형식에 대한 생성자를 정의하여 해당 형식이 클래스임을 나타내야 할 수 있습니다.</target>
        <note />
      </trans-unit>
      <trans-unit id="tcConstructorsDisallowedInExceptionAugmentation">
        <source>Constructors cannot be specified in exception augmentations</source>
        <target state="translated">생성자는 예외 확대에 지정할 수 없습니다.</target>
        <note />
      </trans-unit>
      <trans-unit id="tcStructsCannotHaveConstructorWithNoArguments">
        <source>Structs cannot have an object constructor with no arguments. This is a restriction imposed on all CLI languages as structs automatically support a default constructor.</source>
        <target state="translated">구조체에는 인수가 없는 개체 생성자를 지정할 수 없습니다. 이는 구조체가 기본 생성자를 자동으로 지원하기 때문에 모든 CLI 언어에 적용되는 제한입니다.</target>
        <note />
      </trans-unit>
      <trans-unit id="tcConstructorsIllegalForThisType">
        <source>Constructors cannot be defined for this type</source>
        <target state="translated">생성자는 이 형식에 대해 지정할 수 없습니다.</target>
        <note />
      </trans-unit>
      <trans-unit id="tcRecursiveBindingsWithMembersMustBeDirectAugmentation">
        <source>Recursive bindings that include member specifications can only occur as a direct augmentation of a type</source>
        <target state="translated">멤버 지정을 포함하는 재귀적 바인딩은 형식의 직접 확대로만 발생할 수 있습니다.</target>
        <note />
      </trans-unit>
      <trans-unit id="tcOnlySimplePatternsInLetRec">
        <source>Only simple variable patterns can be bound in 'let rec' constructs</source>
        <target state="translated">단순 변수 패턴만 'let rec' 구문에 바인딩할 수 있습니다.</target>
        <note />
      </trans-unit>
      <trans-unit id="tcOnlyRecordFieldsAndSimpleLetCanBeMutable">
        <source>Mutable 'let' bindings can't be recursive or defined in recursive modules or namespaces</source>
        <target state="translated">변경이 가능한 'let' 바인딩을 반복하거나 재귀 모듈 또는 네임스페이스에서 정의할 수 없습니다.</target>
        <note />
      </trans-unit>
      <trans-unit id="tcMemberIsNotSufficientlyGeneric">
        <source>This member is not sufficiently generic</source>
        <target state="translated">이 멤버는 충분히 일반적이지 않습니다.</target>
        <note />
      </trans-unit>
      <trans-unit id="tcLiteralAttributeRequiresConstantValue">
        <source>A declaration may only be the [&lt;Literal&gt;] attribute if a constant value is also given, e.g. 'val x : int = 1'</source>
        <target state="translated">상수 값도 지정된 경우(예: 'val x : int = 1')에만 선언은 [&lt;Literal&gt;] 특성일 수 있습니다.</target>
        <note />
      </trans-unit>
      <trans-unit id="tcValueInSignatureRequiresLiteralAttribute">
        <source>A declaration may only be given a value in a signature if the declaration has the [&lt;Literal&gt;] attribute</source>
        <target state="translated">[&lt;Literal&gt;] 특성이 있는 경우에만 선언의 시그니처에 값을 지정할 수 있습니다.</target>
        <note />
      </trans-unit>
      <trans-unit id="tcThreadStaticAndContextStaticMustBeStatic">
        <source>Thread-static and context-static variables must be static and given the [&lt;DefaultValue&gt;] attribute to indicate that the value is initialized to the default value on each new thread</source>
        <target state="translated">Thread 정적 및 Context 정적 변수는 정적이어야 하며 값이 각 새 스레드에서 기본값으로 초기화됨을 나타내기 위해 [&lt;DefaultValue&gt;] 특성을 가져야 합니다.</target>
        <note />
      </trans-unit>
      <trans-unit id="tcVolatileFieldsMustBeMutable">
        <source>Volatile fields must be marked 'mutable' and cannot be thread-static</source>
        <target state="translated">volatile 필드는 'mutable'로 표시해야 하며 Thread 정적일 수 없습니다.</target>
        <note />
      </trans-unit>
      <trans-unit id="tcUninitializedValFieldsMustBeMutable">
        <source>Uninitialized 'val' fields must be mutable and marked with the '[&lt;DefaultValue&gt;]' attribute. Consider using a 'let' binding instead of a 'val' field.</source>
        <target state="translated">초기화되지 않은 'val' 필드는 변경할 수 있어야 하며 '[&lt;DefaultValue&gt;]' 특성으로 표시되어야 합니다. 'val' 필드 대신 'let' 바인딩을 사용해 보세요.</target>
        <note />
      </trans-unit>
      <trans-unit id="tcStaticValFieldsMustBeMutableAndPrivate">
        <source>Static 'val' fields in types must be mutable, private and marked with the '[&lt;DefaultValue&gt;]' attribute. They are initialized to the 'null' or 'zero' value for their type. Consider also using a 'static let mutable' binding in a class type.</source>
        <target state="translated">형식의 정적 'val' 필드는 변경할 수 있어야 하고 Private이어야 하며 '[&lt;DefaultValue&gt;]' 특성으로 표시되어야 합니다. 이러한 필드는 해당 형식에 맞게 'null' 또는 '0' 값으로 초기화됩니다. 클래스 형식에 'static let mutable' 바인딩도 사용해 보세요.</target>
        <note />
      </trans-unit>
      <trans-unit id="tcFieldRequiresName">
        <source>This field requires a name</source>
        <target state="translated">이 필드에는 이름이 필요합니다.</target>
        <note />
      </trans-unit>
      <trans-unit id="tcInvalidNamespaceModuleTypeUnionName">
        <source>Invalid namespace, module, type or union case name</source>
        <target state="translated">네임스페이스, 모듈, 형식 또는 공용 구조체 케이스 이름이 잘못되었습니다.</target>
        <note />
      </trans-unit>
      <trans-unit id="tcIllegalFormForExplicitTypeDeclaration">
        <source>Explicit type declarations for constructors must be of the form 'ty1 * ... * tyN -&gt; resTy'. Parentheses may be required around 'resTy'</source>
        <target state="translated">생성자에 대한 명시적 형식 선언의 형식은 'ty1 * ... * tyN -&gt; resTy'여야 합니다. 'resTy'를 괄호로 묶어야 할 수 있습니다.</target>
        <note />
      </trans-unit>
      <trans-unit id="tcReturnTypesForUnionMustBeSameAsType">
        <source>Return types of union cases must be identical to the type being defined, up to abbreviations</source>
        <target state="translated">공용 구조체 케이스의 반환 형식은 약어까지 정의 대상 형식과 동일해야 합니다.</target>
        <note />
      </trans-unit>
      <trans-unit id="tcInvalidEnumerationLiteral">
        <source>This is not a valid value for an enumeration literal</source>
        <target state="translated">열거형 리터럴에 대한 올바른 값이 아닙니다.</target>
        <note />
      </trans-unit>
      <trans-unit id="tcTypeIsNotInterfaceType1">
        <source>The type '{0}' is not an interface type</source>
        <target state="translated">'{0}' 형식은 인터페이스 형식이 아닙니다.</target>
        <note />
      </trans-unit>
      <trans-unit id="tcDuplicateSpecOfInterface">
        <source>Duplicate specification of an interface</source>
        <target state="translated">인터페이스가 중복 지정되었습니다.</target>
        <note />
      </trans-unit>
      <trans-unit id="tcFieldValIllegalHere">
        <source>A field/val declaration is not permitted here</source>
        <target state="translated">필드/val 선언은 여기에 허용되지 않습니다.</target>
        <note />
      </trans-unit>
      <trans-unit id="tcInheritIllegalHere">
        <source>A inheritance declaration is not permitted here</source>
        <target state="translated">상속 선언은 여기에 허용되지 않습니다.</target>
        <note />
      </trans-unit>
      <trans-unit id="tcModuleRequiresQualifiedAccess">
        <source>This declaration opens the module '{0}', which is marked as 'RequireQualifiedAccess'. Adjust your code to use qualified references to the elements of the module instead, e.g. 'List.map' instead of 'map'. This change will ensure that your code is robust as new constructs are added to libraries.</source>
        <target state="translated">이 선언은 'RequireQualifiedAccess'로 표시된 '{0}' 모듈을 엽니다. 대신 모듈의 요소에 대해 한정된 참조를 사용하도록 코드를 조정하십시오(예: 'map' 대신 'List.map'). 이렇게 변경하면 라이브러리에 새 구문이 추가될 때 코드가 견고성을 잃지 않게 됩니다.</target>
        <note />
      </trans-unit>
      <trans-unit id="tcOpenUsedWithPartiallyQualifiedPath">
        <source>This declaration opens the namespace or module '{0}' through a partially qualified path. Adjust this code to use the full path of the namespace. This change will make your code more robust as new constructs are added to the F# and CLI libraries.</source>
        <target state="translated">이 선언은 부분적으로 정규화된 경로를 통해 '{0}' 네임스페이스 또는 모듈을 엽니다. 네임스페이스의 전체 경로가 사용되도록 이 코드를 조정하세요. 이렇게 변경하면 F# 및 CLI 라이브러리에 새 구문이 추가될 때 코드가 더 견고해집니다.</target>
        <note />
      </trans-unit>
      <trans-unit id="tcLocalClassBindingsCannotBeInline">
        <source>Local class bindings cannot be marked inline. Consider lifting the definition out of the class or else do not mark it as inline.</source>
        <target state="translated">지역 클래스 바인딩은 inline으로 표시할 수 없습니다. 정의를 클래스 밖으로 이동하거나 inline으로 표시하지 마세요.</target>
        <note />
      </trans-unit>
      <trans-unit id="tcTypeAbbreviationsMayNotHaveMembers">
        <source>Type abbreviations cannot have members</source>
        <target state="translated">형식 약어에는 멤버를 지정할 수 없습니다.</target>
        <note />
      </trans-unit>
      <trans-unit id="tcTypeAbbreviationsCheckedAtCompileTime">
        <source>As of F# 4.1, the accessibility of type abbreviations is checked at compile-time. Consider changing the accessibility of the type abbreviation. Ignoring this warning might lead to runtime errors.</source>
        <target state="translated">F# 4.1부터 형식 약어의 액세스 가능성은 컴파일 시간에 확인합니다. 형식 약어의 액세스 가능성을 변경하세요. 이 경고를 무시하면 런타임 오류가 발생할 수 있습니다.</target>
        <note />
      </trans-unit>
      <trans-unit id="tcEnumerationsMayNotHaveMembers">
        <source>Enumerations cannot have members</source>
        <target state="translated">열거형에는 멤버를 지정할 수 없습니다.</target>
        <note />
      </trans-unit>
      <trans-unit id="tcMeasureDeclarationsRequireStaticMembers">
        <source>Measure declarations may have only static members</source>
        <target state="translated">측정값 선언에는 정적 멤버만 있을 수 있습니다.</target>
        <note />
      </trans-unit>
      <trans-unit id="tcStructsMayNotContainDoBindings">
        <source>Structs cannot contain 'do' bindings because the default constructor for structs would not execute these bindings</source>
        <target state="translated">구조체의 기본 생성자는 이러한 바인딩을 실행하지 않으므로 구조체에는 'do' 바인딩을 포함할 수 없습니다.</target>
        <note />
      </trans-unit>
      <trans-unit id="tcStructsMayNotContainLetBindings">
        <source>Structs cannot contain value definitions because the default constructor for structs will not execute these bindings. Consider adding additional arguments to the primary constructor for the type.</source>
        <target state="translated">구조체의 기본 생성자는 이러한 바인딩을 실행하지 않으므로 구조체에는 값 정의를 포함할 수 없습니다. 형식의 주 생성자에 인수를 더 추가하세요.</target>
        <note />
      </trans-unit>
      <trans-unit id="tcStaticLetBindingsRequireClassesWithImplicitConstructors">
        <source>Static value definitions may only be used in types with a primary constructor. Consider adding arguments to the type definition, e.g. 'type X(args) = ...'.</source>
        <target state="translated">정적 값 정의는 기본 생성자가 포함된 형식에서만 사용할 수 있습니다. 'type X(args) = ...'와 같이 형식 정의에 인수를 추가해 보세요.</target>
        <note />
      </trans-unit>
      <trans-unit id="tcMeasureDeclarationsRequireStaticMembersNotConstructors">
        <source>Measure declarations may have only static members: constructors are not available</source>
        <target state="translated">측정값 선언에는 정적 멤버만 있을 수 있습니다. 생성자는 사용할 수 없습니다.</target>
        <note />
      </trans-unit>
      <trans-unit id="tcMemberAndLocalClassBindingHaveSameName">
        <source>A member and a local class binding both have the name '{0}'</source>
        <target state="translated">멤버와 지역 클래스 바인딩 모두에 이름 '{0}'이(가) 있습니다.</target>
        <note />
      </trans-unit>
      <trans-unit id="tcTypeAbbreviationsCannotHaveInterfaceDeclaration">
        <source>Type abbreviations cannot have interface declarations</source>
        <target state="translated">형식 약어에는 인터페이스 선언을 지정할 수 없습니다.</target>
        <note />
      </trans-unit>
      <trans-unit id="tcEnumerationsCannotHaveInterfaceDeclaration">
        <source>Enumerations cannot have interface declarations</source>
        <target state="translated">열거형에는 인터페이스 선언을 지정할 수 없습니다.</target>
        <note />
      </trans-unit>
      <trans-unit id="tcTypeIsNotInterfaceType0">
        <source>This type is not an interface type</source>
        <target state="translated">이 형식은 인터페이스 형식이 아닙니다.</target>
        <note />
      </trans-unit>
      <trans-unit id="tcAllImplementedInterfacesShouldBeDeclared">
        <source>All implemented interfaces should be declared on the initial declaration of the type</source>
        <target state="translated">구현된 모든 인터페이스는 초기 형식 선언 시 선언해야 합니다.</target>
        <note />
      </trans-unit>
      <trans-unit id="tcDefaultImplementationForInterfaceHasAlreadyBeenAdded">
        <source>A default implementation of this interface has already been added because the explicit implementation of the interface was not specified at the definition of the type</source>
        <target state="translated">형식을 정의할 때 인터페이스의 명시적 구현이 지정되지 않았으므로 이 인터페이스의 기본 구현이 이미 추가되었습니다.</target>
        <note />
      </trans-unit>
      <trans-unit id="tcMemberNotPermittedInInterfaceImplementation">
        <source>This member is not permitted in an interface implementation</source>
        <target state="translated">이 멤버는 인터페이스 구현에서 허용되지 않습니다.</target>
        <note />
      </trans-unit>
      <trans-unit id="tcDeclarationElementNotPermittedInAugmentation">
        <source>This declaration element is not permitted in an augmentation</source>
        <target state="translated">이 선언 요소는 확대에서 허용되지 않습니다.</target>
        <note />
      </trans-unit>
      <trans-unit id="tcTypesCannotContainNestedTypes">
        <source>Types cannot contain nested type definitions</source>
        <target state="translated">형식에는 중첩 형식 정의를 포함할 수 없습니다.</target>
        <note />
      </trans-unit>
      <trans-unit id="tcTypeExceptionOrModule">
        <source>type, exception or module</source>
        <target state="translated">형식, 예외 또는 모듈입니다.</target>
        <note />
      </trans-unit>
      <trans-unit id="tcTypeOrModule">
        <source>type or module</source>
        <target state="translated">형식 또는 모듈입니다.</target>
        <note />
      </trans-unit>
      <trans-unit id="tcImplementsIStructuralEquatableExplicitly">
        <source>The struct, record or union type '{0}' implements the interface 'System.IStructuralEquatable' explicitly. Apply the 'CustomEquality' attribute to the type.</source>
        <target state="translated">구조체, 레코드 또는 공용 구조체 형식 '{0}'은(는) 'System.IStructuralEquatable' 인터페이스를 명시적으로 구현합니다. 형식에 'CustomEquality' 특성을 적용하세요.</target>
        <note />
      </trans-unit>
      <trans-unit id="tcImplementsIEquatableExplicitly">
        <source>The struct, record or union type '{0}' implements the interface 'System.IEquatable&lt;_&gt;' explicitly. Apply the 'CustomEquality' attribute to the type and provide a consistent implementation of the non-generic override 'System.Object.Equals(obj)'.</source>
        <target state="translated">구조체, 레코드 또는 공용 구조체 형식 '{0}'은(는) 'System.IEquatable&lt;_&gt;' 인터페이스를 명시적으로 구현합니다. 형식에 'CustomEquality' 특성을 적용하고 제네릭이 아닌 재정의 'System.Object.Equals(obj)'에 대한 일관된 구현을 제공하세요.</target>
        <note />
      </trans-unit>
      <trans-unit id="tcExplicitTypeSpecificationCannotBeUsedForExceptionConstructors">
        <source>Explicit type specifications cannot be used for exception constructors</source>
        <target state="translated">명시적 형식 지정은 예외 생성자에 대해 사용할 수 없습니다.</target>
        <note />
      </trans-unit>
      <trans-unit id="tcExceptionAbbreviationsShouldNotHaveArgumentList">
        <source>Exception abbreviations should not have argument lists</source>
        <target state="translated">예외 약어에는 인수 목록을 지정하면 안 됩니다.</target>
        <note />
      </trans-unit>
      <trans-unit id="tcAbbreviationsFordotNetExceptionsCannotTakeArguments">
        <source>Abbreviations for Common IL exceptions cannot take arguments</source>
        <target state="translated">공통 IL 예외에 대한 약어에는 인수를 사용할 수 없습니다.</target>
        <note />
      </trans-unit>
      <trans-unit id="tcExceptionAbbreviationsMustReferToValidExceptions">
        <source>Exception abbreviations must refer to existing exceptions or F# types deriving from System.Exception</source>
        <target state="translated">예외 약어는 기존 예외 또는 System.Exception에서 파생되는 F# 형식을 참조해야 합니다.</target>
        <note />
      </trans-unit>
      <trans-unit id="tcAbbreviationsFordotNetExceptionsMustHaveMatchingObjectConstructor">
        <source>Abbreviations for Common IL exception types must have a matching object constructor</source>
        <target state="translated">공통 IL 예외 형식에 대한 약어에는 일치하는 개체 생성자가 있어야 합니다.</target>
        <note />
      </trans-unit>
      <trans-unit id="tcNotAnException">
        <source>Not an exception</source>
        <target state="translated">예외가 아닙니다.</target>
        <note />
      </trans-unit>
      <trans-unit id="tcInvalidModuleName">
        <source>Invalid module name</source>
        <target state="translated">모듈 이름이 잘못되었습니다.</target>
        <note />
      </trans-unit>
      <trans-unit id="tcInvalidTypeExtension">
        <source>Invalid type extension</source>
        <target state="translated">형식 확장이 잘못되었습니다.</target>
        <note />
      </trans-unit>
      <trans-unit id="tcAttributesOfTypeSpecifyMultipleKindsForType">
        <source>The attributes of this type specify multiple kinds for the type</source>
        <target state="translated">이 형식의 특성은 형식에 대한 많은 종류를 지정합니다.</target>
        <note />
      </trans-unit>
      <trans-unit id="tcKindOfTypeSpecifiedDoesNotMatchDefinition">
        <source>The kind of the type specified by its attributes does not match the kind implied by its definition</source>
        <target state="translated">해당 특성으로 지정된 형식의 종류가 해당 정의에 의해 암시된 종류와 일치하지 않습니다.</target>
        <note />
      </trans-unit>
      <trans-unit id="tcMeasureDefinitionsCannotHaveTypeParameters">
        <source>Measure definitions cannot have type parameters</source>
        <target state="translated">측정값 정의에는 형식 매개 변수를 지정할 수 없습니다.</target>
        <note />
      </trans-unit>
      <trans-unit id="tcTypeRequiresDefinition">
        <source>This type requires a definition</source>
        <target state="translated">이 형식을 사용하려면 정의가 필요합니다.</target>
        <note />
      </trans-unit>
      <trans-unit id="tcTypeAbbreviationHasTypeParametersMissingOnType">
        <source>This type abbreviation has one or more declared type parameters that do not appear in the type being abbreviated. Type abbreviations must use all declared type parameters in the type being abbreviated. Consider removing one or more type parameters, or use a concrete type definition that wraps an underlying type, such as 'type C&lt;'a&gt; = C of ...'.</source>
        <target state="translated">이 형식 약어에는 간략화되는 형식에 나타나지 않는 하나 이상의 선언된 형식 매개 변수가 있습니다. 형식 약어는 간략화되는 형식에 있는 모든 선언된 형식 매개 변수를 사용해야 합니다. 하나 이상의 형식 매개 변수를 제거하거나 내부 형식을 래핑하는 구체적인 형식 정의(예: 'type C&lt;'a&gt; = C of ...'.)를 사용하세요.</target>
        <note />
      </trans-unit>
      <trans-unit id="tcStructsInterfacesEnumsDelegatesMayNotInheritFromOtherTypes">
        <source>Structs, interfaces, enums and delegates cannot inherit from other types</source>
        <target state="translated">구조체, 인터페이스, 열거형 및 대리자는 다른 형식에서 상속될 수 없습니다.</target>
        <note />
      </trans-unit>
      <trans-unit id="tcTypesCannotInheritFromMultipleConcreteTypes">
        <source>Types cannot inherit from multiple concrete types</source>
        <target state="translated">형식은 여러 구체적인 형식에서 상속될 수 없습니다.</target>
        <note />
      </trans-unit>
      <trans-unit id="tcRecordsUnionsAbbreviationsStructsMayNotHaveAllowNullLiteralAttribute">
        <source>Records, union, abbreviations and struct types cannot have the 'AllowNullLiteral' attribute</source>
        <target state="translated">레코드, 공용 구조체, 약어 및 구조체 형식에는 'AllowNullLiteral' 특성을 지정할 수 없습니다.</target>
        <note />
      </trans-unit>
      <trans-unit id="tcAllowNullTypesMayOnlyInheritFromAllowNullTypes">
        <source>Types with the 'AllowNullLiteral' attribute may only inherit from or implement types which also allow the use of the null literal</source>
        <target state="translated">'AllowNullLiteral' 특성이 지정된 형식은 null 리터럴도 사용할 수 있는 형식을 구현하거나 이 형식에서 상속되어야 합니다.</target>
        <note />
      </trans-unit>
      <trans-unit id="tcGenericTypesCannotHaveStructLayout">
        <source>Generic types cannot be given the 'StructLayout' attribute</source>
        <target state="translated">제네릭 형식에는 'StructLayout' 특성을 지정할 수 없습니다.</target>
        <note />
      </trans-unit>
      <trans-unit id="tcOnlyStructsCanHaveStructLayout">
        <source>Only structs and classes without primary constructors may be given the 'StructLayout' attribute</source>
        <target state="translated">기본 생성자가 없는 구조체 및 클래스에만 'StructLayout' 특성을 지정할 수 있습니다.</target>
        <note />
      </trans-unit>
      <trans-unit id="tcRepresentationOfTypeHiddenBySignature">
        <source>The representation of this type is hidden by the signature. It must be given an attribute such as [&lt;Sealed&gt;], [&lt;Class&gt;] or [&lt;Interface&gt;] to indicate the characteristics of the type.</source>
        <target state="translated">이 형식의 표현은 시그니처에 의해 숨겨져 있습니다. 형식의 특징을 나타내기 위해 이 형식에는 [&lt;Sealed&gt;], [&lt;Class&gt;] 또는 [&lt;Interface&gt;]와 같은 특성을 지정해야 합니다.</target>
        <note />
      </trans-unit>
      <trans-unit id="tcOnlyClassesCanHaveAbstract">
        <source>Only classes may be given the 'AbstractClass' attribute</source>
        <target state="translated">클래스에만 'AbstractClass' 특성을 지정할 수 있습니다.</target>
        <note />
      </trans-unit>
      <trans-unit id="tcOnlyTypesRepresentingUnitsOfMeasureCanHaveMeasure">
        <source>Only types representing units-of-measure may be given the 'Measure' attribute</source>
        <target state="translated">측정 단위를 나타내는 형식에만 'Measure' 특성을 지정할 수 있습니다.</target>
        <note />
      </trans-unit>
      <trans-unit id="tcOverridesCannotHaveVisibilityDeclarations">
        <source>Accessibility modifiers are not permitted on overrides or interface implementations</source>
        <target state="translated">액세스 가능성 한정자는 재정의 또는 인터페이스 구현에서 허용되지 않습니다.</target>
        <note />
      </trans-unit>
      <trans-unit id="tcTypesAreAlwaysSealedDU">
        <source>Discriminated union types are always sealed</source>
        <target state="translated">구분된 공용 구조체 형식은 항상 봉인됩니다.</target>
        <note />
      </trans-unit>
      <trans-unit id="tcTypesAreAlwaysSealedRecord">
        <source>Record types are always sealed</source>
        <target state="translated">레코드 형식은 항상 봉인됩니다.</target>
        <note />
      </trans-unit>
      <trans-unit id="tcTypesAreAlwaysSealedAssemblyCode">
        <source>Assembly code types are always sealed</source>
        <target state="translated">어셈블리 코드 형식은 항상 봉인됩니다.</target>
        <note />
      </trans-unit>
      <trans-unit id="tcTypesAreAlwaysSealedStruct">
        <source>Struct types are always sealed</source>
        <target state="translated">구조체 형식은 항상 봉인됩니다.</target>
        <note />
      </trans-unit>
      <trans-unit id="tcTypesAreAlwaysSealedDelegate">
        <source>Delegate types are always sealed</source>
        <target state="translated">대리자 형식은 항상 봉인됩니다.</target>
        <note />
      </trans-unit>
      <trans-unit id="tcTypesAreAlwaysSealedEnum">
        <source>Enum types are always sealed</source>
        <target state="translated">열거형 형식은 항상 봉인됩니다.</target>
        <note />
      </trans-unit>
      <trans-unit id="tcInterfaceTypesAndDelegatesCannotContainFields">
        <source>Interface types and delegate types cannot contain fields</source>
        <target state="translated">인터페이스 형식 및 대리자 형식에는 필드를 포함할 수 없습니다.</target>
        <note />
      </trans-unit>
      <trans-unit id="tcAbbreviatedTypesCannotBeSealed">
        <source>Abbreviated types cannot be given the 'Sealed' attribute</source>
        <target state="translated">간략화된 형식에는 'Sealed' 특성을 지정할 수 없습니다.</target>
        <note />
      </trans-unit>
      <trans-unit id="tcCannotInheritFromSealedType">
        <source>Cannot inherit a sealed type</source>
        <target state="translated">봉인된 형식을 상속할 수 없습니다.</target>
        <note />
      </trans-unit>
      <trans-unit id="tcCannotInheritFromInterfaceType">
        <source>Cannot inherit from interface type. Use interface ... with instead.</source>
        <target state="translated">인터페이스 형식에서 상속할 수 없습니다. 대신 interface ... with를 사용하세요.</target>
        <note />
      </trans-unit>
      <trans-unit id="tcStructTypesCannotContainAbstractMembers">
        <source>Struct types cannot contain abstract members</source>
        <target state="translated">구조체 형식에는 추상 멤버를 포함할 수 없습니다.</target>
        <note />
      </trans-unit>
      <trans-unit id="tcInterfaceTypesCannotBeSealed">
        <source>Interface types cannot be sealed</source>
        <target state="translated">인터페이스 형식은 봉인할 수 없습니다.</target>
        <note />
      </trans-unit>
      <trans-unit id="tcInvalidDelegateSpecification">
        <source>Delegate specifications must be of the form 'typ -&gt; typ'</source>
        <target state="translated">대리자 지정의 형식은 'typ -&gt; typ'여야 합니다.</target>
        <note />
      </trans-unit>
      <trans-unit id="tcDelegatesCannotBeCurried">
        <source>Delegate specifications must not be curried types. Use 'typ * ... * typ -&gt; typ' for multi-argument delegates, and 'typ -&gt; (typ -&gt; typ)' for delegates returning function values.</source>
        <target state="translated">대리자 지정은 커리된 형식이어서는 안 됩니다. 다중 인수 대리자의 경우 'typ * ... * typ -&gt; typ', 함수 값을 반환하는 대리자의 경우 'typ -&gt; (typ -&gt; typ)'를 사용하세요.</target>
        <note />
      </trans-unit>
      <trans-unit id="tcInvalidTypeForLiteralEnumeration">
        <source>Literal enumerations must have type int, uint, int16, uint16, int64, uint64, byte, sbyte or char</source>
        <target state="translated">리터럴 열거형의 형식은 int, uint, int16, uint16, int64, uint64, byte, sbyte 또는 char이어야 합니다.</target>
        <note />
      </trans-unit>
      <trans-unit id="tcTypeDefinitionIsCyclic">
        <source>This type definition involves an immediate cyclic reference through an abbreviation</source>
        <target state="translated">이 형식 정의에는 약어를 통해 직접 순환 참조가 사용됩니다.</target>
        <note />
      </trans-unit>
      <trans-unit id="tcTypeDefinitionIsCyclicThroughInheritance">
        <source>This type definition involves an immediate cyclic reference through a struct field or inheritance relation</source>
        <target state="translated">이 형식 정의에는 구조체 필드 또는 상속 관계를 통해 직접 순환 참조가 사용됩니다.</target>
        <note />
      </trans-unit>
      <trans-unit id="tcReservedSyntaxForAugmentation">
        <source>The syntax 'type X with ...' is reserved for augmentations. Types whose representations are hidden but which have members are now declared in signatures using 'type X = ...'. You may also need to add the '[&lt;Sealed&gt;] attribute to the type definition in the signature</source>
        <target state="translated">구문은 확대를 위해 예약되었습니다. 표현이 숨겨져 있지만 멤버를 가지고 있는 형식은 이제 'type X = ...'를 사용하여 시그니처에 선언됩니다. 시그니처에 있는 형식 정의에 '[&lt;Sealed&gt;] 특성을 추가해야 할 수도 있습니다.</target>
        <note />
      </trans-unit>
      <trans-unit id="tcMembersThatExtendInterfaceMustBePlacedInSeparateModule">
        <source>Members that extend interface, delegate or enum types must be placed in a module separate to the definition of the type. This module must either have the AutoOpen attribute or be opened explicitly by client code to bring the extension members into scope.</source>
        <target state="translated">인터페이스, 대리자 또는 열거형 형식을 확장하는 멤버는 형식의 정의와 별도로 모듈에 배치해야 합니다. 이 모듈은 확장 멤버를 범위 내로 가져오기 위해 AutoOpen 특성을 가지거나 클라이언트 코드를 통해 명시적으로 열어야 합니다.</target>
        <note />
      </trans-unit>
      <trans-unit id="tcDeclaredTypeParametersForExtensionDoNotMatchOriginal">
        <source>One or more of the declared type parameters for this type extension have a missing or wrong type constraint not matching the original type constraints on '{0}'</source>
        <target state="translated">이 형식 확장에 대해 선언된 하나 이상의 형식 매개 변수에 형식 제약 조건이 없거나 잘못되어 '{0}'의 원본 형식 제약 조건과 일치하지 않습니다.</target>
        <note />
      </trans-unit>
      <trans-unit id="tcTypeDefinitionsWithImplicitConstructionMustHaveOneInherit">
        <source>Type definitions may only have one 'inherit' specification and it must be the first declaration</source>
        <target state="translated">형식 정의에는 하나의 'inherit' 지정만 있을 수 있으며 이것이 첫 번째 선언이어야 합니다.</target>
        <note />
      </trans-unit>
      <trans-unit id="tcTypeDefinitionsWithImplicitConstructionMustHaveLocalBindingsBeforeMembers">
        <source>'let' and 'do' bindings must come before member and interface definitions in type definitions</source>
        <target state="translated">'let' 및 'do' 바인딩은 형식 정의에서 멤버 및 인터페이스 정의 앞에 와야 합니다.</target>
        <note />
      </trans-unit>
      <trans-unit id="tcInheritDeclarationMissingArguments">
        <source>This 'inherit' declaration specifies the inherited type but no arguments. Consider supplying arguments, e.g. 'inherit BaseType(args)'.</source>
        <target state="translated">이 'inherit' 선언은 상속된 형식을 지정하지만 인수는 지정하지 않습니다. 인수를 제공하십시오(예: 'inherit BaseType(args)').</target>
        <note />
      </trans-unit>
      <trans-unit id="tcInheritConstructionCallNotPartOfImplicitSequence">
        <source>This 'inherit' declaration has arguments, but is not in a type with a primary constructor. Consider adding arguments to your type definition, e.g. 'type X(args) = ...'.</source>
        <target state="translated">이 'inherit' 선언은 인수를 포함하지만 기본 생성자가 포함된 형식이 아닙니다. 'type X(args) = ...'와 같이 형식 정의에 인수를 추가해 보세요.</target>
        <note />
      </trans-unit>
      <trans-unit id="tcLetAndDoRequiresImplicitConstructionSequence">
        <source>This definition may only be used in a type with a primary constructor. Consider adding arguments to your type definition, e.g. 'type X(args) = ...'.</source>
        <target state="translated">이 정의는 기본 생성자가 포함된 형식에서만 사용할 수 있습니다. 'type X(args) = ...'와 같이 형식 정의에 인수를 추가해 보세요.</target>
        <note />
      </trans-unit>
      <trans-unit id="tcTypeAbbreviationsCannotHaveAugmentations">
        <source>Type abbreviations cannot have augmentations</source>
        <target state="translated">형식 약어에는 확대를 지정할 수 없습니다.</target>
        <note />
      </trans-unit>
      <trans-unit id="tcModuleAbbreviationForNamespace">
        <source>The path '{0}' is a namespace. A module abbreviation may not abbreviate a namespace.</source>
        <target state="translated">'{0}' 경로가 네임스페이스입니다. 모듈 약어가 네임스페이스의 약어가 아닐 수 있습니다.</target>
        <note />
      </trans-unit>
      <trans-unit id="tcTypeUsedInInvalidWay">
        <source>The type '{0}' is used in an invalid way. A value prior to '{1}' has an inferred type involving '{2}', which is an invalid forward reference.</source>
        <target state="translated">{0}' 형식이 잘못된 방식으로 사용되었습니다. '{1}' 앞에 있는 값에 '{2}'을(를) 사용하는 유추 형식이 있습니다. 이는 잘못된 전방 참조입니다.</target>
        <note />
      </trans-unit>
      <trans-unit id="tcMemberUsedInInvalidWay">
        <source>The member '{0}' is used in an invalid way. A use of '{1}' has been inferred prior to the definition of '{2}', which is an invalid forward reference.</source>
        <target state="translated">{0}' 멤버가 잘못된 방식으로 사용되었습니다. '{2}'이(가) 정의되기 전에 '{1}'의 사용이 유추되었습니다. 이는 잘못된 전방 참조입니다.</target>
        <note />
      </trans-unit>
      <trans-unit id="tcAttributeAutoOpenWasIgnored">
        <source>The attribute 'AutoOpen(\"{0}\")' in the assembly '{1}' did not refer to a valid module or namespace in that assembly and has been ignored</source>
        <target state="translated">{1}' 어셈블리의 특성 'AutoOpen(\"{0}\")'이 해당 어셈블리의 올바른 모듈 또는 네임스페이스를 참조하지 않아 무시되었습니다.</target>
        <note />
      </trans-unit>
      <trans-unit id="ilUndefinedValue">
        <source>Undefined value '{0}'</source>
        <target state="translated">정의되지 않은 값 '{0}'입니다.</target>
        <note />
      </trans-unit>
      <trans-unit id="ilLabelNotFound">
        <source>Label {0} not found</source>
        <target state="translated">{0} 레이블을 찾을 수 없습니다.</target>
        <note />
      </trans-unit>
      <trans-unit id="ilIncorrectNumberOfTypeArguments">
        <source>Incorrect number of type arguments to local call</source>
        <target state="translated">로컬 호출에 대한 형식 인수 수가 잘못되었습니다.</target>
        <note />
      </trans-unit>
      <trans-unit id="ilDynamicInvocationNotSupported">
        <source>Dynamic invocation of {0} is not supported</source>
        <target state="translated">{0}을(를) 동적으로 호출하는 작업은 지원되지 않습니다.</target>
        <note />
      </trans-unit>
      <trans-unit id="ilAddressOfLiteralFieldIsInvalid">
        <source>Taking the address of a literal field is invalid</source>
        <target state="translated">리터럴 필드의 주소를 사용하는 것은 올바르지 않습니다.</target>
        <note />
      </trans-unit>
      <trans-unit id="ilAddressOfValueHereIsInvalid">
        <source>This operation involves taking the address of a value '{0}' represented using a local variable or other special representation. This is invalid.</source>
        <target state="translated">이 작업을 수행하려면 지역 변수 또는 기타 특수 표현을 사용하여 표시된 값 '{0}'의 주소를 사용해야 합니다. 이는 올바르지 않습니다.</target>
        <note />
      </trans-unit>
      <trans-unit id="ilCustomMarshallersCannotBeUsedInFSharp">
        <source>Custom marshallers cannot be specified in F# code. Consider using a C# helper function.</source>
        <target state="translated">사용자 지정 마샬러는 F# 코드에 지정할 수 없습니다. C# 도우미 함수를 사용하세요.</target>
        <note />
      </trans-unit>
      <trans-unit id="ilMarshalAsAttributeCannotBeDecoded">
        <source>The MarshalAs attribute could not be decoded</source>
        <target state="translated">MarshalAs 특성을 디코딩할 수 없습니다.</target>
        <note />
      </trans-unit>
      <trans-unit id="ilSignatureForExternalFunctionContainsTypeParameters">
        <source>The signature for this external function contains type parameters. Constrain the argument and return types to indicate the types of the corresponding C function.</source>
        <target state="translated">이 외부 함수의 시그니처에 형식 매개 변수가 포함되어 있습니다. 인수 및 반환 형식을 제한하여 해당하는 C 함수의 형식을 나타내세요.</target>
        <note />
      </trans-unit>
      <trans-unit id="ilDllImportAttributeCouldNotBeDecoded">
        <source>The DllImport attribute could not be decoded</source>
        <target state="translated">DllImport 특성을 디코딩할 수 없습니다.</target>
        <note />
      </trans-unit>
      <trans-unit id="ilLiteralFieldsCannotBeSet">
        <source>Literal fields cannot be set</source>
        <target state="translated">리터럴 필드를 설정할 수 없습니다.</target>
        <note />
      </trans-unit>
      <trans-unit id="ilStaticMethodIsNotLambda">
        <source>GenSetStorage: {0} was represented as a static method but was not an appropriate lambda expression</source>
        <target state="translated">GenSetStorage: {0}이(가) 정적 메서드로 표시되었지만 적절한 람다 식이 아니었습니다.</target>
        <note />
      </trans-unit>
      <trans-unit id="ilMutableVariablesCannotEscapeMethod">
        <source>Mutable variables cannot escape their method</source>
        <target state="translated">변경할 수 있는 변수는 해당 메서드를 벗어날 수 없습니다.</target>
        <note />
      </trans-unit>
      <trans-unit id="ilUnexpectedUnrealizedValue">
        <source>Compiler error: unexpected unrealized value</source>
        <target state="translated">컴파일러 오류: 예기치 않은 구현되지 않은 값이 있습니다.</target>
        <note />
      </trans-unit>
      <trans-unit id="ilMainModuleEmpty">
        <source>Main module of program is empty: nothing will happen when it is run</source>
        <target state="translated">프로그램의 주 모듈이 비어 있습니다. 프로그램 실행 시 아무 작업도 수행되지 않습니다.</target>
        <note />
      </trans-unit>
      <trans-unit id="ilTypeCannotBeUsedForLiteralField">
        <source>This type cannot be used for a literal field</source>
        <target state="translated">이 형식은 리터럴 필드에 사용할 수 없습니다.</target>
        <note />
      </trans-unit>
      <trans-unit id="ilUnexpectedGetSetAnnotation">
        <source>Unexpected GetSet annotation on a property</source>
        <target state="translated">속성에 예기치 않은 GetSet 주석이 있습니다.</target>
        <note />
      </trans-unit>
      <trans-unit id="ilFieldOffsetAttributeCouldNotBeDecoded">
        <source>The FieldOffset attribute could not be decoded</source>
        <target state="translated">FieldOffset 특성을 디코딩할 수 없습니다.</target>
        <note />
      </trans-unit>
      <trans-unit id="ilStructLayoutAttributeCouldNotBeDecoded">
        <source>The StructLayout attribute could not be decoded</source>
        <target state="translated">StructLayout 특성을 디코딩할 수 없습니다.</target>
        <note />
      </trans-unit>
      <trans-unit id="ilDefaultAugmentationAttributeCouldNotBeDecoded">
        <source>The DefaultAugmentation attribute could not be decoded</source>
        <target state="translated">DefaultAugmentation 특성을 디코딩할 수 없습니다.</target>
        <note />
      </trans-unit>
      <trans-unit id="ilReflectedDefinitionsCannotUseSliceOperator">
        <source>Reflected definitions cannot contain uses of the prefix splice operator '%'</source>
        <target state="translated">반영된 정의에는 접두사 스플라이스 연산자 '%'을(를) 포함할 수 없습니다.</target>
        <note />
      </trans-unit>
      <trans-unit id="optsProblemWithCodepage">
        <source>Problem with codepage '{0}': {1}</source>
        <target state="translated">코드 페이지 '{0}'에 문제가 있습니다. {1}</target>
        <note />
      </trans-unit>
      <trans-unit id="optsCopyright">
        <source>Copyright (c) Microsoft Corporation. All Rights Reserved.</source>
        <target state="translated">Copyright (C) Microsoft Corporation. All rights reserved.</target>
        <note />
      </trans-unit>
      <trans-unit id="optsCopyrightCommunity">
        <source>Freely distributed under the MIT Open Source License.  https://github.com/Microsoft/visualfsharp/blob/master/License.txt</source>
        <target state="translated">MIT 오픈 소스 라이선스에 따라 무료로 배포되었습니다. https://github.com/Microsoft/visualfsharp/blob/master/License.txt</target>
        <note />
      </trans-unit>
      <trans-unit id="optsNameOfOutputFile">
        <source>Name of the output file (Short form: -o)</source>
        <target state="translated">출력 파일의 이름입니다(약식: -o).</target>
        <note />
      </trans-unit>
      <trans-unit id="optsBuildConsole">
        <source>Build a console executable</source>
        <target state="translated">콘솔 실행 파일을 빌드합니다.</target>
        <note />
      </trans-unit>
      <trans-unit id="optsBuildWindows">
        <source>Build a Windows executable</source>
        <target state="translated">Windows 실행 파일을 빌드합니다.</target>
        <note />
      </trans-unit>
      <trans-unit id="optsBuildLibrary">
        <source>Build a library (Short form: -a)</source>
        <target state="translated">라이브러리를 빌드합니다(약식: -a).</target>
        <note />
      </trans-unit>
      <trans-unit id="optsBuildModule">
        <source>Build a module that can be added to another assembly</source>
        <target state="translated">다른 어셈블리에 추가될 수 있는 모듈을 빌드합니다.</target>
        <note />
      </trans-unit>
      <trans-unit id="optsDelaySign">
        <source>Delay-sign the assembly using only the public portion of the strong name key</source>
        <target state="translated">강력한 이름 키의 공개 부분만 사용하여 어셈블리 서명을 연기합니다.</target>
        <note />
      </trans-unit>
      <trans-unit id="optsPublicSign">
        <source>Public-sign the assembly using only the public portion of the strong name key, and mark the assembly as signed</source>
        <target state="translated">강력한 이름 키의 공개 부분만 사용하여 어셈블리를 공개 서명하고, 어셈블리를 서명됨으로 표시합니다.</target>
        <note />
      </trans-unit>
      <trans-unit id="optsWriteXml">
        <source>Write the xmldoc of the assembly to the given file</source>
        <target state="translated">지정한 파일에 어셈블리의 xmldoc를 씁니다.</target>
        <note />
      </trans-unit>
      <trans-unit id="optsStrongKeyFile">
        <source>Specify a strong name key file</source>
        <target state="translated">강력한 이름의 키 파일을 지정합니다.</target>
        <note />
      </trans-unit>
      <trans-unit id="optsStrongKeyContainer">
        <source>Specify a strong name key container</source>
        <target state="translated">강력한 이름의 키 컨테이너를 지정합니다.</target>
        <note />
      </trans-unit>
      <trans-unit id="optsPlatform">
        <source>Limit which platforms this code can run on: x86, Itanium, x64, anycpu32bitpreferred, or anycpu. The default is anycpu.</source>
        <target state="translated">이 코드를 실행할 수 있는 플랫폼을 x86, Itanium, x64, anycpu32bitpreferred 또는 anycpu로 제한합니다. 기본값은 anycpu입니다.</target>
        <note />
      </trans-unit>
      <trans-unit id="optsNoOpt">
        <source>Only include optimization information essential for implementing inlined constructs. Inhibits cross-module inlining but improves binary compatibility.</source>
        <target state="translated">인라인 구문을 구현하는 데 반드시 필요한 최적화 정보만 포함합니다. 크로스 모듈 인라인 처리가 금지되지만 이진 호환성은 개선됩니다.</target>
        <note />
      </trans-unit>
      <trans-unit id="optsNoInterface">
        <source>Don't add a resource to the generated assembly containing F#-specific metadata</source>
        <target state="translated">F# 관련 메타데이터를 포함하는 생성 어셈블리에 리소스를 추가하지 마세요.</target>
        <note />
      </trans-unit>
      <trans-unit id="optsSig">
        <source>Print the inferred interface of the assembly to a file</source>
        <target state="translated">어셈블리의 유추된 인터페이스를 파일에 출력합니다.</target>
        <note />
      </trans-unit>
      <trans-unit id="optsReference">
        <source>Reference an assembly (Short form: -r)</source>
        <target state="translated">어셈블리를 참조합니다(약식: -r).</target>
        <note />
      </trans-unit>
      <trans-unit id="optsWin32res">
        <source>Specify a Win32 resource file (.res)</source>
        <target state="translated">Win32 리소스 파일(.res)을 지정합니다.</target>
        <note />
      </trans-unit>
      <trans-unit id="optsWin32manifest">
        <source>Specify a Win32 manifest file</source>
        <target state="translated">Win32 매니페스트 파일을 지정합니다.</target>
        <note />
      </trans-unit>
      <trans-unit id="optsNowin32manifest">
        <source>Do not include the default Win32 manifest</source>
        <target state="translated">기본 Win32 매니페스트를 포함하지 마세요.</target>
        <note />
      </trans-unit>
      <trans-unit id="optsEmbedAllSource">
        <source>Embed all source files in the portable PDB file</source>
        <target state="translated">이식 가능한 PDB 파일에 모든 소스 파일 포함</target>
        <note />
      </trans-unit>
      <trans-unit id="optsEmbedSource">
        <source>Embed specific source files in the portable PDB file</source>
        <target state="translated">이식 가능한 PDB 파일에 특정 소스 파일을 포함합니다.</target>
        <note />
      </trans-unit>
      <trans-unit id="optsSourceLink">
        <source>Source link information file to embed in the portable PDB file</source>
        <target state="translated">이식 가능한 PDB 파일에 포함할 소스 링크 정보 파일</target>
        <note />
      </trans-unit>
      <trans-unit id="optsEmbeddedSourceRequirePortablePDBs">
        <source>--embed switch only supported when emitting a Portable PDB (--debug:portable or --debug:embedded)</source>
        <target state="translated">--embed 스위치는 이식 가능한 PDB를 내보낼 때만 지원됩니다(--debug:portable 또는 --debug:embedded).</target>
        <note />
      </trans-unit>
      <trans-unit id="optsSourceLinkRequirePortablePDBs">
        <source>--sourcelink switch only supported when emitting a Portable PDB (--debug:portable or --debug:embedded)</source>
        <target state="translated">--sourcelink 스위치는 이식 가능한 PDB를 내보낼 때만 지원됩니다(--debug:portable 또는 --debug:embedded).</target>
        <note />
      </trans-unit>
      <trans-unit id="srcFileTooLarge">
        <source>Source file is too large to embed in a portable PDB</source>
        <target state="translated">소스 파일이 너무 커서 이식 가능한 PDB에 포함할 수 없습니다.</target>
        <note />
      </trans-unit>
      <trans-unit id="optsResource">
        <source>Embed the specified managed resource</source>
        <target state="translated">지정한 관리되는 리소스를 포함합니다.</target>
        <note />
      </trans-unit>
      <trans-unit id="optsLinkresource">
        <source>Link the specified resource to this assembly where the resinfo format is &lt;file&gt;[,&lt;string name&gt;[,public|private]]</source>
        <target state="translated">resinfo 형식이 &lt;file&gt;[,&lt;string name&gt;[,public|private]]인 경우 지정한 리소스를 이 어셈블리에 연결합니다.</target>
        <note />
      </trans-unit>
      <trans-unit id="optsDebugPM">
        <source>Emit debug information (Short form: -g)</source>
        <target state="translated">디버그 정보를 내보냅니다(약식: -g).</target>
        <note />
      </trans-unit>
      <trans-unit id="optsDebug">
        <source>Specify debugging type: full, portable, embedded, pdbonly. ('{0}' is the default if no debuggging type specified and enables attaching a debugger to a running program, 'portable' is a cross-platform format, 'embedded' is a cross-platform format embedded into the output file).</source>
        <target state="translated">디버깅 형식(full, portable, embedded, pdbonly)을 지정합니다. '{0}'은(는) 디버깅 형식을 지정하지 않은 경우 기본값이며 디버거를 실행 중인 프로그램에 연결할 수 있습니다. 'portable'은 플랫폼 간 형식이고, 'embedded'는 출력 파일에 포함된 플랫폼 간 형식입니다.</target>
        <note />
      </trans-unit>
      <trans-unit id="optsOptimize">
        <source>Enable optimizations (Short form: -O)</source>
        <target state="translated">최적화를 사용합니다(약식: -O).</target>
        <note />
      </trans-unit>
      <trans-unit id="optsTailcalls">
        <source>Enable or disable tailcalls</source>
        <target state="translated">마무리 호출을 사용하거나 사용하지 않습니다.</target>
        <note />
      </trans-unit>
      <trans-unit id="optsDeterministic">
        <source>Produce a deterministic assembly (including module version GUID and timestamp)</source>
        <target state="translated">결정적 어셈블리(모듈 버전 GUID 및 타임스탬프 포함) 생성</target>
        <note />
      </trans-unit>
      <trans-unit id="optsCrossoptimize">
        <source>Enable or disable cross-module optimizations</source>
        <target state="translated">크로스 모듈을 최적화하거나 최적화하지 않습니다.</target>
        <note />
      </trans-unit>
      <trans-unit id="optsWarnaserrorPM">
        <source>Report all warnings as errors</source>
        <target state="translated">모든 경고를 오류로 보고합니다.</target>
        <note />
      </trans-unit>
      <trans-unit id="optsWarnaserror">
        <source>Report specific warnings as errors</source>
        <target state="translated">특정 경고를 오류로 보고합니다.</target>
        <note />
      </trans-unit>
      <trans-unit id="optsWarn">
        <source>Set a warning level (0-5)</source>
        <target state="translated">경고 수준(0-5)을 설정합니다.</target>
        <note />
      </trans-unit>
      <trans-unit id="optsNowarn">
        <source>Disable specific warning messages</source>
        <target state="translated">특정 경고 메시지를 사용하지 않습니다.</target>
        <note />
      </trans-unit>
      <trans-unit id="optsWarnOn">
        <source>Enable specific warnings that may be off by default</source>
        <target state="translated">특정 경고 사용(기본적으로 해제됨)</target>
        <note />
      </trans-unit>
      <trans-unit id="optsChecked">
        <source>Generate overflow checks</source>
        <target state="translated">오버플로 검사를 생성합니다.</target>
        <note />
      </trans-unit>
      <trans-unit id="optsDefine">
        <source>Define conditional compilation symbols (Short form: -d)</source>
        <target state="translated">조건부 컴파일 기호를 정의합니다(약식: -d).</target>
        <note />
      </trans-unit>
      <trans-unit id="optsMlcompatibility">
        <source>Ignore ML compatibility warnings</source>
        <target state="translated">ML 호환성 경고를 무시합니다.</target>
        <note />
      </trans-unit>
      <trans-unit id="optsNologo">
        <source>Suppress compiler copyright message</source>
        <target state="translated">컴파일러 저작권 메시지를 표시하지 않습니다.</target>
        <note />
      </trans-unit>
      <trans-unit id="optsHelp">
        <source>Display this usage message (Short form: -?)</source>
        <target state="translated">이 사용법 메시지를 표시합니다(약식: -?).</target>
        <note />
      </trans-unit>
      <trans-unit id="optsResponseFile">
        <source>Read response file for more options</source>
        <target state="translated">추가 옵션을 보려면 지시 파일을 읽으세요.</target>
        <note />
      </trans-unit>
      <trans-unit id="optsCodepage">
        <source>Specify the codepage used to read source files</source>
        <target state="translated">소스 파일을 읽는 데 사용되는 코드 페이지를 지정합니다.</target>
        <note />
      </trans-unit>
      <trans-unit id="optsUtf8output">
        <source>Output messages in UTF-8 encoding</source>
        <target state="translated">UTF-8 인코딩으로 메시지를 출력합니다.</target>
        <note />
      </trans-unit>
      <trans-unit id="optsFullpaths">
        <source>Output messages with fully qualified paths</source>
        <target state="translated">정규화된 경로를 사용하여 메시지를 출력합니다.</target>
        <note />
      </trans-unit>
      <trans-unit id="optsLib">
        <source>Specify a directory for the include path which is used to resolve source files and assemblies (Short form: -I)</source>
        <target state="translated">소스 파일 및 어셈블리를 확인하는 데 사용되는 포함 경로의 디렉터리를 지정합니다(약식: -I).</target>
        <note />
      </trans-unit>
      <trans-unit id="optsBaseaddress">
        <source>Base address for the library to be built</source>
        <target state="translated">빌드할 라이브러리의 기준 주소</target>
        <note />
      </trans-unit>
      <trans-unit id="optsNoframework">
        <source>Do not reference the default CLI assemblies by default</source>
        <target state="translated">기본 CLI 어셈블리를 기본적으로 참조하지 마세요.</target>
        <note />
      </trans-unit>
      <trans-unit id="optsStandalone">
        <source>Statically link the F# library and all referenced DLLs that depend on it into the assembly being generated</source>
        <target state="translated">F# 라이브러리 및 이 라이브러리에 종속된 모든 참조 DLL을 생성되는 어셈블리에 정적으로 링크합니다.</target>
        <note />
      </trans-unit>
      <trans-unit id="optsStaticlink">
        <source>Statically link the given assembly and all referenced DLLs that depend on this assembly. Use an assembly name e.g. mylib, not a DLL name.</source>
        <target state="translated">지정한 어셈블리 및 이 어셈블리에 종속된 모든 참조 DLL을 정적으로 링크합니다. DLL 이름이 아니라 어셈블리 이름을 사용하십시오(예: mylib).</target>
        <note />
      </trans-unit>
      <trans-unit id="optsResident">
        <source>Use a resident background compilation service to improve compiler startup times.</source>
        <target state="translated">컴파일러 시작 시간을 단축하기 위해 상주 백그라운드 컴파일 서비스를 사용합니다.</target>
        <note />
      </trans-unit>
      <trans-unit id="optsPdb">
        <source>Name the output debug file</source>
        <target state="translated">출력 디버그 파일의 이름입니다.</target>
        <note />
      </trans-unit>
      <trans-unit id="optsSimpleresolution">
        <source>Resolve assembly references using directory-based rules rather than MSBuild resolution</source>
        <target state="translated">MSBuild 확인이 아니라 디렉터리 기반의 규칙을 사용하여 어셈블리 참조를 확인합니다.</target>
        <note />
      </trans-unit>
      <trans-unit id="optsUnrecognizedTarget">
        <source>Unrecognized target '{0}', expected 'exe', 'winexe', 'library' or 'module'</source>
        <target state="translated">인식할 수 없는 대상 '{0}'입니다. 'exe', 'winexe', 'library' 또는 'module'이 필요합니다.</target>
        <note />
      </trans-unit>
      <trans-unit id="optsUnrecognizedDebugType">
        <source>Unrecognized debug type '{0}', expected 'pdbonly' or 'full'</source>
        <target state="translated">인식할 수 없는 디버그 형식 '{0}'입니다. 'pdbonly' 또는 'full'이 필요합니다.</target>
        <note />
      </trans-unit>
      <trans-unit id="optsInvalidWarningLevel">
        <source>Invalid warning level '{0}'</source>
        <target state="translated">경고 수준 '{0}'이(가) 잘못되었습니다.</target>
        <note />
      </trans-unit>
      <trans-unit id="optsShortFormOf">
        <source>Short form of '{0}'</source>
        <target state="translated">'{0}'의 약식입니다.</target>
        <note />
      </trans-unit>
      <trans-unit id="optsClirootDeprecatedMsg">
        <source>The command-line option '--cliroot' has been deprecated. Use an explicit reference to a specific copy of mscorlib.dll instead.</source>
        <target state="translated">명령줄 옵션 '--cliroot'는 사용되지 않습니다. mscorlib.dll의 특정 복사본에 대한 명시적 참조를 대신 사용하세요.</target>
        <note />
      </trans-unit>
      <trans-unit id="optsClirootDescription">
        <source>Use to override where the compiler looks for mscorlib.dll and framework components</source>
        <target state="translated">컴파일러가 mscorlib.dll 및 프레임워크 구성 요소를 찾는 위치를 재정의하는 데 사용합니다.</target>
        <note />
      </trans-unit>
      <trans-unit id="optsHelpBannerOutputFiles">
        <source>- OUTPUT FILES -</source>
        <target state="translated">- 출력 파일 -</target>
        <note />
      </trans-unit>
      <trans-unit id="optsHelpBannerInputFiles">
        <source>- INPUT FILES -</source>
        <target state="translated">- 입력 파일 -</target>
        <note />
      </trans-unit>
      <trans-unit id="optsHelpBannerResources">
        <source>- RESOURCES -</source>
        <target state="translated">- 리소스 -</target>
        <note />
      </trans-unit>
      <trans-unit id="optsHelpBannerCodeGen">
        <source>- CODE GENERATION -</source>
        <target state="translated">- 코드 생성 -</target>
        <note />
      </trans-unit>
      <trans-unit id="optsHelpBannerAdvanced">
        <source>- ADVANCED -</source>
        <target state="translated">- 고급 -</target>
        <note />
      </trans-unit>
      <trans-unit id="optsHelpBannerMisc">
        <source>- MISCELLANEOUS -</source>
        <target state="translated">- 기타 -</target>
        <note />
      </trans-unit>
      <trans-unit id="optsHelpBannerLanguage">
        <source>- LANGUAGE -</source>
        <target state="translated">- 언어 -</target>
        <note />
      </trans-unit>
      <trans-unit id="optsHelpBannerErrsAndWarns">
        <source>- ERRORS AND WARNINGS -</source>
        <target state="translated">- 오류 및 경고 -</target>
        <note />
      </trans-unit>
      <trans-unit id="optsUnknownArgumentToTheTestSwitch">
        <source>Unknown --test argument: '{0}'</source>
        <target state="translated">알 수 없는 --test 인수입니다. '{0}'</target>
        <note />
      </trans-unit>
      <trans-unit id="optsUnknownPlatform">
        <source>Unrecognized platform '{0}', valid values are 'x86', 'x64', 'Itanium', 'anycpu32bitpreferred', and 'anycpu'</source>
        <target state="translated">인식할 수 없는 플랫폼 '{0}'입니다. 올바른 값은 'x86', 'x64', 'Itanium', 'anycpu32bitpreferred' 및 'anycpu'입니다.</target>
        <note />
      </trans-unit>
      <trans-unit id="optsInternalNoDescription">
        <source>The command-line option '{0}' is for test purposes only</source>
        <target state="translated">명령줄 옵션 '{0}'은(는) 테스트를 위해서만 사용됩니다.</target>
        <note />
      </trans-unit>
      <trans-unit id="optsDCLONoDescription">
        <source>The command-line option '{0}' has been deprecated</source>
        <target state="translated">명령줄 옵션 '{0}'은(는) 사용되지 않습니다.</target>
        <note />
      </trans-unit>
      <trans-unit id="optsDCLODeprecatedSuggestAlternative">
        <source>The command-line option '{0}' has been deprecated. Use '{1}' instead.</source>
        <target state="translated">명령줄 옵션 '{0}'은(는) 사용되지 않습니다. 대신 '{1}'을(를) 사용하세요.</target>
        <note />
      </trans-unit>
      <trans-unit id="optsDCLOHtmlDoc">
        <source>The command-line option '{0}' has been deprecated. HTML document generation is now part of the F# Power Pack, via the tool FsHtmlDoc.exe.</source>
        <target state="translated">명령줄 옵션 '{0}'은(는) 사용되지 않습니다. HTML 문서 생성은 이제 FsHtmlDoc.exe를 통해 F# Power Pack에 포함됩니다.</target>
        <note />
      </trans-unit>
      <trans-unit id="optsConsoleColors">
        <source>Output warning and error messages in color</source>
        <target state="translated">경고 및 오류 메시지를 색으로 구분하여 출력</target>
        <note />
      </trans-unit>
      <trans-unit id="optsUseHighEntropyVA">
        <source>Enable high-entropy ASLR</source>
        <target state="translated">높은 엔트로피 ASLR 사용</target>
        <note />
      </trans-unit>
      <trans-unit id="optsSubSystemVersion">
        <source>Specify subsystem version of this assembly</source>
        <target state="translated">이 어셈블리의 하위 시스템 버전을 지정하세요.</target>
        <note />
      </trans-unit>
      <trans-unit id="optsTargetProfile">
        <source>Specify target framework profile of this assembly. Valid values are mscorlib, netcore or netstandard. Default - mscorlib</source>
        <target state="translated">이 어셈블리의 대상 프레임워크 프로필을 지정하세요. 올바른 값은 mscorlib, netcore 또는 netstandard입니다. 기본값은 - mscorlib입니다.</target>
        <note />
      </trans-unit>
      <trans-unit id="optsEmitDebugInfoInQuotations">
        <source>Emit debug information in quotations</source>
        <target state="translated">인용구의 디버그 정보를 내보냅니다.</target>
        <note />
      </trans-unit>
      <trans-unit id="optsPreferredUiLang">
        <source>Specify the preferred output language culture name (e.g. es-ES, ja-JP)</source>
        <target state="translated">기본 출력 언어 문화권 이름 지정(예: es-ES, ja-JP)</target>
        <note />
      </trans-unit>
      <trans-unit id="optsNoCopyFsharpCore">
        <source>Don't copy FSharp.Core.dll along the produced binaries</source>
        <target state="translated">FSharp.Core.dll을 생성된 바이너리와 함께 복사하지 않음</target>
        <note />
      </trans-unit>
      <trans-unit id="optsInvalidSubSystemVersion">
        <source>Invalid version '{0}' for '--subsystemversion'. The version must be 4.00 or greater.</source>
        <target state="translated">'--subsystemversion'의 버전 '{0}'이(가) 잘못되었습니다. 버전은 4.00 이상이어야 합니다.</target>
        <note />
      </trans-unit>
      <trans-unit id="optsInvalidTargetProfile">
        <source>Invalid value '{0}' for '--targetprofile', valid values are 'mscorlib', 'netcore' or 'netstandard'.</source>
        <target state="translated">'--targetprofile'에 대한 값 '{0}'이(가) 잘못되었습니다. 올바른 값은 'mscorlib', 'netcore' 또는 'netstandard'입니다.</target>
        <note />
      </trans-unit>
      <trans-unit id="typeInfoFullName">
        <source>Full name</source>
        <target state="translated">전체 이름</target>
        <note />
      </trans-unit>
      <trans-unit id="typeInfoOtherOverloads">
        <source>and {0} other overloads</source>
        <target state="translated">및 기타 오버로드 {0}개</target>
        <note />
      </trans-unit>
      <trans-unit id="typeInfoUnionCase">
        <source>union case</source>
        <target state="translated">공용 구조체 케이스</target>
        <note />
      </trans-unit>
      <trans-unit id="typeInfoActivePatternResult">
        <source>active pattern result</source>
        <target state="translated">활성 패턴 결과</target>
        <note />
      </trans-unit>
      <trans-unit id="typeInfoActiveRecognizer">
        <source>active recognizer</source>
        <target state="translated">활성 인식기</target>
        <note />
      </trans-unit>
      <trans-unit id="typeInfoField">
        <source>field</source>
        <target state="translated">필드</target>
        <note />
      </trans-unit>
      <trans-unit id="typeInfoEvent">
        <source>event</source>
        <target state="translated">이벤트</target>
        <note />
      </trans-unit>
      <trans-unit id="typeInfoProperty">
        <source>property</source>
        <target state="translated">속성</target>
        <note />
      </trans-unit>
      <trans-unit id="typeInfoExtension">
        <source>extension</source>
        <target state="translated">확장</target>
        <note />
      </trans-unit>
      <trans-unit id="typeInfoCustomOperation">
        <source>custom operation</source>
        <target state="translated">사용자 지정 연산</target>
        <note />
      </trans-unit>
      <trans-unit id="typeInfoArgument">
        <source>argument</source>
        <target state="translated">인수</target>
        <note />
      </trans-unit>
      <trans-unit id="typeInfoPatternVariable">
        <source>patvar</source>
        <target state="translated">patvar</target>
        <note />
      </trans-unit>
      <trans-unit id="typeInfoNamespace">
        <source>namespace</source>
        <target state="translated">네임스페이스</target>
        <note />
      </trans-unit>
      <trans-unit id="typeInfoModule">
        <source>module</source>
        <target state="translated">모듈</target>
        <note />
      </trans-unit>
      <trans-unit id="typeInfoNamespaceOrModule">
        <source>namespace/module</source>
        <target state="translated">네임스페이스/모듈</target>
        <note />
      </trans-unit>
      <trans-unit id="typeInfoFromFirst">
        <source>from {0}</source>
        <target state="translated">소스: {0}</target>
        <note />
      </trans-unit>
      <trans-unit id="typeInfoFromNext">
        <source>also from {0}</source>
        <target state="translated">공동 소스: {0}</target>
        <note />
      </trans-unit>
      <trans-unit id="typeInfoGeneratedProperty">
        <source>generated property</source>
        <target state="translated">생성된 속성</target>
        <note />
      </trans-unit>
      <trans-unit id="typeInfoGeneratedType">
        <source>generated type</source>
        <target state="translated">생성된 형식</target>
        <note />
      </trans-unit>
      <trans-unit id="assemblyResolutionFoundByAssemblyFoldersKey">
        <source>Found by AssemblyFolders registry key</source>
        <target state="translated">AssemblyFolders 레지스트리 키로 찾았습니다.</target>
        <note />
      </trans-unit>
      <trans-unit id="assemblyResolutionFoundByAssemblyFoldersExKey">
        <source>Found by AssemblyFoldersEx registry key</source>
        <target state="translated">AssemblyFoldersEx 레지스트리 키로 찾았습니다.</target>
        <note />
      </trans-unit>
      <trans-unit id="assemblyResolutionNetFramework">
        <source>.NET Framework</source>
        <target state="translated">.NET Framework</target>
        <note />
      </trans-unit>
      <trans-unit id="assemblyResolutionGAC">
        <source>Global Assembly Cache</source>
        <target state="translated">전역 어셈블리 캐시</target>
        <note />
      </trans-unit>
      <trans-unit id="recursiveClassHierarchy">
        <source>Recursive class hierarchy in type '{0}'</source>
        <target state="translated">'{0}' 형식에 재귀적 클래스 계층 구조가 있습니다.</target>
        <note />
      </trans-unit>
      <trans-unit id="InvalidRecursiveReferenceToAbstractSlot">
        <source>Invalid recursive reference to an abstract slot</source>
        <target state="translated">추상 슬롯에 대한 재귀 참조가 잘못되었습니다.</target>
        <note />
      </trans-unit>
      <trans-unit id="eventHasNonStandardType">
        <source>The event '{0}' has a non-standard type. If this event is declared in another CLI language, you may need to access this event using the explicit {1} and {2} methods for the event. If this event is declared in F#, make the type of the event an instantiation of either 'IDelegateEvent&lt;_&gt;' or 'IEvent&lt;_,_&gt;'.</source>
        <target state="translated">'{0}' 이벤트에 비표준 형식이 있습니다. 이 이벤트가 다른 CLI 언어로 선언된 경우 이벤트에 대한 명시적 {1} 및 {2} 메서드를 사용하여 이 이벤트에 액세스해야 할 수 있습니다. 이 이벤트가 F#으로 선언된 경우에는 이벤트의 형식을 'IDelegateEvent&lt;_&gt;' 또는 'IEvent&lt;_,_&gt;'의 인스턴스로 만드세요.</target>
        <note />
      </trans-unit>
      <trans-unit id="typeIsNotAccessible">
        <source>The type '{0}' is not accessible from this code location</source>
        <target state="translated">'{0}' 형식은 이 코드 위치에서 액세스할 수 없습니다.</target>
        <note />
      </trans-unit>
      <trans-unit id="unionCasesAreNotAccessible">
        <source>The union cases or fields of the type '{0}' are not accessible from this code location</source>
        <target state="translated">'{0}' 형식의 공용 구조체 케이스 또는 필드는 이 코드 위치에서 액세스할 수 없습니다.</target>
        <note />
      </trans-unit>
      <trans-unit id="valueIsNotAccessible">
        <source>The value '{0}' is not accessible from this code location</source>
        <target state="translated">값 '{0}'은(는) 이 코드 위치에서 액세스할 수 없습니다.</target>
        <note />
      </trans-unit>
      <trans-unit id="unionCaseIsNotAccessible">
        <source>The union case '{0}' is not accessible from this code location</source>
        <target state="translated">공용 구조체 케이스 '{0}'은(는) 이 코드 위치에서 액세스할 수 없습니다.</target>
        <note />
      </trans-unit>
      <trans-unit id="fieldIsNotAccessible">
        <source>The record, struct or class field '{0}' is not accessible from this code location</source>
        <target state="translated">레코드, 구조체 또는 클래스 필드 '{0}'은(는) 이 코드 위치에서 액세스할 수 없습니다.</target>
        <note />
      </trans-unit>
      <trans-unit id="structOrClassFieldIsNotAccessible">
        <source>The struct or class field '{0}' is not accessible from this code location</source>
        <target state="translated">구조체 또는 클래스 필드 '{0}'은(는) 이 코드 위치에서 액세스할 수 없습니다.</target>
        <note />
      </trans-unit>
      <trans-unit id="experimentalConstruct">
        <source>This construct is experimental</source>
        <target state="translated">이 구문은 실험적입니다.</target>
        <note />
      </trans-unit>
      <trans-unit id="noInvokeMethodsFound">
        <source>No Invoke methods found for delegate type</source>
        <target state="translated">대리자 형식에 대해 Invoke 메서드를 찾지 못했습니다.</target>
        <note />
      </trans-unit>
      <trans-unit id="moreThanOneInvokeMethodFound">
        <source>More than one Invoke method found for delegate type</source>
        <target state="translated">대리자 형식에 대해 둘 이상의 Invoke 메서드를 찾았습니다.</target>
        <note />
      </trans-unit>
      <trans-unit id="delegatesNotAllowedToHaveCurriedSignatures">
        <source>Delegates are not allowed to have curried signatures</source>
        <target state="translated">대리자는 커리된 시그니처를 가질 수 없습니다.</target>
        <note />
      </trans-unit>
      <trans-unit id="tlrUnexpectedTExpr">
        <source>Unexpected Expr.TyChoose</source>
        <target state="translated">예기치 않은 Expr.TyChoose입니다.</target>
        <note />
      </trans-unit>
      <trans-unit id="tlrLambdaLiftingOptimizationsNotApplied">
        <source>Note: Lambda-lifting optimizations have not been applied because of the use of this local constrained generic function as a first class value. Adding type constraints may resolve this condition.</source>
        <target state="translated">참고: 로컬 제약 조건이 있는 이 제네릭 함수를 첫 번째 클래스 값으로 사용했으므로 람다 리프팅 최적화가 적용되지 않았습니다. 형식 제약 조건을 추가하면 이 상황이 해결될 수 있습니다.</target>
        <note />
      </trans-unit>
      <trans-unit id="lexhlpIdentifiersContainingAtSymbolReserved">
        <source>Identifiers containing '@' are reserved for use in F# code generation</source>
        <target state="translated">'@'을 포함하는 식별자는 F# 코드 생성에 사용할 수 있도록 예약되었습니다.</target>
        <note />
      </trans-unit>
      <trans-unit id="lexhlpIdentifierReserved">
        <source>The identifier '{0}' is reserved for future use by F#</source>
        <target state="translated">'{0}' 식별자는 F#에서 나중에 사용할 수 있도록 예약되었습니다.</target>
        <note />
      </trans-unit>
      <trans-unit id="patcMissingVariable">
        <source>Missing variable '{0}'</source>
        <target state="translated">'{0}' 변수가 없습니다.</target>
        <note />
      </trans-unit>
      <trans-unit id="patcPartialActivePatternsGenerateOneResult">
        <source>Partial active patterns may only generate one result</source>
        <target state="translated">부분 활성 패턴은 하나의 결과만 생성할 수 있습니다.</target>
        <note />
      </trans-unit>
      <trans-unit id="impTypeRequiredUnavailable">
        <source>The type '{0}' is required here and is unavailable. You must add a reference to assembly '{1}'.</source>
        <target state="translated">{0}' 형식이 여기에 필요하지만 사용할 수 없습니다. '{1}' 어셈블리에 대한 참조를 추가해야 합니다.</target>
        <note />
      </trans-unit>
      <trans-unit id="impReferencedTypeCouldNotBeFoundInAssembly">
        <source>A reference to the type '{0}' in assembly '{1}' was found, but the type could not be found in that assembly</source>
        <target state="translated">{1}' 어셈블리에서 '{0}' 형식에 대한 참조를 찾았지만 이 어셈블리에서 해당 형식을 찾을 수 없습니다.</target>
        <note />
      </trans-unit>
      <trans-unit id="impNotEnoughTypeParamsInScopeWhileImporting">
        <source>Internal error or badly formed metadata: not enough type parameters were in scope while importing</source>
        <target state="translated">내부 오류 또는 잘못된 형식의 메타데이터: 가져오기 작업을 수행하는 동안 범위 내의 형식 매개 변수가 부족했습니다.</target>
        <note />
      </trans-unit>
      <trans-unit id="impReferenceToDllRequiredByAssembly">
        <source>A reference to the DLL {0} is required by assembly {1}. The imported type {2} is located in the first assembly and could not be resolved.</source>
        <target state="translated">{1} 어셈블리에 {0} DLL에 대한 참조가 필요합니다. 가져온 형식 {2}은(는) 첫 번째 어셈블리에 있으며 확인할 수 없습니다.</target>
        <note />
      </trans-unit>
      <trans-unit id="impImportedAssemblyUsesNotPublicType">
        <source>An imported assembly uses the type '{0}' but that type is not public</source>
        <target state="translated">가져온 어셈블리가 '{0}' 형식을 사용하지만 해당 형식이 public이 아닙니다.</target>
        <note />
      </trans-unit>
      <trans-unit id="optValueMarkedInlineButIncomplete">
        <source>The value '{0}' was marked inline but its implementation makes use of an internal or private function which is not sufficiently accessible</source>
        <target state="translated">값 '{0}'이(가) inline으로 표시되었지만 해당 구현이 충분히 액세스할 수 없는 내부 또는 개인 함수를 사용합니다.</target>
        <note />
      </trans-unit>
      <trans-unit id="optValueMarkedInlineButWasNotBoundInTheOptEnv">
        <source>The value '{0}' was marked inline but was not bound in the optimization environment</source>
        <target state="translated">값 '{0}'이(가) inline으로 표시되었지만 최적화 환경에 바인딩되지 않았습니다.</target>
        <note />
      </trans-unit>
      <trans-unit id="optLocalValueNotFoundDuringOptimization">
        <source>Local value {0} not found during optimization</source>
        <target state="translated">최적화하는 동안 로컬 값 {0}을(를) 찾을 수 없습니다.</target>
        <note />
      </trans-unit>
      <trans-unit id="optValueMarkedInlineHasUnexpectedValue">
        <source>A value marked as 'inline' has an unexpected value</source>
        <target state="translated">'inline'으로 표시된 값에 예기치 않은 값이 있습니다.</target>
        <note />
      </trans-unit>
      <trans-unit id="optValueMarkedInlineCouldNotBeInlined">
        <source>A value marked as 'inline' could not be inlined</source>
        <target state="translated">'inline'으로 표시된 값은 인라인할 수 없습니다.</target>
        <note />
      </trans-unit>
      <trans-unit id="optFailedToInlineValue">
        <source>Failed to inline the value '{0}' marked 'inline', perhaps because a recursive value was marked 'inline'</source>
        <target state="translated">'inline'으로 표시된 값 '{0}'을(를) 인라인하지 못했습니다. 재귀 값이 'inline'으로 표시된 것 같습니다.</target>
        <note />
      </trans-unit>
      <trans-unit id="optRecursiveValValue">
        <source>Recursive ValValue {0}</source>
        <target state="translated">재귀 ValValue {0}입니다.</target>
        <note />
      </trans-unit>
      <trans-unit id="lexfltIncorrentIndentationOfIn">
        <source>The indentation of this 'in' token is incorrect with respect to the corresponding 'let'</source>
        <target state="translated">이 'in' 토큰의 들여쓰기가 해당하는 'let'과 관련하여 올바르지 않습니다.</target>
        <note />
      </trans-unit>
      <trans-unit id="lexfltTokenIsOffsideOfContextStartedEarlier">
        <source>Possible incorrect indentation: this token is offside of context started at position {0}. Try indenting this token further or using standard formatting conventions.</source>
        <target state="translated">들여쓰기가 잘못되었을 수 있습니다. 이 토큰은 {0} 위치에서 시작된 컨텍스트를 벗어납니다. 이 토큰을 더 들여쓰거나 표준 서식 규칙을 사용하세요.</target>
        <note />
      </trans-unit>
      <trans-unit id="lexfltSeparatorTokensOfPatternMatchMisaligned">
        <source>The '|' tokens separating rules of this pattern match are misaligned by one column. Consider realigning your code or using further indentation.</source>
        <target state="translated">이 패턴 일치의 규칙을 구분하는 '|' 토큰의 한 열이 잘못 맞춤되어 있습니다. 코드를 다시 맞추거나 들여쓰기를 더 사용하세요.</target>
        <note />
      </trans-unit>
      <trans-unit id="nrInvalidModuleExprType">
        <source>Invalid module/expression/type</source>
        <target state="translated">모듈/식/형식이 잘못되었습니다.</target>
        <note />
      </trans-unit>
      <trans-unit id="nrTypeInstantiationNeededToDisambiguateTypesWithSameName">
        <source>Multiple types exist called '{0}', taking different numbers of generic parameters. Provide a type instantiation to disambiguate the type resolution, e.g. '{1}'.</source>
        <target state="translated">{0}'(이)라는 형식이 여러 개 있으며 이러한 형식에 서로 다른 수의 제네릭 매개 변수가 사용되고 있습니다. 형식 확인을 구분하기 위한 형식 인스턴스를 제공하십시오(예: '{1}').</target>
        <note />
      </trans-unit>
      <trans-unit id="nrTypeInstantiationIsMissingAndCouldNotBeInferred">
        <source>The instantiation of the generic type '{0}' is missing and can't be inferred from the arguments or return type of this member. Consider providing a type instantiation when accessing this type, e.g. '{1}'.</source>
        <target state="translated">제네릭 형식 '{0}'의 인스턴스가 없으며 이 멤버의 반환 형식 또는 인수로부터 해당 인스턴스를 유추할 수 없습니다. 이 형식에 액세스할 때 형식 인스턴스를 제공하십시오(예: '{1}').</target>
        <note />
      </trans-unit>
      <trans-unit id="nrGlobalUsedOnlyAsFirstName">
        <source>'global' may only be used as the first name in a qualified path</source>
        <target state="translated">'global'은 정규화된 경로에서 첫 번째 이름으로만 사용할 수 있습니다.</target>
        <note />
      </trans-unit>
      <trans-unit id="nrIsNotConstructorOrLiteral">
        <source>This is not a constructor or literal, or a constructor is being used incorrectly</source>
        <target state="translated">생성자 또는 리터럴이 아니거나 생성자가 잘못된 방식으로 사용되고 있습니다.</target>
        <note />
      </trans-unit>
      <trans-unit id="nrUnexpectedEmptyLongId">
        <source>Unexpected empty long identifier</source>
        <target state="translated">예기치 않은 빈 긴 식별자입니다.</target>
        <note />
      </trans-unit>
      <trans-unit id="nrRecordDoesNotContainSuchLabel">
        <source>The record type '{0}' does not contain a label '{1}'.</source>
        <target state="translated">레코드 종류 '{0}'에 '{1}' 레이블이 포함되어 있지 않습니다.</target>
        <note />
      </trans-unit>
      <trans-unit id="nrInvalidFieldLabel">
        <source>Invalid field label</source>
        <target state="translated">필드 레이블이 잘못되었습니다.</target>
        <note />
      </trans-unit>
      <trans-unit id="nrInvalidExpression">
        <source>Invalid expression '{0}'</source>
        <target state="translated">'{0}' 식이 잘못되었습니다.</target>
        <note />
      </trans-unit>
      <trans-unit id="nrNoConstructorsAvailableForType">
        <source>No constructors are available for the type '{0}'</source>
        <target state="translated">'{0}' 형식에 대해 사용할 수 있는 생성자가 없습니다.</target>
        <note />
      </trans-unit>
      <trans-unit id="nrUnionTypeNeedsQualifiedAccess">
        <source>The union type for union case '{0}' was defined with the RequireQualifiedAccessAttribute. Include the name of the union type ('{1}') in the name you are using.</source>
        <target state="translated">공용 구조체 케이스 '{0}'에 대한 공용 구조체 형식은 RequireQualifiedAccessAttribute로 정의됩니다. 사용 중인 이름에 공용 구조체 형식('{1}') 이름을 포함하세요.</target>
        <note />
      </trans-unit>
      <trans-unit id="nrRecordTypeNeedsQualifiedAccess">
        <source>The record type for the record field '{0}' was defined with the RequireQualifiedAccessAttribute. Include the name of the record type ('{1}') in the name you are using.</source>
        <target state="translated">레코드 필드 '{0}'에 대한 레코드 타입은 RequireQualifiedAccessAttribute로 정의됩니다. 사용 중인 이름에 레코드 타입('{1}') 이름을 포함하세요.</target>
        <note />
      </trans-unit>
      <trans-unit id="ilwriteErrorCreatingPdb">
        <source>Unexpected error creating debug information file '{0}'</source>
        <target state="translated">디버그 정보 파일 '{0}'을(를) 만드는 동안 예기치 않은 오류가 발생했습니다.</target>
        <note />
      </trans-unit>
      <trans-unit id="lexOutsideIntegerRange">
        <source>This number is outside the allowable range for this integer type</source>
        <target state="translated">이 숫자는 이 정수 형식에 대해 허용 가능한 범위를 벗어납니다.</target>
        <note />
      </trans-unit>
      <trans-unit id="lexCharNotAllowedInOperatorNames">
        <source>'{0}' is not permitted as a character in operator names and is reserved for future use</source>
        <target state="translated">'{0}'은(는) 연산자 이름에서 허용되는 문자가 아니며 나중에 사용할 수 있도록 예약되었습니다.</target>
        <note />
      </trans-unit>
      <trans-unit id="lexUnexpectedChar">
        <source>Unexpected character '{0}'</source>
        <target state="translated">예기치 않은 '{0}' 문자입니다.</target>
        <note />
      </trans-unit>
      <trans-unit id="lexByteArrayCannotEncode">
        <source>This byte array literal contains characters that do not encode as a single byte</source>
        <target state="translated">이 바이트 배열 리터럴에는 단일 바이트로 인코딩되지 않는 문자가 포함되어 있습니다.</target>
        <note />
      </trans-unit>
      <trans-unit id="lexIdentEndInMarkReserved">
        <source>Identifiers followed by '{0}' are reserved for future use</source>
        <target state="translated">식별자 다음에 '{0}'이(가) 있는 형식은 나중에 사용할 수 있도록 예약되었습니다.</target>
        <note />
      </trans-unit>
      <trans-unit id="lexOutsideEightBitSigned">
        <source>This number is outside the allowable range for 8-bit signed integers</source>
        <target state="translated">이 숫자는 부호 있는 8비트 정수에 대해 허용 가능한 범위를 벗어납니다.</target>
        <note />
      </trans-unit>
      <trans-unit id="lexOutsideEightBitSignedHex">
        <source>This number is outside the allowable range for hexadecimal 8-bit signed integers</source>
        <target state="translated">이 숫자는 부호 있는 16진수 8비트 정수에 대해 허용 가능한 범위를 벗어납니다.</target>
        <note />
      </trans-unit>
      <trans-unit id="lexOutsideEightBitUnsigned">
        <source>This number is outside the allowable range for 8-bit unsigned integers</source>
        <target state="translated">이 숫자는 부호 없는 8비트 정수에 대해 허용 가능한 범위를 벗어납니다.</target>
        <note />
      </trans-unit>
      <trans-unit id="lexOutsideSixteenBitSigned">
        <source>This number is outside the allowable range for 16-bit signed integers</source>
        <target state="translated">이 숫자는 부호 있는 16비트 정수에 대해 허용 가능한 범위를 벗어납니다.</target>
        <note />
      </trans-unit>
      <trans-unit id="lexOutsideSixteenBitUnsigned">
        <source>This number is outside the allowable range for 16-bit unsigned integers</source>
        <target state="translated">이 숫자는 부호 없는 16비트 정수에 대해 허용 가능한 범위를 벗어납니다.</target>
        <note />
      </trans-unit>
      <trans-unit id="lexOutsideThirtyTwoBitSigned">
        <source>This number is outside the allowable range for 32-bit signed integers</source>
        <target state="translated">이 숫자는 부호 있는 32비트 정수에 대해 허용 가능한 범위를 벗어납니다.</target>
        <note />
      </trans-unit>
      <trans-unit id="lexOutsideThirtyTwoBitUnsigned">
        <source>This number is outside the allowable range for 32-bit unsigned integers</source>
        <target state="translated">이 숫자는 부호 없는 32비트 정수에 대해 허용 가능한 범위를 벗어납니다.</target>
        <note />
      </trans-unit>
      <trans-unit id="lexOutsideSixtyFourBitSigned">
        <source>This number is outside the allowable range for 64-bit signed integers</source>
        <target state="translated">이 숫자는 부호 있는 64비트 정수에 대해 허용 가능한 범위를 벗어납니다.</target>
        <note />
      </trans-unit>
      <trans-unit id="lexOutsideSixtyFourBitUnsigned">
        <source>This number is outside the allowable range for 64-bit unsigned integers</source>
        <target state="translated">이 숫자는 부호 없는 64비트 정수에 대해 허용 가능한 범위를 벗어납니다.</target>
        <note />
      </trans-unit>
      <trans-unit id="lexOutsideNativeSigned">
        <source>This number is outside the allowable range for signed native integers</source>
        <target state="translated">이 숫자는 부호 있는 원시 정수에 대해 허용 가능한 범위를 벗어납니다.</target>
        <note />
      </trans-unit>
      <trans-unit id="lexOutsideNativeUnsigned">
        <source>This number is outside the allowable range for unsigned native integers</source>
        <target state="translated">이 숫자는 부호 없는 원시 정수에 대해 허용 가능한 범위를 벗어납니다.</target>
        <note />
      </trans-unit>
      <trans-unit id="lexInvalidFloat">
        <source>Invalid floating point number</source>
        <target state="translated">부동 소수점 수가 잘못되었습니다.</target>
        <note />
      </trans-unit>
      <trans-unit id="lexOusideDecimal">
        <source>This number is outside the allowable range for decimal literals</source>
        <target state="translated">이 숫자는 10진 리터럴에 대해 허용 가능한 범위를 벗어납니다.</target>
        <note />
      </trans-unit>
      <trans-unit id="lexOusideThirtyTwoBitFloat">
        <source>This number is outside the allowable range for 32-bit floats</source>
        <target state="translated">이 숫자는 32비트 부동 수에 대해 허용 가능한 범위를 벗어납니다.</target>
        <note />
      </trans-unit>
      <trans-unit id="lexInvalidNumericLiteral">
        <source>This is not a valid numeric literal. Valid numeric literals include 1, 0x1, 0o1, 0b1, 1l (int), 1u (uint32), 1L (int64), 1UL (uint64), 1s (int16), 1y (sbyte), 1uy (byte), 1.0 (float), 1.0f (float32), 1.0m (decimal), 1I (BigInteger).</source>
        <target state="translated">유효한 숫자 리터럴이 아닙니다. 유효한 숫자 리터럴로는 1, 0x1, 0o1, 0b1, 1l(int), 1u(uint32), 1L(int64), 1UL(uint64), 1s(int16), 1y(sbyte), 1uy(byte), 1.0(float), 1.0f(float32), 1.0m(decimal), 1I(BigInteger) 등이 있습니다.</target>
        <note />
      </trans-unit>
      <trans-unit id="lexInvalidByteLiteral">
        <source>This is not a valid byte literal</source>
        <target state="translated">올바른 바이트 리터럴이 아닙니다.</target>
        <note />
      </trans-unit>
      <trans-unit id="lexInvalidCharLiteral">
        <source>This is not a valid character literal</source>
        <target state="translated">올바른 문자 리터럴이 아닙니다.</target>
        <note />
      </trans-unit>
      <trans-unit id="lexThisUnicodeOnlyInStringLiterals">
        <source>This Unicode encoding is only valid in string literals</source>
        <target state="translated">이 유니코드 인코딩은 문자열 리터럴에서만 올바릅니다.</target>
        <note />
      </trans-unit>
      <trans-unit id="lexTokenReserved">
        <source>This token is reserved for future use</source>
        <target state="translated">이 토큰은 나중에 사용할 수 있도록 예약되었습니다.</target>
        <note />
      </trans-unit>
      <trans-unit id="lexTabsNotAllowed">
        <source>TABs are not allowed in F# code unless the #indent \"off\" option is used</source>
        <target state="translated">#indent \"off\" 옵션을 사용하지 않는 한 TAB은 F# 코드에서 허용되지 않습니다.</target>
        <note />
      </trans-unit>
      <trans-unit id="lexInvalidLineNumber">
        <source>Invalid line number: '{0}'</source>
        <target state="translated">줄 번호가 잘못되었습니다. '{0}'</target>
        <note />
      </trans-unit>
      <trans-unit id="lexHashIfMustBeFirst">
        <source>#if directive must appear as the first non-whitespace character on a line</source>
        <target state="translated">#if 지시문은 줄에서 공백이 아닌 첫 번째 문자로 나타나야 합니다.</target>
        <note />
      </trans-unit>
      <trans-unit id="lexHashElseNoMatchingIf">
        <source>#else has no matching #if</source>
        <target state="translated">#else와 짝이 맞는 #if가 없습니다.</target>
        <note />
      </trans-unit>
      <trans-unit id="lexHashEndifRequiredForElse">
        <source>#endif required for #else</source>
        <target state="translated">#endif에 #else가 필요합니다.</target>
        <note />
      </trans-unit>
      <trans-unit id="lexHashElseMustBeFirst">
        <source>#else directive must appear as the first non-whitespace character on a line</source>
        <target state="translated">#else 지시문은 줄에서 공백이 아닌 첫 번째 문자로 나타나야 합니다.</target>
        <note />
      </trans-unit>
      <trans-unit id="lexHashEndingNoMatchingIf">
        <source>#endif has no matching #if</source>
        <target state="translated">#endif와 짝이 맞는 #if가 없습니다.</target>
        <note />
      </trans-unit>
      <trans-unit id="lexHashEndifMustBeFirst">
        <source>#endif directive must appear as the first non-whitespace character on a line</source>
        <target state="translated">#endif 지시문은 줄에서 공백이 아닌 첫 번째 문자로 나타나야 합니다.</target>
        <note />
      </trans-unit>
      <trans-unit id="lexHashIfMustHaveIdent">
        <source>#if directive should be immediately followed by an identifier</source>
        <target state="translated">#if 바로 다음에는 식별자가 있어야 합니다.</target>
        <note />
      </trans-unit>
      <trans-unit id="lexWrongNestedHashEndif">
        <source>Syntax error. Wrong nested #endif, unexpected tokens before it.</source>
        <target state="translated">구문 오류입니다. 잘못된 중첩 #endif가 있으며 이 앞에 예기치 않은 토큰이 있습니다.</target>
        <note />
      </trans-unit>
      <trans-unit id="lexHashBangMustBeFirstInFile">
        <source>#! may only appear as the first line at the start of a file.</source>
        <target state="translated">#!는 파일 시작의 첫 번째 줄에만 나타날 수 있습니다.</target>
        <note />
      </trans-unit>
      <trans-unit id="pplexExpectedSingleLineComment">
        <source>Expected single line comment or end of line</source>
        <target state="translated">한 줄로 된 주석이나 줄 끝이 필요합니다.</target>
        <note />
      </trans-unit>
      <trans-unit id="memberOperatorDefinitionWithNoArguments">
        <source>Infix operator member '{0}' has no arguments. Expected a tuple of 2 arguments, e.g. static member (+) (x,y) = ...</source>
        <target state="translated">중위 연산자 멤버 '{0}'에 인수가 없습니다. 2개 인수의 튜플이 필요합니다(예: 정적 멤버 (+) (x,y) = ...).</target>
        <note />
      </trans-unit>
      <trans-unit id="memberOperatorDefinitionWithNonPairArgument">
        <source>Infix operator member '{0}' has {1} initial argument(s). Expected a tuple of 2 arguments, e.g. static member (+) (x,y) = ...</source>
        <target state="translated">중위 연산자 멤버 '{0}'에 {1}개의 초기 인수가 있습니다. 2개 인수의 튜플이 필요합니다(예: 정적 멤버 (+) (x,y) = ...).</target>
        <note />
      </trans-unit>
      <trans-unit id="memberOperatorDefinitionWithCurriedArguments">
        <source>Infix operator member '{0}' has extra curried arguments. Expected a tuple of 2 arguments, e.g. static member (+) (x,y) = ...</source>
        <target state="translated">중위 연산자 멤버 '{0}'에 커리된 추가 인수가 있습니다. 2개 인수의 튜플이 필요합니다(예: 정적 멤버 (+) (x,y) = ...).</target>
        <note />
      </trans-unit>
      <trans-unit id="tcFSharpCoreRequiresExplicit">
        <source>All record, union and struct types in FSharp.Core.dll must be explicitly labelled with 'StructuralComparison' or 'NoComparison'</source>
        <target state="translated">FSharp.Core.dll의 레코드, 공용 구조체 및 구조체 형식에는 'StructuralComparison' 또는 'NoComparison'을 사용하여 명시적으로 레이블을 지정해야 합니다.</target>
        <note />
      </trans-unit>
      <trans-unit id="tcStructuralComparisonNotSatisfied1">
        <source>The struct, record or union type '{0}' has the 'StructuralComparison' attribute but the type parameter '{1}' does not satisfy the 'comparison' constraint. Consider adding the 'comparison' constraint to the type parameter</source>
        <target state="translated">구조체, 레코드 또는 공용 구조체 형식 '{0}'에 'StructuralComparison' 특성이 있지만 형식 매개 변수 '{1}'이(가) 'comparison' 제약 조건을 만족하지 않습니다. 형식 매개 변수에 'comparison' 제약 조건을 추가하세요.</target>
        <note />
      </trans-unit>
      <trans-unit id="tcStructuralComparisonNotSatisfied2">
        <source>The struct, record or union type '{0}' has the 'StructuralComparison' attribute but the component type '{1}' does not satisfy the 'comparison' constraint</source>
        <target state="translated">구조체, 레코드 또는 공용 구조체 형식 '{0}'에 'StructuralComparison' 특성이 있지만 구성 요소 형식 '{1}'이(가) 'comparison' 제약 조건을 만족하지 않습니다.</target>
        <note />
      </trans-unit>
      <trans-unit id="tcNoComparisonNeeded1">
        <source>The struct, record or union type '{0}' is not structurally comparable because the type parameter {1} does not satisfy the 'comparison' constraint. Consider adding the 'NoComparison' attribute to the type '{2}' to clarify that the type is not comparable</source>
        <target state="translated">형식 매개 변수 {1}이(가) 'comparison' 제약 조건을 만족하지 않으므로 구조체, 레코드 또는 공용 구조체 형식 '{0}'을(를) 구조적으로 비교할 수 없습니다. '{2}' 형식에 'NoComparison' 특성을 추가하여 해당 형식을 비교할 수 없음을 명확히 하세요.</target>
        <note />
      </trans-unit>
      <trans-unit id="tcNoComparisonNeeded2">
        <source>The struct, record or union type '{0}' is not structurally comparable because the type '{1}' does not satisfy the 'comparison' constraint. Consider adding the 'NoComparison' attribute to the type '{2}' to clarify that the type is not comparable</source>
        <target state="translated">{1}' 형식이 'comparison' 제약 조건을 만족하지 않으므로 구조체, 레코드 또는 공용 구조체 형식 '{0}'을(를) 구조적으로 비교할 수 없습니다. '{2}' 형식에 'NoComparison' 특성을 추가하여 해당 형식을 비교할 수 없음을 명확히 하세요.</target>
        <note />
      </trans-unit>
      <trans-unit id="tcNoEqualityNeeded1">
        <source>The struct, record or union type '{0}' does not support structural equality because the type parameter {1} does not satisfy the 'equality' constraint. Consider adding the 'NoEquality' attribute to the type '{2}' to clarify that the type does not support structural equality</source>
        <target state="translated">형식 매개 변수 {1}이(가) 'equality' 제약 조건을 만족하지 않으므로 구조체, 레코드 또는 공용 구조체 형식 '{0}'이(가) 구조적 같음을 지원하지 않습니다. '{2}' 형식에 'NoEquality' 특성을 추가하여 해당 형식이 구조적 같음을 지원하지 않음을 명확히 하세요.</target>
        <note />
      </trans-unit>
      <trans-unit id="tcNoEqualityNeeded2">
        <source>The struct, record or union type '{0}' does not support structural equality because the type '{1}' does not satisfy the 'equality' constraint. Consider adding the 'NoEquality' attribute to the type '{2}' to clarify that the type does not support structural equality</source>
        <target state="translated">{1}' 형식이 'equality' 제약 조건을 만족하지 않으므로 구조체, 레코드 또는 공용 구조체 형식 '{0}'이(가) 구조적 같음을 지원하지 않습니다. '{2}' 형식에 'NoEquality' 특성을 추가하여 해당 형식이 구조적 같음을 지원하지 않음을 명확히 하세요.</target>
        <note />
      </trans-unit>
      <trans-unit id="tcStructuralEqualityNotSatisfied1">
        <source>The struct, record or union type '{0}' has the 'StructuralEquality' attribute but the type parameter '{1}' does not satisfy the 'equality' constraint. Consider adding the 'equality' constraint to the type parameter</source>
        <target state="translated">구조체, 레코드 또는 공용 구조체 형식 '{0}'에 'StructuralEquality' 특성이 있지만 형식 매개 변수 '{1}'이(가) 'equality' 제약 조건을 만족하지 않습니다. 형식 매개 변수에 'equality' 제약 조건을 추가하세요.</target>
        <note />
      </trans-unit>
      <trans-unit id="tcStructuralEqualityNotSatisfied2">
        <source>The struct, record or union type '{0}' has the 'StructuralEquality' attribute but the component type '{1}' does not satisfy the 'equality' constraint</source>
        <target state="translated">구조체, 레코드 또는 공용 구조체 형식 '{0}'에 'StructuralEquality' 특성이 있지만 구성 요소 형식 '{1}'이(가) 'equality' 제약 조건을 만족하지 않습니다.</target>
        <note />
      </trans-unit>
      <trans-unit id="tcStructsMustDeclareTypesOfImplicitCtorArgsExplicitly">
        <source>Each argument of the primary constructor for a struct must be given a type, for example 'type S(x1:int, x2: int) = ...'. These arguments determine the fields of the struct.</source>
        <target state="translated">구조체의 주 생성자에 대한 각 인수에는 형식을 지정해야 합니다(예: 'type S(x1:int, x2: int) = ...'). 이러한 인수는 구조체의 필드를 결정합니다.</target>
        <note />
      </trans-unit>
      <trans-unit id="chkUnusedValue">
        <source>The value '{0}' is unused</source>
        <target state="translated">값 '{0}'을(를) 사용하지 않습니다.</target>
        <note />
      </trans-unit>
      <trans-unit id="chkUnusedThisVariable">
        <source>The recursive object reference '{0}' is unused. The presence of a recursive object reference adds runtime initialization checks to members in this and derived types. Consider removing this recursive object reference.</source>
        <target state="translated">재귀적 개체 참조 '{0}'을(를) 사용하지 않습니다. 재귀적 개체 참조가 있으면 이 형식 및 파생 형식의 멤버에 대한 런타임 초기화 검사가 추가됩니다. 이 재귀적 개체 참조를 제거하세요.</target>
        <note />
      </trans-unit>
      <trans-unit id="parsGetterAtMostOneArgument">
        <source>A getter property may have at most one argument group</source>
        <target state="translated">getter 속성에는 인수 그룹이 최대 하나만 있을 수 있습니다.</target>
        <note />
      </trans-unit>
      <trans-unit id="parsSetterAtMostTwoArguments">
        <source>A setter property may have at most two argument groups</source>
        <target state="translated">setter 속성에는 최대 2개의 인수 그룹이 있을 수 있습니다.</target>
        <note />
      </trans-unit>
      <trans-unit id="parsInvalidProperty">
        <source>Invalid property getter or setter</source>
        <target state="translated">속성 getter 또는 setter가 잘못되었습니다.</target>
        <note />
      </trans-unit>
      <trans-unit id="parsIndexerPropertyRequiresAtLeastOneArgument">
        <source>An indexer property must be given at least one argument</source>
        <target state="translated">인덱서 속성에는 하나 이상의 인수가 지정되어야 합니다.</target>
        <note />
      </trans-unit>
      <trans-unit id="tastInvalidAddressOfMutableAcrossAssemblyBoundary">
        <source>This operation accesses a mutable top-level value defined in another assembly in an unsupported way. The value cannot be accessed through its address. Consider copying the expression to a mutable local, e.g. 'let mutable x = ...', and if necessary assigning the value back after the completion of the operation</source>
        <target state="translated">이 작업은 다른 어셈블리에 정의된 변경할 수 있는 최상위 값에 지원되지 않는 방식으로 액세스합니다. 이 값은 해당 주소를 통해 액세스할 수 없습니다. 식을 변경할 수 있는 로컬 변수로 복사하고(예: 'let mutable x = ...') 필요한 경우 작업이 완료된 후에 값을 다시 할당하세요.</target>
        <note />
      </trans-unit>
      <trans-unit id="parsNonAdjacentTypars">
        <source>Remove spaces between the type name and type parameter, e.g. \"type C&lt;'T&gt;\", not type \"C   &lt;'T&gt;\". Type parameters must be placed directly adjacent to the type name.</source>
        <target state="translated">형식 이름과 형식 매개 변수 사이의 공백을 제거하세요(예: type \"C   &lt;'T&gt;\"가 아니라 \"type C&lt;'T&gt;\"). 형식 매개 변수는 형식 이름 바로 옆에 배치해야 합니다.</target>
        <note />
      </trans-unit>
      <trans-unit id="parsNonAdjacentTyargs">
        <source>Remove spaces between the type name and type parameter, e.g. \"C&lt;'T&gt;\", not \"C &lt;'T&gt;\". Type parameters must be placed directly adjacent to the type name.</source>
        <target state="translated">형식 이름과 형식 매개 변수 사이의 공백을 제거하세요(예: \"C &lt;'T&gt;\"가 아니라 \"C&lt;'T&gt;\"). 형식 매개 변수는 형식 이름 바로 옆에 배치해야 합니다.</target>
        <note />
      </trans-unit>
      <trans-unit id="parsNonAtomicType">
        <source>The use of the type syntax 'int C' and 'C  &lt;int&gt;' is not permitted here. Consider adjusting this type to be written in the form 'C&lt;int&gt;'</source>
        <target state="translated">형식 구문 'int C' 및 'C  &lt;int&gt;'는 여기에 허용되지 않습니다. 이 형식이 'C&lt;int&gt;' 형식으로 작성되도록 조정하세요.</target>
        <note />
      </trans-unit>
      <trans-unit id="tastUndefinedItemRefModuleNamespace">
        <source>The module/namespace '{0}' from compilation unit '{1}' did not contain the module/namespace '{2}'</source>
        <target state="translated">컴파일 단위 '{1}'의 '{0}' 모듈/네임스페이스에 '{2}' 모듈/네임스페이스가 없습니다.</target>
        <note />
      </trans-unit>
      <trans-unit id="tastUndefinedItemRefVal">
        <source>The module/namespace '{0}' from compilation unit '{1}' did not contain the val '{2}'</source>
        <target state="translated">컴파일 단위 '{1}'의 '{0}' 모듈/네임스페이스에 val '{2}'이(가) 없습니다.</target>
        <note />
      </trans-unit>
      <trans-unit id="tastUndefinedItemRefModuleNamespaceType">
        <source>The module/namespace '{0}' from compilation unit '{1}' did not contain the namespace, module or type '{2}'</source>
        <target state="translated">컴파일 단위 '{1}'의 '{0}' 모듈/네임스페이스에 '{2}' 네임스페이스, 모듈 또는 형식이 없습니다.</target>
        <note />
      </trans-unit>
      <trans-unit id="tcInvalidUseNullAsTrueValue">
        <source>The 'UseNullAsTrueValue' attribute flag may only be used with union types that have one nullary case and at least one non-nullary case</source>
        <target state="translated">'UseNullAsTrueValue' 특성 플래그는 하나의 nullary 케이스와 하나 이상의 nullary가 아닌 케이스를 포함하는 공용 구조체 형식에만 사용할 수 있습니다.</target>
        <note />
      </trans-unit>
      <trans-unit id="tcParameterInferredByref">
        <source>The parameter '{0}' was inferred to have byref type. Parameters of byref type must be given an explicit type annotation, e.g. 'x1: byref&lt;int&gt;'. When used, a byref parameter is implicitly dereferenced.</source>
        <target state="translated">'{0}' 매개 변수가 byref 형식으로 유추되었습니다. byref 형식의 매개 변수에는 명시적인 형식 주석(예: 'x1: byref&lt;int&gt;')이 지정되어야 합니다. byref 매개 변수는 사용될 경우 암시적으로 역참조됩니다.</target>
        <note />
      </trans-unit>
      <trans-unit id="tcNonUniformMemberUse">
        <source>The generic member '{0}' has been used at a non-uniform instantiation prior to this program point. Consider reordering the members so this member occurs first. Alternatively, specify the full type of the member explicitly, including argument types, return type and any additional generic parameters and constraints.</source>
        <target state="translated">제네릭 멤버 '{0}'이(가) 이 프로그램 지점 전의 비균일 인스턴스화에 사용되었습니다. 이 멤버가 처음에 오도록 멤버들을 다시 정렬해 보세요. 또는, 인수 형식, 반환 형식 및 추가 제네릭 매개 변수와 제약 조건을 포함한 멤버의 전체 형식을 명시적으로 지정하세요.</target>
        <note />
      </trans-unit>
      <trans-unit id="tcAttribArgsDiffer">
        <source>The attribute '{0}' appears in both the implementation and the signature, but the attribute arguments differ. Only the attribute from the signature will be included in the compiled code.</source>
        <target state="translated">'{0}' 특성이 구현과 시그니처 모두에 나타나지만 특성 인수가 다릅니다. 컴파일된 코드에는 시그니처에 있는 특성만 포함됩니다.</target>
        <note />
      </trans-unit>
      <trans-unit id="tcCannotCallAbstractBaseMember">
        <source>Cannot call an abstract base member: '{0}'</source>
        <target state="translated">추상 기본 멤버를 호출할 수 없습니다. '{0}'</target>
        <note />
      </trans-unit>
      <trans-unit id="typrelCannotResolveAmbiguityInUnmanaged">
        <source>Could not resolve the ambiguity in the use of a generic construct with an 'unmanaged' constraint at or near this position</source>
        <target state="translated">이 위치 또는 이 위치 근처에서 'unmanaged' 제약 조건을 사용하여 제네릭 구문 사용의 모호성을 해결할 수 없습니다.</target>
        <note />
      </trans-unit>
      <trans-unit id="mlCompatMessage">
        <source>This construct is for ML compatibility. {0}. You can disable this warning by using '--mlcompatibility' or '--nowarn:62'.</source>
        <target state="translated">이 구문은 ML 호환성을 위해 사용됩니다. {0}. 이 경고가 나타나지 않게 하려면 '--mlcompatibility' 또는 '--nowarn:62'를 사용합니다.</target>
        <note />
      </trans-unit>
      <trans-unit id="ilFieldDoesNotHaveValidOffsetForStructureLayout">
        <source>The type '{0}' has been marked as having an Explicit layout, but the field '{1}' has not been marked with the 'FieldOffset' attribute</source>
        <target state="translated">{0}' 형식이 명시적 레이아웃을 포함한다고 표시되어 있지만 '{1}' 필드가 'FieldOffset' 특성으로 표시되어 있지 않습니다.</target>
        <note />
      </trans-unit>
      <trans-unit id="tcInterfacesShouldUseInheritNotInterface">
        <source>Interfaces inherited by other interfaces should be declared using 'inherit ...' instead of 'interface ...'</source>
        <target state="translated">다른 인터페이스에서 상속된 인터페이스는 'interface ...' 대신 'inherit ...'를 사용하여 선언해야 합니다.</target>
        <note />
      </trans-unit>
      <trans-unit id="parsInvalidPrefixOperator">
        <source>Invalid prefix operator</source>
        <target state="translated">잘못된 전위 연산자</target>
        <note />
      </trans-unit>
      <trans-unit id="parsInvalidPrefixOperatorDefinition">
        <source>Invalid operator definition. Prefix operator definitions must use a valid prefix operator name.</source>
        <target state="translated">잘못된 연산자 정의입니다. 전위 연산자 정의에서는 유효한 전위 연산자 이름을 사용해야 합니다.</target>
        <note />
      </trans-unit>
      <trans-unit id="buildCompilingExtensionIsForML">
        <source>The file extensions '.ml' and '.mli' are for ML compatibility</source>
        <target state="translated">파일 확장명 '.ml' 및 '.mli'는 ML 호환성을 위한 것입니다.</target>
        <note />
      </trans-unit>
      <trans-unit id="lexIndentOffForML">
        <source>Consider using a file with extension '.ml' or '.mli' instead</source>
        <target state="translated">대신 확장명이 '.ml' 또는 '.mli'인 파일을 사용해 보세요.</target>
        <note />
      </trans-unit>
      <trans-unit id="activePatternIdentIsNotFunctionTyped">
        <source>Active pattern '{0}' is not a function</source>
        <target state="translated">활성 패턴 '{0}'이(가) 함수가 아닙니다.</target>
        <note />
      </trans-unit>
      <trans-unit id="activePatternChoiceHasFreeTypars">
        <source>Active pattern '{0}' has a result type containing type variables that are not determined by the input. The common cause is a when a result case is not mentioned, e.g. 'let (|A|B|) (x:int) = A x'. This can be fixed with a type constraint, e.g. 'let (|A|B|) (x:int) : Choice&lt;int,unit&gt; = A x'</source>
        <target state="translated">활성 패턴 '{0}'에 입력으로 확인되지 않는 형식 변수가 포함된 결과 형식이 있습니다. 이는 일반적으로 결과 케이스가 지정되지 않은 경우 발생합니다(예 'let (|A|B|) (x:int) = A x'). 이 문제는 형식 제약 조건을 지정하여 해결할 수 있습니다(예: 'let (|A|B|) (x:int) : Choice&lt;int,unit&gt; = A x').</target>
        <note />
      </trans-unit>
      <trans-unit id="ilFieldHasOffsetForSequentialLayout">
        <source>The FieldOffset attribute can only be placed on members of types marked with the StructLayout(LayoutKind.Explicit)</source>
        <target state="translated">FieldOffset 특성은 StructLayout(LayoutKind.Explicit)으로 표시된 형식의 멤버에만 배치할 수 있습니다.</target>
        <note />
      </trans-unit>
      <trans-unit id="tcOptionalArgsMustComeAfterNonOptionalArgs">
        <source>Optional arguments must come at the end of the argument list, after any non-optional arguments</source>
        <target state="translated">선택적 인수는 비선택적 인수 다음의 인수 목록 끝에 와야 합니다.</target>
        <note />
      </trans-unit>
      <trans-unit id="tcConditionalAttributeUsage">
        <source>Attribute 'System.Diagnostics.ConditionalAttribute' is only valid on methods or attribute classes</source>
        <target state="translated">'System.Diagnostics.ConditionalAttribute' 특성은 메서드 또는 특성 클래스에만 사용할 수 있습니다.</target>
        <note />
      </trans-unit>
      <trans-unit id="tcMemberOperatorDefinitionInExtrinsic">
        <source>Extension members cannot provide operator overloads.  Consider defining the operator as part of the type definition instead.</source>
        <target state="translated">확장 멤버가 연산자 오버로드를 제공할 수 없습니다.  대신 연산자를 형식 정의의 일부분으로 정의하세요.</target>
        <note />
      </trans-unit>
      <trans-unit id="ilwriteMDBFileNameCannotBeChangedWarning">
        <source>The name of the MDB file must be &lt;assembly-file-name&gt;.mdb. The --pdb option will be ignored.</source>
        <target state="translated">MDB 파일의 이름은 &lt;어셈블리 파일 이름&gt;.mdb여야 합니다. --pdb 옵션은 무시됩니다.</target>
        <note />
      </trans-unit>
      <trans-unit id="ilwriteMDBMemberMissing">
        <source>MDB generation failed. Could not find compatible member {0}</source>
        <target state="translated">MDB를 생성하지 못했습니다. 호환 멤버 {0}을(를) 찾을 수 없습니다.</target>
        <note />
      </trans-unit>
      <trans-unit id="ilwriteErrorCreatingMdb">
        <source>Cannot generate MDB debug information. Failed to load the 'MonoSymbolWriter' type from the 'Mono.CompilerServices.SymbolWriter.dll' assembly.</source>
        <target state="translated">MDB 디버그 정보를 생성할 수 없습니다. 'Mono.CompilerServices.SymbolWriter.dll' 어셈블리에서 'MonoSymbolWriter' 형식을 로드하지 못했습니다.</target>
        <note />
      </trans-unit>
      <trans-unit id="tcUnionCaseNameConflictsWithGeneratedType">
        <source>The union case named '{0}' conflicts with the generated type '{1}'</source>
        <target state="translated">이름이 '{0}'인 공용 구조체가 생성된 형식 '{1}'과(와) 충돌합니다.</target>
        <note />
      </trans-unit>
      <trans-unit id="chkNoReflectedDefinitionOnStructMember">
        <source>ReflectedDefinitionAttribute may not be applied to an instance member on a struct type, because the instance member takes an implicit 'this' byref parameter</source>
        <target state="translated">ReflectedDefinitionAttribute를 구조체 형식 인스턴스 멤버에 적용할 수 없습니다. 해당 인스턴스 멤버가 암시적 'this' byref 매개 변수를 사용합니다.</target>
        <note />
      </trans-unit>
      <trans-unit id="tcDllImportNotAllowed">
        <source>DLLImport bindings must be static members in a class or function definitions in a module</source>
        <target state="translated">DLLImport 바인딩은 모듈의 클래스 또는 함수 정의에서 정적 멤버여야 합니다.</target>
        <note />
      </trans-unit>
      <trans-unit id="buildExpectedSigdataFile">
        <source>FSharp.Core.sigdata not found alongside FSharp.Core. File expected in {0}. Consider upgrading to a more recent version of FSharp.Core, where this file is no longer be required.</source>
        <target state="translated">FSharp.Core에서 FSharp.Core.sigdata를 찾을 수 없습니다. 파일이 {0}에 있어야 합니다. 이 파일이 더 이상 필요하지 않은 최신 버전의 FSharp.Core로의 업그레이드를 고려해 보세요.</target>
        <note />
      </trans-unit>
      <trans-unit id="buildExpectedFileAlongSideFSharpCore">
        <source>File '{0}' not found alongside FSharp.Core. File expected in {1}. Consider upgrading to a more recent version of FSharp.Core, where this file is no longer be required.</source>
        <target state="translated">FSharp.Core에서 '{0}' 파일을 찾을 수 없습니다. 파일이 {1}에 있어야 합니다. 이 파일이 더 이상 필요하지 않은 최신 버전의 FSharp.Core로의 업그레이드를 고려해 보세요.</target>
        <note />
      </trans-unit>
      <trans-unit id="buildUnexpectedFileNameCharacter">
        <source>Filename '{0}' contains invalid character '{1}'</source>
        <target state="translated">파일 이름 '{0}'에 잘못된 문자('{1}')가 있습니다.</target>
        <note />
      </trans-unit>
      <trans-unit id="tcInvalidUseBangBinding">
        <source>'use!' bindings must be of the form 'use! &lt;var&gt; = &lt;expr&gt;'</source>
        <target state="translated">'use!' 바인딩은 'use! &lt;var&gt; = &lt;expr&gt;' 형식이어야 합니다.</target>
        <note />
      </trans-unit>
      <trans-unit id="crefNoInnerGenericsInQuotations">
        <source>Inner generic functions are not permitted in quoted expressions. Consider adding some type constraints until this function is no longer generic.</source>
        <target state="translated">내부 제네릭 함수는 따옴표 붙은 식에 허용되지 않습니다. 이 함수가 더 이상 제네릭 형식이 아닐 때까지 형식 제약 조건을 추가하세요.</target>
        <note />
      </trans-unit>
      <trans-unit id="tcEnumTypeCannotBeEnumerated">
        <source>The type '{0}' is not a valid enumerator type , i.e. does not have a 'MoveNext()' method returning a bool, and a 'Current' property</source>
        <target state="translated">'{0}' 형식은 올바른 열거자 형식이 아닙니다(예: 부울을 반환하는 'MoveNext()' 메서드와 'Current' 속성이 포함되어 있지 않음).</target>
        <note />
      </trans-unit>
      <trans-unit id="parsEofInTripleQuoteString">
        <source>End of file in triple-quote string begun at or before here</source>
        <target state="translated">3중 따옴표 문자열의 파일 끝이 여기나 그 앞에서 시작됩니다.</target>
        <note />
      </trans-unit>
      <trans-unit id="parsEofInTripleQuoteStringInComment">
        <source>End of file in triple-quote string embedded in comment begun at or before here</source>
        <target state="translated">주석에 포함된 3중 따옴표 문자열의 파일 끝이 여기나 그 앞에서 시작됩니다.</target>
        <note />
      </trans-unit>
      <trans-unit id="tcTypeTestLosesMeasures">
        <source>This type test or downcast will ignore the unit-of-measure '{0}'</source>
        <target state="translated">이 형식 테스트 또는 다운캐스트는 '{0}' 측정 단위를 무시합니다.</target>
        <note />
      </trans-unit>
      <trans-unit id="parsMissingTypeArgs">
        <source>Expected type argument or static argument</source>
        <target state="translated">형식 인수 또는 정적 인수가 필요합니다.</target>
        <note />
      </trans-unit>
      <trans-unit id="parsMissingGreaterThan">
        <source>Unmatched '&lt;'. Expected closing '&gt;'</source>
        <target state="translated">'&lt;'의 짝이 맞지 않습니다. 닫는 '&gt;'가 필요합니다.</target>
        <note />
      </trans-unit>
      <trans-unit id="parsUnexpectedQuotationOperatorInTypeAliasDidYouMeanVerbatimString">
        <source>Unexpected quotation operator '&lt;@' in type definition. If you intend to pass a verbatim string as a static argument to a type provider, put a space between the '&lt;' and '@' characters.</source>
        <target state="translated">형식 정의에 예기치 않은 인용구 연산자 '&lt;@'가 있습니다. 축자 문자열을 정적 인수로 형식 공급자에 전달하려면 '&lt;'와 '@' 문자 사이에 공백을 추가하세요.</target>
        <note />
      </trans-unit>
      <trans-unit id="parsErrorParsingAsOperatorName">
        <source>Attempted to parse this as an operator name, but failed</source>
        <target state="translated">이 항목을 연산자 이름으로 구문 분석하려고 했지만 실패했습니다.</target>
        <note />
      </trans-unit>
      <trans-unit id="lexInvalidUnicodeLiteral">
        <source>\U{0} is not a valid Unicode character escape sequence</source>
        <target state="translated">\U{0}은(는) 유효한 유니코드 문자 이스케이프 시퀀스가 아닙니다.</target>
        <note />
      </trans-unit>
      <trans-unit id="tcCallerInfoWrongType">
        <source>'{0}' must be applied to an argument of type '{1}', but has been applied to an argument of type '{2}'</source>
        <target state="translated">'{0}'은(는) '{1}' 형식의 인수에 적용되어야 하지만 '{2}' 형식의 인수에 적용되었습니다.</target>
        <note />
      </trans-unit>
      <trans-unit id="tcCallerInfoNotOptional">
        <source>'{0}' can only be applied to optional arguments</source>
        <target state="translated">'{0}'은(는) 선택적 인수에만 적용할 수 있습니다.</target>
        <note />
      </trans-unit>
      <trans-unit id="toolLocationHelperUnsupportedFrameworkVersion">
        <source>The specified .NET Framework version '{0}' is not supported. Please specify a value from the enumeration Microsoft.Build.Utilities.TargetDotNetFrameworkVersion.</source>
        <target state="translated">지정한 .NET Framework 버전 "{0}"은(는) 지원되지 않습니다. Microsoft.Build.Utilities.TargetDotNetFrameworkVersion 열거형의 값을 지정하세요.</target>
        <note />
      </trans-unit>
      <trans-unit id="ilSignInvalidMagicValue">
        <source>Invalid Magic value in CLR Header</source>
        <target state="translated">CLR 헤더의 잘못된 매직 값</target>
        <note />
      </trans-unit>
      <trans-unit id="ilSignBadImageFormat">
        <source>Bad image format</source>
        <target state="translated">잘못된 이미지 형식</target>
        <note />
      </trans-unit>
      <trans-unit id="ilSignPrivateKeyExpected">
        <source>Private key expected</source>
        <target state="translated">개인 키가 필요합니다.</target>
        <note />
      </trans-unit>
      <trans-unit id="ilSignRsaKeyExpected">
        <source>RSA key expected</source>
        <target state="translated">RSA 키가 필요합니다.</target>
        <note />
      </trans-unit>
      <trans-unit id="ilSignInvalidBitLen">
        <source>Invalid bit Length</source>
        <target state="translated">잘못된 비트 길이</target>
        <note />
      </trans-unit>
      <trans-unit id="ilSignInvalidRSAParams">
        <source>Invalid RSAParameters structure - '{{0}}' expected</source>
        <target state="translated">잘못된 RSAParameters 구조 - '{{0}}'이(가) 필요합니다.</target>
        <note />
      </trans-unit>
      <trans-unit id="ilSignInvalidAlgId">
        <source>Invalid algId - 'Exponent' expected</source>
        <target state="translated">잘못된 algId - '지수'가 필요합니다.</target>
        <note />
      </trans-unit>
      <trans-unit id="ilSignInvalidSignatureSize">
        <source>Invalid signature size</source>
        <target state="translated">잘못된 서명 크기</target>
        <note />
      </trans-unit>
      <trans-unit id="ilSignNoSignatureDirectory">
        <source>No signature directory</source>
        <target state="translated">서명 디렉터리가 없습니다.</target>
        <note />
      </trans-unit>
      <trans-unit id="ilSignInvalidPKBlob">
        <source>Invalid Public Key blob</source>
        <target state="translated">잘못된 공개 키 Blob</target>
        <note />
      </trans-unit>
      <trans-unit id="fscTooManyErrors">
        <source>Exiting - too many errors</source>
        <target state="translated">끝내는 중 - 오류가 너무 많습니다.</target>
        <note />
      </trans-unit>
      <trans-unit id="docfileNoXmlSuffix">
        <source>The documentation file has no .xml suffix</source>
        <target state="translated">문서 파일에 .xml 접미사가 없습니다.</target>
        <note />
      </trans-unit>
      <trans-unit id="fscNoImplementationFiles">
        <source>No implementation files specified</source>
        <target state="translated">지정된 구현 파일이 없습니다.</target>
        <note />
      </trans-unit>
      <trans-unit id="fscBadAssemblyVersion">
        <source>The attribute {0} specified version '{1}', but this value is invalid and has been ignored</source>
        <target state="translated">특성 {0}이(가) 버전 '{1}'을(를) 지정했지만, 이 값이 잘못되어 무시되었습니다.</target>
        <note />
      </trans-unit>
      <trans-unit id="fscTwoResourceManifests">
        <source>Conflicting options specified: 'win32manifest' and 'win32res'. Only one of these can be used.</source>
        <target state="translated">지정된 옵션 'win32manifest'와 'win32res'가 충돌합니다. 둘 중 하나만 사용할 수 있습니다.</target>
        <note />
      </trans-unit>
      <trans-unit id="fscQuotationLiteralsStaticLinking">
        <source>The code in assembly '{0}' makes uses of quotation literals. Static linking may not include components that make use of quotation literals unless all assemblies are compiled with at least F# 4.0.</source>
        <target state="translated">어셈블리 '{0}'의 코드에서 따옴표로 묶인 리터럴을 사용합니다. 정적 링크에서는 모든 어셈블리가 최소 F# 4.0으로 컴파일된 경우가 아니라면 따옴표로 묶인 리터럴을 사용하는 구성 요소를 포함할 수 없습니다.</target>
        <note />
      </trans-unit>
      <trans-unit id="fscQuotationLiteralsStaticLinking0">
        <source>Code in this assembly makes uses of quotation literals. Static linking may not include components that make use of quotation literals unless all assemblies are compiled with at least F# 4.0.</source>
        <target state="translated">이 어셈블리의 코드에서 따옴표로 묶인 리터럴을 사용합니다. 정적 링크에서는 모든 어셈블리가 최소 F# 4.0으로 컴파일된 경우가 아니라면 따옴표로 묶인 리터럴을 사용하는 구성 요소를 포함할 수 없습니다.</target>
        <note />
      </trans-unit>
      <trans-unit id="fscStaticLinkingNoEXE">
        <source>Static linking may not include a .EXE</source>
        <target state="translated">정적 링크에는 .EXE를 포함할 수 없습니다.</target>
        <note />
      </trans-unit>
      <trans-unit id="fscStaticLinkingNoMixedDLL">
        <source>Static linking may not include a mixed managed/unmanaged DLL</source>
        <target state="translated">정적 링크에는 관리되는/관리되지 않는 형식이 혼합된 DLL을 포함할 수 없습니다.</target>
        <note />
      </trans-unit>
      <trans-unit id="fscIgnoringMixedWhenLinking">
        <source>Ignoring mixed managed/unmanaged assembly '{0}' during static linking</source>
        <target state="translated">정적 링크 중에 관리되는/관리되지 않는 어셈블리가 혼합된 '{0}'을(를) 무시합니다.</target>
        <note />
      </trans-unit>
      <trans-unit id="fscAssumeStaticLinkContainsNoDependencies">
        <source>Assembly '{0}' was referenced transitively and the assembly could not be resolved automatically. Static linking will assume this DLL has no dependencies on the F# library or other statically linked DLLs. Consider adding an explicit reference to this DLL.</source>
        <target state="translated">어셈블리 '{0}'이(가) 타동적으로 참조되었으며 어셈블리를 자동으로 확인할 수 없습니다. 정적 링크에서는 이 DLL에 F# 라이브러리나 다른 정적 링크 DLL에 대한 종속성이 없다고 가정합니다. 이 DLL에 대한 명시적 참조를 추가하는 것이 좋습니다.</target>
        <note />
      </trans-unit>
      <trans-unit id="fscAssemblyNotFoundInDependencySet">
        <source>Assembly '{0}' not found in dependency set of target binary. Statically linked roots should be specified using an assembly name, without a DLL or EXE extension. If this assembly was referenced explicitly then it is possible the assembly was not actually required by the generated binary, in which case it should not be statically linked.</source>
        <target state="translated">대상 이진 파일의 종속성 집합에서 어셈블리 '{0}'을(를) 찾지 못했습니다. 정적으로 링크된 루트는 DLL 또는 EXE 확장명이 없는 상태로 어셈블리 이름을 사용하여 지정해야 합니다. 이 어셈블리가 명시적으로 참조된 경우 생성된 이진 파일에서 실제로 필요하지 않을 수 있습니다. 이런 경우에는 정적으로 링크하지 마세요.</target>
        <note />
      </trans-unit>
      <trans-unit id="fscKeyFileCouldNotBeOpened">
        <source>The key file '{0}' could not be opened</source>
        <target state="translated">키 파일 '{0}'을(를) 열 수 없습니다.</target>
        <note />
      </trans-unit>
      <trans-unit id="fscProblemWritingBinary">
        <source>A problem occurred writing the binary '{0}': {1}</source>
        <target state="translated">이진 파일 '{0}'을(를) 쓰는 동안 오류가 발생했습니다. {1}</target>
        <note />
      </trans-unit>
      <trans-unit id="fscAssemblyVersionAttributeIgnored">
        <source>The 'AssemblyVersionAttribute' has been ignored because a version was given using a command line option</source>
        <target state="translated">명령줄 옵션을 사용하여 버전을 지정했기 때문에 'AssemblyVersionAttribute'가 무시되었습니다.</target>
        <note />
      </trans-unit>
      <trans-unit id="fscAssemblyCultureAttributeError">
        <source>Error emitting 'System.Reflection.AssemblyCultureAttribute' attribute -- 'Executables cannot be satellite assemblies, Culture should always be empty'</source>
        <target state="translated">'System.Reflection.AssemblyCultureAttribute' 특성을 내보내는 동안 오류 발생 -- '실행 파일은 위성 어셈블리일 수 없습니다. 문화권은 항상 비어 있어야 합니다.'</target>
        <note />
      </trans-unit>
      <trans-unit id="fscDelaySignWarning">
        <source>Option '--delaysign' overrides attribute 'System.Reflection.AssemblyDelaySignAttribute' given in a source file or added module</source>
        <target state="translated">'--delaysign' 옵션은 소스 파일이나 추가 모듈에 지정된 'System.Reflection.AssemblyDelaySignAttribute' 특성을 재정의합니다.</target>
        <note />
      </trans-unit>
      <trans-unit id="fscKeyFileWarning">
        <source>Option '--keyfile' overrides attribute 'System.Reflection.AssemblyKeyFileAttribute' given in a source file or added module</source>
        <target state="translated">'--keyfile' 옵션은 소스 파일 또는 추가 모듈에 지정된 'System.Reflection.AssemblyKeyFileAttribute' 특성을 재정의합니다.</target>
        <note />
      </trans-unit>
      <trans-unit id="fscKeyNameWarning">
        <source>Option '--keycontainer' overrides attribute 'System.Reflection.AssemblyNameAttribute' given in a source file or added module</source>
        <target state="translated">'--keycontainer' 옵션은 소스 파일이나 추가 모듈에 지정된 'System.Reflection.AssemblyNameAttribute' 특성을 재정의합니다.</target>
        <note />
      </trans-unit>
      <trans-unit id="fscReferenceOnCommandLine">
        <source>The assembly '{0}' is listed on the command line. Assemblies should be referenced using a command line flag such as '-r'.</source>
        <target state="translated">'{0}' 어셈블리가 명령줄에 나열되어 있습니다. '-r'과 같은 명령줄 플래그를 사용하여 어셈블리를 참조해야 합니다.</target>
        <note />
      </trans-unit>
      <trans-unit id="fscRemotingError">
        <source>The resident compilation service was not used because a problem occured in communicating with the server.</source>
        <target state="translated">서버와 통신하는 동안 문제가 발생하여 상주 컴파일 서비스를 사용하지 않았습니다.</target>
        <note />
      </trans-unit>
      <trans-unit id="pathIsInvalid">
        <source>Problem with filename '{0}': Illegal characters in path.</source>
        <target state="translated">파일 이름 '{0}'에 문제가 있습니다. 경로에 잘못된 문자가 있습니다.</target>
        <note />
      </trans-unit>
      <trans-unit id="fscResxSourceFileDeprecated">
        <source>Passing a .resx file ({0}) as a source file to the compiler is deprecated. Use resgen.exe to transform the .resx file into a .resources file to pass as a --resource option. If you are using MSBuild, this can be done via an &lt;EmbeddedResource&gt; item in the .fsproj project file.</source>
        <target state="translated">더 이상 .resx 파일({0})이 컴파일러에 소스 파일로 전달되지 않습니다. resgen.exe를 사용하여 .resx 파일을 .resources 파일로 변환해 --resource 옵션으로 전달하세요. MSBuild를 사용하는 경우 .fsproj 프로젝트 파일의 &lt;EmbeddedResource&gt; 항목을 통해 이 작업을 수행할 수 있습니다.</target>
        <note />
      </trans-unit>
      <trans-unit id="fscStaticLinkingNoProfileMismatches">
        <source>Static linking may not be used on an assembly referencing mscorlib (e.g. a .NET Framework assembly) when generating an assembly that references System.Runtime (e.g. a .NET Core or Portable assembly).</source>
        <target state="translated">System.Runtime을 참조하는 어셈블리(예: .NET Core 또는 이식 가능한 어셈블리)를 생성할 때 mscorlib를 참조하는 어셈블리(예: .NET Framework 어셈블리)에서 정적 링크를 사용할 수 없습니다.</target>
        <note />
      </trans-unit>
      <trans-unit id="fscAssemblyWildcardAndDeterminism">
        <source>An {0} specified version '{1}', but this value is a wildcard, and you have requested a deterministic build, these are in conflict.</source>
        <target state="translated">{0}이(가) '{1}' 버전을 지정했지만, 이 값은 와일드카드인데 사용자가 결정적 빌드를 요청하여 문제가 발생했습니다.</target>
        <note />
      </trans-unit>
      <trans-unit id="fscDeterministicDebugRequiresPortablePdb">
        <source>Deterministic builds only support portable PDBs (--debug:portable or --debug:embedded)</source>
        <target state="translated">결정적 빌드는 이식 가능한 PDB만 지원합니다(--debug:portable 또는 --debug:embedded).</target>
        <note />
      </trans-unit>
      <trans-unit id="etIllegalCharactersInNamespaceName">
        <source>Character '{0}' is not allowed in provided namespace name '{1}'</source>
        <target state="translated">제공된 네임스페이스 이름 '{1}'에는 '{0}' 문자를 사용할 수 없습니다.</target>
        <note />
      </trans-unit>
      <trans-unit id="etNullOrEmptyMemberName">
        <source>The provided type '{0}' returned a member with a null or empty member name</source>
        <target state="translated">제공된 '{0}' 형식에서 멤버 이름이 비어 있거나 null인 멤버를 반환했습니다.</target>
        <note />
      </trans-unit>
      <trans-unit id="etNullMember">
        <source>The provided type '{0}' returned a null member</source>
        <target state="translated">제공된 '{0}' 형식에서 null 멤버를 반환했습니다.</target>
        <note />
      </trans-unit>
      <trans-unit id="etNullMemberDeclaringType">
        <source>The provided type '{0}' member info '{1}' has null declaring type</source>
        <target state="translated">제공된 '{0}' 형식의 멤버 정보('{1}')에 null 선언 형식이 있습니다.</target>
        <note />
      </trans-unit>
      <trans-unit id="etNullMemberDeclaringTypeDifferentFromProvidedType">
        <source>The provided type '{0}' has member '{1}' which has declaring type '{2}'. Expected declaring type to be the same as provided type.</source>
        <target state="translated">제공된 '{0}' 형식에 포함된 멤버 '{1}'의 선언 형식이 '{2}'입니다. 제공된 형식과 같은 선언 형식이 필요합니다.</target>
        <note />
      </trans-unit>
      <trans-unit id="etHostingAssemblyFoundWithoutHosts">
        <source>Referenced assembly '{0}' has assembly level attribute '{1}' but no public type provider classes were found</source>
        <target state="translated">참조된 '{0}' 어셈블리에 어셈블리 수준 특성 '{1}'이(가) 있지만 공용 형식 공급자 클래스는 없습니다.</target>
        <note />
      </trans-unit>
      <trans-unit id="etEmptyNamespaceOfTypeNotAllowed">
        <source>Type '{0}' from type provider '{1}' has an empty namespace. Use 'null' for the global namespace.</source>
        <target state="translated">형식 공급자 '{1}' 의 형식 '{0}'에 빈 네임스페이스가 있습니다. 전역 네임스페이스에 대해 'null'을 사용하세요.</target>
        <note />
      </trans-unit>
      <trans-unit id="etEmptyNamespaceNotAllowed">
        <source>Empty namespace found from the type provider '{0}'. Use 'null' for the global namespace.</source>
        <target state="translated">형식 공급자 '{0}'에 빈 네임스페이스가 있습니다. 전역 네임스페이스에 대해 'null'을 사용하세요.</target>
        <note />
      </trans-unit>
      <trans-unit id="etMustNotBeGeneric">
        <source>Provided type '{0}' has 'IsGenericType' as true, but generic types are not supported.</source>
        <target state="translated">제공된 '{0}' 형식의 'IsGenericType'이 true인데 제네릭 형식이 지원되지 않습니다.</target>
        <note />
      </trans-unit>
      <trans-unit id="etMustNotBeAnArray">
        <source>Provided type '{0}' has 'IsArray' as true, but array types are not supported.</source>
        <target state="translated">제공된 '{0}' 형식의 'IsArray'가 true인데 배열 형식이 지원되지 않습니다.</target>
        <note />
      </trans-unit>
      <trans-unit id="etMethodHasRequirements">
        <source>Invalid member '{0}' on provided type '{1}'. Provided type members must be public, and not be generic, virtual, or abstract.</source>
        <target state="translated">제공된 '{1}' 형식에 잘못된 멤버('{0}')가 있습니다. 제공된 형식 멤버는 공용이어야 하며 제네릭, 가상 또는 추상 멤버여서는 안 됩니다.</target>
        <note />
      </trans-unit>
      <trans-unit id="etUnsupportedMemberKind">
        <source>Invalid member '{0}' on provided type '{1}'. Only properties, methods and constructors are allowed</source>
        <target state="translated">제공된 형식 '{1}'의 '{0}' 멤버가 잘못되었습니다. 속성, 메서드 및 생성자만 허용됩니다.</target>
        <note />
      </trans-unit>
      <trans-unit id="etPropertyCanReadButHasNoGetter">
        <source>Property '{0}' on provided type '{1}' has CanRead=true but there was no value from GetGetMethod()</source>
        <target state="translated">제공된 '{1}' 형식의 '{0}' 속성에서 CanRead=true인데 GetGetMethod()의 값이 없습니다.</target>
        <note />
      </trans-unit>
      <trans-unit id="etPropertyHasGetterButNoCanRead">
        <source>Property '{0}' on provided type '{1}' has CanRead=false but GetGetMethod() returned a method</source>
        <target state="translated">제공된 '{1}' 형식의 '{0}' 속성에서 CanRead=false인데 GetGetMethod()에서 메서드를 반환했습니다.</target>
        <note />
      </trans-unit>
      <trans-unit id="etPropertyCanWriteButHasNoSetter">
        <source>Property '{0}' on provided type '{1}' has CanWrite=true but there was no value from GetSetMethod()</source>
        <target state="translated">제공된 '{1}' 형식의 '{0}' 속성에서 CanWrite=true인데 GetSetMethod()의 값이 없습니다.</target>
        <note />
      </trans-unit>
      <trans-unit id="etPropertyHasSetterButNoCanWrite">
        <source>Property '{0}' on provided type '{1}' has CanWrite=false but GetSetMethod() returned a method</source>
        <target state="translated">제공된 '{1}' 형식의 '{0}' 속성에서 CanWrite=fa인데 GetSetMethod()에서 메서드를 반환했습니다.</target>
        <note />
      </trans-unit>
      <trans-unit id="etOneOrMoreErrorsSeenDuringExtensionTypeSetting">
        <source>One or more errors seen during provided type setup</source>
        <target state="translated">제공된 형식을 설정하는 동안 하나 이상의 오류가 확인되었습니다.</target>
        <note />
      </trans-unit>
      <trans-unit id="etUnexpectedExceptionFromProvidedTypeMember">
        <source>Unexpected exception from provided type '{0}' member '{1}': {2}</source>
        <target state="translated">제공된 형식 '{0}' 멤버 '{1}'에서 예기치 않은 예외가 발생했습니다. {2}</target>
        <note />
      </trans-unit>
      <trans-unit id="etUnsupportedConstantType">
        <source>Unsupported constant type '{0}'. Quotations provided by type providers can only contain simple constants. The implementation of the type provider may need to be adjusted by moving a value declared outside a provided quotation literal to be a 'let' binding inside the quotation literal.</source>
        <target state="translated">지원되지 않는 상수 형식 '{0}'입니다. 형식 공급자가 제공하는 인용에는 간단한 상수만 포함될 수 있습니다. 인용구 리터럴 내에서 'let' 바인딩이 되려면 선언된 값을 제공된 인용구 리터럴 밖으로 이동시켜 형식 공급자의 구현을 조정해야 합니다.</target>
        <note />
      </trans-unit>
      <trans-unit id="etUnsupportedProvidedExpression">
        <source>Unsupported expression '{0}' from type provider. If you are the author of this type provider, consider adjusting it to provide a different provided expression.</source>
        <target state="translated">형식 공급자의 '{0}' 식은 지원되지 않습니다. 이 형식 공급자의 작성자인 경우 제공된 다른 식을 제공하도록 조정하세요.</target>
        <note />
      </trans-unit>
      <trans-unit id="etProvidedTypeHasUnexpectedName">
        <source>Expected provided type named '{0}' but provided type has 'Name' with value '{1}'</source>
        <target state="translated">이름이 '{0}'인 제공된 형식이 필요한데 제공된 형식의 'Name' 값은 '{1}'입니다.</target>
        <note />
      </trans-unit>
      <trans-unit id="etEventNoAdd">
        <source>Event '{0}' on provided type '{1}' has no value from GetAddMethod()</source>
        <target state="translated">제공된 형식 '{1}'에 대한 이벤트 '{0}'에 GetAddMethod()의 값이 없습니다.</target>
        <note />
      </trans-unit>
      <trans-unit id="etEventNoRemove">
        <source>Event '{0}' on provided type '{1}' has no value from GetRemoveMethod()</source>
        <target state="translated">제공된 형식 '{1}'에 대한 이벤트 '{0}'에 GetRemoveMethod()의 값이 없습니다.</target>
        <note />
      </trans-unit>
      <trans-unit id="etProviderHasWrongDesignerAssembly">
        <source>Assembly attribute '{0}' refers to a designer assembly '{1}' which cannot be loaded from path '{2}'. The exception reported was: {3} - {4}</source>
        <target state="translated">어셈블리 특성 '{0}'은(는) '{2}' 경로에서 로드할 수 없는 디자이너 어셈블리 '{1}'을(를) 참조합니다. 보고된 예외: {3} - {4}</target>
        <note />
      </trans-unit>
      <trans-unit id="etProviderDoesNotHaveValidConstructor">
        <source>The type provider does not have a valid constructor. A constructor taking either no arguments or one argument of type 'TypeProviderConfig' was expected.</source>
        <target state="translated">형식 공급자에 올바른 생성자가 없습니다. 인수를 사용하지 않거나 'TypeProviderConfig' 형식의 인수 하나를 사용하는 생성자가 필요합니다.</target>
        <note />
      </trans-unit>
      <trans-unit id="etProviderError">
        <source>The type provider '{0}' reported an error: {1}</source>
        <target state="translated">{0}' 형식 공급자가 오류를 보고했습니다. {1}</target>
        <note />
      </trans-unit>
      <trans-unit id="etIncorrectParameterExpression">
        <source>The type provider '{0}' used an invalid parameter in the ParameterExpression: {1}</source>
        <target state="translated">{0}' 형식 공급자가 ParameterExpression에서 잘못된 매개 변수를 사용했습니다. {1}</target>
        <note />
      </trans-unit>
      <trans-unit id="etIncorrectProvidedMethod">
        <source>The type provider '{0}' provided a method with a name '{1}' and metadata token '{2}', which is not reported among its methods of its declaring type '{3}'</source>
        <target state="translated">{0}' 형식 공급자가 이름이 '{1}'이고 메타데이터 토큰이 '{2}'인 메서드를 제공했는데, 이는 해당 선언 형식 '{3}'의 메서드에서 보고되지 않습니다.</target>
        <note />
      </trans-unit>
      <trans-unit id="etIncorrectProvidedConstructor">
        <source>The type provider '{0}' provided a constructor which is not reported among the constructors of its declaring type '{1}'</source>
        <target state="translated">선언 형식('{1}')의 생성자로부터 보고되지 않은 생성자를 형식 공급자 '{0}'에서 제공했습니다.</target>
        <note />
      </trans-unit>
      <trans-unit id="etDirectReferenceToGeneratedTypeNotAllowed">
        <source>A direct reference to the generated type '{0}' is not permitted. Instead, use a type definition, e.g. 'type TypeAlias = &lt;path&gt;'. This indicates that a type provider adds generated types to your assembly.</source>
        <target state="translated">생성된 형식 '{0}'을(를) 직접 참조할 수는 없습니다. 대신 형식 정의를 사용하세요(예: 'type TypeAlias = &lt;path&gt;'). 이 정의는 형식 공급자가 생성된 형식을 어셈블리에 추가함을 나타냅니다.</target>
        <note />
      </trans-unit>
      <trans-unit id="etProvidedTypeHasUnexpectedPath">
        <source>Expected provided type with path '{0}' but provided type has path '{1}'</source>
        <target state="translated">경로가 '{0}'인 제공된 형식이 필요한데 제공된 형식의 경로는 '{1}'입니다.</target>
        <note />
      </trans-unit>
      <trans-unit id="etUnexpectedNullFromProvidedTypeMember">
        <source>Unexpected 'null' return value from provided type '{0}' member '{1}'</source>
        <target state="translated">제공된 형식 '{0}' 멤버 '{1}'에 예기치 않은 'null' 반환 값이 있습니다.</target>
        <note />
      </trans-unit>
      <trans-unit id="etUnexpectedExceptionFromProvidedMemberMember">
        <source>Unexpected exception from member '{0}' of provided type '{1}' member '{2}': {3}</source>
        <target state="translated">제공된 형식 '{1}' 멤버 '{2}'의 멤버 '{0}'에서 예기치 않은 예외가 발생했습니다. {3}</target>
        <note />
      </trans-unit>
      <trans-unit id="etNestedProvidedTypesDoNotTakeStaticArgumentsOrGenericParameters">
        <source>Nested provided types do not take static arguments or generic parameters</source>
        <target state="translated">제공된 중첩 형식은 정적 인수 또는 제네릭 매개 변수를 사용하지 않습니다.</target>
        <note />
      </trans-unit>
      <trans-unit id="etInvalidStaticArgument">
        <source>Invalid static argument to provided type. Expected an argument of kind '{0}'.</source>
        <target state="translated">제공된 형식에 대한 정적 인수가 잘못되었습니다. '{0}' 종류의 인수가 필요합니다.</target>
        <note />
      </trans-unit>
      <trans-unit id="etErrorApplyingStaticArgumentsToType">
        <source>An error occured applying the static arguments to a provided type</source>
        <target state="translated">제공된 형식에 정적 인수를 적용하는 동안 오류가 발생했습니다.</target>
        <note />
      </trans-unit>
      <trans-unit id="etUnknownStaticArgumentKind">
        <source>Unknown static argument kind '{0}' when resolving a reference to a provided type or method '{1}'</source>
        <target state="translated">제공된 형식 또는 메서드 '{1}'에 대한 참조를 확인할 때 알 수 없는 정적 인수 종류('{0}')가 발견되었습니다.</target>
        <note />
      </trans-unit>
      <trans-unit id="invalidNamespaceForProvidedType">
        <source>invalid namespace for provided type</source>
        <target state="translated">제공된 형식의 네임스페이스가 잘못되었습니다.</target>
        <note />
      </trans-unit>
      <trans-unit id="invalidFullNameForProvidedType">
        <source>invalid full name for provided type</source>
        <target state="translated">제공된 형식의 전체 이름이 잘못되었습니다.</target>
        <note />
      </trans-unit>
      <trans-unit id="etProviderReturnedNull">
        <source>The type provider returned 'null', which is not a valid return value from '{0}'</source>
        <target state="translated">형식 공급자가 'null'을 반환했습니다. 이 값은 '{0}'(으)로부터의 올바른 반환 값이 아닙니다.</target>
        <note />
      </trans-unit>
      <trans-unit id="etTypeProviderConstructorException">
        <source>The type provider constructor has thrown an exception: {0}</source>
        <target state="translated">형식 공급자 생성자에서 예외가 발생했습니다. {0}</target>
        <note />
      </trans-unit>
      <trans-unit id="etNullProvidedExpression">
        <source>Type provider '{0}' returned null from GetInvokerExpression.</source>
        <target state="translated">'{0}' 형식 공급자가 GetInvokerExpression에서 null을 반환했습니다.</target>
        <note />
      </trans-unit>
      <trans-unit id="etProvidedAppliedTypeHadWrongName">
        <source>The type provider '{0}' returned an invalid type from 'ApplyStaticArguments'. A type with name '{1}' was expected, but a type with name '{2}' was returned.</source>
        <target state="translated">형식 공급자 '{0}'이(가) 'ApplyStaticArguments'에서 잘못된 형식을 반환했습니다. 이름이 '{1}'인 형식이 필요한데 이름이 '{2}'인 형식이 반환되었습니다.</target>
        <note />
      </trans-unit>
      <trans-unit id="etProvidedAppliedMethodHadWrongName">
        <source>The type provider '{0}' returned an invalid method from 'ApplyStaticArgumentsForMethod'. A method with name '{1}' was expected, but a method with name '{2}' was returned.</source>
        <target state="translated">{0}' 형식 공급자가 잘못된 메서드를 'ApplyStaticArgumentsForMethod'에서 반환했습니다. '{1}'라는 메서드를 예상했지만 '{2}'라는 메서드가 반환되었습니다.</target>
        <note />
      </trans-unit>
      <trans-unit id="tcTypeTestLossy">
        <source>This type test or downcast will erase the provided type '{0}' to the type '{1}'</source>
        <target state="translated">이 형식 테스트 또는 다운캐스트는 제공된 '{0}' 형식을 '{1}' 형식으로 지웁니다.</target>
        <note />
      </trans-unit>
      <trans-unit id="tcTypeCastErased">
        <source>This downcast will erase the provided type '{0}' to the type '{1}'.</source>
        <target state="translated">이 다운캐스트는 제공된 '{0}' 형식을 '{1}' 형식으로 지웁니다.</target>
        <note />
      </trans-unit>
      <trans-unit id="tcTypeTestErased">
        <source>This type test with a provided type '{0}' is not allowed because this provided type will be erased to '{1}' at runtime.</source>
        <target state="translated">제공된 형식 '{0}'이(가) 포함된 이 형식 테스트는 허용되지 않습니다. 이 제공된 형식은 런타임에 '{1}'(으)로 지워집니다.</target>
        <note />
      </trans-unit>
      <trans-unit id="tcCannotInheritFromErasedType">
        <source>Cannot inherit from erased provided type</source>
        <target state="translated">지워진 제공된 형식에는 상속될 수 없습니다.</target>
        <note />
      </trans-unit>
      <trans-unit id="etInvalidTypeProviderAssemblyName">
        <source>Assembly '{0}' hase TypeProviderAssembly attribute with invalid value '{1}'. The value should be a valid assembly name</source>
        <target state="translated">{0}' 어셈블리에 포함된 TypeProviderAssembly 특성의 값('{1}')이 잘못되었습니다. 값은 올바른 어셈블리 이름이어야 합니다.</target>
        <note />
      </trans-unit>
      <trans-unit id="tcInvalidMemberNameCtor">
        <source>Invalid member name. Members may not have name '.ctor' or '.cctor'</source>
        <target state="translated">멤버 이름이 잘못되었습니다. 멤버 이름은 '.ctor' 또는 '.cctor'일 수 없습니다.</target>
        <note />
      </trans-unit>
      <trans-unit id="tcInferredGenericTypeGivesRiseToInconsistency">
        <source>The function or member '{0}' is used in a way that requires further type annotations at its definition to ensure consistency of inferred types. The inferred signature is '{1}'.</source>
        <target state="translated">{0}' 함수 또는 멤버는 유추된 형식의 일관성을 유지하기 위해 해당 정의에서 형식 주석을 더 추가해야 하는 방식으로 사용됩니다. 유추된 서명은 '{1}'입니다.</target>
        <note />
      </trans-unit>
      <trans-unit id="tcInvalidTypeArgumentCount">
        <source>The number of type arguments did not match: '{0}' given, '{1}' expected. This may be related to a previously reported error.</source>
        <target state="translated">형식 인수의 수가 일치하지 않습니다. '{0}'개가 제공되었는데 '{1}'개가 필요합니다. 이전에 보고된 오류와 관련된 현상일 수 있습니다.</target>
        <note />
      </trans-unit>
      <trans-unit id="tcCannotOverrideSealedMethod">
        <source>Cannot override inherited member '{0}' because it is sealed</source>
        <target state="translated">상속된 '{0}' 멤버는 봉인되어 있으므로 재정의할 수 없습니다.</target>
        <note />
      </trans-unit>
      <trans-unit id="etProviderErrorWithContext">
        <source>The type provider '{0}' reported an error in the context of provided type '{1}', member '{2}'. The error: {3}</source>
        <target state="translated">{0}' 형식 공급자가 제공된 형식 '{1}', 멤버 '{2}'의 컨텍스트에서 오류를 보고했습니다. 오류는 {3}입니다.</target>
        <note />
      </trans-unit>
      <trans-unit id="etProvidedTypeWithNameException">
        <source>An exception occurred when accessing the '{0}' of a provided type: {1}</source>
        <target state="translated">제공된 형식 {1}의 '{0}'에 액세스하는 동안 예외가 발생했습니다.</target>
        <note />
      </trans-unit>
      <trans-unit id="etProvidedTypeWithNullOrEmptyName">
        <source>The '{0}' of a provided type was null or empty.</source>
        <target state="translated">제공된 형식의 '{0}'이 null이거나 비어 있습니다.</target>
        <note />
      </trans-unit>
      <trans-unit id="etIllegalCharactersInTypeName">
        <source>Character '{0}' is not allowed in provided type name '{1}'</source>
        <target state="translated">제공된 형식 이름 '{1}'에는 '{0}' 문자를 사용할 수 없습니다.</target>
        <note />
      </trans-unit>
      <trans-unit id="tcJoinMustUseSimplePattern">
        <source>In queries, '{0}' must use a simple pattern</source>
        <target state="translated">쿼리에서 '{0}'은(는) 단순 패턴을 사용해야 합니다.</target>
        <note />
      </trans-unit>
      <trans-unit id="tcMissingCustomOperation">
        <source>A custom query operation for '{0}' is required but not specified</source>
        <target state="translated">'{0}'에 대한 사용자 지정 쿼리 연산이 필요한데 지정되지 않았습니다.</target>
        <note />
      </trans-unit>
      <trans-unit id="etBadUnnamedStaticArgs">
        <source>Named static arguments must come after all unnamed static arguments</source>
        <target state="translated">명명되지 않은 모든 정적 인수 뒤에는 명명된 정적 인수가 와야 합니다.</target>
        <note />
      </trans-unit>
      <trans-unit id="etStaticParameterRequiresAValue">
        <source>The static parameter '{0}' of the provided type or method '{1}' requires a value. Static parameters to type providers may be optionally specified using named arguments, e.g. '{2}&lt;{3}=...&gt;'.</source>
        <target state="translated">제공된 형식 또는 메서드 '{1}'의 정적 매개 변수 '{0}'에 값이 필요합니다. 명명된 인수(예: '{2}&lt;{3}=...&gt;')를 사용하여 형식 공급자에 대한 정적 매개 변수를 선택적으로 지정할 수 있습니다.</target>
        <note />
      </trans-unit>
      <trans-unit id="etNoStaticParameterWithName">
        <source>No static parameter exists with name '{0}'</source>
        <target state="translated">이름이 '{0}'인 정적 매개 변수가 없습니다.</target>
        <note />
      </trans-unit>
      <trans-unit id="etStaticParameterAlreadyHasValue">
        <source>The static parameter '{0}' has already been given a value</source>
        <target state="translated">정적 매개 변수 '{0}'에 이미 값이 제공되었습니다.</target>
        <note />
      </trans-unit>
      <trans-unit id="etMultipleStaticParameterWithName">
        <source>Multiple static parameters exist with name '{0}'</source>
        <target state="translated">이름이 '{0}'인 정적 매개 변수가 여러 개 있습니다.</target>
        <note />
      </trans-unit>
      <trans-unit id="tcCustomOperationMayNotBeUsedInConjunctionWithNonSimpleLetBindings">
        <source>A custom operation may not be used in conjunction with a non-value or recursive 'let' binding in another part of this computation expression</source>
        <target state="translated">사용자 지정 연산은 이 계산 식의 다른 부분에 있는 값이 아니거나 재귀적인 'let' 바인딩과 함께 사용할 수 없습니다.</target>
        <note />
      </trans-unit>
      <trans-unit id="tcCustomOperationMayNotBeUsedHere">
        <source>A custom operation may not be used in conjunction with 'use', 'try/with', 'try/finally', 'if/then/else' or 'match' operators within this computation expression</source>
        <target state="translated">이 계산 식 내에서 사용자 지정 연산을 'use', 'try/with', 'try/finally', 'if/then/else' or 'match' 연산자와 함께 사용할 수 없습니다.</target>
        <note />
      </trans-unit>
      <trans-unit id="tcCustomOperationMayNotBeOverloaded">
        <source>The custom operation '{0}' refers to a method which is overloaded. The implementations of custom operations may not be overloaded.</source>
        <target state="translated">사용자 지정 연산 '{0}'에서 오버로드된 메서드를 참조합니다. 사용자 지정 연산의 구현은 오버로드될 수 없습니다.</target>
        <note />
      </trans-unit>
      <trans-unit id="tcIfThenElseMayNotBeUsedWithinQueries">
        <source>An if/then/else expression may not be used within queries. Consider using either an if/then expression, or use a sequence expression instead.</source>
        <target state="translated">if/then/else 식은 쿼리 내에서 사용할 수 없습니다. 대신 if/then 식을 사용하거나 시퀀스 식을 사용해 보세요.</target>
        <note />
      </trans-unit>
      <trans-unit id="ilxgenUnexpectedArgumentToMethodHandleOfDuringCodegen">
        <source>Invalid argument to 'methodhandleof' during codegen</source>
        <target state="translated">코드 생성 중에 'methodhandleof'에 대한 잘못된 인수가 발견되었습니다.</target>
        <note />
      </trans-unit>
      <trans-unit id="etProvidedTypeReferenceMissingArgument">
        <source>A reference to a provided type was missing a value for the static parameter '{0}'. You may need to recompile one or more referenced assemblies.</source>
        <target state="translated">제공된 형식에 대한 참조에서 정적 매개 변수 '{0}'의 값이 누락되었습니다. 참조되는 어셈블리를 하나 이상 다시 컴파일해야 할 수 있습니다.</target>
        <note />
      </trans-unit>
      <trans-unit id="etProvidedTypeReferenceInvalidText">
        <source>A reference to a provided type had an invalid value '{0}' for a static parameter. You may need to recompile one or more referenced assemblies.</source>
        <target state="translated">제공된 형식에 대한 참조의 값('{0}')이 정적 매개 변수에 대해 잘못되었습니다. 참조되는 어셈블리를 하나 이상 다시 컴파일해야 할 수 있습니다.</target>
        <note />
      </trans-unit>
      <trans-unit id="tcCustomOperationNotUsedCorrectly">
        <source>'{0}' is not used correctly. This is a custom operation in this query or computation expression.</source>
        <target state="translated">'{0}'이(가) 잘못 사용되었습니다. 이 항목은 이 쿼리 또는 계산 식의 사용자 지정 연산입니다.</target>
        <note />
      </trans-unit>
      <trans-unit id="tcCustomOperationNotUsedCorrectly2">
        <source>'{0}' is not used correctly. Usage: {1}. This is a custom operation in this query or computation expression.</source>
        <target state="translated">'{0}'이(가) 잘못 사용되었습니다. 사용법: {1}. 이 항목은 이 쿼리 또는 계산 식의 사용자 지정 연산입니다.</target>
        <note />
      </trans-unit>
      <trans-unit id="customOperationTextLikeJoin">
        <source>{0} var in collection {1} (outerKey = innerKey). Note that parentheses are required after '{2}'</source>
        <target state="translated">{0} var in collection {1} (outerKey = innerKey). '{2}' 뒤에 괄호가 필요합니다.</target>
        <note />
      </trans-unit>
      <trans-unit id="customOperationTextLikeGroupJoin">
        <source>{0} var in collection {1} (outerKey = innerKey) into group. Note that parentheses are required after '{2}'</source>
        <target state="translated">그룹에 {0} var in collection {1} (outerKey = innerKey). '{2}' 다음에 괄호가 필요합니다.</target>
        <note />
      </trans-unit>
      <trans-unit id="customOperationTextLikeZip">
        <source>{0} var in collection</source>
        <target state="translated">{0} var in collection</target>
        <note />
      </trans-unit>
      <trans-unit id="tcBinaryOperatorRequiresVariable">
        <source>'{0}' must be followed by a variable name. Usage: {1}.</source>
        <target state="translated">'{0}' 뒤에는 변수 이름이 와야 합니다. 사용법: {1}.</target>
        <note />
      </trans-unit>
      <trans-unit id="tcOperatorIncorrectSyntax">
        <source>Incorrect syntax for '{0}'. Usage: {1}.</source>
        <target state="translated">{0}' 구문이 잘못되었습니다. 사용법: {1}.</target>
        <note />
      </trans-unit>
      <trans-unit id="tcBinaryOperatorRequiresBody">
        <source>'{0}' must come after a 'for' selection clause and be followed by the rest of the query. Syntax: ... {1} ...</source>
        <target state="translated">'{0}' 앞에는 'for' 선택 절이 와야 하고 뒤에는 나머지 쿼리 부분이 와야 합니다. 구문: ... {1} ...</target>
        <note />
      </trans-unit>
      <trans-unit id="tcCustomOperationHasIncorrectArgCount">
        <source>'{0}' is used with an incorrect number of arguments. This is a custom operation in this query or computation expression. Expected {1} argument(s), but given {2}.</source>
        <target state="translated">'{0}'에 사용된 인수의 수가 잘못되었습니다. 이 항목은 이 쿼리나 계산 식의 사용자 지정 연산입니다. {1}개의 인수가 필요한데 {2}개가 제공되었습니다.</target>
        <note />
      </trans-unit>
      <trans-unit id="parsExpectedExpressionAfterToken">
        <source>Expected an expression after this point</source>
        <target state="translated">이 지점 뒤에 식이 필요합니다.</target>
        <note />
      </trans-unit>
      <trans-unit id="parsExpectedTypeAfterToken">
        <source>Expected a type after this point</source>
        <target state="translated">이 지점 뒤에 형식이 필요합니다.</target>
        <note />
      </trans-unit>
      <trans-unit id="parsUnmatchedLBrackLess">
        <source>Unmatched '[&lt;'. Expected closing '&gt;]'</source>
        <target state="translated">'[&lt;'의 짝이 맞지 않습니다. 닫는 '&gt;]'가 필요합니다.</target>
        <note />
      </trans-unit>
      <trans-unit id="parsUnexpectedEndOfFileMatch">
        <source>Unexpected end of input in 'match' expression. Expected 'match &lt;expr&gt; with | &lt;pat&gt; -&gt; &lt;expr&gt; | &lt;pat&gt; -&gt; &lt;expr&gt; ...'.</source>
        <target state="translated">'match' 식에 예기치 않은 입력의 끝이 있습니다. 'match &lt;expr&gt; with | &lt;pat&gt; -&gt; &lt;expr&gt; | &lt;pat&gt; -&gt; &lt;expr&gt; ...'이 필요합니다.</target>
        <note />
      </trans-unit>
      <trans-unit id="parsUnexpectedEndOfFileTry">
        <source>Unexpected end of input in 'try' expression. Expected 'try &lt;expr&gt; with &lt;rules&gt;' or 'try &lt;expr&gt; finally &lt;expr&gt;'.</source>
        <target state="translated">'try' 식에 예기치 않은 입력의 끝이 있습니다. 'try &lt;expr&gt; with &lt;rules&gt;' 또는 'try &lt;expr&gt; finally &lt;expr&gt;'이 필요합니다.</target>
        <note />
      </trans-unit>
      <trans-unit id="parsUnexpectedEndOfFileWhile">
        <source>Unexpected end of input in 'while' expression. Expected 'while &lt;expr&gt; do &lt;expr&gt;'.</source>
        <target state="translated">'while' 식에 예기치 않은 입력의 끝이 있습니다. 'while &lt;expr&gt; do &lt;expr&gt;'이 필요합니다.</target>
        <note />
      </trans-unit>
      <trans-unit id="parsUnexpectedEndOfFileFor">
        <source>Unexpected end of input in 'for' expression. Expected 'for &lt;pat&gt; in &lt;expr&gt; do &lt;expr&gt;'.</source>
        <target state="translated">'for' 식에 예기치 않은 입력 끝이 있습니다. 'for &lt;pat&gt; in &lt;expr&gt; do &lt;expr&gt;'이 필요합니다.</target>
        <note />
      </trans-unit>
      <trans-unit id="parsUnexpectedEndOfFileWith">
        <source>Unexpected end of input in 'match' or 'try' expression</source>
        <target state="translated">'match' 또는 'try' 식에 예기치 않은 입력의 끝이 있습니다.</target>
        <note />
      </trans-unit>
      <trans-unit id="parsUnexpectedEndOfFileThen">
        <source>Unexpected end of input in 'then' branch of conditional expression. Expected 'if &lt;expr&gt; then &lt;expr&gt;' or 'if &lt;expr&gt; then &lt;expr&gt; else &lt;expr&gt;'.</source>
        <target state="translated">조건식의 'then' 분기에 예기치 않은 입력의 끝이 있습니다. 'if &lt;expr&gt; then &lt;expr&gt;' 또는 'if &lt;expr&gt; then &lt;expr&gt; else &lt;expr&gt;'이 필요합니다.</target>
        <note />
      </trans-unit>
      <trans-unit id="parsUnexpectedEndOfFileElse">
        <source>Unexpected end of input in 'else' branch of conditional expression. Expected 'if &lt;expr&gt; then &lt;expr&gt;' or 'if &lt;expr&gt; then &lt;expr&gt; else &lt;expr&gt;'.</source>
        <target state="translated">조건식의 'else' 분기에 예기치 않은 입력의 끝이 있습니다. 'if &lt;expr&gt; then &lt;expr&gt;' 또는 'if &lt;expr&gt; then &lt;expr&gt; else &lt;expr&gt;'이 필요합니다.</target>
        <note />
      </trans-unit>
      <trans-unit id="parsUnexpectedEndOfFileFunBody">
        <source>Unexpected end of input in body of lambda expression. Expected 'fun &lt;pat&gt; ... &lt;pat&gt; -&gt; &lt;expr&gt;'.</source>
        <target state="translated">람다 식 본문에 예기치 않은 입력의 끝이 있습니다. 'fun &lt;pat&gt; ... &lt;pat&gt; -&gt; &lt;expr&gt;'이 필요합니다.</target>
        <note />
      </trans-unit>
      <trans-unit id="parsUnexpectedEndOfFileTypeArgs">
        <source>Unexpected end of input in type arguments</source>
        <target state="translated">형식 인수에 예기치 않은 입력의 끝이 있습니다.</target>
        <note />
      </trans-unit>
      <trans-unit id="parsUnexpectedEndOfFileTypeSignature">
        <source>Unexpected end of input in type signature</source>
        <target state="translated">형식 서명에 예기치 않은 입력의 끝이 있습니다.</target>
        <note />
      </trans-unit>
      <trans-unit id="parsUnexpectedEndOfFileTypeDefinition">
        <source>Unexpected end of input in type definition</source>
        <target state="translated">형식 정의에 예기치 않은 입력의 끝이 있습니다.</target>
        <note />
      </trans-unit>
      <trans-unit id="parsUnexpectedEndOfFileObjectMembers">
        <source>Unexpected end of input in object members</source>
        <target state="translated">개체 멤버에 예기치 않은 입력의 끝이 있습니다.</target>
        <note />
      </trans-unit>
      <trans-unit id="parsUnexpectedEndOfFileDefinition">
        <source>Unexpected end of input in value, function or member definition</source>
        <target state="translated">값, 함수 또는 멤버 정의에 예기치 않은 입력의 끝이 있습니다.</target>
        <note />
      </trans-unit>
      <trans-unit id="parsUnexpectedEndOfFileExpression">
        <source>Unexpected end of input in expression</source>
        <target state="translated">식에 예기치 않은 입력의 끝이 있습니다.</target>
        <note />
      </trans-unit>
      <trans-unit id="parsExpectedNameAfterToken">
        <source>Unexpected end of type. Expected a name after this point.</source>
        <target state="translated">예기치 않은 형식의 끝입니다. 이 지점 뒤에 이름이 필요합니다.</target>
        <note />
      </trans-unit>
      <trans-unit id="parsUnmatchedLet">
        <source>Incomplete value or function definition. If this is in an expression, the body of the expression must be indented to the same column as the 'let' keyword.</source>
        <target state="translated">값 또는 함수 정의가 불완전합니다. 해당 항목이 식인 경우 식 본문을 'let' 키워드와 같은 열로 들여써야 합니다.</target>
        <note />
      </trans-unit>
      <trans-unit id="parsUnmatchedLetBang">
        <source>Incomplete value definition. If this is in an expression, the body of the expression must be indented to the same column as the 'let!' keyword.</source>
        <target state="translated">값 정의가 불완전합니다. 해당 항목이 식인 경우 식 본문을 'let!' 키워드와 같은 열로 들여써야 합니다.</target>
        <note />
      </trans-unit>
      <trans-unit id="parsUnmatchedUseBang">
        <source>Incomplete value definition. If this is in an expression, the body of the expression must be indented to the same column as the 'use!' keyword.</source>
        <target state="translated">값 정의가 불완전합니다. 해당 항목이 식인 경우 식 본문을 'use!' 키워드와 같은 열로 들여써야 합니다.</target>
        <note />
      </trans-unit>
      <trans-unit id="parsUnmatchedUse">
        <source>Incomplete value definition. If this is in an expression, the body of the expression must be indented to the same column as the 'use' keyword.</source>
        <target state="translated">값 정의가 불완전합니다. 해당 항목이 식인 경우 식 본문을 'use' 키워드와 같은 열로 들여써야 합니다.</target>
        <note />
      </trans-unit>
      <trans-unit id="parsWhileDoExpected">
        <source>Missing 'do' in 'while' expression. Expected 'while &lt;expr&gt; do &lt;expr&gt;'.</source>
        <target state="translated">'while' 식에서 'do'가 누락되었습니다. 'while &lt;expr&gt; do &lt;expr&gt;'이 필요합니다.</target>
        <note />
      </trans-unit>
      <trans-unit id="parsForDoExpected">
        <source>Missing 'do' in 'for' expression. Expected 'for &lt;pat&gt; in &lt;expr&gt; do &lt;expr&gt;'.</source>
        <target state="translated">'for' 식에서 'do'가 누락되었습니다. 'for &lt;pat&gt; in &lt;expr&gt; do &lt;expr&gt;'이 필요합니다.</target>
        <note />
      </trans-unit>
      <trans-unit id="tcInvalidRelationInJoin">
        <source>Invalid join relation in '{0}'. Expected 'expr &lt;op&gt; expr', where &lt;op&gt; is =, =?, ?= or ?=?.</source>
        <target state="translated">'{0}'의 조인 관계가 잘못되었습니다. 'expr &lt;op&gt; expr'이 필요합니다. 여기서 &lt;op&gt;는 =, =?, ?= 또는 ?=?입니다.</target>
        <note />
      </trans-unit>
      <trans-unit id="typeInfoCallsWord">
        <source>Calls</source>
        <target state="translated">호출</target>
        <note />
      </trans-unit>
      <trans-unit id="impInvalidNumberOfGenericArguments">
        <source>Invalid number of generic arguments to type '{0}' in provided type. Expected '{1}' arguments, given '{2}'.</source>
        <target state="translated">제공된 형식에서 '{0}' 형식에 대한 제네릭 인수의 수가 잘못되었습니다. '{1}'개의 인수가 필요한데 '{2}'개가 제공되었습니다.</target>
        <note />
      </trans-unit>
      <trans-unit id="impInvalidMeasureArgument1">
        <source>Invalid value '{0}' for unit-of-measure parameter '{1}'</source>
        <target state="translated">측정 단위 매개 변수 '{1}'의 값 '{0}'이(가) 잘못되었습니다.</target>
        <note />
      </trans-unit>
      <trans-unit id="impInvalidMeasureArgument2">
        <source>Invalid value unit-of-measure parameter '{0}'</source>
        <target state="translated">측정 단위 매개 변수 '{0}'의 값이 잘못되었습니다.</target>
        <note />
      </trans-unit>
      <trans-unit id="etPropertyNeedsCanWriteOrCanRead">
        <source>Property '{0}' on provided type '{1}' is neither readable nor writable as it has CanRead=false and CanWrite=false</source>
        <target state="translated">제공된 '{1}' 형식의 '{0}' 속성은 CanRead=false이고 CanWrite=false이므로 읽거나 쓸 수 없습니다.</target>
        <note />
      </trans-unit>
      <trans-unit id="tcIntoNeedsRestOfQuery">
        <source>A use of 'into' must be followed by the remainder of the computation</source>
        <target state="translated">'into'를 사용하는 경우 뒤에 나머지 계산 부분이 와야 합니다.</target>
        <note />
      </trans-unit>
      <trans-unit id="tcOperatorDoesntAcceptInto">
        <source>The operator '{0}' does not accept the use of 'into'</source>
        <target state="translated">'{0}' 연산자에서는 'into'를 사용할 수 없습니다.</target>
        <note />
      </trans-unit>
      <trans-unit id="tcCustomOperationInvalid">
        <source>The definition of the custom operator '{0}' does not use a valid combination of attribute flags</source>
        <target state="translated">사용자 지정 연산자 '{0}'의 정의에서 올바른 특성 플래그 조합을 사용하지 않습니다.</target>
        <note />
      </trans-unit>
      <trans-unit id="tcThisTypeMayNotHaveACLIMutableAttribute">
        <source>This type definition may not have the 'CLIMutable' attribute. Only record types may have this attribute.</source>
        <target state="translated">이 형식 정의는 'CLIMutable' 특성을 포함할 수 없습니다. 레코드 형식만 이 특성을 포함할 수 있습니다.</target>
        <note />
      </trans-unit>
      <trans-unit id="tcAutoPropertyRequiresImplicitConstructionSequence">
        <source>'member val' definitions are only permitted in types with a primary constructor. Consider adding arguments to your type definition, e.g. 'type X(args) = ...'.</source>
        <target state="translated">'member val' 정의는 기본 생성자가 포함된 형식에서만 허용됩니다. 'type X(args) = ...'와 같이 형식 정의에 인수를 추가해 보세요.</target>
        <note />
      </trans-unit>
      <trans-unit id="parsMutableOnAutoPropertyShouldBeGetSet">
        <source>Property definitions may not be declared mutable. To indicate that this property can be set, use 'member val PropertyName = expr with get,set'.</source>
        <target state="translated">속성 정의는 mutable로 선언할 수 없습니다. 이 속성을 설정할 수 있도록 표시하려면 'member val PropertyName = expr with get,set'을 사용하세요.</target>
        <note />
      </trans-unit>
      <trans-unit id="parsMutableOnAutoPropertyShouldBeGetSetNotJustSet">
        <source>To indicate that this property can be set, use 'member val PropertyName = expr with get,set'.</source>
        <target state="translated">이 속성을 설정할 수 있도록 표시하려면 'member val PropertyName = expr with get,set'을 사용하세요.</target>
        <note />
      </trans-unit>
      <trans-unit id="chkNoByrefsOfByrefs">
        <source>Type '{0}' is illegal because in byref&lt;T&gt;, T cannot contain byref types.</source>
        <target state="translated">'{0}' 형식은 byref&lt;T&gt;에서 안에 있을 수 없습니다. T는 byref 형식을 포함할 수 없기 때문입니다.</target>
        <note />
      </trans-unit>
      <trans-unit id="tastopsMaxArrayThirtyTwo">
        <source>F# supports array ranks between 1 and 32. The value {0} is not allowed.</source>
        <target state="translated">F#에서는 1에서 32까지의 배열 순위를 지원합니다. {0} 값은 사용할 수 없습니다.</target>
        <note />
      </trans-unit>
      <trans-unit id="tcNoIntegerForLoopInQuery">
        <source>In queries, use the form 'for x in n .. m do ...' for ranging over integers</source>
        <target state="translated">쿼리에서 정수 범위를 지정하려면 'for x in n .. m do ...' 형식을 사용하세요.</target>
        <note />
      </trans-unit>
      <trans-unit id="tcNoWhileInQuery">
        <source>'while' expressions may not be used in queries</source>
        <target state="translated">'while' 식은 쿼리에서 사용할 수 없습니다.</target>
        <note />
      </trans-unit>
      <trans-unit id="tcNoTryFinallyInQuery">
        <source>'try/finally' expressions may not be used in queries</source>
        <target state="translated">'try/finally' 식은 쿼리에서 사용할 수 없습니다.</target>
        <note />
      </trans-unit>
      <trans-unit id="tcUseMayNotBeUsedInQueries">
        <source>'use' expressions may not be used in queries</source>
        <target state="translated">'use' 식은 쿼리에서 사용할 수 없습니다.</target>
        <note />
      </trans-unit>
      <trans-unit id="tcBindMayNotBeUsedInQueries">
        <source>'let!', 'use!' and 'do!' expressions may not be used in queries</source>
        <target state="translated">'let!', 'use!' 및 'do!' 식은 쿼리에서 사용할 수 없습니다.</target>
        <note />
      </trans-unit>
      <trans-unit id="tcReturnMayNotBeUsedInQueries">
        <source>'return' and 'return!' may not be used in queries</source>
        <target state="translated">'return' 및 'return!'은 쿼리에서 사용할 수 없습니다.</target>
        <note />
      </trans-unit>
      <trans-unit id="tcUnrecognizedQueryOperator">
        <source>This is not a known query operator. Query operators are identifiers such as 'select', 'where', 'sortBy', 'thenBy', 'groupBy', 'groupValBy', 'join', 'groupJoin', 'sumBy' and 'averageBy', defined using corresponding methods on the 'QueryBuilder' type.</source>
        <target state="translated">알려진 쿼리 연산자가 아닙니다. 쿼리 연산자는 'select', 'where', 'sortBy', 'thenBy', 'groupBy', 'groupValBy', 'join', 'groupJoin', 'sumBy' 및 'averageBy' 등의 식별자로, 'QueryBuilder' 형식에서 해당하는 메서드를 사용하여 정의됩니다.</target>
        <note />
      </trans-unit>
      <trans-unit id="tcTryWithMayNotBeUsedInQueries">
        <source>'try/with' expressions may not be used in queries</source>
        <target state="translated">'try/with' 식은 쿼리에서 사용할 수 없습니다.</target>
        <note />
      </trans-unit>
      <trans-unit id="tcNonSimpleLetBindingInQuery">
        <source>This 'let' definition may not be used in a query. Only simple value definitions may be used in queries.</source>
        <target state="translated">이 'let' 정의는 쿼리에서 사용할 수 없습니다. 단순 값 정의만 쿼리에서 사용할 수 있습니다.</target>
        <note />
      </trans-unit>
      <trans-unit id="etTooManyStaticParameters">
        <source>Too many static parameters. Expected at most {0} parameters, but got {1} unnamed and {2} named parameters.</source>
        <target state="translated">정적 매개 변수가 너무 많습니다. 최대 {0}개의 매개 변수가 필요한데 명명되지 않은 매개 변수 {1}개와 명명된 매개 변수 {2}개가 있습니다.</target>
        <note />
      </trans-unit>
      <trans-unit id="infosInvalidProvidedLiteralValue">
        <source>Invalid provided literal value '{0}'</source>
        <target state="translated">제공된 '{0}' 리터럴 값이 잘못되었습니다.</target>
        <note />
      </trans-unit>
      <trans-unit id="invalidPlatformTarget">
        <source>The 'anycpu32bitpreferred' platform can only be used with EXE targets. You must use 'anycpu' instead.</source>
        <target state="translated">'anycpu32bitpreferred' 플랫폼은 EXE 대상에만 사용할 수 있습니다. 대신 'anycpu'를 사용해야 합니다.</target>
        <note />
      </trans-unit>
      <trans-unit id="tcThisValueMayNotBeInlined">
        <source>This member, function or value declaration may not be declared 'inline'</source>
        <target state="translated">이 멤버, 함수 또는 값 선언은 'inline'으로 선언할 수 없습니다.</target>
        <note />
      </trans-unit>
      <trans-unit id="etErasedTypeUsedInGeneration">
        <source>The provider '{0}' returned a non-generated type '{1}' in the context of a set of generated types. Consider adjusting the type provider to only return generated types.</source>
        <target state="translated">{0}' 공급자가 생성된 형식 컨텍스트에 생성되지 않은 형식 '{1}'을(를) 반환했습니다. 생성된 형식만 반환하도록 형식 공급자를 조정하세요.</target>
        <note />
      </trans-unit>
      <trans-unit id="tcUnrecognizedQueryBinaryOperator">
        <source>Arguments to query operators may require parentheses, e.g. 'where (x &gt; y)' or 'groupBy (x.Length / 10)'</source>
        <target state="translated">쿼리 연산자의 인수에는 'where (x &gt; y)' 또는 'groupBy (x.Length / 10)'과 같이 괄호가 필요할 수 있습니다.</target>
        <note />
      </trans-unit>
      <trans-unit id="crefNoSetOfHole">
        <source>A quotation may not involve an assignment to or taking the address of a captured local variable</source>
        <target state="translated">인용구에 할당을 포함하거나 캡처된 로컬 변수의 주소를 사용할 수 없습니다.</target>
        <note />
      </trans-unit>
      <trans-unit id="nicePrintOtherOverloads1">
        <source>+ 1 overload</source>
        <target state="translated">+1개 오버로드</target>
        <note />
      </trans-unit>
      <trans-unit id="nicePrintOtherOverloadsN">
        <source>+ {0} overloads</source>
        <target state="translated">+ {0} 오버로드</target>
        <note />
      </trans-unit>
      <trans-unit id="erasedTo">
        <source>Erased to</source>
        <target state="translated">지운 시간</target>
        <note />
      </trans-unit>
      <trans-unit id="parsUnfinishedExpression">
        <source>Unexpected token '{0}' or incomplete expression</source>
        <target state="translated">예기치 않은 토큰 '{0}' 또는 불완전한 식</target>
        <note />
      </trans-unit>
      <trans-unit id="parsAttributeOnIncompleteCode">
        <source>Cannot find code target for this attribute, possibly because the code after the attribute is incomplete.</source>
        <target state="translated">이 특성에 대한 코드 대상을 찾을 수 없습니다. 특성 뒤의 코드가 완료되지 않았습니다.</target>
        <note />
      </trans-unit>
      <trans-unit id="parsTypeNameCannotBeEmpty">
        <source>Type name cannot be empty.</source>
        <target state="translated">형식 이름은 비워 둘 수 없습니다.</target>
        <note />
      </trans-unit>
      <trans-unit id="buildProblemReadingAssembly">
        <source>Problem reading assembly '{0}': {1}</source>
        <target state="translated">{0}' 어셈블리를 읽는 중 오류가 발생했습니다. {1}</target>
        <note />
      </trans-unit>
      <trans-unit id="tcTPFieldMustBeLiteral">
        <source>Invalid provided field. Provided fields of erased provided types must be literals.</source>
        <target state="translated">제공된 필드가 잘못되었습니다. 지워진 제공된 형식의 제공된 필드는 리터럴이어야 합니다.</target>
        <note />
      </trans-unit>
      <trans-unit id="loadingDescription">
        <source>(loading description...)</source>
        <target state="translated">(설명 로드 중...)</target>
        <note />
      </trans-unit>
      <trans-unit id="descriptionUnavailable">
        <source>(description unavailable...)</source>
        <target state="translated">(설명 없음...)</target>
        <note />
      </trans-unit>
      <trans-unit id="chkTyparMultipleClassConstraints">
        <source>A type variable has been constrained by multiple different class types. A type variable may only have one class constraint.</source>
        <target state="translated">형식 변수가 여러 클래스 형식에 의해 제약을 받습니다. 형식 변수의 클래스 제약 조건은 하나여야 합니다.</target>
        <note />
      </trans-unit>
      <trans-unit id="tcMatchMayNotBeUsedWithQuery">
        <source>'match' expressions may not be used in queries</source>
        <target state="translated">'match' 식은 쿼리에서 사용할 수 없습니다.</target>
        <note />
      </trans-unit>
      <trans-unit id="memberOperatorDefinitionWithNonTripleArgument">
        <source>Infix operator member '{0}' has {1} initial argument(s). Expected a tuple of 3 arguments</source>
        <target state="translated">중위 연산자 멤버 '{0}'에 {1}개의 초기 인수가 있습니다. 3개 인수의 튜플이 필요합니다.</target>
        <note />
      </trans-unit>
      <trans-unit id="cannotResolveNullableOperators">
        <source>The operator '{0}' cannot be resolved. Consider opening the module 'Microsoft.FSharp.Linq.NullableOperators'.</source>
        <target state="translated">'{0}' 연산자를 확인할 수 없습니다. 'Microsoft.FSharp.Linq.NullableOperators' 모듈을 열어 보세요.</target>
        <note />
      </trans-unit>
      <trans-unit id="tcOperatorRequiresIn">
        <source>'{0}' must be followed by 'in'. Usage: {1}.</source>
        <target state="translated">'{0}' 뒤에는 'in'이 와야 합니다. 사용법: {1}.</target>
        <note />
      </trans-unit>
      <trans-unit id="parsIllegalMemberVarInObjectImplementation">
        <source>Neither 'member val' nor 'override val' definitions are permitted in object expressions.</source>
        <target state="translated">개체 식에는 'member val' 또는 'override val' 정의를 사용할 수 없습니다.</target>
        <note />
      </trans-unit>
      <trans-unit id="tcEmptyCopyAndUpdateRecordInvalid">
        <source>Copy-and-update record expressions must include at least one field.</source>
        <target state="translated">레코드 복사 및 업데이트 식에는 적어도 하나의 필드가 포함되어야 합니다.</target>
        <note />
      </trans-unit>
      <trans-unit id="parsUnderscoreInvalidFieldName">
        <source>'_' cannot be used as field name</source>
        <target state="translated">필드 이름에는 '_'을(를) 사용할 수 없습니다.</target>
        <note />
      </trans-unit>
      <trans-unit id="tcGeneratedTypesShouldBeInternalOrPrivate">
        <source>The provided types generated by this use of a type provider may not be used from other F# assemblies and should be marked internal or private. Consider using 'type internal TypeName = ...' or 'type private TypeName = ...'.</source>
        <target state="translated">이런 방법으로 형식 공급자를 사용하여 생성된 제공된 형식은 다른 F# 어셈블리에서 사용할 수 없으므로 내부 또는 개인 형식으로 표시해야 합니다. 'type internal TypeName = ...' 또는 'type private TypeName = ...'을 사용하세요.</target>
        <note />
      </trans-unit>
      <trans-unit id="chkGetterAndSetterHaveSamePropertyType">
        <source>A property's getter and setter must have the same type. Property '{0}' has getter of type '{1}' but setter of type '{2}'.</source>
        <target state="translated">속성의 getter 및 setter는 형식이 같아야 합니다. '{0}' 속성의 getter 형식은 '{1}'인데 setter 형식은 '{2}'입니다.</target>
        <note />
      </trans-unit>
      <trans-unit id="tcRuntimeSuppliedMethodCannotBeUsedInUserCode">
        <source>Array method '{0}' is supplied by the runtime and cannot be directly used in code. For operations with array elements consider using family of GetArray/SetArray functions from LanguagePrimitives.IntrinsicFunctions module.</source>
        <target state="translated">배열 메서드 '{0}'은(는) 런타임에서 제공되며 코드에 직접 사용할 수 없습니다. 배열 요소를 사용하는 작업에서는 LanguagePrimitives.IntrinsicFunctions 모듈의 GetArray/SetArray 함수 패밀리를 사용하세요.</target>
        <note />
      </trans-unit>
      <trans-unit id="tcUnionCaseConstructorDoesNotHaveFieldWithGivenName">
        <source>The union case '{0}' does not have a field named '{1}'.</source>
        <target state="translated">공용 구조체 케이스 '{0}'에 '{1}' 필드가 없습니다.</target>
        <note />
      </trans-unit>
      <trans-unit id="tcUnionCaseFieldCannotBeUsedMoreThanOnce">
        <source>Union case/exception field '{0}' cannot be used more than once.</source>
        <target state="translated">공용 구조체 케이스/예외 필드 '{0}'은(는) 두 번 이상 사용할 수 없습니다.</target>
        <note />
      </trans-unit>
      <trans-unit id="tcFieldNameIsUsedModeThanOnce">
        <source>Named field '{0}' is used more than once.</source>
        <target state="translated">명명된 필드 {0}이(가) 두 번 이상 사용되었습니다.</target>
        <note />
      </trans-unit>
      <trans-unit id="tcFieldNameConflictsWithGeneratedNameForAnonymousField">
        <source>Named field '{0}' conflicts with autogenerated name for anonymous field.</source>
        <target state="translated">명명된 필드 '{0}'이(가) 자동 생성된 익명 필드 이름과 충돌합니다.</target>
        <note />
      </trans-unit>
      <trans-unit id="tastConstantExpressionOverflow">
        <source>This literal expression or attribute argument results in an arithmetic overflow.</source>
        <target state="translated">이 리터럴 식 또는 특성 인수를 사용하면 산술 연산 오버플로가 발생합니다.</target>
        <note />
      </trans-unit>
      <trans-unit id="tcIllegalStructTypeForConstantExpression">
        <source>This is not valid literal expression. The [&lt;Literal&gt;] attribute will be ignored.</source>
        <target state="translated">유효한 리터럴 식이 아닙니다. [&lt;Literal&gt;] 특성은 무시됩니다.</target>
        <note />
      </trans-unit>
      <trans-unit id="fscSystemRuntimeInteropServicesIsRequired">
        <source>System.Runtime.InteropServices assembly is required to use UnknownWrapper\DispatchWrapper classes.</source>
        <target state="translated">UnknownWrapper\DispatchWrapper 클래스를 사용하려면 System.Runtime.InteropServices 어셈블리가 필요합니다.</target>
        <note />
      </trans-unit>
      <trans-unit id="abImplicitHeapAllocation">
        <source>The mutable local '{0}' is implicitly allocated as a reference cell because it has been captured by a closure. This warning is for informational purposes only to indicate where implicit allocations are performed.</source>
        <target state="translated">변경할 수 있는 로컬 '{0}'이(가) 암시적으로 참조 셀로 할당되었습니다. 닫기에서 캡처되었기 때문입니다. 이 경고는 정보 제공 목적으로만 발생하며 암시적 할당이 수행되는 위치에 나타납니다.</target>
        <note />
      </trans-unit>
      <trans-unit id="estApplyStaticArgumentsForMethodNotImplemented">
        <source>A type provider implemented GetStaticParametersForMethod, but ApplyStaticArgumentsForMethod was not implemented or invalid</source>
        <target state="translated">형식 공급자는 GetStaticParametersForMethod를 구현하지만 ApplyStaticArgumentsForMethod는 구현되지 않거나 유효하지 않습니다.</target>
        <note />
      </trans-unit>
      <trans-unit id="etErrorApplyingStaticArgumentsToMethod">
        <source>An error occured applying the static arguments to a provided method</source>
        <target state="translated">제공된 메서드에 정적 인수를 적용하는 동안 오류가 발생했습니다.</target>
        <note />
      </trans-unit>
      <trans-unit id="pplexUnexpectedChar">
        <source>Unexpected character '{0}' in preprocessor expression</source>
        <target state="translated">전처리기 식에 예기치 않은 문자 '{0}'이(가) 있습니다.</target>
        <note />
      </trans-unit>
      <trans-unit id="ppparsUnexpectedToken">
        <source>Unexpected token '{0}' in preprocessor expression</source>
        <target state="translated">전처리기 식에 예기치 않은 토큰 '{0}'이(가) 있습니다.</target>
        <note />
      </trans-unit>
      <trans-unit id="ppparsIncompleteExpression">
        <source>Incomplete preprocessor expression</source>
        <target state="translated">전처리기 식이 불완전합니다.</target>
        <note />
      </trans-unit>
      <trans-unit id="ppparsMissingToken">
        <source>Missing token '{0}' in preprocessor expression</source>
        <target state="translated">전처리기 식에 토큰 '{0}'이(가) 없습니다.</target>
        <note />
      </trans-unit>
      <trans-unit id="pickleMissingDefinition">
        <source>An error occurred while reading the F# metadata node at position {0} in table '{1}' of assembly '{2}'. The node had no matching declaration. Please report this warning. You may need to recompile the F# assembly you are using.</source>
        <target state="translated">어셈블리 '{2}' 테이블 '{1}'의 {0} 위치에서 F# 메타데이터 노드를 읽는 중 오류가 발생했습니다. 노드에 일치하는 선언이 없습니다. 이 경고를 보고해 주세요. 사용하고 있는 F# 어셈블리를 다시 컴파일해야 할 수 있습니다.</target>
        <note />
      </trans-unit>
      <trans-unit id="checkNotSufficientlyGenericBecauseOfScope">
        <source>Type inference caused the type variable {0} to escape its scope. Consider adding an explicit type parameter declaration or adjusting your code to be less generic.</source>
        <target state="translated">형식 유추로 인해 형식 변수 {0}이(가) 범위를 벗어났습니다. 명시적인 형식 매개 변수 선언을 추가하거나 덜 일반적인 코드로 조정해 보세요.</target>
        <note />
      </trans-unit>
      <trans-unit id="checkNotSufficientlyGenericBecauseOfScopeAnon">
        <source>Type inference caused an inference type variable to escape its scope. Consider adding type annotations to make your code less generic.</source>
        <target state="translated">형식 유추로 인해 유추 형식 변수가 범위를 벗어났습니다. 형식 주석을 추가하여 덜 일반적인 코드로 만들어 보세요.</target>
        <note />
      </trans-unit>
      <trans-unit id="checkRaiseFamilyFunctionArgumentCount">
        <source>Redundant arguments are being ignored in function '{0}'. Expected {1} but got {2} arguments.</source>
        <target state="translated">중복 인수는 함수 '{0}'에서 무시되고 있습니다. {1}(을)를 예상했으나 {2} 인수를 받았습니다.</target>
        <note />
      </trans-unit>
      <trans-unit id="checkLowercaseLiteralBindingInPattern">
        <source>Lowercase literal '{0}' is being shadowed by a new pattern with the same name. Only uppercase and module-prefixed literals can be used as named patterns.</source>
        <target state="translated">소문자 리터럴 '{0}'이(가) 이름이 같은 새 패턴에서 섀도 처리되고 있습니다. 모듈이 접두사로 붙은 대문자 리터럴만 명명된 패턴으로 사용될 수 있습니다.</target>
        <note />
      </trans-unit>
      <trans-unit id="tcLiteralDoesNotTakeArguments">
        <source>This literal pattern does not take arguments</source>
        <target state="translated">이 리터럴 패턴은 인수를 사용하지 않습니다.</target>
        <note />
      </trans-unit>
      <trans-unit id="tcConstructorsIllegalInAugmentation">
        <source>Constructors are not permitted as extension members - they must be defined as part of the original definition of the type</source>
        <target state="translated">생성자는 확장 멤버로 사용할 수 없으며 원래 형식 정의의 일부로 정의되어야 합니다.</target>
        <note />
      </trans-unit>
      <trans-unit id="optsInvalidResponseFile">
        <source>Invalid response file '{0}' ( '{1}' )</source>
        <target state="translated">잘못된 지시 파일 '{0}'('{1}')</target>
        <note />
      </trans-unit>
      <trans-unit id="optsResponseFileNotFound">
        <source>Response file '{0}' not found in '{1}'</source>
        <target state="translated">{1}'에서 지시 파일 '{0}'을(를) 찾을 수 없습니다.</target>
        <note />
      </trans-unit>
      <trans-unit id="optsResponseFileNameInvalid">
        <source>Response file name '{0}' is empty, contains invalid characters, has a drive specification without an absolute path, or is too long</source>
        <target state="translated">지시 파일 이름 '{0}'이(가) 비어 있거나, 잘못된 문자를 포함하거나, 드라이브 사양에 절대 경로가 없거나, 길이가 너무 깁니다.</target>
        <note />
      </trans-unit>
      <trans-unit id="fsharpCoreNotFoundToBeCopied">
        <source>Cannot find FSharp.Core.dll in compiler's directory</source>
        <target state="translated">컴파일러의 디렉터리에서 FSharp.Core.dll을 찾을 수 없습니다.</target>
        <note />
      </trans-unit>
      <trans-unit id="tcTupleStructMismatch">
        <source>One tuple type is a struct tuple, the other is a reference tuple</source>
        <target state="translated">한 튜플 형식은 구조체 튜플이고 다른 튜플 형식은 참조 튜플입니다.</target>
        <note />
      </trans-unit>
      <trans-unit id="etMissingStaticArgumentsToMethod">
        <source>This provided method requires static parameters</source>
        <target state="translated">이 제공된 메서드는 정적 매개 변수가 필요합니다.</target>
        <note />
      </trans-unit>
      <trans-unit id="considerUpcast">
        <source>The conversion from {0} to {1} is a compile-time safe upcast, not a downcast. Consider using 'upcast' instead of 'downcast'.</source>
        <target state="translated">{0}에서 {1}(으)로의 변환은 컴파일 시간에 안전한 업캐스트이며 다운캐스트가 아닙니다. '다운캐스트'가 아닌 '업캐스트'를 사용해 보세요.</target>
        <note />
      </trans-unit>
      <trans-unit id="considerUpcastOperator">
        <source>The conversion from {0} to {1} is a compile-time safe upcast, not a downcast. Consider using the :&gt; (upcast) operator instead of the :?&gt; (downcast) operator.</source>
        <target state="translated">{0}에서 {1}(으)로의 변환은 컴파일 시간에 안전한 업캐스트이며 다운캐스트가 아닙니다. :?&gt; (다운캐스트) 연산자가 아닌 :?&gt; (업캐스트) 연산자를 사용하세요.</target>
        <note />
      </trans-unit>
      <trans-unit id="tcRecImplied">
        <source>The 'rec' on this module is implied by an outer 'rec' declaration and is being ignored</source>
        <target state="translated">이 모듈에 대한 'rec'는 외부 'rec' 선언에 의해 암시되며 무시됩니다.</target>
        <note />
      </trans-unit>
      <trans-unit id="tcOpenFirstInMutRec">
        <source>In a recursive declaration group, 'open' declarations must come first in each module</source>
        <target state="translated">재귀 선언 그룹에서 'open' 선언은 각 모듈에서 맨 앞에 있어야 합니다.</target>
        <note />
      </trans-unit>
      <trans-unit id="tcModuleAbbrevFirstInMutRec">
        <source>In a recursive declaration group, module abbreviations must come after all 'open' declarations and before other declarations</source>
        <target state="translated">재귀 선언 그룹에서 모듈 약어는 모든 'open' 선언의 뒤에 있으면서 다른 선언의 앞에 있어야 합니다.</target>
        <note />
      </trans-unit>
      <trans-unit id="tcUnsupportedMutRecDecl">
        <source>This declaration is not supported in recursive declaration groups</source>
        <target state="translated">이 선언은 재귀 선언 그룹에서는 지원되지 않습니다.</target>
        <note />
      </trans-unit>
      <trans-unit id="parsInvalidUseOfRec">
        <source>Invalid use of 'rec' keyword</source>
        <target state="translated">'rec' 키워드를 잘못 사용했습니다.</target>
        <note />
      </trans-unit>
      <trans-unit id="tcStructUnionMultiCaseDistinctFields">
        <source>If a union type has more than one case and is a struct, then all fields within the union type must be given unique names.</source>
        <target state="translated">공용 구조체 형식이 둘 이상의 case를 포함하고 구조체인 경우 공용 구조체 형식 내의 모든 필드에 고유한 이름을 지정해야 합니다.</target>
        <note />
      </trans-unit>
      <trans-unit id="CallerMemberNameIsOverriden">
        <source>The CallerMemberNameAttribute applied to parameter '{0}' will have no effect. It is overridden by the CallerFilePathAttribute.</source>
        <target state="translated">{0}' 매개 변수에 적용되는 CallerMemberNameAttribute는 효과가 없습니다. CallerFilePathAttribute에서 재정의합니다.</target>
        <note />
      </trans-unit>
      <trans-unit id="tcFixedNotAllowed">
        <source>Invalid use of 'fixed'. 'fixed' may only be used in a declaration of the form 'use x = fixed expr' where the expression is an array, the address of a field, the address of an array element or a string'</source>
        <target state="translated">'fixed'를 잘못 사용했습니다. 'fixed'는 식이 배열, 필드의 주소, 배열 요소 또는 문자열의 주소인 경우 'use x = fixed expr' 형식의 선언에만 사용할 수 있습니다.</target>
        <note />
      </trans-unit>
      <trans-unit id="tcCouldNotFindOffsetToStringData">
        <source>Could not find method System.Runtime.CompilerServices.OffsetToStringData in references when building 'fixed' expression.</source>
        <target state="translated">'fixed' 식을 빌드할 때 참조에서 System.Runtime.CompilerServices.OffsetToStringData 메서드를 찾을 수 없습니다.</target>
        <note />
      </trans-unit>
      <trans-unit id="tcNamedActivePattern">
        <source>{0} is an active pattern and cannot be treated as a discriminated union case with named fields.</source>
        <target state="translated">{0}은(는) 활성 패턴이며 명명된 필드가 있는 구분된 공용 구조체 케이스로 처리될 수 없습니다.</target>
        <note />
      </trans-unit>
      <trans-unit id="DefaultParameterValueNotAppropriateForArgument">
        <source>The default value does not have the same type as the argument. The DefaultParameterValue attribute and any Optional attribute will be ignored. Note: 'null' needs to be annotated with the correct type, e.g. 'DefaultParameterValue(null:obj)'.</source>
        <target state="translated">기본값에 인수와 같은 형식이 없습니다. DefaultParameterValue 특성 및 모든 Optional 특성은 무시됩니다. 참고: 'null'은 올바른 형식으로 주석이 추가되어야 합니다(예: 'DefaultParameterValue(null:obj)').</target>
        <note />
      </trans-unit>
      <trans-unit id="tcGlobalsSystemTypeNotFound">
        <source>The system type '{0}' was required but no referenced system DLL contained this type</source>
        <target state="translated">시스템 형식 '{0}'이(가) 필요했지만, 참조된 시스템 DLL에 이 형식이 포함되어 있지 않습니다.</target>
        <note />
      </trans-unit>
      <trans-unit id="typrelMemberHasMultiplePossibleDispatchSlots">
        <source>The member '{0}' matches multiple overloads of the same method.\nPlease restrict it to one of the following:{1}.</source>
        <target state="translated">{0}' 멤버는 동일한 메서드의 여러 오버로드와 일치합니다.\n다음 중 하나로 제한하세요. {1}.</target>
        <note />
      </trans-unit>
      <trans-unit id="methodIsNotStatic">
        <source>Method or object constructor '{0}' is not static</source>
        <target state="translated">메서드 또는 개체 생성자 '{0}'이(가) 정적이 아닙니다.</target>
        <note />
      </trans-unit>
      <trans-unit id="parsUnexpectedSymbolEqualsInsteadOfIn">
        <source>Unexpected symbol '=' in expression. Did you intend to use 'for x in y .. z do' instead?</source>
        <target state="translated">식에 예기치 않은 '=' 기호가 있습니다. 대신 'for x in y .. z do'를 사용하려고 했나요?</target>
        <note />
      </trans-unit>
      <trans-unit id="keywordDescriptionAbstract">
        <source>Indicates a method that either has no implementation in the type in which it is declared or that is virtual and has a default implementation.</source>
        <target state="translated">선언된 형식에 구현이 없는 메서드 또는 기본 구현이 있는 가상 메서드를 나타냅니다.</target>
        <note />
      </trans-unit>
      <trans-unit id="keyworkDescriptionAnd">
        <source>Used in mutually recursive bindings, in property declarations, and with multiple constraints on generic parameters.</source>
        <target state="translated">상호 재귀적 바인딩과 속성 선언에 사용되며 제네릭 매개 변수의 여러 제약 조건과 함께 사용됩니다.</target>
        <note />
      </trans-unit>
      <trans-unit id="keywordDescriptionAs">
        <source>Used to give the current class object an object name. Also used to give a name to a whole pattern within a pattern match.</source>
        <target state="translated">현재 클래스 개체 및 개체 이름을 제공하는 데 사용됩니다. 패턴 일치 내의 전체 패턴에 이름을 제공하는 데에도 사용됩니다.</target>
        <note />
      </trans-unit>
      <trans-unit id="keywordDescriptionAssert">
        <source>Used to verify code during debugging.</source>
        <target state="translated">디버그 중 코드를 확인하는 데 사용됩니다.</target>
        <note />
      </trans-unit>
      <trans-unit id="keywordDescriptionBase">
        <source>Used as the name of the base class object.</source>
        <target state="translated">기본 클래스 개체의 이름으로 사용됩니다.</target>
        <note />
      </trans-unit>
      <trans-unit id="keywordDescriptionBegin">
        <source>In verbose syntax, indicates the start of a code block.</source>
        <target state="translated">자세한 구문에서 코드 블록의 시작을 나타냅니다.</target>
        <note />
      </trans-unit>
      <trans-unit id="keywordDescriptionClass">
        <source>In verbose syntax, indicates the start of a class definition.</source>
        <target state="translated">자세한 구문에서 클래스 정의의 시작을 나타냅니다.</target>
        <note />
      </trans-unit>
      <trans-unit id="keywordDescriptionDefault">
        <source>Indicates an implementation of an abstract method; used together with an abstract method declaration to create a virtual method.</source>
        <target state="translated">추상 메서드의 구현을 나타냅니다. 추상 메서드 선언과 함께 사용하여 가상 메서드를 만듭니다.</target>
        <note />
      </trans-unit>
      <trans-unit id="keywordDescriptionDelegate">
        <source>Used to declare a delegate.</source>
        <target state="translated">대리자를 선언하는 데 사용됩니다.</target>
        <note />
      </trans-unit>
      <trans-unit id="keywordDescriptionDo">
        <source>Used in looping constructs or to execute imperative code.</source>
        <target state="translated">루프 구문에 사용되거나 명령형 코드를 실행하기 위해 사용됩니다.</target>
        <note />
      </trans-unit>
      <trans-unit id="keywordDescriptionDone">
        <source>In verbose syntax, indicates the end of a block of code in a looping expression.</source>
        <target state="translated">자세한 구문에서 루프 식의 코드 블록 끝을 나타냅니다.</target>
        <note />
      </trans-unit>
      <trans-unit id="keywordDescriptionDowncast">
        <source>Used to convert to a type that is lower in the inheritance chain.</source>
        <target state="translated">상속 체인에서 더 낮은 형식으로 변환하는 데 사용됩니다.</target>
        <note />
      </trans-unit>
      <trans-unit id="keywordDescriptionDownto">
        <source>In a for expression, used when counting in reverse.</source>
        <target state="translated">for 식에서 역으로 계산할 때 사용됩니다.</target>
        <note />
      </trans-unit>
      <trans-unit id="keywordDescriptionElif">
        <source>Used in conditional branching. A short form of else if.</source>
        <target state="translated">조건부 분기에 사용됩니다. else if의 약식입니다.</target>
        <note />
      </trans-unit>
      <trans-unit id="keywordDescriptionElse">
        <source>Used in conditional branching.</source>
        <target state="translated">조건부 분기에 사용됩니다.</target>
        <note />
      </trans-unit>
      <trans-unit id="keywordDescriptionEnd">
        <source>In type definitions and type extensions, indicates the end of a section of member definitions. In verbose syntax, used to specify the end of a code block that starts with the begin keyword.</source>
        <target state="translated">형식 정의 및 형식 확장에서 멤버 정의 섹션의 끝을 나타냅니다. 자세한 구문에서 begin 키워드로 시작하는 코드 블록의 끝을 지정하는 데 사용됩니다.</target>
        <note />
      </trans-unit>
      <trans-unit id="keywordDescriptionException">
        <source>Used to declare an exception type.</source>
        <target state="translated">예외 형식을 선언하는 데 사용됩니다.</target>
        <note />
      </trans-unit>
      <trans-unit id="keywordDescriptionExtern">
        <source>Indicates that a declared program element is defined in another binary or assembly.</source>
        <target state="translated">선언된 프로그램 요소가 다른 이진 또는 어셈블리에 정의됨을 나타냅니다.</target>
        <note />
      </trans-unit>
      <trans-unit id="keywordDescriptionTrueFalse">
        <source>Used as a Boolean literal.</source>
        <target state="translated">부울 리터럴로 사용됩니다.</target>
        <note />
      </trans-unit>
      <trans-unit id="keywordDescriptionFinally">
        <source>Used together with try to introduce a block of code that executes regardless of whether an exception occurs.</source>
        <target state="translated">예외 발생 여부에 상관없이 실행되는 코드 블록을 지정하기 위해 try와 함께 사용됩니다.</target>
        <note />
      </trans-unit>
      <trans-unit id="keywordDescriptionFor">
        <source>Used in looping constructs.</source>
        <target state="translated">루프 구문에 사용됩니다.</target>
        <note />
      </trans-unit>
      <trans-unit id="keywordDescriptionFun">
        <source>Used in lambda expressions, also known as anonymous functions.</source>
        <target state="translated">익명 함수라고도 하는 람다 식에 사용됩니다.</target>
        <note />
      </trans-unit>
      <trans-unit id="keywordDescriptionFunction">
        <source>Used as a shorter alternative to the fun keyword and a match expression in a lambda expression that has pattern matching on a single argument.</source>
        <target state="translated">단일 인수에 패턴 일치가 있는 람다 식에서 fun 키워드 및 일치 식에 대한 간단한 대체로 사용됩니다.</target>
        <note />
      </trans-unit>
      <trans-unit id="keywordDescriptionGlobal">
        <source>Used to reference the top-level .NET namespace.</source>
        <target state="translated">최상위 .NET 네임스페이스를 참조하는 데 사용됩니다.</target>
        <note />
      </trans-unit>
      <trans-unit id="keywordDescriptionIf">
        <source>Used in conditional branching constructs.</source>
        <target state="translated">조건부 분기 구문에 사용됩니다.</target>
        <note />
      </trans-unit>
      <trans-unit id="keywordDescriptionIn">
        <source>Used for sequence expressions and, in verbose syntax, to separate expressions from bindings.</source>
        <target state="translated">바인딩에서 식을 구분하기 위해 시퀀스 식과 자세한 구문에서 사용됩니다.</target>
        <note />
      </trans-unit>
      <trans-unit id="keywordDescriptionInherit">
        <source>Used to specify a base class or base interface.</source>
        <target state="translated">기본 클래스 또는 기본 인터페이스를 지정하는 데 사용됩니다.</target>
        <note />
      </trans-unit>
      <trans-unit id="keywordDescriptionInline">
        <source>Used to indicate a function that should be integrated directly into the caller's code.</source>
        <target state="translated">호출자의 코드로 바로 통합되어야 하는 함수를 나타내는 데 사용됩니다.</target>
        <note />
      </trans-unit>
      <trans-unit id="keywordDescriptionInterface">
        <source>Used to declare and implement interfaces.</source>
        <target state="translated">인터페이스를 선언하고 구현하는 데 사용됩니다.</target>
        <note />
      </trans-unit>
      <trans-unit id="keywordDescriptionInternal">
        <source>Used to specify that a member is visible inside an assembly but not outside it.</source>
        <target state="translated">멤버가 어셈블리 안에서는 보이지만 어셈블리 밖에서는 보이지 않도록 지정하는 데 사용됩니다.</target>
        <note />
      </trans-unit>
      <trans-unit id="keywordDescriptionLazy">
        <source>Used to specify a computation that is to be performed only when a result is needed.</source>
        <target state="translated">결과가 필요한 경우에만 수행되는 계산을 지정하는 데 사용됩니다.</target>
        <note />
      </trans-unit>
      <trans-unit id="keywordDescriptionLet">
        <source>Used to associate, or bind, a name to a value or function.</source>
        <target state="translated">값 또는 함수에 이름을 연결하거나 바인딩하기 위해 사용됩니다.</target>
        <note />
      </trans-unit>
      <trans-unit id="keywordDescriptionLetBang">
        <source>Used in computation expressions to bind a name to the result of another computation expression.</source>
        <target state="translated">계산 식에 사용되어 다른 계산 식 결과에 이름을 바인딩합니다.</target>
        <note />
      </trans-unit>
      <trans-unit id="keywordDescriptionMatch">
        <source>Used to branch by comparing a value to a pattern.</source>
        <target state="translated">패턴에 대한 값을 비교하여 분기하는 데 사용됩니다.</target>
        <note />
      </trans-unit>
      <trans-unit id="keywordDescriptionMember">
        <source>Used to declare a property or method in an object type.</source>
        <target state="translated">개체 형식에서 속성 또는 메서드를 선언하는 데 사용됩니다.</target>
        <note />
      </trans-unit>
      <trans-unit id="keywordDescriptionModule">
        <source>Used to associate a name with a group of related types, values, and functions, to logically separate it from other code.</source>
        <target state="translated">관련 형식, 값 및 함수 그룹과 이름을 연결하기 위해 사용되며, 다른 코드와 논리적으로 구별하기 위해 사용됩니다.</target>
        <note />
      </trans-unit>
      <trans-unit id="keywordDescriptionMutable">
        <source>Used to declare a variable, that is, a value that can be changed.</source>
        <target state="translated">변경될 수 있는 값인 변수를 선언하는 데 사용됩니다.</target>
        <note />
      </trans-unit>
      <trans-unit id="keywordDescriptionNamespace">
        <source>Used to associate a name with a group of related types and modules, to logically separate it from other code.</source>
        <target state="translated">관련 형식 및 모듈 그룹과 이름을 연결하기 위해 사용되며, 다른 코드와 논리적으로 구별하기 위해 사용됩니다.</target>
        <note />
      </trans-unit>
      <trans-unit id="keywordDescriptionNew">
        <source>Used to declare, define, or invoke a constructor that creates or that can create an object. Also used in generic parameter constraints to indicate that a type must have a certain constructor.</source>
        <target state="translated">개체를 생성하거나 생성할 수 있는 생성자를 선언하거나 정의하거나 호출하는 데 사용됩니다. 형식에 특정 생성자가 있어야 함을 나타내기 위해 제네릭 매개 변수 제약 조건에서도 사용됩니다.</target>
        <note />
      </trans-unit>
      <trans-unit id="keywordDescriptionNot">
        <source>Not actually a keyword. However, not struct in combination is used as a generic parameter constraint.</source>
        <target state="translated">실제로 키워드가 아니지만, 조합의 not struct는 제네릭 매개 변수 제약 조건으로 사용됩니다.</target>
        <note />
      </trans-unit>
      <trans-unit id="keywordDescriptionNull">
        <source>Indicates the absence of an object. Also used in generic parameter constraints.</source>
        <target state="translated">개체가 없음을 나타냅니다. 제네릭 매개 변수 제약 조건에서도 사용됩니다.</target>
        <note />
      </trans-unit>
      <trans-unit id="keywordDescriptionOf">
        <source>Used in discriminated unions to indicate the type of categories of values, and in delegate and exception declarations.</source>
        <target state="translated">구분된 공용 구조체에 사용되어 값 범주의 형식을 나타내고, 대리자 및 예외 선언에 사용됩니다.</target>
        <note />
      </trans-unit>
      <trans-unit id="keywordDescriptionOpen">
        <source>Used to make the contents of a namespace or module available without qualification.</source>
        <target state="translated">한정자 없이 사용할 수 있는 네임스페이스 또는 모듈의 콘텐츠를 만드는 데 사용됩니다.</target>
        <note />
      </trans-unit>
      <trans-unit id="keywordDescriptionOr">
        <source>Used with Boolean conditions as a Boolean or operator. Equivalent to ||. Also used in member constraints.</source>
        <target state="translated">부울 또는 연산자로 부울 조건과 함께 사용됩니다. ||와 같습니다. 멤버 제약 조건에도 사용됩니다.</target>
        <note />
      </trans-unit>
      <trans-unit id="keywordDescriptionOverride">
        <source>Used to implement a version of an abstract or virtual method that differs from the base version.</source>
        <target state="translated">기본 버전과 다른, 추상 메서드 또는 가상 메서드의 버전을 구현하는 데 사용됩니다.</target>
        <note />
      </trans-unit>
      <trans-unit id="keywordDescriptionPrivate">
        <source>Restricts access to a member to code in the same type or module.</source>
        <target state="translated">동일한 형식 또는 모듈에서 코딩하기 위해 멤버에 대한 액세스를 제한합니다.</target>
        <note />
      </trans-unit>
      <trans-unit id="keywordDescriptionPublic">
        <source>Allows access to a member from outside the type.</source>
        <target state="translated">형식 외부에서 멤버에 대한 액세스를 허용합니다.</target>
        <note />
      </trans-unit>
      <trans-unit id="keywordDescriptionRec">
        <source>Used to indicate that a function is recursive.</source>
        <target state="translated">함수가 재귀적임을 나타내는 데 사용됩니다.</target>
        <note />
      </trans-unit>
      <trans-unit id="keywordDescriptionReturn">
        <source>Used to provide a value for the result of the containing computation expression.</source>
        <target state="translated">포함하는 계산 식의 결과에 대한 값을 제공하는 데 사용됩니다.</target>
        <note />
      </trans-unit>
      <trans-unit id="keywordDescriptionReturnBang">
        <source>Used to provide a value for the result of the containing computation expression, where that value itself comes from the result another computation expression.</source>
        <target state="translated">포함하는 계산 식의 결과에 대한 값을 제공하는 데 사용되지만, 값 자체는 다른 계산 식의 결과에서 가져온 것입니다.</target>
        <note />
      </trans-unit>
      <trans-unit id="keywordDescriptionSelect">
        <source>Used in query expressions to specify what fields or columns to extract. Note that this is a contextual keyword, which means that it is not actually a reserved word and it only acts like a keyword in appropriate context.</source>
        <target state="translated">추출할 필드 또는 열을 지정하기 위해 쿼리 식에 사용됩니다. 이것은 상황별 키워드입니다. 즉 실제로 예약어가 아니며, 적절한 컨텍스트에서 키워드처럼만 작동합니다.</target>
        <note />
      </trans-unit>
      <trans-unit id="keywordDescriptionStatic">
        <source>Used to indicate a method or property that can be called without an instance of a type, or a value member that is shared among all instances of a type.</source>
        <target state="translated">형식의 인스턴스 없이 호출될 수 있는 메서드나 속성, 또는 모든 형식의 인스턴스 간 공유되는 값 멤버를 나타내는 데 사용됩니다.</target>
        <note />
      </trans-unit>
      <trans-unit id="keywordDescriptionStruct">
        <source>Used to declare a structure type. Also used in generic parameter constraints. Used for OCaml compatibility in module definitions.</source>
        <target state="translated">구조체 형식을 선언하는 데 사용됩니다. 제네릭 매개 변수 제약 조건에서도 사용됩니다. 모듈 정의에서 OCaml 호환성에 대해 사용됩니다.</target>
        <note />
      </trans-unit>
      <trans-unit id="keywordDescriptionThen">
        <source>Used in conditional expressions. Also used to perform side effects after object construction.</source>
        <target state="translated">조건식에 사용됩니다. 또한 개체 생성 후 파생 작업을 수행하는 데 사용됩니다.</target>
        <note />
      </trans-unit>
      <trans-unit id="keywordDescriptionTo">
        <source>Used in for loops to indicate a range.</source>
        <target state="translated">범위를 나타내기 위해 루프에 사용됩니다.</target>
        <note />
      </trans-unit>
      <trans-unit id="keywordDescriptionTry">
        <source>Used to introduce a block of code that might generate an exception. Used together with with or finally.</source>
        <target state="translated">예외를 생성할 수 있는 코드 블록을 지정하는 데 사용됩니다. with 또는 finally와 함께 사용됩니다.</target>
        <note />
      </trans-unit>
      <trans-unit id="keywordDescriptionType">
        <source>Used to declare a class, record, structure, discriminated union, enumeration type, unit of measure, or type abbreviation.</source>
        <target state="translated">클래스, 레코드, 구조체, 구분된 공용 구조체, 열거형 형식, 측정 단위 또는 형식 약어를 선언하는 데 사용됩니다.</target>
        <note />
      </trans-unit>
      <trans-unit id="keywordDescriptionUpcast">
        <source>Used to convert to a type that is higher in the inheritance chain.</source>
        <target state="translated">상속 체인에서 더 높은 형식으로 변환하는 데 사용됩니다.</target>
        <note />
      </trans-unit>
      <trans-unit id="keywordDescriptionUse">
        <source>Used instead of let for values that implement IDisposable</source>
        <target state="translated">IDisposable을 구현하는 값에 let 대신 사용되었습니다.</target>
        <note />
      </trans-unit>
      <trans-unit id="keywordDescriptionUseBang">
        <source>Used instead of let! in computation expressions for computation expression results that implement IDisposable.</source>
        <target state="translated">IDisposable을 구현하는 계산 식 결과를 위해 계산 식에서 let! 대신 사용됩니다.</target>
        <note />
      </trans-unit>
      <trans-unit id="keywordDescriptionVal">
        <source>Used in a signature to indicate a value, or in a type to declare a member, in limited situations.</source>
        <target state="translated">시그니처에 사용되어 값을 나타내거나 형식에 사용되어 제한된 상황에서 멤버를 선언합니다.</target>
        <note />
      </trans-unit>
      <trans-unit id="keywordDescriptionVoid">
        <source>Indicates the .NET void type. Used when interoperating with other .NET languages.</source>
        <target state="translated">.NET void 형식을 나타냅니다. 다른 .NET 언어와 상호 운용할 때 사용됩니다.</target>
        <note />
      </trans-unit>
      <trans-unit id="keywordDescriptionWhen">
        <source>Used for Boolean conditions (when guards) on pattern matches and to introduce a constraint clause for a generic type parameter.</source>
        <target state="translated">패턴 일치의 부울 조건(가드 시)으로 사용되며, 제네릭 형식 매개 변수에 대한 제약 조건 절을 지정하는 데 사용됩니다.</target>
        <note />
      </trans-unit>
      <trans-unit id="keywordDescriptionWhile">
        <source>Introduces a looping construct.</source>
        <target state="translated">루프 구문을 지정합니다.</target>
        <note />
      </trans-unit>
      <trans-unit id="keywordDescriptionWith">
        <source>Used together with the match keyword in pattern matching expressions. Also used in object expressions, record copying expressions, and type extensions to introduce member definitions, and to introduce exception handlers.</source>
        <target state="translated">패턴 일치 식에서 일치 키워드와 함께 사용됩니다. 또한 개체 식, 레코드 복사 식, 형식 확장에 사용되어 멤버 정의를 지정하고 예외 처리기를 지정합니다.</target>
        <note />
      </trans-unit>
      <trans-unit id="keywordDescriptionYield">
        <source>Used in a sequence expression to produce a value for a sequence.</source>
        <target state="translated">시퀀스에 대한 값을 생성하기 위해 시퀀스 식에 사용됩니다.</target>
        <note />
      </trans-unit>
      <trans-unit id="keywordDescriptionYieldBang">
        <source>Used in a computation expression to append the result of a given computation expression to a collection of results for the containing computation expression.</source>
        <target state="translated">포함하는 계산 식의 결과 모음에 제공된 계산 식의 결과를 추가하기 위해, 계산 식에 사용됩니다.</target>
        <note />
      </trans-unit>
      <trans-unit id="keywordDescriptionRightArrow">
        <source>In function types, delimits arguments and return values. Yields an expression (in sequence expressions); equivalent to the yield keyword. Used in match expressions</source>
        <target state="translated">함수 형식에서 인수와 반환 값을 구분합니다. 시퀀스 식에서 식을 만들며, yield 키워드와 동일합니다. 일치 식에서 사용됩니다.</target>
        <note />
      </trans-unit>
      <trans-unit id="keywordDescriptionLeftArrow">
        <source>Assigns a value to a variable.</source>
        <target state="translated">변수에 값을 할당합니다.</target>
        <note />
      </trans-unit>
      <trans-unit id="keywordDescriptionCast">
        <source>Converts a type to type that is higher in the hierarchy.</source>
        <target state="translated">계층 구조에서 더 높은 형식으로 형식을 변환합니다.</target>
        <note />
      </trans-unit>
      <trans-unit id="keywordDescriptionDynamicCast">
        <source>Converts a type to a type that is lower in the hierarchy.</source>
        <target state="translated">계층 구조에서 더 낮은 형식으로 형식을 변환합니다.</target>
        <note />
      </trans-unit>
      <trans-unit id="keywordDescriptionTypedQuotation">
        <source>Delimits a typed code quotation.</source>
        <target state="translated">형식이 지정된 코드 인용을 구분합니다.</target>
        <note />
      </trans-unit>
      <trans-unit id="keywordDescriptionUntypedQuotation">
        <source>Delimits a untyped code quotation.</source>
        <target state="translated">형식이 지정되지 않은 코드 인용을 구분합니다.</target>
        <note />
      </trans-unit>
      <trans-unit id="itemNotFoundDuringDynamicCodeGen">
        <source>{0} '{1}' not found in assembly '{2}'. A possible cause may be a version incompatibility. You may need to explicitly reference the correct version of this assembly to allow all referenced components to use the correct version.</source>
        <target state="translated">{2}' 어셈블리에서 {0} '{1}'을(를) 찾을 수 없습니다. 가능한 원인은 버전이 호환되지 않기 때문일 수 있습니다. 참조된 모든 구성 요소에서 올바른 버전을 사용할 수 있게 하려면 이 어셈블리의 올바른 버전을 명시적으로 참조해야 할 수 있습니다.</target>
        <note />
      </trans-unit>
      <trans-unit id="itemNotFoundInTypeDuringDynamicCodeGen">
        <source>{0} '{1}' not found in type '{2}' from assembly '{3}'. A possible cause may be a version incompatibility. You may need to explicitly reference the correct version of this assembly to allow all referenced components to use the correct version.</source>
        <target state="translated">{3}' 어셈블리의 '{2}' 형식에서 {0} '{1}'을(를) 찾을 수 없습니다. 가능한 원인은 버전이 호환되지 않기 때문일 수 있습니다. 참조된 모든 구성 요소에서 올바른 버전을 사용할 수 있게 하려면 이 어셈블리의 올바른 버전을 명시적으로 참조해야 할 수 있습니다.</target>
        <note />
      </trans-unit>
      <trans-unit id="descriptionWordIs">
        <source>is</source>
        <target state="translated">은(는)</target>
        <note />
      </trans-unit>
      <trans-unit id="notAFunction">
        <source>This value is not a function and cannot be applied.</source>
        <target state="translated">이 값은 함수가 아니며 적용할 수 없습니다.</target>
        <note />
      </trans-unit>
      <trans-unit id="notAFunctionButMaybeIndexerWithName">
        <source>This value is not a function and cannot be applied. Did you intend to access the indexer via {0}.[index] instead?</source>
        <target state="translated">이 식은 함수가 아니며 적용할 수 없습니다. 대신 {0}.[index]를 통해 인덱서에 액세스하려고 했나요?</target>
        <note />
      </trans-unit>
      <trans-unit id="notAFunctionButMaybeIndexer">
        <source>This expression is not a function and cannot be applied. Did you intend to access the indexer via expr.[index] instead?</source>
        <target state="translated">이 식은 함수가 아니며 적용할 수 없습니다. 대신 expr.[index]를 통해 인덱서에 액세스하려고 했나요?</target>
        <note />
      </trans-unit>
      <trans-unit id="notAFunctionButMaybeDeclaration">
        <source>This value is not a function and cannot be applied. Did you forget to terminate a declaration?</source>
        <target state="translated">이 값은 함수가 아니며 적용할 수 없습니다. 선언을 종료해야 합니다.</target>
        <note />
      </trans-unit>
      <trans-unit id="ArgumentsInSigAndImplMismatch">
        <source>The argument names in the signature '{0}' and implementation '{1}' do not match. The argument name from the signature file will be used. This may cause problems when debugging or profiling.</source>
        <target state="translated">시그니처 '{0}'과(와) 구현 '{1}'의 인수 이름이 일치하지 않습니다. 시그니처 파일의 인수 이름이 사용됩니다. 이로 인해 디버깅 또는 프로파일링 시 문제가 발생할 수 있습니다.</target>
        <note />
      </trans-unit>
      <trans-unit id="pickleUnexpectedNonZero">
        <source>An error occurred while reading the F# metadata of assembly '{0}'. A reserved construct was utilized. You may need to upgrade your F# compiler or use an earlier version of the assembly that doesn't make use of a specific construct.</source>
        <target state="translated">'{0}' 어셈블리의 F# 메타데이터를 읽는 동안 오류가 발생했습니다. 예약 구문이 활용되었습니다. F# 컴파일러를 업그레이드하거나 특정 구문을 사용하지 않는 이전 버전의 어셈블리를 사용해야 할 수 있습니다.</target>
        <note />
      </trans-unit>
      <trans-unit id="tcTupleMemberNotNormallyUsed">
        <source>This method or property is not normally used from F# code, use an explicit tuple pattern for deconstruction instead.</source>
        <target state="translated">이 메서드 또는 속성은 일반적으로 F# 코드에서 사용되지 않습니다. 대신 분해에 대해 명시적 튜플 패턴을 사용하세요.</target>
        <note />
      </trans-unit>
      <trans-unit id="implicitlyDiscardedInSequenceExpression">
        <source>This expression returns a value of type '{0}' but is implicitly discarded. Consider using 'let' to bind the result to a name, e.g. 'let result = expression'. If you intended to use the expression as a value in the sequence then use an explicit 'yield'.</source>
        <target state="translated">이 식은 '{0}' 형식의 값을 반환하지만 암시적으로 삭제됩니다. 'let'을 사용하여 결과를 이름에 바인딩하세요(예: 'let result = expression'). 식을 시퀀스의 값으로 사용하려면 명시적 'yield'를 사용하세요.</target>
        <note />
      </trans-unit>
      <trans-unit id="implicitlyDiscardedSequenceInSequenceExpression">
        <source>This expression returns a value of type '{0}' but is implicitly discarded. Consider using 'let' to bind the result to a name, e.g. 'let result = expression'. If you intended to use the expression as a value in the sequence then use an explicit 'yield!'.</source>
        <target state="translated">이 식은 '{0}' 형식의 값을 반환하지만 암시적으로 삭제됩니다. 'let'을 사용하여 결과를 이름에 바인딩하세요(예: 'let result = expression'). 식을 시퀀스의 값으로 사용하려면 명시적 'yield!'를 사용하세요.</target>
        <note />
      </trans-unit>
      <trans-unit id="keywordDescriptionMatchBang">
        <source>Used in computation expressions to pattern match directly over the result of another computation expression.</source>
        <target state="translated">다른 계산 식의 결과에 대해 직접적으로 패턴 일치에 대한 계산 식에 사용됩니다.</target>
        <note />
      </trans-unit>
      <trans-unit id="ilreadFileChanged">
        <source>The file '{0}' changed on disk unexpectedly, please reload.</source>
        <target state="translated">'{0}' 파일이 디스크에서 예기치 않게 변경되었습니다. 다시 로드하세요.</target>
        <note />
      </trans-unit>
      <trans-unit id="writeToReadOnlyByref">
        <source>The byref pointer is readonly, so this write is not permitted.</source>
        <target state="translated">byref 포인터는 읽기 전용이므로 이 쓰기가 허용되지 않습니다.</target>
        <note />
      </trans-unit>
      <trans-unit id="tastValueMustBeMutable">
        <source>A value must be mutable in order to mutate the contents or take the address of a value type, e.g. 'let mutable x = ...'</source>
        <target state="translated">내용을 변경하거나 값 형식의 주소를 사용하려면 값을 변경할 수 있어야 합니다(예: 'let mutable x = ...').</target>
        <note />
      </trans-unit>
      <trans-unit id="readOnlyAttributeOnStructWithMutableField">
        <source>A ReadOnly attribute has been applied to a struct type with a mutable field.</source>
        <target state="translated">변경할 수 있는 필드가 있는 구조체 형식에 ReadOnly 특성이 적용되었습니다.</target>
        <note />
      </trans-unit>
      <trans-unit id="tcByrefReturnImplicitlyDereferenced">
        <source>A byref pointer returned by a function or method is implicitly dereferenced as of F# 4.5. To acquire the return value as a pointer, use the address-of operator, e.g. '&amp;f(x)' or '&amp;obj.Method(arg1, arg2)'.</source>
        <target state="translated">함수 또는 메서드에 의해 반환된 byref 포인터가 F# 4.5부터 암시적으로 역참조됩니다. 포인터로 반환 값을 가져오려면 address-of 연산자를 사용하세요(예: '&amp;f(x)' 또는 '&amp;obj.Method(arg1, arg2)').</target>
        <note />
      </trans-unit>
      <trans-unit id="tcByRefLikeNotStruct">
        <source>A type annotated with IsByRefLike must also be a struct. Consider adding the [&lt;Struct&gt;] attribute to the type.</source>
        <target state="translated">IsByRefLike로 주석이 추가된 형식은 구조체여야 합니다. 형식에 [&lt;Struct&gt;] 특성을 추가하세요.</target>
        <note />
      </trans-unit>
      <trans-unit id="chkNoByrefAddressOfLocal">
        <source>The address of the variable '{0}' or a related expression cannot be used at this point. This is to ensure the address of the local value does not escape its scope.</source>
        <target state="translated">지금은 '{0}' 변수의 주소 또는 관련 식을 사용할 수 없습니다. 로컬 값의 주소가 범위를 벗어나지 않도록 하기 위한 것입니다.</target>
        <note />
      </trans-unit>
      <trans-unit id="chkNoWriteToLimitedSpan">
        <source>This value can't be assigned because the target '{0}' may refer to non-stack-local memory, while the expression being assigned is assessed to potentially refer to stack-local memory. This is to help prevent pointers to stack-bound memory escaping their scope.</source>
        <target state="translated">'{0}' 대상이 비스택 로컬 메모리를 참조할 수 있는데, 할당되는 식은 잠재적으로 스택 로컬 메모리를 참조하도록 평가되므로 이 값을 할당할 수 없습니다. 스택에 바인딩된 메모리에 대한 포인터가 범위를 벗어나지 않도록 하기 위한 것입니다.</target>
        <note />
      </trans-unit>
      <trans-unit id="tastValueMustBeLocal">
        <source>A value defined in a module must be mutable in order to take its address, e.g. 'let mutable x = ...'</source>
        <target state="translated">해당 주소를 사용하려면 모듈에 정의된 값이 변경 가능해야 합니다(예: 'let mutable x = ...').</target>
        <note />
      </trans-unit>
      <trans-unit id="tcIsReadOnlyNotStruct">
        <source>A type annotated with IsReadOnly must also be a struct. Consider adding the [&lt;Struct&gt;] attribute to the type.</source>
        <target state="translated">IsReadOnly로 주석이 추가된 형식은 구조체여야 합니다. 형식에 [&lt;Struct&gt;] 특성을 추가하세요.</target>
        <note />
      </trans-unit>
      <trans-unit id="chkStructsMayNotReturnAddressesOfContents">
        <source>Struct members cannot return the address of fields of the struct by reference</source>
        <target state="translated">구조체 멤버는 구조체의 필드 주소를 참조로 반환할 수 없습니다.</target>
        <note />
      </trans-unit>
      <trans-unit id="chkNoByrefLikeFunctionCall">
        <source>The function or method call cannot be used at this point, because one argument that is a byref of a non-stack-local Span or IsByRefLike type is used with another argument that is a stack-local Span or IsByRefLike type. This is to ensure the address of the local value does not escape its scope.</source>
        <target state="translated">비스택 로컬 Span 또는 IsByRefLike 형식의 byref인 한 인수가 스택 로컬 Span 또는 IsByRefLike 형식인 다른 인수와 함께 사용되므로 지금은 함수 또는 메서드 호출을 사용할 수 없습니다. 로컬 값의 주소가 범위를 벗어나지 않도록 하기 위한 것입니다.</target>
        <note />
      </trans-unit>
      <trans-unit id="chkNoByrefAddressOfValueFromExpression">
        <source>The address of a value returned from the expression cannot be used at this point. This is to ensure the address of the local value does not escape its scope.</source>
        <target state="translated">지금은 식에서 반환된 값의 주소를 사용할 수 없습니다. 로컬 값의 주소가 범위를 벗어나지 않도록 하기 위한 것입니다.</target>
        <note />
      </trans-unit>
      <trans-unit id="chkNoSpanLikeVariable">
        <source>The Span or IsByRefLike variable '{0}' cannot be used at this point. This is to ensure the address of the local value does not escape its scope.</source>
        <target state="translated">지금은 Span 또는 IsByRefLike 변수 '{0}'을(를) 사용할 수 없습니다. 로컬 값의 주소가 범위를 벗어나지 않도록 하기 위한 것입니다.</target>
        <note />
      </trans-unit>
      <trans-unit id="chkNoSpanLikeValueFromExpression">
        <source>A Span or IsByRefLike value returned from the expression cannot be used at ths point. This is to ensure the address of the local value does not escape its scope.</source>
        <target state="translated">지금은 식에서 반환된 Span 또는 IsByRefLike 값을 사용할 수 없습니다. 로컬 값의 주소가 범위를 벗어나지 않도록 하기 위한 것입니다.</target>
        <note />
      </trans-unit>
      <trans-unit id="tastCantTakeAddressOfExpression">
        <source>Cannot take the address of the value returned from the expression. Assign the returned value to a let-bound value before taking the address.</source>
        <target state="translated">식에서 반환된 값의 주소를 가져올 수 없습니다. 주소를 가져오기 전에 반환된 값을 let 바인딩 값에 할당하세요.</target>
        <note />
      </trans-unit>
      <trans-unit id="parsUnmatchedBraceBar">
        <source>Unmatched '{{|'</source>
        <target state="translated">'{{|'의 짝이 맞지 않습니다.</target>
        <note />
      </trans-unit>
      <trans-unit id="typeInfoAnonRecdField">
        <source>anonymous record field</source>
        <target state="translated">무명 레코드 필드</target>
        <note />
      </trans-unit>
      <trans-unit id="tcExceptionConstructorDoesNotHaveFieldWithGivenName">
        <source>The exception '{0}' does not have a field named '{1}'.</source>
        <target state="translated">'{0}' 예외에 '{1}'(이)라는 필드가 없습니다.</target>
        <note />
      </trans-unit>
      <trans-unit id="tcActivePatternsDoNotHaveFields">
        <source>Active patterns do not have fields. This syntax is invalid.</source>
        <target state="translated">활성 패턴에 필드가 없습니다. 이 구문은 유효하지 않습니다.</target>
        <note />
      </trans-unit>
      <trans-unit id="tcConstructorDoesNotHaveFieldWithGivenName">
        <source>The constructor does not have a field named '{0}'.</source>
        <target state="translated">생성자에 '{0}'(이)라는 필드가 없습니다.</target>
        <note />
      </trans-unit>
      <trans-unit id="tcAnonRecdCcuMismatch">
        <source>Two anonymous record types are from different assemblies '{0}' and '{1}'</source>
        <target state="translated">두 무명 레코드 형식은 서로 다른 어셈블리 '{0}' 및 '{1}'에서 가져왔습니다.</target>
        <note />
      </trans-unit>
      <trans-unit id="tcAnonRecdFieldNameMismatch">
        <source>This anonymous record does not exactly match the expected shape. Add the missing fields {0} and remove the extra fields {1}.</source>
        <target state="translated">이 익명 레코드는 필요한 도형과 정확하게 일치하지 않습니다. 누락된 필드 {0}을(를) 추가하고 추가 필드 {1}을(를) 제거하세요.</target>
        <note />
      </trans-unit>
      <trans-unit id="tcCannotCallExtensionMethodInrefToByref">
        <source>Cannot call the byref extension method '{0}. The first parameter requires the value to be mutable or a non-readonly byref type.</source>
        <target state="translated">byref 확장 메서드 '{0}'을(를) 호출할 수 없습니다. 첫 번째 매개 변수는 변경할 수 있거나 읽기 전용이 아닌 byref 형식인 값이 필요합니다.</target>
        <note />
      </trans-unit>
      <trans-unit id="tcByrefsMayNotHaveTypeExtensions">
        <source>Byref types are not allowed to have optional type extensions.</source>
        <target state="translated">byref 형식에는 선택적 형식 확장을 사용할 수 없습니다.</target>
        <note />
      </trans-unit>
      <trans-unit id="tcCannotPartiallyApplyExtensionMethodForByref">
        <source>Cannot partially apply the extension method '{0}' because the first parameter is a byref type.</source>
        <target state="translated">첫 번째 매개 변수가 byref 형식이므로 '{0}' 확장 메서드를 부분적으로 적용할 수 없습니다.</target>
        <note />
      </trans-unit>
      <trans-unit id="tcTypeDoesNotInheritAttribute">
        <source>This type does not inherit Attribute, it will not work correctly with other .NET languages.</source>
        <target state="translated">이 형식을 특성을 상속하지 않으므로 다른 .NET 언어에서 올바로 작동하지 않습니다.</target>
        <note />
      </trans-unit>
      <trans-unit id="parsInvalidAnonRecdExpr">
        <source>Invalid anonymous record expression</source>
        <target state="translated">잘못된 무명 레코드 식</target>
        <note />
      </trans-unit>
      <trans-unit id="parsInvalidAnonRecdType">
        <source>Invalid anonymous record type</source>
        <target state="translated">잘못된 무명 레코드 형식</target>
        <note />
      </trans-unit>
      <trans-unit id="tcCopyAndUpdateNeedsRecordType">
        <source>The input to a copy-and-update expression that creates an anonymous record must be either an anonymous record or a record</source>
        <target state="translated">무명 레코드를 만드는 복사 및 업데이트 식의 입력은 무명 레코드이거나 레코드여야 합니다.</target>
        <note />
      </trans-unit>
      <trans-unit id="chkInvalidFunctionParameterType">
        <source>The parameter '{0}' has an invalid type '{1}'. This is not permitted by the rules of Common IL.</source>
        <target state="translated">'{0}' 매개 변수에 잘못된 형식 '{1}'이(가) 있습니다. 이 형식은 공통 IL의 규칙에서 허용하지 않습니다.</target>
        <note />
      </trans-unit>
      <trans-unit id="chkInvalidFunctionReturnType">
        <source>The function or method has an invalid return type '{0}'. This is not permitted by the rules of Common IL.</source>
        <target state="translated">함수 또는 메서드에 잘못된 반환 형식 '{0}'이(가) 있습니다. 이는 공통 IL의 규칙에서 허용하지 않습니다.</target>
        <note />
      </trans-unit>
      <trans-unit id="typrelNoImplementationGivenSeveral">
        <source>No implementation was given for those members: {0}</source>
        <target state="translated">멤버 {0}에 지정된 구현이 없습니다.</target>
        <note />
      </trans-unit>
      <trans-unit id="typrelNoImplementationGivenSeveralWithSuggestion">
        <source>No implementation was given for those members: {0}Note that all interface members must be implemented and listed under an appropriate 'interface' declaration, e.g. 'interface ... with member ...'.</source>
        <target state="translated">멤버 {0}에 지정된 구현이 없습니다. 모든 인터페이스 멤버가 구현되어 적절한 'interface' 선언에 나열되어야 합니다(예: 'interface ... with member ...').</target>
        <note />
      </trans-unit>
      <trans-unit id="typrelNoImplementationGivenSeveralTruncated">
        <source>No implementation was given for those members (some results omitted): {0}</source>
        <target state="translated">멤버 {0}에 지정된 구현이 없습니다(일부 결과는 생략됨).</target>
        <note />
      </trans-unit>
      <trans-unit id="typrelNoImplementationGivenSeveralTruncatedWithSuggestion">
        <source>No implementation was given for those members (some results omitted): {0}Note that all interface members must be implemented and listed under an appropriate 'interface' declaration, e.g. 'interface ... with member ...'.</source>
        <target state="translated">멤버 {0}에 지정된 구현이 없습니다(일부 결과는 생략됨). 모든 인터페이스 멤버가 구현되어 적절한 'interface' 선언에 나열되어야 합니다(예: 'interface ... with member ...').</target>
        <note />
      </trans-unit>
      <trans-unit id="expressionHasNoName">
        <source>Expression does not have a name.</source>
        <target state="translated">식에 이름이 없습니다.</target>
        <note />
      </trans-unit>
      <trans-unit id="chkNoFirstClassNameOf">
        <source>Using the 'nameof' operator as a first-class function value is not permitted.</source>
        <target state="translated">'nameof' 연산자는 첫 번째 클래스 함수 값으로 사용할 수 없습니다.</target>
        <note />
      </trans-unit>
      <trans-unit id="optsPathMap">
        <source>Maps physical paths to source path names output by the compiler</source>
        <target state="translated">컴파일러에서 실제 경로를 소스 경로 이름 출력에 매핑합니다.</target>
        <note />
      </trans-unit>
      <trans-unit id="fscPathMapDebugRequiresPortablePdb">
        <source>--pathmap can only be used with portable PDBs (--debug:portable or --debug:embedded)</source>
        <target state="translated">--pathmap은 이식 가능한 PDB에만 사용할 수 있습니다(--debug:portable 또는 --debug:embedded).</target>
        <note />
      </trans-unit>
      <trans-unit id="optsInvalidPathMapFormat">
        <source>Invalid path map. Mappings must be comma separated and of the format 'path=sourcePath'</source>
        <target state="translated">잘못된 경로 맵입니다. 매핑은 쉼표로 구분되어야 하며 'path=sourcePath' 형식이어야 합니다.</target>
        <note />
      </trans-unit>
      <trans-unit id="optsCompilerTool">
        <source>Reference an assembly or directory containing a design time tool (Short form: -t)</source>
        <target state="translated">디자인 타임 도구를 포함하는 어셈블리 또는 디렉터리를 참조합니다(약식: -t).</target>
        <note />
      </trans-unit>
      <trans-unit id="packageManagerUnknown">
        <source>Package manager key '{0}' was not registered in {1}. Currently registered: {2}</source>
        <target state="translated">패키지 관리자 키 '{0}'이(가) {1}에 등록되지 않았습니다. 현재 {2}이(가) 등록되었습니다.</target>
        <note />
      </trans-unit>
      <trans-unit id="packageManagerError">
        <source>{0}</source>
        <target state="translated">{0}</target>
        <note />
      </trans-unit>
      <trans-unit id="couldNotLoadDependencyManagerExtension">
        <source>The dependency manager extension {0} could not be loaded. Message: {1}</source>
        <target state="translated">종속성 관리자 확장 {0}을(를) 로드할 수 없습니다. 메시지: {1}</target>
        <note />
      </trans-unit>
    </body>
  </file>
</xliff><|MERGE_RESOLUTION|>--- conflicted
+++ resolved
@@ -17,11 +17,11 @@
         <target state="translated">언어 버전 {1} 이상에서 '{0}' 기능을 사용하려면 F# 라이브러리가 필요합니다.</target>
         <note />
       </trans-unit>
-<<<<<<< HEAD
       <trans-unit id="chkValueWithDefaultValueMustHaveDefaultValueNulls">
         <source>Nullness warning. The 'DefaultValue' attribute is used but the type (or one of its fields if a struct) is non-nullable.</source>
         <target state="new">Nullness warning. The 'DefaultValue' attribute is used but the type (or one of its fields if a struct) is non-nullable.</target>
-=======
+        <note />
+      </trans-unit>
       <trans-unit id="containerDeprecated">
         <source>The 'AssemblyKeyNameAttribute' has been deprecated. Use 'AssemblyKeyFileAttribute' instead.</source>
         <target state="new">The 'AssemblyKeyNameAttribute' has been deprecated. Use 'AssemblyKeyFileAttribute' instead.</target>
@@ -30,7 +30,6 @@
       <trans-unit id="containerSigningUnsupportedOnThisPlatform">
         <source>Key container signing is not supported on this platform.</source>
         <target state="new">Key container signing is not supported on this platform.</target>
->>>>>>> 42dc1c90
         <note />
       </trans-unit>
       <trans-unit id="csAvailableOverloads">
@@ -428,26 +427,26 @@
         <target state="translated">use!는 and!와 함께 사용할 수 없습니다.</target>
         <note />
       </trans-unit>
+      <trans-unit id="tcLiteralAttributeCannotUseActivePattern">
+        <source>A [&lt;Literal&gt;] declaration cannot use an active pattern for its identifier</source>
+        <target state="translated">[&lt;Literal&gt;] 선언은 해당 식별자에 대한 활성 패턴을 사용할 수 없습니다.</target>
+        <note />
+      </trans-unit>
+      <trans-unit id="tcLiteralFieldAssignmentNoArg">
+        <source>Cannot assign a value to another value marked literal</source>
+        <target state="translated">리터럴로 표시된 다른 값에 값을 할당할 수 없습니다.</target>
+        <note />
+      </trans-unit>
+      <trans-unit id="tcLiteralFieldAssignmentWithArg">
+        <source>Cannot assign '{0}' to a value marked literal</source>
+        <target state="translated">리터럴로 표시된 값에 '{0}'을(를) 할당할 수 없습니다.</target>
+        <note />
+      </trans-unit>
       <trans-unit id="tcNullnessCheckingNotEnabled">
         <source>The 'nullness checking' language feature is not enabled. This use of a nullness checking construct will be ignored.</source>
         <target state="new">The 'nullness checking' language feature is not enabled. This use of a nullness checking construct will be ignored.</target>
         <note />
       </trans-unit>
-      <trans-unit id="tcLiteralAttributeCannotUseActivePattern">
-        <source>A [&lt;Literal&gt;] declaration cannot use an active pattern for its identifier</source>
-        <target state="translated">[&lt;Literal&gt;] 선언은 해당 식별자에 대한 활성 패턴을 사용할 수 없습니다.</target>
-        <note />
-      </trans-unit>
-      <trans-unit id="tcLiteralFieldAssignmentNoArg">
-        <source>Cannot assign a value to another value marked literal</source>
-        <target state="translated">리터럴로 표시된 다른 값에 값을 할당할 수 없습니다.</target>
-        <note />
-      </trans-unit>
-      <trans-unit id="tcLiteralFieldAssignmentWithArg">
-        <source>Cannot assign '{0}' to a value marked literal</source>
-        <target state="translated">리터럴로 표시된 값에 '{0}'을(를) 할당할 수 없습니다.</target>
-        <note />
-      </trans-unit>
       <trans-unit id="tcRequireMergeSourcesOrBindN">
         <source>The 'let! ... and! ...' construct may only be used if the computation expression builder defines either a '{0}' method or appropriate 'MergeSource' and 'Bind' methods</source>
         <target state="translated">'let! ... and! ...' 구문은 계산 식 작성기에서 '{0}' 메서드 또는 적절한 'MergeSource' 및 'Bind' 메서드를 정의한 경우에만 사용할 수 있습니다.</target>
