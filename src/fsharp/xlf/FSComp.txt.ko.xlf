--- conflicted
+++ resolved
@@ -6982,15 +6982,12 @@
         <target state="translated">이 식은 '{0}' 형식의 값을 반환하지만 암시적으로 삭제됩니다. 'let'을 사용하여 결과를 이름에 바인딩하세요(예: 'let result = expression'). 식을 시퀀스의 값으로 사용하려면 명시적 'yield!'를 사용하세요.</target>
         <note />
       </trans-unit>
-<<<<<<< HEAD
       <trans-unit id="keywordDescriptionMatchBang">
         <source>Used in computation expressions to pattern match directly over the result of another computation expression.</source>
         <target state="new">Used in computation expressions to pattern match directly over the result of another computation expression.</target>
-=======
       <trans-unit id="ilreadFileChanged">
         <source>The file '{0}' changed on disk unexpectedly, please reload.</source>
         <target state="new">The file '{0}' changed on disk unexpectedly, please reload.</target>
->>>>>>> f62158ba
         <note />
       </trans-unit>
     </body>
