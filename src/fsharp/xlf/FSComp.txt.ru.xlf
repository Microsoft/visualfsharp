﻿<?xml version="1.0" encoding="utf-8"?>
<xliff xmlns="urn:oasis:names:tc:xliff:document:1.2" xmlns:xsi="http://www.w3.org/2001/XMLSchema-instance" version="1.2" xsi:schemaLocation="urn:oasis:names:tc:xliff:document:1.2 xliff-core-1.2-transitional.xsd">
  <file datatype="xml" source-language="en" target-language="ru" original="../FSComp.resx">
    <body>
      <trans-unit id="undefinedNameNamespace">
        <source>The namespace '{0}' is not defined.</source>
        <target state="translated">Пространство имен "{0}" не определено.</target>
        <note />
      </trans-unit>
      <trans-unit id="undefinedNameNamespaceOrModule">
        <source>The namespace or module '{0}' is not defined.</source>
        <target state="translated">Пространство имен или модуль "{0}" не определены.</target>
        <note />
      </trans-unit>
      <trans-unit id="undefinedNameFieldConstructorOrMember">
        <source>The field, constructor or member '{0}' is not defined.</source>
        <target state="translated">Поле, конструктор или элемент "{0}" не определены.</target>
        <note />
      </trans-unit>
      <trans-unit id="undefinedNameValueConstructorNamespaceOrType">
        <source>The value, constructor, namespace or type '{0}' is not defined.</source>
        <target state="translated">Значение, конструктор, пространство имен или тип "{0}" не определены.</target>
        <note />
      </trans-unit>
      <trans-unit id="undefinedNameValueOfConstructor">
        <source>The value or constructor '{0}' is not defined.</source>
        <target state="translated">Значение или конструктор "{0}" не определены.</target>
        <note />
      </trans-unit>
      <trans-unit id="undefinedNameValueNamespaceTypeOrModule">
        <source>The value, namespace, type or module '{0}' is not defined.</source>
        <target state="translated">Значение, пространство имен, тип или модуль "{0}" не определены.</target>
        <note />
      </trans-unit>
      <trans-unit id="undefinedNameConstructorModuleOrNamespace">
        <source>The constructor, module or namespace '{0}' is not defined.</source>
        <target state="translated">Конструктор, модуль или пространство имен "{0}" не определены.</target>
        <note />
      </trans-unit>
      <trans-unit id="undefinedNameType">
        <source>The type '{0}' is not defined.</source>
        <target state="translated">Тип "{0}" не определен.</target>
        <note />
      </trans-unit>
      <trans-unit id="undefinedNameTypeIn">
        <source>The type '{0}' is not defined in '{1}'.</source>
        <target state="translated">Тип "{0}" не определен в "{1}".</target>
        <note />
      </trans-unit>
      <trans-unit id="undefinedNameRecordLabelOrNamespace">
        <source>The record label or namespace '{0}' is not defined.</source>
        <target state="translated">Метка записи или пространство имен "{0}" не определены.</target>
        <note />
      </trans-unit>
      <trans-unit id="undefinedNameRecordLabel">
        <source>The record label '{0}' is not defined.</source>
        <target state="translated">Метка записи "{0}" не определена.</target>
        <note />
      </trans-unit>
      <trans-unit id="undefinedNameSuggestionsIntro">
        <source>Maybe you want one of the following:</source>
        <target state="translated">Возможно, требуется одно из следующих:</target>
        <note />
      </trans-unit>
      <trans-unit id="undefinedNameTypeParameter">
        <source>The type parameter {0} is not defined.</source>
        <target state="translated">Параметр типа {0} не определен.</target>
        <note />
      </trans-unit>
      <trans-unit id="undefinedNamePatternDiscriminator">
        <source>The pattern discriminator '{0}' is not defined.</source>
        <target state="translated">Дискриминатор шаблона "{0}" не определен.</target>
        <note />
      </trans-unit>
      <trans-unit id="replaceWithSuggestion">
        <source>Replace with '{0}'</source>
        <target state="translated">Заменить на "{0}"</target>
        <note />
      </trans-unit>
      <trans-unit id="addIndexerDot">
        <source>Add . for indexer access.</source>
        <target state="translated">Добавьте "." для доступа к индексатору.</target>
        <note />
      </trans-unit>
      <trans-unit id="listElementHasWrongType">
        <source>All elements of a list constructor expression must have the same type. This expression was expected to have type '{0}', but here has type '{1}'.</source>
        <target state="translated">Все элементы выражения конструктора списка должны иметь один и тот же тип. В этом выражении ожидалось использование типа "{0}", но используется тип "{1}".</target>
        <note />
      </trans-unit>
      <trans-unit id="arrayElementHasWrongType">
        <source>All elements of an array constructor expression must have the same type. This expression was expected to have type '{0}', but here has type '{1}'.</source>
        <target state="translated">Все элементы выражения конструктора массива должны иметь один и тот же тип. В этом выражении ожидалось использование типа "{0}", но используется тип "{1}".</target>
        <note />
      </trans-unit>
      <trans-unit id="missingElseBranch">
        <source>The 'if' expression is missing an 'else' branch. The 'then' branch has type '{0}'. Because 'if' is an expression, and not a statement, add an 'else' branch which returns a value of the same type.</source>
        <target state="translated">Выражение "if" не содержит ветвь "else". Ветвь "then" включает тип "{0}". Так как "if" является выражением, а не оператором, добавьте ветвь "else", которая возвращает значение того же типа.</target>
        <note />
      </trans-unit>
      <trans-unit id="ifExpression">
        <source>The 'if' expression needs to have type '{0}' to satisfy context type requirements. It currently has type '{1}'.</source>
        <target state="translated">Для соблюдения требований к типу контекста в выражении "if" должен использоваться тип "{0}". Сейчас используется тип "{1}".</target>
        <note />
      </trans-unit>
      <trans-unit id="elseBranchHasWrongType">
        <source>All branches of an 'if' expression must have the same type. This expression was expected to have type '{0}', but here has type '{1}'.</source>
        <target state="translated">Все ветви выражения "if" должны иметь один и тот же тип. В этом выражении ожидалось использование типа "{0}", но используется тип "{1}".</target>
        <note />
      </trans-unit>
      <trans-unit id="followingPatternMatchClauseHasWrongType">
        <source>All branches of a pattern match expression must have the same type. This expression was expected to have type '{0}', but here has type '{1}'.</source>
        <target state="translated">Все ветви выражения сопоставления шаблона должны иметь один и тот же тип. В этом выражении ожидалось использование типа "{0}", но используется тип "{1}".</target>
        <note />
      </trans-unit>
      <trans-unit id="patternMatchGuardIsNotBool">
        <source>A pattern match guard must be of type 'bool', but this 'when' expression is of type '{0}'.</source>
        <target state="translated">Условие соответствия шаблону должно иметь тип "bool", но это выражение "when" имеет тип "{0}".</target>
        <note />
      </trans-unit>
      <trans-unit id="commaInsteadOfSemicolonInRecord">
        <source>A ';' is used to separate field values in records. Consider replacing ',' with ';'.</source>
        <target state="translated">Символ ";" используется для разделения значений поля в записях. Рекомендуется заменить "," на ";".</target>
        <note />
      </trans-unit>
      <trans-unit id="derefInsteadOfNot">
        <source>The '!' operator is used to dereference a ref cell. Consider using 'not expr' here.</source>
        <target state="translated">Оператор "!" используется для разыменования ссылочной ячейки. Рассмотрите использование здесь "not expr".</target>
        <note />
      </trans-unit>
      <trans-unit id="buildUnexpectedTypeArgs">
        <source>The non-generic type '{0}' does not expect any type arguments, but here is given {1} type argument(s)</source>
        <target state="translated">Для не являющегося универсальным типа "{0}" не требуются аргументы типа, однако здесь задано следующее число аргументов типа: {1}</target>
        <note />
      </trans-unit>
      <trans-unit id="returnUsedInsteadOfReturnBang">
        <source>Consider using 'return!' instead of 'return'.</source>
        <target state="translated">Рекомендуется использовать "return!" вместо "return".</target>
        <note />
      </trans-unit>
      <trans-unit id="yieldUsedInsteadOfYieldBang">
        <source>Consider using 'yield!' instead of 'yield'.</source>
        <target state="translated">Рекомендуется использовать "yield!" вместо "yield".</target>
        <note />
      </trans-unit>
      <trans-unit id="tupleRequiredInAbstractMethod">
        <source>\nA tuple type is required for one or more arguments. Consider wrapping the given arguments in additional parentheses or review the definition of the interface.</source>
        <target state="translated">\nНеобходимо указать тип кортежа для одного аргумента (или нескольких). Рекомендуется заключить эти аргументы в дополнительные скобки или проверить определение интерфейса.</target>
        <note />
      </trans-unit>
      <trans-unit id="buildInvalidWarningNumber">
        <source>Invalid warning number '{0}'</source>
        <target state="translated">Недопустимый номер предупреждения "{0}".</target>
        <note />
      </trans-unit>
      <trans-unit id="buildInvalidVersionString">
        <source>Invalid version string '{0}'</source>
        <target state="translated">Недопустимая строка версии "{0}"</target>
        <note />
      </trans-unit>
      <trans-unit id="buildInvalidVersionFile">
        <source>Invalid version file '{0}'</source>
        <target state="translated">Недопустимый файл версии "{0}"</target>
        <note />
      </trans-unit>
      <trans-unit id="buildProductName">
        <source>Microsoft (R) F# Compiler version {0}</source>
        <target state="translated">Microsoft (R) F# Compiler, версия {0}</target>
        <note />
      </trans-unit>
      <trans-unit id="buildProductNameCommunity">
        <source>F# Compiler for F# {0}</source>
        <target state="translated">Компилятор F# для F# {0}</target>
        <note />
      </trans-unit>
      <trans-unit id="buildProblemWithFilename">
        <source>Problem with filename '{0}': {1}</source>
        <target state="translated">Ошибка в имени файла "{0}": {1}</target>
        <note />
      </trans-unit>
      <trans-unit id="buildNoInputsSpecified">
        <source>No inputs specified</source>
        <target state="translated">Не указаны входные данные</target>
        <note />
      </trans-unit>
      <trans-unit id="buildPdbRequiresDebug">
        <source>The '--pdb' option requires the '--debug' option to be used</source>
        <target state="translated">Для параметра "--pdb" требуется использовать параметр "--debug"</target>
        <note />
      </trans-unit>
      <trans-unit id="buildInvalidSearchDirectory">
        <source>The search directory '{0}' is invalid</source>
        <target state="translated">Недопустимый каталог поиска "{0}".</target>
        <note />
      </trans-unit>
      <trans-unit id="buildSearchDirectoryNotFound">
        <source>The search directory '{0}' could not be found</source>
        <target state="translated">Не удалось найти каталог поиска "{0}".</target>
        <note />
      </trans-unit>
      <trans-unit id="buildInvalidFilename">
        <source>'{0}' is not a valid filename</source>
        <target state="translated">{0} не является допустимым именем файла</target>
        <note />
      </trans-unit>
      <trans-unit id="buildInvalidAssemblyName">
        <source>'{0}' is not a valid assembly name</source>
        <target state="translated">{0} не является допустимым именем сборки</target>
        <note />
      </trans-unit>
      <trans-unit id="buildInvalidPrivacy">
        <source>Unrecognized privacy setting '{0}' for managed resource, valid options are 'public' and 'private'</source>
        <target state="translated">Нераспознанный параметр конфиденциальности "{0}" для управляемого ресурса. Допускается использование параметров "public" и "private"</target>
        <note />
      </trans-unit>
      <trans-unit id="buildMultipleReferencesNotAllowed">
        <source>Multiple references to '{0}.dll' are not permitted</source>
        <target state="translated">Множественные ссылки на файлы "{0}.dll" не допускаются</target>
        <note />
      </trans-unit>
      <trans-unit id="buildCouldNotReadVersionInfoFromMscorlib">
        <source>Could not read version from mscorlib.dll</source>
        <target state="translated">Не удалось прочитать версию из библиотеки mscorlib.dll</target>
        <note />
      </trans-unit>
      <trans-unit id="buildCannotReadAssembly">
        <source>Unable to read assembly '{0}'</source>
        <target state="translated">Не удается прочитать сборку "{0}"</target>
        <note />
      </trans-unit>
      <trans-unit id="buildAssemblyResolutionFailed">
        <source>Assembly resolution failure at or near this location</source>
        <target state="translated">Сбой при разрешении сборки в этой или близлежащих строках</target>
        <note />
      </trans-unit>
      <trans-unit id="buildImplicitModuleIsNotLegalIdentifier">
        <source>The declarations in this file will be placed in an implicit module '{0}' based on the file name '{1}'. However this is not a valid F# identifier, so the contents will not be accessible from other files. Consider renaming the file or adding a 'module' or 'namespace' declaration at the top of the file.</source>
        <target state="translated">Объявления, содержащиеся в этом файле, будут помещены в неявный модуль "{0}" на основе имени файла "{1}". Тем не менее, поскольку этот идентификатор не является допустимым идентификатором F#, содержимое будет недоступно из других файлов. Рекомендуется переименовать файл либо добавить объявление "module" или "namespace" в начало файла.</target>
        <note />
      </trans-unit>
      <trans-unit id="buildMultiFileRequiresNamespaceOrModule">
        <source>Files in libraries or multiple-file applications must begin with a namespace or module declaration, e.g. 'namespace SomeNamespace.SubNamespace' or 'module SomeNamespace.SomeModule'. Only the last source file of an application may omit such a declaration.</source>
        <target state="translated">Файлы в библиотеках или многофайловых приложениях должны начинаться с объявления пространства имен или модуля, например, "namespace SomeNamespace.SubNamespace" или "module SomeNamespace.SomeModule". Такое объявление может отсутствовать только в последнем файле исходного кода приложения.</target>
        <note />
      </trans-unit>
      <trans-unit id="noEqualSignAfterModule">
        <source>Files in libraries or multiple-file applications must begin with a namespace or module declaration. When using a module declaration at the start of a file the '=' sign is not allowed. If this is a top-level module, consider removing the = to resolve this error.</source>
        <target state="translated">Файлы в библиотеках или многофайловых приложениях должны начинаться с объявления пространства имен или модуля. При использовании объявления модуля в начале файла знак "=" не разрешен. Если это модуль верхнего уровня, рекомендуется удалить "=", чтобы устранить эту ошибку.</target>
        <note />
      </trans-unit>
      <trans-unit id="buildMultipleToplevelModules">
        <source>This file contains multiple declarations of the form 'module SomeNamespace.SomeModule'. Only one declaration of this form is permitted in a file. Change your file to use an initial namespace declaration and/or use 'module ModuleName = ...' to define your modules.</source>
        <target state="translated">Этот файл содержит несколько объявлений вида "module SomeNamespace.SomeModule". В одном файле может присутствовать только одно объявление такого вида. Измените файл, объявив в нем исходное пространство имен или определив модули с помощью объявления "module ModuleName = ...".</target>
        <note />
      </trans-unit>
      <trans-unit id="buildOptionRequiresParameter">
        <source>Option requires parameter: {0}</source>
        <target state="translated">Требуется параметр: {0}</target>
        <note />
      </trans-unit>
      <trans-unit id="buildCouldNotFindSourceFile">
        <source>Source file '{0}' could not be found</source>
        <target state="translated">Исходный файл "{0}" не найден</target>
        <note />
      </trans-unit>
      <trans-unit id="buildInvalidSourceFileExtension">
        <source>The file extension of '{0}' is not recognized. Source files must have extension .fs, .fsi, .fsx, .fsscript, .ml or .mli.</source>
        <target state="translated">Нераспознанное расширение файла "{0}". Исходные файлы должны иметь расширения .fs, .fsi, .fsx, .fsscript, .ml или .mli.</target>
        <note />
      </trans-unit>
      <trans-unit id="buildCouldNotResolveAssembly">
        <source>Could not resolve assembly '{0}'</source>
        <target state="translated">Не удалось разрешить сборку "{0}".</target>
        <note />
      </trans-unit>
      <trans-unit id="buildCouldNotResolveAssemblyRequiredByFile">
        <source>Could not resolve assembly '{0}' required by '{1}'</source>
        <target state="translated">Не удалось разрешить сборку "{0}", необходимую для "{1}"</target>
        <note />
      </trans-unit>
      <trans-unit id="buildErrorOpeningBinaryFile">
        <source>Error opening binary file '{0}': {1}</source>
        <target state="translated">Ошибка при открытии двоичного файла "{0}": {1}</target>
        <note />
      </trans-unit>
      <trans-unit id="buildDifferentVersionMustRecompile">
        <source>The F#-compiled DLL '{0}' needs to be recompiled to be used with this version of F#</source>
        <target state="translated">Чтобы использовать библиотеку DLL "{0}", скомпилированную на языке F#, в этой версии F#, необходимо перекомпилировать ее</target>
        <note />
      </trans-unit>
      <trans-unit id="buildInvalidHashIDirective">
        <source>Invalid directive. Expected '#I \"&lt;path&gt;\"'.</source>
        <target state="translated">Недопустимая директива. Требуется ''#I \"&lt;путь&gt;\"''.</target>
        <note />
      </trans-unit>
      <trans-unit id="buildInvalidHashrDirective">
        <source>Invalid directive. Expected '#r \"&lt;file-or-assembly&gt;\"'.</source>
        <target state="translated">Недопустимая директива. Требуется ''#r \"&lt;файл_или_сборка&gt;\"''.</target>
        <note />
      </trans-unit>
      <trans-unit id="buildInvalidHashloadDirective">
        <source>Invalid directive. Expected '#load \"&lt;file&gt;\" ... \"&lt;file&gt;\"'.</source>
        <target state="translated">Недопустимая директива. Требуется ''#load \"&lt;файл&gt;\" ... \"&lt;файл&gt;\"''.</target>
        <note />
      </trans-unit>
      <trans-unit id="buildInvalidHashtimeDirective">
        <source>Invalid directive. Expected '#time', '#time \"on\"' or '#time \"off\"'.</source>
        <target state="translated">Недопустимая директива. Требуется ''#time'', ''#time \"on\"'' или ''#time \"off\"''.</target>
        <note />
      </trans-unit>
      <trans-unit id="buildDirectivesInModulesAreIgnored">
        <source>Directives inside modules are ignored</source>
        <target state="translated">Директивы внутри модулей пропущены</target>
        <note />
      </trans-unit>
      <trans-unit id="buildSignatureAlreadySpecified">
        <source>A signature for the file or module '{0}' has already been specified</source>
        <target state="translated">Сигнатура файла или модуля "{0}" уже указана</target>
        <note />
      </trans-unit>
      <trans-unit id="buildImplementationAlreadyGivenDetail">
        <source>An implementation of file or module '{0}' has already been given. Compilation order is significant in F# because of type inference. You may need to adjust the order of your files to place the signature file before the implementation. In Visual Studio files are type-checked in the order they appear in the project file, which can be edited manually or adjusted using the solution explorer.</source>
        <target state="translated">Реализация файла или модуля "{0}" уже задана. В связи с использованием определения типа в F# имеет значение порядок компиляции. Перед выполнением реализации может потребоваться изменение порядка для размещения файла сигнатур. В среде Visual Studio файлы проверяются на типы в том порядке, в котором они отображаются в файле проекта, который можно изменить вручную или с помощью обозревателя решений.</target>
        <note />
      </trans-unit>
      <trans-unit id="buildImplementationAlreadyGiven">
        <source>An implementation of the file or module '{0}' has already been given</source>
        <target state="translated">Реализация файла или модуля "{0}" уже задана</target>
        <note />
      </trans-unit>
      <trans-unit id="buildSignatureWithoutImplementation">
        <source>The signature file '{0}' does not have a corresponding implementation file. If an implementation file exists then check the 'module' and 'namespace' declarations in the signature and implementation files match.</source>
        <target state="translated">Отсутствует соответствующий файл реализации для файла сигнатур "{0}". Если файл реализации существует, убедитесь, что объявления "module" и "namespace" в файлах сигнатур и реализации совпадают.</target>
        <note />
      </trans-unit>
      <trans-unit id="buildArgInvalidInt">
        <source>'{0}' is not a valid integer argument</source>
        <target state="translated">{0} не является действительным целочисленным аргументом</target>
        <note />
      </trans-unit>
      <trans-unit id="buildArgInvalidFloat">
        <source>'{0}' is not a valid floating point argument</source>
        <target state="translated">{0} не является действительным аргументом с плавающей запятой</target>
        <note />
      </trans-unit>
      <trans-unit id="buildUnrecognizedOption">
        <source>Unrecognized option: '{0}'</source>
        <target state="translated">Нераспознанный параметр: '{0}'</target>
        <note />
      </trans-unit>
      <trans-unit id="buildInvalidModuleOrNamespaceName">
        <source>Invalid module or namespace name</source>
        <target state="translated">Недопустимое имя модуля или пространства имен</target>
        <note />
      </trans-unit>
      <trans-unit id="pickleErrorReadingWritingMetadata">
        <source>Error reading/writing metadata for the F# compiled DLL '{0}'. Was the DLL compiled with an earlier version of the F# compiler? (error: '{1}').</source>
        <target state="translated">Ошибка при чтении или записи метаданных для скомпилированной на языке F# библиотеки DLL "{0}". Была ли библиотека DLL скомпилирована с использованием более ранней версии компилятора F#? (ошибка: "{1}").</target>
        <note />
      </trans-unit>
      <trans-unit id="tastTypeOrModuleNotConcrete">
        <source>The type/module '{0}' is not a concrete module or type</source>
        <target state="translated">Тип или модуль "{0}" не является конкретным модулем или типом</target>
        <note />
      </trans-unit>
      <trans-unit id="tastTypeHasAssemblyCodeRepresentation">
        <source>The type '{0}' has an inline assembly code representation</source>
        <target state="translated">Тип "{0}" имеет представление встроенного кода сборки</target>
        <note />
      </trans-unit>
      <trans-unit id="tastNamespaceAndModuleWithSameNameInAssembly">
        <source>A namespace and a module named '{0}' both occur in two parts of this assembly</source>
        <target state="translated">Пространство имен и модуль с именем "{0}" одновременно встречаются в двух частях этой сборки</target>
        <note />
      </trans-unit>
      <trans-unit id="tastTwoModulesWithSameNameInAssembly">
        <source>Two modules named '{0}' occur in two parts of this assembly</source>
        <target state="translated">Два модуля с именем "{0}" встречаются в двух частях этой сборки</target>
        <note />
      </trans-unit>
      <trans-unit id="tastDuplicateTypeDefinitionInAssembly">
        <source>Two type definitions named '{0}' occur in namespace '{1}' in two parts of this assembly</source>
        <target state="translated">Два определения типа с именем "{0}" встречаются в пространстве имен "{1}" в двух разных частях этой сборки</target>
        <note />
      </trans-unit>
      <trans-unit id="tastConflictingModuleAndTypeDefinitionInAssembly">
        <source>A module and a type definition named '{0}' occur in namespace '{1}' in two parts of this assembly</source>
        <target state="translated">Определение модуля и типа с именем "{0}" встречаются в пространстве имен "{1}" в двух разных частях этой сборки</target>
        <note />
      </trans-unit>
      <trans-unit id="tastInvalidMemberSignature">
        <source>Invalid member signature encountered because of an earlier error</source>
        <target state="translated">Обнаружена недопустимая сигнатура элемента, связанная с предшествующей ошибкой</target>
        <note />
      </trans-unit>
      <trans-unit id="tastValueDoesNotHaveSetterType">
        <source>This value does not have a valid property setter type</source>
        <target state="translated">Это значение имеет недопустимый тип метода присваивания значения свойства</target>
        <note />
      </trans-unit>
      <trans-unit id="tastInvalidFormForPropertyGetter">
        <source>Invalid form for a property getter. At least one '()' argument is required when using the explicit syntax.</source>
        <target state="translated">Недопустимая форма метода получения свойства. При использовании явного синтаксиса требуется как минимум один аргумент "()".</target>
        <note />
      </trans-unit>
      <trans-unit id="tastInvalidFormForPropertySetter">
        <source>Invalid form for a property setter. At least one argument is required.</source>
        <target state="translated">Недопустимая форма метода присваивания значения свойства. Требуется как минимум один аргумент.</target>
        <note />
      </trans-unit>
      <trans-unit id="tastUnexpectedByRef">
        <source>Unexpected use of a byref-typed variable</source>
        <target state="translated">Недопустимое использование переменной типа byref</target>
        <note />
      </trans-unit>
      <trans-unit id="tastValueMustBeLocalAndMutable">
        <source>A value must be mutable in order to mutate the contents or take the address of a value type, e.g. 'let mutable x = ...'</source>
        <target state="translated">Чтобы изменить содержимое или получить адрес типа значения, значение должно быть изменяемым, например, "let mutable x = ..."</target>
        <note />
      </trans-unit>
      <trans-unit id="tastInvalidMutationOfConstant">
        <source>Invalid mutation of a constant expression. Consider copying the expression to a mutable local, e.g. 'let mutable x = ...'.</source>
        <target state="translated">Недопустимое изменение константного выражения. Рекомендуется скопировать выражение в изменяемую локальную переменную, например, "let mutable x = ...".</target>
        <note />
      </trans-unit>
      <trans-unit id="tastValueHasBeenCopied">
        <source>The value has been copied to ensure the original is not mutated by this operation or because the copy is implicit when returning a struct from a member and another member is then accessed</source>
        <target state="translated">Значение было скопировано, чтобы не допустить изменения исходного значения этой операцией, или так как копирование выполняется неявно при возвращении структуры из члена и последующего получения доступа к другому члену</target>
        <note />
      </trans-unit>
      <trans-unit id="tastRecursiveValuesMayNotBeInConstructionOfTuple">
        <source>Recursively defined values cannot appear directly as part of the construction of a tuple value within a recursive binding</source>
        <target state="translated">Рекурсивно определяемые значения не могут использоваться непосредственно в составе конструкции или значения кортежа внутри рекурсивной привязки</target>
        <note />
      </trans-unit>
      <trans-unit id="tastRecursiveValuesMayNotAppearInConstructionOfType">
        <source>Recursive values cannot appear directly as a construction of the type '{0}' within a recursive binding. This feature has been removed from the F# language. Consider using a record instead.</source>
        <target state="translated">Рекурсивные значения не могут использоваться непосредственно в конструкциях вида "{0}" внутри рекурсивной привязки. Эта функция удалена из языка F#. Вместо этого рекомендуется использовать запись.</target>
        <note />
      </trans-unit>
      <trans-unit id="tastRecursiveValuesMayNotBeAssignedToNonMutableField">
        <source>Recursive values cannot be directly assigned to the non-mutable field '{0}' of the type '{1}' within a recursive binding. Consider using a mutable field instead.</source>
        <target state="translated">Не допускается непосредственное присваивание рекурсивных значений неизменяемому полю "{0}" типа "{1}" внутри рекурсивной привязки. Вместо этого рекомендуется использовать изменяемое поле.</target>
        <note />
      </trans-unit>
      <trans-unit id="tastUnexpectedDecodeOfAutoOpenAttribute">
        <source>Unexpected decode of AutoOpenAttribute</source>
        <target state="translated">Недопустимое декодирование атрибута AutoOpenAttribute</target>
        <note />
      </trans-unit>
      <trans-unit id="tastUnexpectedDecodeOfInternalsVisibleToAttribute">
        <source>Unexpected decode of InternalsVisibleToAttribute</source>
        <target state="translated">Недопустимое декодирование атрибута InternalsVisibleToAttribute</target>
        <note />
      </trans-unit>
      <trans-unit id="tastUnexpectedDecodeOfInterfaceDataVersionAttribute">
        <source>Unexpected decode of InterfaceDataVersionAttribute</source>
        <target state="translated">Недопустимое декодирование атрибута InterfaceDataVersionAttribute</target>
        <note />
      </trans-unit>
      <trans-unit id="tastActivePatternsLimitedToSeven">
        <source>Active patterns cannot return more than 7 possibilities</source>
        <target state="translated">Активные шаблоны не могут возвращать более 7 возможностей</target>
        <note />
      </trans-unit>
      <trans-unit id="tastNotAConstantExpression">
        <source>This is not a valid constant expression or custom attribute value</source>
        <target state="translated">Это выражение не является допустимым константным выражением или значением пользовательского атрибута</target>
        <note />
      </trans-unit>
      <trans-unit id="ValueNotContainedMutabilityAttributesDiffer">
        <source>Module '{0}' contains\n    {1}    \nbut its signature specifies\n    {2}    \nThe mutability attributes differ</source>
        <target state="translated">Модуль "{0}" содержит\n    {1}    \nоднако его сигнатура задает\n    {2}    \nИзменяемость атрибутов различается</target>
        <note />
      </trans-unit>
      <trans-unit id="ValueNotContainedMutabilityNamesDiffer">
        <source>Module '{0}' contains\n    {1}    \nbut its signature specifies\n    {2}    \nThe names differ</source>
        <target state="translated">Модуль "{0}" содержит\n    {1}    \nоднако его сигнатура задает\n    {2}    \nИмена различаются</target>
        <note />
      </trans-unit>
      <trans-unit id="ValueNotContainedMutabilityCompiledNamesDiffer">
        <source>Module '{0}' contains\n    {1}    \nbut its signature specifies\n    {2}    \nThe compiled names differ</source>
        <target state="translated">Модуль "{0}" содержит\n    {1}    \nоднако в его сигнатуре указано\n    {2}    \nСкомпилированные имена различаются</target>
        <note />
      </trans-unit>
      <trans-unit id="ValueNotContainedMutabilityDisplayNamesDiffer">
        <source>Module '{0}' contains\n    {1}    \nbut its signature specifies\n    {2}    \nThe display names differ</source>
        <target state="translated">Модуль "{0}" содержит\n    {1}    \nоднако в его сигнатуре указано\n    {2}    \nОтображаемые имена различаются</target>
        <note />
      </trans-unit>
      <trans-unit id="ValueNotContainedMutabilityAccessibilityMore">
        <source>Module '{0}' contains\n    {1}    \nbut its signature specifies\n    {2}    \nThe accessibility specified in the signature is more than that specified in the implementation</source>
        <target state="translated">Модуль "{0}" содержит\n    {1}    \nоднако его сигнатура задает\n    {2}    \nДоступность, заданная в сигнатуре, шире указанной в реализации</target>
        <note />
      </trans-unit>
      <trans-unit id="ValueNotContainedMutabilityInlineFlagsDiffer">
        <source>Module '{0}' contains\n    {1}    \nbut its signature specifies\n    {2}    \nThe inline flags differ</source>
        <target state="translated">Модуль "{0}" содержит\n    {1}    \nоднако его сигнатура задает\n    {2}    \nВстроенные флаги различаются</target>
        <note />
      </trans-unit>
      <trans-unit id="ValueNotContainedMutabilityLiteralConstantValuesDiffer">
        <source>Module '{0}' contains\n    {1}    \nbut its signature specifies\n    {2}    \nThe literal constant values and/or attributes differ</source>
        <target state="translated">Модуль "{0}" содержит\n    {1}    \nоднако его сигнатура задает\n    {2}    \nЗначения литеральных констант и (или) атрибутов различаются</target>
        <note />
      </trans-unit>
      <trans-unit id="ValueNotContainedMutabilityOneIsTypeFunction">
        <source>Module '{0}' contains\n    {1}    \nbut its signature specifies\n    {2}    \nOne is a type function and the other is not. The signature requires explicit type parameters if they are present in the implementation.</source>
        <target state="translated">Модуль "{0}" содержит\n    {1}    \nоднако его сигнатура задает\n    {2}    \nОдин является функциональным типом, другой - нет Сигнатура требует явных параметров типов, если они присутствуют в реализации.</target>
        <note />
      </trans-unit>
      <trans-unit id="ValueNotContainedMutabilityParameterCountsDiffer">
        <source>Module '{0}' contains\n    {1}    \nbut its signature specifies\n    {2}    \nThe respective type parameter counts differ</source>
        <target state="translated">Модуль "{0}" содержит\n    {1}    \nоднако его сигнатура задает\n    {2}    \nСоответствующие количества параметров типов различаются</target>
        <note />
      </trans-unit>
      <trans-unit id="ValueNotContainedMutabilityTypesDiffer">
        <source>Module '{0}' contains\n    {1}    \nbut its signature specifies\n    {2}    \nThe types differ</source>
        <target state="translated">Модуль "{0}" содержит\n    {1}    \nоднако его сигнатура задает\n    {2}    \nТипы различаются</target>
        <note />
      </trans-unit>
      <trans-unit id="ValueNotContainedMutabilityExtensionsDiffer">
        <source>Module '{0}' contains\n    {1}    \nbut its signature specifies\n    {2}    \nOne is an extension member and the other is not</source>
        <target state="translated">Модуль "{0}" содержит\n    {1}    \nоднако его сигнатура задает\n    {2}    \nОдин является элементом расширения, другой - нет</target>
        <note />
      </trans-unit>
      <trans-unit id="ValueNotContainedMutabilityArityNotInferred">
        <source>Module '{0}' contains\n    {1}    \nbut its signature specifies\n    {2}    \nAn arity was not inferred for this value</source>
        <target state="translated">Модуль "{0}" содержит\n    {1}    \nоднако его сигнатура задает\n    {2}    \nАрность не была выведена для этого значения</target>
        <note />
      </trans-unit>
      <trans-unit id="ValueNotContainedMutabilityGenericParametersDiffer">
        <source>Module '{0}' contains\n    {1}    \nbut its signature specifies\n    {2}    \nThe number of generic parameters in the signature and implementation differ (the signature declares {3} but the implementation declares {4}</source>
        <target state="translated">Модуль "{0}" содержит\n    {1}    \nоднако его сигнатура задает\n    {2}    \nЧисло универсальных параметров в сигнатуре и реализации различаются (сигнатура объявляет {3}, однако реализация объявляет {4})</target>
        <note />
      </trans-unit>
      <trans-unit id="ValueNotContainedMutabilityGenericParametersAreDifferentKinds">
        <source>Module '{0}' contains\n    {1}    \nbut its signature specifies\n    {2}    \nThe generic parameters in the signature and implementation have different kinds. Perhaps there is a missing [&lt;Measure&gt;] attribute.</source>
        <target state="translated">Модуль "{0}" содержит\n    {1}    \nНо его сигнатура задает\n    {2}    \nВ сигнатуре и реализации указаны универсальные параметры разного вида. Возможно, отсутствует атрибут [&lt;Measure&gt;].</target>
        <note />
      </trans-unit>
      <trans-unit id="ValueNotContainedMutabilityAritiesDiffer">
        <source>Module '{0}' contains\n    {1}    \nbut its signature specifies\n    {2}    \nThe arities in the signature and implementation differ. The signature specifies that '{3}' is function definition or lambda expression accepting at least {4} argument(s), but the implementation is a computed function value. To declare that a computed function value is a permitted implementation simply parenthesize its type in the signature, e.g.\n\tval {5}: int -&gt; (int -&gt; int)\ninstead of\n\tval {6}: int -&gt; int -&gt; int.</source>
        <target state="translated">Модуль "{0}" содержит\n    {1}    \nоднако его сигнатура задает\n    {2}    \nАрности в сигнатуре и реализации различаются. Сигнатура указывает, что "{3}" является определением функции или лямбда-выражением, принимающим по крайней мере {4} аргументов, однако реализация является вычисляемым значением функции. Чтобы объявить, что вычисляемое значение функции является разрешенной реализацией, просто возьмите в круглые скобки его тип в сигнатуре, например:\n\tval {5}: int -&gt; (int -&gt; int)\nвместо\n\tval {6}: int -&gt; int -&gt; int.</target>
        <note />
      </trans-unit>
      <trans-unit id="ValueNotContainedMutabilityDotNetNamesDiffer">
        <source>Module '{0}' contains\n    {1}    \nbut its signature specifies\n    {2}    \nThe CLI member names differ</source>
        <target state="translated">Модуль "{0}" содержит\n    {1}    \nоднако его сигнатура задает\n    {2}    \nИмена элементов CLI различаются</target>
        <note />
      </trans-unit>
      <trans-unit id="ValueNotContainedMutabilityStaticsDiffer">
        <source>Module '{0}' contains\n    {1}    \nbut its signature specifies\n    {2}    \nOne is static and the other isn't</source>
        <target state="translated">Модуль "{0}" содержит\n    {1}    \nоднако его сигнатура задает\n    {2}    \nОдин является статическим, другой - нет</target>
        <note />
      </trans-unit>
      <trans-unit id="ValueNotContainedMutabilityVirtualsDiffer">
        <source>Module '{0}' contains\n    {1}    \nbut its signature specifies\n    {2}    \nOne is virtual and the other isn't</source>
        <target state="translated">Модуль "{0}" содержит\n    {1}    \nоднако его сигнатура задает\n    {2}    \nОдин является виртуальным, другой - нет</target>
        <note />
      </trans-unit>
      <trans-unit id="ValueNotContainedMutabilityAbstractsDiffer">
        <source>Module '{0}' contains\n    {1}    \nbut its signature specifies\n    {2}    \nOne is abstract and the other isn't</source>
        <target state="translated">Модуль "{0}" содержит\n    {1}    \nоднако его сигнатура задает\n    {2}    \nОдин является абстрактным, другой - нет</target>
        <note />
      </trans-unit>
      <trans-unit id="ValueNotContainedMutabilityFinalsDiffer">
        <source>Module '{0}' contains\n    {1}    \nbut its signature specifies\n    {2}    \nOne is final and the other isn't</source>
        <target state="translated">Модуль "{0}" содержит\n    {1}    \nоднако его сигнатура задает\n    {2}    \nОдин является финальным, другой - нет</target>
        <note />
      </trans-unit>
      <trans-unit id="ValueNotContainedMutabilityOverridesDiffer">
        <source>Module '{0}' contains\n    {1}    \nbut its signature specifies\n    {2}    \nOne is marked as an override and the other isn't</source>
        <target state="translated">Модуль "{0}" содержит\n    {1}    \nоднако его сигнатура задает\n    {2}    \nОдин помечен как "override", другой - нет</target>
        <note />
      </trans-unit>
      <trans-unit id="ValueNotContainedMutabilityOneIsConstructor">
        <source>Module '{0}' contains\n    {1}    \nbut its signature specifies\n    {2}    \nOne is a constructor/property and the other is not</source>
        <target state="translated">Модуль "{0}" содержит\n    {1}    \nоднако его сигнатура задает\n    {2}    \nОдин является конструктором или свойством, другой - нет</target>
        <note />
      </trans-unit>
      <trans-unit id="ValueNotContainedMutabilityStaticButInstance">
        <source>Module '{0}' contains\n    {1}    \nbut its signature specifies\n    {2}    \nThe compiled representation of this method is as a static member but the signature indicates its compiled representation is as an instance member</source>
        <target state="translated">Модуль "{0}" содержит\n    {1}    \nоднако его сигнатура задает\n    {2}    \nОткомпилированное представление этого метода является статическим элементом, однако его сигнатура указывает, что его откомпилированное представление является экземплярным элементом</target>
        <note />
      </trans-unit>
      <trans-unit id="ValueNotContainedMutabilityInstanceButStatic">
        <source>Module '{0}' contains\n    {1}    \nbut its signature specifies\n    {2}    \nThe compiled representation of this method is as an instance member, but the signature indicates its compiled representation is as a static member</source>
        <target state="translated">Модуль "{0}" содержит\n    {1}    \nоднако его сигнатура задает\n    {2}    \nОткомпилированное представление этого метода является экземплярным элементом, однако его сигнатура указывает, что его откомпилированное представление является статическим элементом</target>
        <note />
      </trans-unit>
      <trans-unit id="DefinitionsInSigAndImplNotCompatibleNamesDiffer">
        <source>The {0} definitions in the signature and implementation are not compatible because the names differ. The type is called '{1}' in the signature file but '{2}' in implementation.</source>
        <target state="translated">Определения {0} в сигнатуре и реализации несовместимы, так как названия различаются. Название типа — "{1}" в файле сигнатуры, но "{2}" в реализации.</target>
        <note />
      </trans-unit>
      <trans-unit id="DefinitionsInSigAndImplNotCompatibleParameterCountsDiffer">
        <source>The {0} definitions for type '{1}' in the signature and implementation are not compatible because the respective type parameter counts differ</source>
        <target state="translated">Определения {0} для типа "{1}" в сигнатуре и реализации несовместимы, так как соответствующие количества параметров типов различаются.</target>
        <note />
      </trans-unit>
      <trans-unit id="DefinitionsInSigAndImplNotCompatibleAccessibilityDiffer">
        <source>The {0} definitions for type '{1}' in the signature and implementation are not compatible because the accessibility specified in the signature is more than that specified in the implementation</source>
        <target state="translated">Определения {0} для типа "{1}" в сигнатуре и реализации несовместимы, так как доступность, заданная в сигнатуре, шире указанной в реализации.</target>
        <note />
      </trans-unit>
      <trans-unit id="DefinitionsInSigAndImplNotCompatibleMissingInterface">
        <source>The {0} definitions for type '{1}' in the signature and implementation are not compatible because the signature requires that the type supports the interface {2} but the interface has not been implemented</source>
        <target state="translated">Определения {0} для типа "{1}" в сигнатуре и реализации несовместимы, так как в сигнатуре указано, что тип поддерживает интерфейс {2}, который не реализован.</target>
        <note />
      </trans-unit>
      <trans-unit id="DefinitionsInSigAndImplNotCompatibleImplementationSaysNull">
        <source>The {0} definitions for type '{1}' in the signature and implementation are not compatible because the implementation says this type may use nulls as a representation but the signature does not</source>
        <target state="translated">Определения {0} для типа "{1}" в сигнатуре и реализации несовместимы, так как реализация (в отличие от сигнатуры) определяет, что этот тип может использовать значение NULL в качестве представления.</target>
        <note />
      </trans-unit>
      <trans-unit id="DefinitionsInSigAndImplNotCompatibleImplementationSaysNull2">
        <source>The {0} definitions for type '{1}' in the signature and implementation are not compatible because the implementation says this type may use nulls as an extra value but the signature does not</source>
        <target state="translated">Определения {0} для типа "{1}" в сигнатуре и реализации несовместимы, так как реализация (в отличие от сигнатуры) определяет, что этот тип может использовать значение NULL в качестве дополнительного значения.</target>
        <note />
      </trans-unit>
      <trans-unit id="DefinitionsInSigAndImplNotCompatibleSignatureSaysNull">
        <source>The {0} definitions for type '{1}' in the signature and implementation are not compatible because the signature says this type may use nulls as a representation but the implementation does not</source>
        <target state="translated">Определения {0} для типа "{1}" в сигнатуре и реализации несовместимы, так как сигнатура (в отличие от реализации) определяет, что этот тип может использовать значение NULL в качестве представления.</target>
        <note />
      </trans-unit>
      <trans-unit id="DefinitionsInSigAndImplNotCompatibleSignatureSaysNull2">
        <source>The {0} definitions for type '{1}' in the signature and implementation are not compatible because the signature says this type may use nulls as an extra value but the implementation does not</source>
        <target state="translated">Определения {0} для типа "{1}" в сигнатуре и реализации несовместимы, так как сигнатура (в отличие от реализации) определяет, что этот тип может использовать значение NULL в качестве дополнительного значения.</target>
        <note />
      </trans-unit>
      <trans-unit id="DefinitionsInSigAndImplNotCompatibleImplementationSealed">
        <source>The {0} definitions for type '{1}' in the signature and implementation are not compatible because the implementation type is sealed but the signature implies it is not. Consider adding the [&lt;Sealed&gt;] attribute to the signature.</source>
        <target state="translated">Определения {0} для типа "{1}" в сигнатуре и реализации несовместимы, так как тип реализации запечатан, а сигнатура неявно предполагает обратное. Попробуйте добавить в сигнатуру атрибут [&lt;Sealed&gt;].</target>
        <note />
      </trans-unit>
      <trans-unit id="DefinitionsInSigAndImplNotCompatibleImplementationIsNotSealed">
        <source>The {0} definitions for type '{1}' in the signature and implementation are not compatible because the implementation type is not sealed but signature implies it is. Consider adding the [&lt;Sealed&gt;] attribute to the implementation.</source>
        <target state="translated">Определения {0} для типа "{1}" в сигнатуре и реализации несовместимы, так как тип реализации не запечатан, а сигнатура неявно предполагает обратное. Попробуйте добавить в реализацию атрибут [&lt;Sealed&gt;].</target>
        <note />
      </trans-unit>
      <trans-unit id="DefinitionsInSigAndImplNotCompatibleImplementationIsAbstract">
        <source>The {0} definitions for type '{1}' in the signature and implementation are not compatible because the implementation is an abstract class but the signature is not. Consider adding the [&lt;AbstractClass&gt;] attribute to the signature.</source>
        <target state="translated">Определения {0} для типа "{1}" в сигнатуре и реализации несовместимы, так как реализация является абстрактным классом, а сигнатура — нет. Попробуйте добавить в сигнатуру атрибут [&lt;AbstractClass&gt;].</target>
        <note />
      </trans-unit>
      <trans-unit id="DefinitionsInSigAndImplNotCompatibleSignatureIsAbstract">
        <source>The {0} definitions for type '{1}' in the signature and implementation are not compatible because the signature is an abstract class but the implementation is not. Consider adding the [&lt;AbstractClass&gt;] attribute to the implementation.</source>
        <target state="translated">Определения {0} для типа "{1}" в сигнатуре и реализации несовместимы, так как сигнатура является абстрактным классом, а реализация — нет. Попробуйте добавить в реализацию атрибут [&lt;AbstractClass&gt;].</target>
        <note />
      </trans-unit>
      <trans-unit id="DefinitionsInSigAndImplNotCompatibleTypesHaveDifferentBaseTypes">
        <source>The {0} definitions for type '{1}' in the signature and implementation are not compatible because the types have different base types</source>
        <target state="translated">Определения {0} для типа "{1}" в сигнатуре и реализации несовместимы, так как типы имеют разные базовые типы.</target>
        <note />
      </trans-unit>
      <trans-unit id="DefinitionsInSigAndImplNotCompatibleNumbersDiffer">
        <source>The {0} definitions for type '{1}' in the signature and implementation are not compatible because the number of {2}s differ</source>
        <target state="translated">Определения {0} для типа "{1}" в сигнатуре и реализации несовместимы, так как количества {2} различаются.</target>
        <note />
      </trans-unit>
      <trans-unit id="DefinitionsInSigAndImplNotCompatibleSignatureDefinesButImplDoesNot">
        <source>The {0} definitions for type '{1}' in the signature and implementation are not compatible because the signature defines the {2} '{3}' but the implementation does not (or does, but not in the same order)</source>
        <target state="translated">Определения {0} для типа "{1}" в сигнатуре и реализации несовместимы, так как сигнатура определяет {2} "{3}", а реализация — нет (или определяет, но не в том же порядке).</target>
        <note />
      </trans-unit>
      <trans-unit id="DefinitionsInSigAndImplNotCompatibleImplDefinesButSignatureDoesNot">
        <source>The {0} definitions for type '{1}' in the signature and implementation are not compatible because the implementation defines the {2} '{3}' but the signature does not (or does, but not in the same order)</source>
        <target state="translated">Определения {0} для типа "{1}" в сигнатуре и реализации несовместимы, так как реализация определяет {2} "{3}", а сигнатура — нет (или определяет, но не в том же порядке).</target>
        <note />
      </trans-unit>
      <trans-unit id="DefinitionsInSigAndImplNotCompatibleImplDefinesStruct">
        <source>The {0} definitions for type '{1}' in the signature and implementation are not compatible because the implementation defines a struct but the signature defines a type with a hidden representation</source>
        <target state="translated">Определения {0} для типа "{1}" в сигнатуре и реализации несовместимы, так как реализация определяет структуру, а сигнатура определяет тип со скрытым представлением.</target>
        <note />
      </trans-unit>
      <trans-unit id="DefinitionsInSigAndImplNotCompatibleDotNetTypeRepresentationIsHidden">
        <source>The {0} definitions for type '{1}' in the signature and implementation are not compatible because a CLI type representation is being hidden by a signature</source>
        <target state="translated">Определения {0} для типа "{1}" в сигнатуре и реализации несовместимы, так как представление типа CLI скрывается сигнатурой.</target>
        <note />
      </trans-unit>
      <trans-unit id="DefinitionsInSigAndImplNotCompatibleTypeIsHidden">
        <source>The {0} definitions for type '{1}' in the signature and implementation are not compatible because a type representation is being hidden by a signature</source>
        <target state="translated">Определения {0} для типа "{1}" в сигнатуре и реализации несовместимы, так как представление типа скрывается сигнатурой.</target>
        <note />
      </trans-unit>
      <trans-unit id="DefinitionsInSigAndImplNotCompatibleTypeIsDifferentKind">
        <source>The {0} definitions for type '{1}' in the signature and implementation are not compatible because the types are of different kinds</source>
        <target state="translated">Определения {0} для типа "{1}" в сигнатуре и реализации несовместимы, так как типы принадлежат разным разновидностям.</target>
        <note />
      </trans-unit>
      <trans-unit id="DefinitionsInSigAndImplNotCompatibleILDiffer">
        <source>The {0} definitions for type '{1}' in the signature and implementation are not compatible because the IL representations differ</source>
        <target state="translated">Определения {0} для типа "{1}" в сигнатуре и реализации несовместимы, так как представления IL различаются.</target>
        <note />
      </trans-unit>
      <trans-unit id="DefinitionsInSigAndImplNotCompatibleRepresentationsDiffer">
        <source>The {0} definitions for type '{1}' in the signature and implementation are not compatible because the representations differ</source>
        <target state="translated">Определения {0} для типа "{1}" в сигнатуре и реализации несовместимы, так как представления различаются.</target>
        <note />
      </trans-unit>
      <trans-unit id="DefinitionsInSigAndImplNotCompatibleFieldWasPresent">
        <source>The {0} definitions for type '{1}' in the signature and implementation are not compatible because the field {2} was present in the implementation but not in the signature</source>
        <target state="translated">Определения {0} для типа "{1}" в сигнатуре и реализации несовместимы, так как поле {2} присутствует в реализации, но отсутствует в сигнатуре.</target>
        <note />
      </trans-unit>
      <trans-unit id="DefinitionsInSigAndImplNotCompatibleFieldOrderDiffer">
        <source>The {0} definitions for type '{1}' in the signature and implementation are not compatible because the order of the fields is different in the signature and implementation</source>
        <target state="translated">Определения {0} для типа "{1}" в сигнатуре и реализации несовместимы, так как порядок полей в сигнатуре и реализации различается.</target>
        <note />
      </trans-unit>
      <trans-unit id="DefinitionsInSigAndImplNotCompatibleFieldRequiredButNotSpecified">
        <source>The {0} definitions for type '{1}' in the signature and implementation are not compatible because the field {2} was required by the signature but was not specified by the implementation</source>
        <target state="translated">Определения {0} для типа "{1}" в сигнатуре и реализации несовместимы, так как поле {2} является обязательным в сигнатуре, но не указано в реализации.</target>
        <note />
      </trans-unit>
      <trans-unit id="DefinitionsInSigAndImplNotCompatibleFieldIsInImplButNotSig">
        <source>The {0} definitions for type '{1}' in the signature and implementation are not compatible because the field '{2}' was present in the implementation but not in the signature. Struct types must now reveal their fields in the signature for the type, though the fields may still be labelled 'private' or 'internal'.</source>
        <target state="translated">Определения {0} для типа "{1}" в сигнатуре и реализации несовместимы, так как поле "{2}" присутствует в реализации, но отсутствует в сигнатуре. Типы-структуры теперь должны показывать свои поля в сигнатуре для типа, несмотря на то что поля по-прежнему могут помечаться как private или internal.</target>
        <note />
      </trans-unit>
      <trans-unit id="DefinitionsInSigAndImplNotCompatibleAbstractMemberMissingInImpl">
        <source>The {0} definitions for type '{1}' in the signature and implementation are not compatible because the abstract member '{2}' was required by the signature but was not specified by the implementation</source>
        <target state="translated">Определения {0} для типа "{1}" в сигнатуре и реализации несовместимы, так как абстрактный элемент "{2}" задан в сигнатуре, но не указан в реализации.</target>
        <note />
      </trans-unit>
      <trans-unit id="DefinitionsInSigAndImplNotCompatibleAbstractMemberMissingInSig">
        <source>The {0} definitions for type '{1}' in the signature and implementation are not compatible because the abstract member '{2}' was present in the implementation but not in the signature</source>
        <target state="translated">Определения {0} для типа "{1}" в сигнатуре и реализации несовместимы, так как абстрактный элемент "{2}" присутствует в реализации, но отсутствует в сигнатуре.</target>
        <note />
      </trans-unit>
      <trans-unit id="DefinitionsInSigAndImplNotCompatibleSignatureDeclaresDiffer">
        <source>The {0} definitions for type '{1}' in the signature and implementation are not compatible because the signature declares a {2} while the implementation declares a {3}</source>
        <target state="translated">Определения {0} для типа "{1}" в сигнатуре и реализации несовместимы, так как сигнатура объявляет {2}, а реализация — {3}.</target>
        <note />
      </trans-unit>
      <trans-unit id="DefinitionsInSigAndImplNotCompatibleAbbreviationsDiffer">
        <source>The {0} definitions for type '{1}' in the signature and implementation are not compatible because the abbreviations differ: {2} versus {3}</source>
        <target state="translated">Определения {0} для типа "{1}" в сигнатуре и реализации несовместимы, так как сокращения различаются: {2} в сравнении с {3}.</target>
        <note />
      </trans-unit>
      <trans-unit id="DefinitionsInSigAndImplNotCompatibleAbbreviationHiddenBySig">
        <source>The {0} definitions for type '{1}' in the signature and implementation are not compatible because an abbreviation is being hidden by a signature. The abbreviation must be visible to other CLI languages. Consider making the abbreviation visible in the signature.</source>
        <target state="translated">Определения {0} для типа "{1}" в сигнатуре и реализации несовместимы, так как сокращение скрывается сигнатурой. Сокращение должно быть видимым для других языков CLI. Попробуйте сделать сокращение видимым в сигнатуре.</target>
        <note />
      </trans-unit>
      <trans-unit id="DefinitionsInSigAndImplNotCompatibleSigHasAbbreviation">
        <source>The {0} definitions for type '{1}' in the signature and implementation are not compatible because the signature has an abbreviation while the implementation does not</source>
        <target state="translated">Определения {0} для типа "{1}" в сигнатуре и реализации несовместимы, так как сигнатура имеет сокращение, а реализация — нет.</target>
        <note />
      </trans-unit>
      <trans-unit id="ModuleContainsConstructorButNamesDiffer">
        <source>The module contains the constructor\n    {0}    \nbut its signature specifies\n    {1}    \nThe names differ</source>
        <target state="translated">Модуль содержит конструктор\n    {0}    \nоднако его сигнатура задает\n    {1}    \nИмена различаются</target>
        <note />
      </trans-unit>
      <trans-unit id="ModuleContainsConstructorButDataFieldsDiffer">
        <source>The module contains the constructor\n    {0}    \nbut its signature specifies\n    {1}    \nThe respective number of data fields differ</source>
        <target state="translated">Модуль содержит конструктор\n    {0}    \nоднако его сигнатура задает\n    {1}    \nСоответствующие количества полей данных различаются</target>
        <note />
      </trans-unit>
      <trans-unit id="ModuleContainsConstructorButTypesOfFieldsDiffer">
        <source>The module contains the constructor\n    {0}    \nbut its signature specifies\n    {1}    \nThe types of the fields differ</source>
        <target state="translated">Модуль содержит конструктор\n    {0}    \nоднако его сигнатура задает\n    {1}    \nТипы полей различаются</target>
        <note />
      </trans-unit>
      <trans-unit id="ModuleContainsConstructorButAccessibilityDiffers">
        <source>The module contains the constructor\n    {0}    \nbut its signature specifies\n    {1}    \nthe accessibility specified in the signature is more than that specified in the implementation</source>
        <target state="translated">Модуль содержит конструктор\n    {0}    \nоднако его сигнатура задает\n    {1}    \nдоступность, заданная в сигнатуре, шире указанной в реализации</target>
        <note />
      </trans-unit>
      <trans-unit id="FieldNotContainedNamesDiffer">
        <source>The module contains the field\n    {0}    \nbut its signature specifies\n    {1}    \nThe names differ</source>
        <target state="translated">Модуль содержит поле\n    {0}    \nоднако его сигнатура задает\n    {1}    \nИмена различаются</target>
        <note />
      </trans-unit>
      <trans-unit id="FieldNotContainedAccessibilitiesDiffer">
        <source>The module contains the field\n    {0}    \nbut its signature specifies\n    {1}    \nthe accessibility specified in the signature is more than that specified in the implementation</source>
        <target state="translated">Модуль содержит поле\n    {0}    \nоднако его сигнатура задает\n    {1}    \nдоступность, заданная в сигнатуре, шире указанной в реализации</target>
        <note />
      </trans-unit>
      <trans-unit id="FieldNotContainedStaticsDiffer">
        <source>The module contains the field\n    {0}    \nbut its signature specifies\n    {1}    \nThe 'static' modifiers differ</source>
        <target state="translated">Модуль содержит поле\n    {0}    \nоднако его сигнатура задает\n    {1}    \nМодификаторы "static" различаются</target>
        <note />
      </trans-unit>
      <trans-unit id="FieldNotContainedMutablesDiffer">
        <source>The module contains the field\n    {0}    \nbut its signature specifies\n    {1}    \nThe 'mutable' modifiers differ</source>
        <target state="translated">Модуль содержит поле\n    {0}    \nоднако его сигнатура задает\n    {1}    \nМодификаторы "mutable" различаются</target>
        <note />
      </trans-unit>
      <trans-unit id="FieldNotContainedLiteralsDiffer">
        <source>The module contains the field\n    {0}    \nbut its signature specifies\n    {1}    \nThe 'literal' modifiers differ</source>
        <target state="translated">Модуль содержит поле\n    {0}    \nоднако его сигнатура задает\n    {1}    \nМодификаторы "literal" различаются</target>
        <note />
      </trans-unit>
      <trans-unit id="FieldNotContainedTypesDiffer">
        <source>The module contains the field\n    {0}    \nbut its signature specifies\n    {1}    \nThe types differ</source>
        <target state="translated">Модуль содержит поле\n    {0}    \nоднако его сигнатура задает\n    {1}    \nТипы различаются</target>
        <note />
      </trans-unit>
      <trans-unit id="typrelCannotResolveImplicitGenericInstantiation">
        <source>The implicit instantiation of a generic construct at or near this point could not be resolved because it could resolve to multiple unrelated types, e.g. '{0}' and '{1}'. Consider using type annotations to resolve the ambiguity</source>
        <target state="translated">Неявное создание экземпляров базовой конструкции в данной точке или рядом с ней не может быть разрешено, так как тогда возможно разрешение в несколько несвязанных типов, напр. "{0}" и "{1}". Рекомендуется использовать аннотации типа для решения неоднозначности</target>
        <note />
      </trans-unit>
      <trans-unit id="typrelCannotResolveAmbiguityInPrintf">
        <source>Could not resolve the ambiguity inherent in the use of a 'printf'-style format string</source>
        <target state="translated">Не удалось разрешить неоднозначность, унаследованную в использовании строки формата вида "printf"</target>
        <note />
      </trans-unit>
      <trans-unit id="typrelCannotResolveAmbiguityInEnum">
        <source>Could not resolve the ambiguity in the use of a generic construct with an 'enum' constraint at or near this position</source>
        <target state="translated">Не удалось разрешить неоднозначность в использовании базовой конструкции с ограничением "enum" в этой позиции или рядом с ней</target>
        <note />
      </trans-unit>
      <trans-unit id="typrelCannotResolveAmbiguityInDelegate">
        <source>Could not resolve the ambiguity in the use of a generic construct with a 'delegate' constraint at or near this position</source>
        <target state="translated">Не удалось разрешить неоднозначность в использовании базовой конструкции с ограничением "delegate" в этой позиции или рядом с ней</target>
        <note />
      </trans-unit>
      <trans-unit id="typrelInvalidValue">
        <source>Invalid value</source>
        <target state="translated">Недопустимое значение</target>
        <note />
      </trans-unit>
      <trans-unit id="typrelSigImplNotCompatibleParamCountsDiffer">
        <source>The signature and implementation are not compatible because the respective type parameter counts differ</source>
        <target state="translated">Сигнатура и реализация несовместимы, поскольку соответствующие количества параметров типов различаются</target>
        <note />
      </trans-unit>
      <trans-unit id="typrelSigImplNotCompatibleCompileTimeRequirementsDiffer">
        <source>The signature and implementation are not compatible because the type parameter in the class/signature has a different compile-time requirement to the one in the member/implementation</source>
        <target state="translated">Сигнатура и реализация несовместимы, так как параметр типа в классе/сигнатуре имеет требования по времени компилирования, отличные от требований в элементе/реализации</target>
        <note />
      </trans-unit>
      <trans-unit id="typrelSigImplNotCompatibleConstraintsDiffer">
        <source>The signature and implementation are not compatible because the declaration of the type parameter '{0}' requires a constraint of the form {1}</source>
        <target state="translated">Сигнатура и реализация несовместимы, так как объявление параметра типа "{0}" требует ограничения формы {1}</target>
        <note />
      </trans-unit>
      <trans-unit id="typrelSigImplNotCompatibleConstraintsDifferRemove">
        <source>The signature and implementation are not compatible because the type parameter '{0}' has a constraint of the form {1} but the implementation does not. Either remove this constraint from the signature or add it to the implementation.</source>
        <target state="translated">Сигнатура и реализация несовместимы, поскольку параметр типа "{0}" имеет ограничение формы {1}, а реализация не имеет. Удалите это ограничение из сигнатуры либо добавьте его к реализации.</target>
        <note />
      </trans-unit>
      <trans-unit id="typrelTypeImplementsIComparableShouldOverrideObjectEquals">
        <source>The type '{0}' implements 'System.IComparable'. Consider also adding an explicit override for 'Object.Equals'</source>
        <target state="translated">Тип "{0}" реализует "System.IComparable". Рекомендуется также добавить явное переопределение для "Object.Equals"</target>
        <note />
      </trans-unit>
      <trans-unit id="typrelTypeImplementsIComparableDefaultObjectEqualsProvided">
        <source>The type '{0}' implements 'System.IComparable' explicitly but provides no corresponding override for 'Object.Equals'. An implementation of 'Object.Equals' has been automatically provided, implemented via 'System.IComparable'. Consider implementing the override 'Object.Equals' explicitly</source>
        <target state="translated">Тип "{0}" явно реализует "System.IComparable", но не предоставляет соответствующего переопределения для "Object.Equals". Была автоматически предоставлена реализация "Object.Equals"; реализация выполнена через "System.IComparable". Рекомендуется явно реализовывать переопределение "Object.Equals"</target>
        <note />
      </trans-unit>
      <trans-unit id="typrelExplicitImplementationOfGetHashCodeOrEquals">
        <source>The struct, record or union type '{0}' has an explicit implementation of 'Object.GetHashCode' or 'Object.Equals'. You must apply the 'CustomEquality' attribute to the type</source>
        <target state="translated">Тип структуры, записи или объединения "{0}" содержит явную реализацию "Object.GetHashCode" или "Object.Equals". Необходимо применить к типу атрибут "CustomEquality"</target>
        <note />
      </trans-unit>
      <trans-unit id="typrelExplicitImplementationOfGetHashCode">
        <source>The struct, record or union type '{0}' has an explicit implementation of 'Object.GetHashCode'. Consider implementing a matching override for 'Object.Equals(obj)'</source>
        <target state="translated">Тип структуры, записи или объединения "{0}" содержит явную реализацию "Object.GetHashCode". Попробуйте реализовать соответствующее переопределение для "Object.Equals(obj)"</target>
        <note />
      </trans-unit>
      <trans-unit id="typrelExplicitImplementationOfEquals">
        <source>The struct, record or union type '{0}' has an explicit implementation of 'Object.Equals'. Consider implementing a matching override for 'Object.GetHashCode()'</source>
        <target state="translated">Тип структуры, записи или объединения "{0}" содержит явную реализацию "Object.Equals". Попробуйте реализовать соответствующее переопределение для "Object.GetHashCode()"</target>
        <note />
      </trans-unit>
      <trans-unit id="ExceptionDefsNotCompatibleHiddenBySignature">
        <source>The exception definitions are not compatible because a CLI exception mapping is being hidden by a signature. The exception mapping must be visible to other modules. The module contains the exception definition\n    {0}    \nbut its signature specifies\n\t{1}</source>
        <target state="translated">Определения исключений несовместимы, поскольку сопоставление исключений CLI скрыто сигнатурой. Сопоставление исключений должно быть видимо в других модулях. Модуль содержит определение исключения\n    {0}    \nоднако его сигнатура задает\n\t{1}</target>
        <note />
      </trans-unit>
      <trans-unit id="ExceptionDefsNotCompatibleDotNetRepresentationsDiffer">
        <source>The exception definitions are not compatible because the CLI representations differ. The module contains the exception definition\n    {0}    \nbut its signature specifies\n\t{1}</source>
        <target state="translated">Определения исключений несовместимы из-за различий в представлениях CLI. Модуль содержит определение исключения\n    {0}    \nоднако его сигнатура задает\n\t{1}</target>
        <note />
      </trans-unit>
      <trans-unit id="ExceptionDefsNotCompatibleAbbreviationHiddenBySignature">
        <source>The exception definitions are not compatible because the exception abbreviation is being hidden by the signature. The abbreviation must be visible to other CLI languages. Consider making the abbreviation visible in the signature. The module contains the exception definition\n    {0}    \nbut its signature specifies\n\t{1}.</source>
        <target state="translated">Определения исключений несовместимы, поскольку сокращенная форма исключения скрыта сигнатурой. Сокращение должно быть видимым для других языков CLI. Попробуйте сделать сокращение видимым в сигнатуре. Модуль содержит определение исключения\n    {0}    \nоднако его сигнатура задает\n\t{1}.</target>
        <note />
      </trans-unit>
      <trans-unit id="ExceptionDefsNotCompatibleSignaturesDiffer">
        <source>The exception definitions are not compatible because the exception abbreviations in the signature and implementation differ. The module contains the exception definition\n    {0}    \nbut its signature specifies\n\t{1}.</source>
        <target state="translated">Определения исключений несовместимы, поскольку их сокращенные формы в сигнатуре и реализации различаются. Модуль содержит определение исключения\n    {0}    \nоднако его сигнатура задает\n\t{1}.</target>
        <note />
      </trans-unit>
      <trans-unit id="ExceptionDefsNotCompatibleExceptionDeclarationsDiffer">
        <source>The exception definitions are not compatible because the exception declarations differ. The module contains the exception definition\n    {0}    \nbut its signature specifies\n\t{1}.</source>
        <target state="translated">Определения исключений несовместимы из-за различий в объявлениях исключений. Модуль содержит определение исключения\n    {0}    \nоднако его сигнатура задает\n\t{1}.</target>
        <note />
      </trans-unit>
      <trans-unit id="ExceptionDefsNotCompatibleFieldInSigButNotImpl">
        <source>The exception definitions are not compatible because the field '{0}' was required by the signature but was not specified by the implementation. The module contains the exception definition\n    {1}    \nbut its signature specifies\n\t{2}.</source>
        <target state="translated">Определения исключений несовместимы, поскольку поле "{0}" требуется в сигнатуре, но не задано в реализации. Модуль содержит определение исключения\n    {1}    \nоднако его сигнатура задает\n\t{2}.</target>
        <note />
      </trans-unit>
      <trans-unit id="ExceptionDefsNotCompatibleFieldInImplButNotSig">
        <source>The exception definitions are not compatible because the field '{0}' was present in the implementation but not in the signature. The module contains the exception definition\n    {1}    \nbut its signature specifies\n\t{2}.</source>
        <target state="translated">Определения исключений несовместимы, поскольку поле "{0}" присутствует в реализации, но не в сигнатуре. Модуль содержит определение исключения\n    {1}    \nоднако его сигнатура задает\n\t{2}.</target>
        <note />
      </trans-unit>
      <trans-unit id="ExceptionDefsNotCompatibleFieldOrderDiffers">
        <source>The exception definitions are not compatible because the order of the fields is different in the signature and implementation. The module contains the exception definition\n    {0}    \nbut its signature specifies\n\t{1}.</source>
        <target state="translated">Определения исключений несовместимы, поскольку отличается порядок полей в сигнатуре и реализации. Модуль содержит определение исключения\n    {0}    \nоднако его сигнатура задает\n\t{1}.</target>
        <note />
      </trans-unit>
      <trans-unit id="typrelModuleNamespaceAttributesDifferInSigAndImpl">
        <source>The namespace or module attributes differ between signature and implementation</source>
        <target state="translated">Атрибуты пространства имен или модуля различаются в сигнатуре и реализации</target>
        <note />
      </trans-unit>
      <trans-unit id="typrelMethodIsOverconstrained">
        <source>This method is over-constrained in its type parameters</source>
        <target state="translated">Данный метод чрезмерно ограничен в параметрах типа</target>
        <note />
      </trans-unit>
      <trans-unit id="typrelOverloadNotFound">
        <source>No implementations of '{0}' had the correct number of arguments and type parameters. The required signature is '{1}'.</source>
        <target state="translated">Ни одна реализация "{0}" не имеет нужного числа аргументов и параметров типа. Необходимая сигнатура: "{1}".</target>
        <note />
      </trans-unit>
      <trans-unit id="typrelOverrideWasAmbiguous">
        <source>The override for '{0}' was ambiguous</source>
        <target state="translated">Переопределение для "{0}" было неоднозначным</target>
        <note />
      </trans-unit>
      <trans-unit id="typrelMoreThenOneOverride">
        <source>More than one override implements '{0}'</source>
        <target state="translated">{0} реализуется более чем одним переопределением</target>
        <note />
      </trans-unit>
      <trans-unit id="typrelMethodIsSealed">
        <source>The method '{0}' is sealed and cannot be overridden</source>
        <target state="translated">Метод "{0}" запечатан и не может быть переопределен</target>
        <note />
      </trans-unit>
      <trans-unit id="typrelOverrideImplementsMoreThenOneSlot">
        <source>The override '{0}' implements more than one abstract slot, e.g. '{1}' and '{2}'</source>
        <target state="translated">Переопределение "{0}" реализует более одного абстрактного слота, напр. "{1}" и "{2}"</target>
        <note />
      </trans-unit>
      <trans-unit id="typrelDuplicateInterface">
        <source>Duplicate or redundant interface</source>
        <target state="translated">Повторяющийся или избыточный интерфейс</target>
        <note />
      </trans-unit>
      <trans-unit id="typrelNeedExplicitImplementation">
        <source>The interface '{0}' is included in multiple explicitly implemented interface types. Add an explicit implementation of this interface.</source>
        <target state="translated">Интерфейс "{0}" включен в несколько явно реализованных типов интерфейса. Добавьте явную реализацию данного интерфейса.</target>
        <note />
      </trans-unit>
      <trans-unit id="typrelNamedArgumentHasBeenAssignedMoreThenOnce">
        <source>A named argument has been assigned more than one value</source>
        <target state="translated">Именованному аргументу было назначено более одного значения</target>
        <note />
      </trans-unit>
      <trans-unit id="typrelNoImplementationGiven">
        <source>No implementation was given for '{0}'</source>
        <target state="translated">Для "{0}" не было дано реализации</target>
        <note />
      </trans-unit>
      <trans-unit id="typrelNoImplementationGivenWithSuggestion">
        <source>No implementation was given for '{0}'. Note that all interface members must be implemented and listed under an appropriate 'interface' declaration, e.g. 'interface ... with member ...'.</source>
        <target state="translated">Для "{0}" не было дано реализации. Обратите внимание на то, что все элементы интерфейса должны быть реализованы и перечислены в соответствующем объявлении "interface", например "interface ... with member ...".</target>
        <note />
      </trans-unit>
      <trans-unit id="typrelMemberDoesNotHaveCorrectNumberOfArguments">
        <source>The member '{0}' does not have the correct number of arguments. The required signature is '{1}'.</source>
        <target state="translated">Элемент "{0}" не имеет нужного числа аргументов. Необходимая сигнатура: "{1}".</target>
        <note />
      </trans-unit>
      <trans-unit id="typrelMemberDoesNotHaveCorrectNumberOfTypeParameters">
        <source>The member '{0}' does not have the correct number of method type parameters. The required signature is '{1}'.</source>
        <target state="translated">Элемент "{0}" не имеет нужного числа параметров типа метода. Необходимая сигнатура: "{1}".</target>
        <note />
      </trans-unit>
      <trans-unit id="typrelMemberDoesNotHaveCorrectKindsOfGenericParameters">
        <source>The member '{0}' does not have the correct kinds of generic parameters. The required signature is '{1}'.</source>
        <target state="translated">Элемент "{0}" не имеет нужных базовых параметров. Необходимая сигнатура: "{1}".</target>
        <note />
      </trans-unit>
      <trans-unit id="typrelMemberCannotImplement">
        <source>The member '{0}' cannot be used to implement '{1}'. The required signature is '{2}'.</source>
        <target state="translated">Использование элемента "{0}" для реализации "{1}" невозможно. Необходимая сигнатура: {2}.</target>
        <note />
      </trans-unit>
      <trans-unit id="astParseEmbeddedILError">
        <source>Error while parsing embedded IL</source>
        <target state="translated">Ошибка при синтаксическом анализе встроенного IL</target>
        <note />
      </trans-unit>
      <trans-unit id="astParseEmbeddedILTypeError">
        <source>Error while parsing embedded IL type</source>
        <target state="translated">Ошибка при синтаксическом анализе встроенного типа IL</target>
        <note />
      </trans-unit>
      <trans-unit id="astDeprecatedIndexerNotation">
        <source>This indexer notation has been removed from the F# language</source>
        <target state="translated">Эта нотация индексатора удалена из языка F#</target>
        <note />
      </trans-unit>
      <trans-unit id="astInvalidExprLeftHandOfAssignment">
        <source>Invalid expression on left of assignment</source>
        <target state="translated">Недопустимое выражение в левой части оператора присваивания</target>
        <note />
      </trans-unit>
      <trans-unit id="augNoRefEqualsOnStruct">
        <source>The 'ReferenceEquality' attribute cannot be used on structs. Consider using the 'StructuralEquality' attribute instead, or implement an override for 'System.Object.Equals(obj)'.</source>
        <target state="translated">Атрибут "ReferenceEquality" не может использоваться в структурах. Вместо этого рекомендуется использовать атрибут "StructuralEquality" или реализовать переопределение метода "System.Object.Equals(obj)".</target>
        <note />
      </trans-unit>
      <trans-unit id="augInvalidAttrs">
        <source>This type uses an invalid mix of the attributes 'NoEquality', 'ReferenceEquality', 'StructuralEquality', 'NoComparison' and 'StructuralComparison'</source>
        <target state="translated">В этом типе используется недопустимое сочетание атрибутов "NoEquality", "ReferenceEquality", "StructuralEquality", "NoComparison" и "StructuralComparison"</target>
        <note />
      </trans-unit>
      <trans-unit id="augNoEqualityNeedsNoComparison">
        <source>The 'NoEquality' attribute must be used in conjunction with the 'NoComparison' attribute</source>
        <target state="translated">Атрибут "NoEquality" необходимо использовать в сочетании с атрибутом "NoComparison"</target>
        <note />
      </trans-unit>
      <trans-unit id="augStructCompNeedsStructEquality">
        <source>The 'StructuralComparison' attribute must be used in conjunction with the 'StructuralEquality' attribute</source>
        <target state="translated">Атрибут "StructuralComparison" необходимо использовать в сочетании с атрибутом "StructuralEquality"</target>
        <note />
      </trans-unit>
      <trans-unit id="augStructEqNeedsNoCompOrStructComp">
        <source>The 'StructuralEquality' attribute must be used in conjunction with the 'NoComparison' or 'StructuralComparison' attributes</source>
        <target state="translated">Атрибут "StructuralEquality" необходимо использовать в сочетании с атрибутами "NoComparison" или "StructuralComparison"</target>
        <note />
      </trans-unit>
      <trans-unit id="augTypeCantHaveRefEqAndStructAttrs">
        <source>A type cannot have both the 'ReferenceEquality' and 'StructuralEquality' or 'StructuralComparison' attributes</source>
        <target state="translated">Тип не может содержать одновременно атрибуты "ReferenceEquality" и "StructuralEquality" или "StructuralComparison"</target>
        <note />
      </trans-unit>
      <trans-unit id="augOnlyCertainTypesCanHaveAttrs">
        <source>Only record, union, exception and struct types may be augmented with the 'ReferenceEquality', 'StructuralEquality' and 'StructuralComparison' attributes</source>
        <target state="translated">Атрибуты "ReferenceEquality", "StructuralEquality" и "StructuralComparison" можно использовать только для приращения типов записи, объединения, исключения и структуры</target>
        <note />
      </trans-unit>
      <trans-unit id="augRefEqCantHaveObjEquals">
        <source>A type with attribute 'ReferenceEquality' cannot have an explicit implementation of 'Object.Equals(obj)', 'System.IEquatable&lt;_&gt;' or 'System.Collections.IStructuralEquatable'</source>
        <target state="translated">Тип с атрибутом "ReferenceEquality" не может содержать явную реализацию метода "Object.Equals(obj)" либо интерфейса "System.IEquatable&lt;_&gt;" или "System.Collections.IStructuralEquatable"</target>
        <note />
      </trans-unit>
      <trans-unit id="augCustomEqNeedsObjEquals">
        <source>A type with attribute 'CustomEquality' must have an explicit implementation of at least one of 'Object.Equals(obj)', 'System.IEquatable&lt;_&gt;' or 'System.Collections.IStructuralEquatable'</source>
        <target state="translated">Тип с атрибутом "CustomEquality" должен как минимум содержать явную реализацию метода "Object.Equals(obj)", интерфейса "System.IEquatable&lt;_&gt;" или "System.Collections.IStructuralEquatable"</target>
        <note />
      </trans-unit>
      <trans-unit id="augCustomCompareNeedsIComp">
        <source>A type with attribute 'CustomComparison' must have an explicit implementation of at least one of 'System.IComparable' or 'System.Collections.IStructuralComparable'</source>
        <target state="translated">Тип с атрибутом "CustomComparison" должен как минимум содержать явную реализацию интерфейса "System.IComparable" или "System.Collections.IStructuralComparable"</target>
        <note />
      </trans-unit>
      <trans-unit id="augNoEqNeedsNoObjEquals">
        <source>A type with attribute 'NoEquality' should not usually have an explicit implementation of 'Object.Equals(obj)'. Disable this warning if this is intentional for interoperability purposes</source>
        <target state="translated">Тип с атрибутом "NoEquality" обычно не должен содержать явную реализацию метода "Object.Equals(obj)". Если эта операция выполняется в целях обеспечения совместимости, отключите это предупреждение</target>
        <note />
      </trans-unit>
      <trans-unit id="augNoCompCantImpIComp">
        <source>A type with attribute 'NoComparison' should not usually have an explicit implementation of 'System.IComparable', 'System.IComparable&lt;_&gt;' or 'System.Collections.IStructuralComparable'. Disable this warning if this is intentional for interoperability purposes</source>
        <target state="translated">Тип с атрибутом "NoComparison" обычно не должен содержать явную реализацию интерфейсов "System.IComparable", "System.IComparable&lt;_&gt;" или "System.Collections.IStructuralComparable". Если эта операция выполняется в целях обеспечения совместимости, отключите это предупреждение</target>
        <note />
      </trans-unit>
      <trans-unit id="augCustomEqNeedsNoCompOrCustomComp">
        <source>The 'CustomEquality' attribute must be used in conjunction with the 'NoComparison' or 'CustomComparison' attributes</source>
        <target state="translated">Атрибут "CustomEquality" необходимо использовать в сочетании с атрибутами "NoComparison" или "CustomComparison"</target>
        <note />
      </trans-unit>
      <trans-unit id="forPositionalSpecifiersNotPermitted">
        <source>Positional specifiers are not permitted in format strings</source>
        <target state="translated">Использование позиционных спецификаторов в строках формата не допускается</target>
        <note />
      </trans-unit>
      <trans-unit id="forMissingFormatSpecifier">
        <source>Missing format specifier</source>
        <target state="translated">Отсутствует указатель формата</target>
        <note />
      </trans-unit>
      <trans-unit id="forFlagSetTwice">
        <source>'{0}' flag set twice</source>
        <target state="translated">флаг "{0}" установлен дважды</target>
        <note />
      </trans-unit>
      <trans-unit id="forPrefixFlagSpacePlusSetTwice">
        <source>Prefix flag (' ' or '+') set twice</source>
        <target state="translated">Флаг префикса (" " или "+") установлен дважды</target>
        <note />
      </trans-unit>
      <trans-unit id="forHashSpecifierIsInvalid">
        <source>The # formatting modifier is invalid in F#</source>
        <target state="translated">Модификатор форматирования # в F# недопустим.</target>
        <note />
      </trans-unit>
      <trans-unit id="forBadPrecision">
        <source>Bad precision in format specifier</source>
        <target state="translated">Недопустимая точность спецификатора формата</target>
        <note />
      </trans-unit>
      <trans-unit id="forBadWidth">
        <source>Bad width in format specifier</source>
        <target state="translated">Недопустимая ширина спецификатора формата</target>
        <note />
      </trans-unit>
      <trans-unit id="forDoesNotSupportZeroFlag">
        <source>'{0}' format does not support '0' flag</source>
        <target state="translated">{0} не поддерживает флаг "0"</target>
        <note />
      </trans-unit>
      <trans-unit id="forPrecisionMissingAfterDot">
        <source>Precision missing after the '.'</source>
        <target state="translated">Отсутствует точность после "."</target>
        <note />
      </trans-unit>
      <trans-unit id="forFormatDoesntSupportPrecision">
        <source>'{0}' format does not support precision</source>
        <target state="translated">формат "{0}" не поддерживает точность</target>
        <note />
      </trans-unit>
      <trans-unit id="forBadFormatSpecifier">
        <source>Bad format specifier (after l or L): Expected ld,li,lo,lu,lx or lX. In F# code you can use %d, %x, %o or %u instead, which are overloaded to work with all basic integer types.</source>
        <target state="translated">Недопустимый спецификатор формата (после l или L): требуется ld,li,lo,lu,lx или lX. В коде F# можно использовать %d, %x, %o или %u, которые перегружаются и поддерживают работу со всеми базовыми целочисленными типами.</target>
        <note />
      </trans-unit>
      <trans-unit id="forLIsUnnecessary">
        <source>The 'l' or 'L' in this format specifier is unnecessary. In F# code you can use %d, %x, %o or %u instead, which are overloaded to work with all basic integer types.</source>
        <target state="translated">Использовать "l" или "L" в этом спецификаторе формата необязательно. В коде F# можно использовать %d, %x, %o или %u, которые перегружаются и поддерживают работу со всеми базовыми целочисленными типами.</target>
        <note />
      </trans-unit>
      <trans-unit id="forHIsUnnecessary">
        <source>The 'h' or 'H' in this format specifier is unnecessary. You can use %d, %x, %o or %u instead, which are overloaded to work with all basic integer types.</source>
        <target state="translated">Использовать "h" или "H" в этом описателе формата необязательно. Вместо них можно использовать %d, %x, %o или %u, которые перегружаются и поддерживают работу со всеми базовыми целочисленными типами.</target>
        <note />
      </trans-unit>
      <trans-unit id="forDoesNotSupportPrefixFlag">
        <source>'{0}' does not support prefix '{1}' flag</source>
        <target state="translated">"{0}" не поддерживает флаг префикса "{1}"</target>
        <note />
      </trans-unit>
      <trans-unit id="forBadFormatSpecifierGeneral">
        <source>Bad format specifier: '{0}'</source>
        <target state="translated">Неправильный спецификатор формата: '{0}'</target>
        <note />
      </trans-unit>
      <trans-unit id="elSysEnvExitDidntExit">
        <source>System.Environment.Exit did not exit</source>
        <target state="translated">System.Environment.Exit не был выполнен</target>
        <note />
      </trans-unit>
      <trans-unit id="elDeprecatedOperator">
        <source>The treatment of this operator is now handled directly by the F# compiler and its meaning cannot be redefined</source>
        <target state="translated">Этот оператор обрабатывается непосредственно компилятором F#, в связи с чем его значение не может быть повторно определено</target>
        <note />
      </trans-unit>
      <trans-unit id="chkProtectedOrBaseCalled">
        <source>A protected member is called or 'base' is being used. This is only allowed in the direct implementation of members since they could escape their object scope.</source>
        <target state="translated">Вызывается защищенный элемент, или используется класс "base". Это допускается только в прямых реализациях элементов, поскольку при этом возможен выход за пределы области видимости объекта.</target>
        <note />
      </trans-unit>
      <trans-unit id="chkByrefUsedInInvalidWay">
        <source>The byref-typed variable '{0}' is used in an invalid way. Byrefs cannot be captured by closures or passed to inner functions.</source>
        <target state="translated">Недопустимый способ использования переменной "{0}" типа byref. Переменные типа byref нельзя зафиксировать с помощью замкнутых выражений или передать во внутренние функции.</target>
        <note />
      </trans-unit>
      <trans-unit id="chkBaseUsedInInvalidWay">
        <source>The 'base' keyword is used in an invalid way. Base calls cannot be used in closures. Consider using a private member to make base calls.</source>
        <target state="translated">Недопустимый способ использования ключевого слова "base". Вызовы базового (base) класса не могут использоваться в замкнутых выражениях. Для вызовов базового класса рекомендуется использовать закрытый элемент.</target>
        <note />
      </trans-unit>
      <trans-unit id="chkVariableUsedInInvalidWay">
        <source>The variable '{0}' is used in an invalid way</source>
        <target state="translated">Недопустимый способ использования переменной "{0}"</target>
        <note />
      </trans-unit>
      <trans-unit id="chkTypeLessAccessibleThanType">
        <source>The type '{0}' is less accessible than the value, member or type '{1}' it is used in.</source>
        <target state="translated">Тип "{0}" является менее доступным, чем значение, элемент или тип "{1}", в которых он используется.</target>
        <note />
      </trans-unit>
      <trans-unit id="chkSystemVoidOnlyInTypeof">
        <source>'System.Void' can only be used as 'typeof&lt;System.Void&gt;' in F#</source>
        <target state="translated">В языке F# System.Void можно использовать только в виде typeof&lt;System.Void&gt;</target>
        <note />
      </trans-unit>
      <trans-unit id="chkErrorUseOfByref">
        <source>A type instantiation involves a byref type. This is not permitted by the rules of Common IL.</source>
        <target state="translated">Создание экземпляра типа с использованием типа byref. В правилах общего промежуточного языка это не допускается.</target>
        <note />
      </trans-unit>
      <trans-unit id="chkErrorContainsCallToRethrow">
        <source>Calls to 'reraise' may only occur directly in a handler of a try-with</source>
        <target state="translated">Вызовы "reraise" могут выполняться только непосредственно из обработчика блока try-with</target>
        <note />
      </trans-unit>
      <trans-unit id="chkSplicingOnlyInQuotations">
        <source>Expression-splicing operators may only be used within quotations</source>
        <target state="translated">Операторы expression-splicing можно использовать только в кавычках</target>
        <note />
      </trans-unit>
      <trans-unit id="chkNoFirstClassSplicing">
        <source>First-class uses of the expression-splicing operator are not permitted</source>
        <target state="translated">Использование операторов expression-splicing в первом классе не допускается</target>
        <note />
      </trans-unit>
      <trans-unit id="chkNoFirstClassAddressOf">
        <source>First-class uses of the address-of operators are not permitted</source>
        <target state="translated">Использование операторов address-of в первом классе не допускается</target>
        <note />
      </trans-unit>
      <trans-unit id="chkNoFirstClassRethrow">
        <source>First-class uses of the 'reraise' function is not permitted</source>
        <target state="translated">Использование функции "reraise" в первом классе не допускается</target>
        <note />
      </trans-unit>
      <trans-unit id="chkNoByrefAtThisPoint">
        <source>The byref typed value '{0}' cannot be used at this point</source>
        <target state="translated">В этой точке нельзя использовать значение типа byref "{0}"</target>
        <note />
      </trans-unit>
      <trans-unit id="chkLimitationsOfBaseKeyword">
        <source>'base' values may only be used to make direct calls to the base implementations of overridden members</source>
        <target state="translated">Значения "base" можно использовать только для выполнения прямых вызовов реализаций класса base для переопределенных элементов</target>
        <note />
      </trans-unit>
      <trans-unit id="chkObjCtorsCantUseExceptionHandling">
        <source>Object constructors cannot directly use try/with and try/finally prior to the initialization of the object. This includes constructs such as 'for x in ...' that may elaborate to uses of these constructs. This is a limitation imposed by Common IL.</source>
        <target state="translated">В конструкторе объекта нельзя прямо использовать блоки try/with и try/finally до инициализации объекта. К таким вариантам использования также относятся и конструкции вида "for x in ...", применение которых может привести к использованию указанных конструкций. Это ограничение связано с требованиями общего промежуточного языка.</target>
        <note />
      </trans-unit>
      <trans-unit id="chkNoAddressOfAtThisPoint">
        <source>The address of the variable '{0}' cannot be used at this point</source>
        <target state="translated">В этой точке нельзя использовать адрес переменной "{0}"</target>
        <note />
      </trans-unit>
      <trans-unit id="chkNoAddressStaticFieldAtThisPoint">
        <source>The address of the static field '{0}' cannot be used at this point</source>
        <target state="translated">В этой точке нельзя использовать адрес статического поля "{0}"</target>
        <note />
      </trans-unit>
      <trans-unit id="chkNoAddressFieldAtThisPoint">
        <source>The address of the field '{0}' cannot be used at this point</source>
        <target state="translated">В этой точке нельзя использовать адрес поля "{0}"</target>
        <note />
      </trans-unit>
      <trans-unit id="chkNoAddressOfArrayElementAtThisPoint">
        <source>The address of an array element cannot be used at this point</source>
        <target state="translated">В этой точке нельзя использовать адрес элемента массива</target>
        <note />
      </trans-unit>
      <trans-unit id="chkFirstClassFuncNoByref">
        <source>The type of a first-class function cannot contain byrefs</source>
        <target state="translated">Тип функции первого класса не может содержать параметры типа byref</target>
        <note />
      </trans-unit>
      <trans-unit id="chkReturnTypeNoByref">
        <source>A method return type would contain byrefs which is not permitted</source>
        <target state="translated">Тип возвращаемого значения метода будет содержать параметры типа byref, что не допускается</target>
        <note />
      </trans-unit>
      <trans-unit id="chkInvalidCustAttrVal">
        <source>Invalid custom attribute value (not a constant or literal)</source>
        <target state="translated">Недопустимое значение пользовательского атрибута (не является константой или литералом)</target>
        <note />
      </trans-unit>
      <trans-unit id="chkAttrHasAllowMultiFalse">
        <source>The attribute type '{0}' has 'AllowMultiple=false'. Multiple instances of this attribute cannot be attached to a single language element.</source>
        <target state="translated">Тип атрибута "{0}" имеет значение "AllowMultiple=false". Нельзя присоединить несколько экземпляров этого атрибута к одному элементу языка.</target>
        <note />
      </trans-unit>
      <trans-unit id="chkMemberUsedInInvalidWay">
        <source>The member '{0}' is used in an invalid way. A use of '{1}' has been inferred prior to its definition at or near '{2}'. This is an invalid forward reference.</source>
        <target state="translated">Недопустимый способ использования элемента "{0}". Использование "{1}" выведено до его определения в строке "{2}" или близлежащих строках. Недопустимая опережающая ссылка.</target>
        <note />
      </trans-unit>
      <trans-unit id="chkNoByrefAsTopValue">
        <source>A byref typed value would be stored here. Top-level let-bound byref values are not permitted.</source>
        <target state="translated">Здесь будет храниться значение типа byref. Использование значений верхнего уровня типа byref с привязкой let не допускается.</target>
        <note />
      </trans-unit>
      <trans-unit id="chkReflectedDefCantSplice">
        <source>[&lt;ReflectedDefinition&gt;] terms cannot contain uses of the prefix splice operator '%'</source>
        <target state="translated">Условия [&lt;ReflectedDefinition&gt;] не могут включать использование оператора соединения префикса "%"</target>
        <note />
      </trans-unit>
      <trans-unit id="chkEntryPointUsage">
        <source>A function labeled with the 'EntryPointAttribute' attribute must be the last declaration in the last file in the compilation sequence.</source>
        <target state="translated">Функция, помеченная атрибутом "EntryPointAttribute", должна быть последним объявлением в последнем файле последовательности компиляции.</target>
        <note />
      </trans-unit>
      <trans-unit id="chkUnionCaseCompiledForm">
        <source>compiled form of the union case</source>
        <target state="translated">откомпилированная форма ветви объединения</target>
        <note />
      </trans-unit>
      <trans-unit id="chkUnionCaseDefaultAugmentation">
        <source>default augmentation of the union case</source>
        <target state="translated">приращение по умолчанию для ветви объединения</target>
        <note />
      </trans-unit>
      <trans-unit id="chkPropertySameNameMethod">
        <source>The property '{0}' has the same name as a method in type '{1}'.</source>
        <target state="translated">Имя свойства "{0}" аналогично имени метода в типе "{1}".</target>
        <note />
      </trans-unit>
      <trans-unit id="chkGetterSetterDoNotMatchAbstract">
        <source>The property '{0}' of type '{1}' has a getter and a setter that do not match. If one is abstract then the other must be as well.</source>
        <target state="translated">Свойство "{0}" типа "{1}" содержит несовпадающие методы получения и задания. Если один из этих методов является абстрактным, второй также должен быть абстрактным.</target>
        <note />
      </trans-unit>
      <trans-unit id="chkPropertySameNameIndexer">
        <source>The property '{0}' has the same name as another property in type '{1}', but one takes indexer arguments and the other does not. You may be missing an indexer argument to one of your properties.</source>
        <target state="translated">Имена свойства "{0}" и другого свойства в типе "{1}" совпадают, но только одно из этих свойств принимает аргументы индексатора. Возможно, в одном из свойств отсутствует аргумент индексатора.</target>
        <note />
      </trans-unit>
      <trans-unit id="chkCantStoreByrefValue">
        <source>A type would store a byref typed value. This is not permitted by Common IL.</source>
        <target state="translated">Тип обычно используется для хранения значения типа byref. В общем промежуточном языке это не допускается.</target>
        <note />
      </trans-unit>
      <trans-unit id="chkDuplicateMethod">
        <source>Duplicate method. The method '{0}' has the same name and signature as another method in type '{1}'.</source>
        <target state="translated">Повторяющийся метод. Имя и сигнатура метода "{0}" аналогичны другому методу в типе "{1}".</target>
        <note />
      </trans-unit>
      <trans-unit id="chkDuplicateMethodWithSuffix">
        <source>Duplicate method. The method '{0}' has the same name and signature as another method in type '{1}' once tuples, functions, units of measure and/or provided types are erased.</source>
        <target state="translated">Повторяющийся метод. Имя и сигнатура метода "{0}" аналогичны другому методу в типе "{1}" после удаления кортежей, функций, единиц измерения и предоставляемых типов.</target>
        <note />
      </trans-unit>
      <trans-unit id="chkDuplicateMethodCurried">
        <source>The method '{0}' has curried arguments but has the same name as another method in type '{1}'. Methods with curried arguments cannot be overloaded. Consider using a method taking tupled arguments.</source>
        <target state="translated">Метод "{0}" содержит каррированные аргументы, но его имя и сигнатура аналогичны другому методу в типе "{1}". Перегрузка методов с каррированными аргументами не допускается. Рекомендуется использовать метод, принимающий аргументы в форме кортежа.</target>
        <note />
      </trans-unit>
      <trans-unit id="chkCurriedMethodsCantHaveOutParams">
        <source>Methods with curried arguments cannot declare 'out', 'ParamArray', 'optional', 'ReflectedDefinition', 'byref', 'CallerLineNumber', 'CallerMemberName', or 'CallerFilePath' arguments</source>
        <target state="translated">В методах с каррированными аргументами не допускается объявление аргументов "out", "ParamArray", "optional", "ReflectedDefinition", "byref", "CallerLineNumber", "CallerMemberName" или "CallerFilePath"</target>
        <note />
      </trans-unit>
      <trans-unit id="chkDuplicateProperty">
        <source>Duplicate property. The property '{0}' has the same name and signature as another property in type '{1}'.</source>
        <target state="translated">Повторяющееся свойство. Имя и сигнатура свойства "{0}" аналогичны другому свойству в типе "{1}".</target>
        <note />
      </trans-unit>
      <trans-unit id="chkDuplicatePropertyWithSuffix">
        <source>Duplicate property. The property '{0}' has the same name and signature as another property in type '{1}' once tuples, functions, units of measure and/or provided types are erased.</source>
        <target state="translated">Повторяющееся свойство. Имя и сигнатура свойства "{0}" аналогичны другому свойству в типе "{1}" после удаления кортежей, функций, единиц измерения и предоставляемых типов.</target>
        <note />
      </trans-unit>
      <trans-unit id="chkDuplicateMethodInheritedType">
        <source>Duplicate method. The abstract method '{0}' has the same name and signature as an abstract method in an inherited type.</source>
        <target state="translated">Повторяющийся метод. Имя и сигнатура абстрактного метода "{0}" аналогичны абстрактному методу унаследованного типа.</target>
        <note />
      </trans-unit>
      <trans-unit id="chkDuplicateMethodInheritedTypeWithSuffix">
        <source>Duplicate method. The abstract method '{0}' has the same name and signature as an abstract method in an inherited type once tuples, functions, units of measure and/or provided types are erased.</source>
        <target state="translated">Повторяющийся метод. Имя и сигнатура абстрактного метода "{0}" аналогичны абстрактному методу унаследованного типа после удаления кортежей, функций, единиц измерения и предоставляемых типов.</target>
        <note />
      </trans-unit>
      <trans-unit id="chkMultipleGenericInterfaceInstantiations">
        <source>This type implements the same interface at different generic instantiations '{0}' and '{1}'. This is not permitted in this version of F#.</source>
        <target state="translated">В этом типе реализуется один и тот же интерфейс в различных универсальных установках "{0}" и "{1}". В данной версии F# это не допускается.</target>
        <note />
      </trans-unit>
      <trans-unit id="chkValueWithDefaultValueMustHaveDefaultValue">
        <source>The type of a field using the 'DefaultValue' attribute must admit default initialization, i.e. have 'null' as a proper value or be a struct type whose fields all admit default initialization. You can use 'DefaultValue(false)' to disable this check</source>
        <target state="translated">Тип поля, использующего атрибут "DefaultValue", должен поддерживать инициализацию по умолчанию, т. е. должен содержать собственное значение "null" или являться типом структуры, все поля которого поддерживают инициализацию по умолчанию. Чтобы отключить эту проверку, используйте "DefaultValue(false)"</target>
        <note />
      </trans-unit>
      <trans-unit id="chkNoByrefInTypeAbbrev">
        <source>The type abbreviation contains byrefs. This is not permitted by F#.</source>
        <target state="translated">Сокращенная форма типа содержит параметры типа byref. В языке F# это не допускается.</target>
        <note />
      </trans-unit>
      <trans-unit id="crefBoundVarUsedInSplice">
        <source>The variable '{0}' is bound in a quotation but is used as part of a spliced expression. This is not permitted since it may escape its scope.</source>
        <target state="translated">Переменная "{0}" заключена в кавычки, однако используется в составе соединенного выражения. Это не допускается, поскольку может привести к выходу за пределы области видимости.</target>
        <note />
      </trans-unit>
      <trans-unit id="crefQuotationsCantContainGenericExprs">
        <source>Quotations cannot contain uses of generic expressions</source>
        <target state="translated">В кавычки нельзя заключать универсальные выражения</target>
        <note />
      </trans-unit>
      <trans-unit id="crefQuotationsCantContainGenericFunctions">
        <source>Quotations cannot contain function definitions that are inferred or declared to be generic. Consider adding some type constraints to make this a valid quoted expression.</source>
        <target state="translated">В кавычки нельзя заключать определения выведенных функций или функций, объявленных как универсальные. Рекомендуется добавить ограничения типа, преобразующие это выражение в допустимое выражение с кавычками.</target>
        <note />
      </trans-unit>
      <trans-unit id="crefQuotationsCantContainObjExprs">
        <source>Quotations cannot contain object expressions</source>
        <target state="translated">Цитаты не могут содержать выражения объектов</target>
        <note />
      </trans-unit>
      <trans-unit id="crefQuotationsCantContainAddressOf">
        <source>Quotations cannot contain expressions that take the address of a field</source>
        <target state="translated">В кавычки нельзя заключать выражения, используемые для получения адреса поля</target>
        <note />
      </trans-unit>
      <trans-unit id="crefQuotationsCantContainStaticFieldRef">
        <source>Quotations cannot contain expressions that fetch static fields</source>
        <target state="translated">Цитаты не могут содержать выражения, извлекающие статические поля</target>
        <note />
      </trans-unit>
      <trans-unit id="crefQuotationsCantContainInlineIL">
        <source>Quotations cannot contain inline assembly code or pattern matching on arrays</source>
        <target state="translated">Цитаты не могут содержать встроенный код сборки или сопоставление по шаблону для массивов</target>
        <note />
      </trans-unit>
      <trans-unit id="crefQuotationsCantContainDescendingForLoops">
        <source>Quotations cannot contain descending for loops</source>
        <target state="translated">В кавычки нельзя заключать нисходящие циклы for</target>
        <note />
      </trans-unit>
      <trans-unit id="crefQuotationsCantFetchUnionIndexes">
        <source>Quotations cannot contain expressions that fetch union case indexes</source>
        <target state="translated">В кавычки нельзя заключать выражения, извлекающие индексы вариантов объединения</target>
        <note />
      </trans-unit>
      <trans-unit id="crefQuotationsCantSetUnionFields">
        <source>Quotations cannot contain expressions that set union case fields</source>
        <target state="translated">В кавычки нельзя заключать выражения, задающие поля вариантов объединения</target>
        <note />
      </trans-unit>
      <trans-unit id="crefQuotationsCantSetExceptionFields">
        <source>Quotations cannot contain expressions that set fields in exception values</source>
        <target state="translated">В кавычки нельзя заключать выражения, задающие поля в значениях исключений</target>
        <note />
      </trans-unit>
      <trans-unit id="crefQuotationsCantRequireByref">
        <source>Quotations cannot contain expressions that require byref pointers</source>
        <target state="translated">В кавычки нельзя заключать выражения, требующие использования указателей byref</target>
        <note />
      </trans-unit>
      <trans-unit id="crefQuotationsCantCallTraitMembers">
        <source>Quotations cannot contain expressions that make member constraint calls, or uses of operators that implicitly resolve to a member constraint call</source>
        <target state="translated">В кавычки нельзя заключать выражения, выполняющие вызовы ограничения элементов или использующие операторы, которые явным образом разрешаются в вызовы элементов ограничения</target>
        <note />
      </trans-unit>
      <trans-unit id="crefQuotationsCantContainThisConstant">
        <source>Quotations cannot contain this kind of constant</source>
        <target state="translated">Цитаты не могут содержать эту разновидность константы</target>
        <note />
      </trans-unit>
      <trans-unit id="crefQuotationsCantContainThisPatternMatch">
        <source>Quotations cannot contain this kind of pattern match</source>
        <target state="translated">Цитаты не могут содержать эту разновидность сопоставления шаблону</target>
        <note />
      </trans-unit>
      <trans-unit id="crefQuotationsCantContainArrayPatternMatching">
        <source>Quotations cannot contain array pattern matching</source>
        <target state="translated">В кавычки нельзя заключать сопоставления шаблонов массивов</target>
        <note />
      </trans-unit>
      <trans-unit id="crefQuotationsCantContainThisType">
        <source>Quotations cannot contain this kind of type</source>
        <target state="translated">Цитаты не могут содержать эту разновидность типа</target>
        <note />
      </trans-unit>
      <trans-unit id="csTypeCannotBeResolvedAtCompileTime">
        <source>The declared type parameter '{0}' cannot be used here since the type parameter cannot be resolved at compile time</source>
        <target state="translated">Не удается использовать объявленный параметр типа "{0}", поскольку не удается разрешить его во время выполнения</target>
        <note />
      </trans-unit>
      <trans-unit id="csCodeLessGeneric">
        <source>This code is less generic than indicated by its annotations. A unit-of-measure specified using '_' has been determined to be '1', i.e. dimensionless. Consider making the code generic, or removing the use of '_'.</source>
        <target state="translated">Этот код является менее универсальным, чем указано в соответствующих аннотациях. Значение единицы измерения, заданной с помощью знака "_", определено как "1" (безразмерная). Рекомендуется сделать код универсальным или удалить знак "_".</target>
        <note />
      </trans-unit>
      <trans-unit id="csTypeInferenceMaxDepth">
        <source>Type inference problem too complicated (maximum iteration depth reached). Consider adding further type annotations.</source>
        <target state="translated">Слишком сложная проблема определения типа (достигнута максимальная глубина итераций). Рекомендуется добавить дополнительные аннотации типов.</target>
        <note />
      </trans-unit>
      <trans-unit id="csExpectedArguments">
        <source>Expected arguments to an instance member</source>
        <target state="translated">Требуются аргументы элемента экземпляра</target>
        <note />
      </trans-unit>
      <trans-unit id="csIndexArgumentMismatch">
        <source>This indexer expects {0} arguments but is here given {1}</source>
        <target state="translated">Для индексатора требуется аргумент {0}, однако задан аргумент {1}</target>
        <note />
      </trans-unit>
      <trans-unit id="csExpectTypeWithOperatorButGivenFunction">
        <source>Expecting a type supporting the operator '{0}' but given a function type. You may be missing an argument to a function.</source>
        <target state="translated">Требуется тип, поддерживающий оператор "{0}", однако задан тип функции. Возможно, отсутствует аргумент функции.</target>
        <note />
      </trans-unit>
      <trans-unit id="csExpectTypeWithOperatorButGivenTuple">
        <source>Expecting a type supporting the operator '{0}' but given a tuple type</source>
        <target state="translated">Ожидался тип, поддерживающий оператор "{0}", однако указан кортежный тип</target>
        <note />
      </trans-unit>
      <trans-unit id="csTypesDoNotSupportOperator">
        <source>None of the types '{0}' support the operator '{1}'</source>
        <target state="translated">Ни один из типов "{0}" не поддерживает оператор "{1}"</target>
        <note />
      </trans-unit>
      <trans-unit id="csTypeDoesNotSupportOperator">
        <source>The type '{0}' does not support the operator '{1}'</source>
        <target state="translated">Тип "{0}" не поддерживает оператор "{1}"</target>
        <note />
      </trans-unit>
      <trans-unit id="csTypesDoNotSupportOperatorNullable">
        <source>None of the types '{0}' support the operator '{1}'. Consider opening the module 'Microsoft.FSharp.Linq.NullableOperators'.</source>
        <target state="translated">Ни один из типов "{0}" не поддерживает оператор "{1}". Попробуйте открыть модуль Microsoft.FSharp.Linq.NullableOperators.</target>
        <note />
      </trans-unit>
      <trans-unit id="csTypeDoesNotSupportOperatorNullable">
        <source>The type '{0}' does not support the operator '{1}'. Consider opening the module 'Microsoft.FSharp.Linq.NullableOperators'.</source>
        <target state="translated">Тип "{0}" не поддерживает оператор "{1}". Попробуйте открыть модуль Microsoft.FSharp.Linq.NullableOperators.</target>
        <note />
      </trans-unit>
      <trans-unit id="csTypeDoesNotSupportConversion">
        <source>The type '{0}' does not support a conversion to the type '{1}'</source>
        <target state="translated">Тип "{0}" не поддерживает преобразование в тип "{1}"</target>
        <note />
      </trans-unit>
      <trans-unit id="csMethodFoundButIsStatic">
        <source>The type '{0}' has a method '{1}' (full name '{2}'), but the method is static</source>
        <target state="translated">Тип "{0}" содержит метод "{1}" (полное имя "{2}"), являющийся статическим</target>
        <note />
      </trans-unit>
      <trans-unit id="csMethodFoundButIsNotStatic">
        <source>The type '{0}' has a method '{1}' (full name '{2}'), but the method is not static</source>
        <target state="translated">Тип "{0}" содержит метод "{1}" (полное имя "{2}"), не являющийся статическим</target>
        <note />
      </trans-unit>
      <trans-unit id="csStructConstraintInconsistent">
        <source>The constraints 'struct' and 'not struct' are inconsistent</source>
        <target state="translated">Противоречивые ограничения "struct" и "not struct"</target>
        <note />
      </trans-unit>
      <trans-unit id="csTypeDoesNotHaveNull">
        <source>The type '{0}' does not have 'null' as a proper value</source>
        <target state="translated">Тип "{0}" не содержит собственное значение "null"</target>
        <note />
      </trans-unit>
      <trans-unit id="csNullableTypeDoesNotHaveNull">
        <source>The type '{0}' does not have 'null' as a proper value. To create a null value for a Nullable type use 'System.Nullable()'.</source>
        <target state="translated">NULL не является собственным значением типа "{0}". Чтобы создать значение NULL для типа, допускающего это значение, используйте структуру System.Nullable().</target>
        <note />
      </trans-unit>
      <trans-unit id="csTypeDoesNotSupportComparison1">
        <source>The type '{0}' does not support the 'comparison' constraint because it has the 'NoComparison' attribute</source>
        <target state="translated">Тип "{0}" не поддерживает ограничение "comparison", поскольку содержит атрибут "NoComparison"</target>
        <note />
      </trans-unit>
      <trans-unit id="csTypeDoesNotSupportComparison2">
        <source>The type '{0}' does not support the 'comparison' constraint. For example, it does not support the 'System.IComparable' interface</source>
        <target state="translated">Тип "{0}" не поддерживает ограничение "comparison". Например, он не поддерживает интерфейс "System.IComparable"</target>
        <note />
      </trans-unit>
      <trans-unit id="csTypeDoesNotSupportComparison3">
        <source>The type '{0}' does not support the 'comparison' constraint because it is a record, union or struct with one or more structural element types which do not support the 'comparison' constraint. Either avoid the use of comparison with this type, or add the 'StructuralComparison' attribute to the type to determine which field type does not support comparison</source>
        <target state="translated">Тип "{0}" не поддерживает ограничение "comparison", поскольку он является записью, объединением или структурой с одним или несколькими типами структурных элементов, которые не поддерживают ограничение "comparison". Исключите ограничение "comparison" из типа или добавьте в него атрибут "StructuralComparison", определяющий типы полей, которые не поддерживают ограничение "comparison"</target>
        <note />
      </trans-unit>
      <trans-unit id="csTypeDoesNotSupportEquality1">
        <source>The type '{0}' does not support the 'equality' constraint because it has the 'NoEquality' attribute</source>
        <target state="translated">Тип "{0}" не поддерживает ограничение "equality", поскольку содержит атрибут "NoEquality"</target>
        <note />
      </trans-unit>
      <trans-unit id="csTypeDoesNotSupportEquality2">
        <source>The type '{0}' does not support the 'equality' constraint because it is a function type</source>
        <target state="translated">Тип "{0}" не поддерживает ограничение "equality", поскольку он является типом функции</target>
        <note />
      </trans-unit>
      <trans-unit id="csTypeDoesNotSupportEquality3">
        <source>The type '{0}' does not support the 'equality' constraint because it is a record, union or struct with one or more structural element types which do not support the 'equality' constraint. Either avoid the use of equality with this type, or add the 'StructuralEquality' attribute to the type to determine which field type does not support equality</source>
        <target state="translated">Тип "{0}" не поддерживает ограничение "equality", поскольку он является записью, объединением или структурой с одним или несколькими типами структурных элементов, которые не поддерживают ограничение "equality". Исключите ограничение "equality" из типа или добавьте в него атрибут "StructuralEquality", определяющий типы полей, которые не поддерживают ограничение "equality"</target>
        <note />
      </trans-unit>
      <trans-unit id="csTypeIsNotEnumType">
        <source>The type '{0}' is not a CLI enum type</source>
        <target state="translated">Тип "{0}" не является перечисляемым типом CLI</target>
        <note />
      </trans-unit>
      <trans-unit id="csTypeHasNonStandardDelegateType">
        <source>The type '{0}' has a non-standard delegate type</source>
        <target state="translated">Тип "{0}" имеет нестандартный тип делегата</target>
        <note />
      </trans-unit>
      <trans-unit id="csTypeIsNotDelegateType">
        <source>The type '{0}' is not a CLI delegate type</source>
        <target state="translated">Тип "{0}" не является делегатным типом CLI</target>
        <note />
      </trans-unit>
      <trans-unit id="csTypeParameterCannotBeNullable">
        <source>This type parameter cannot be instantiated to 'Nullable'. This is a restriction imposed in order to ensure the meaning of 'null' in some CLI languages is not confusing when used in conjunction with 'Nullable' values.</source>
        <target state="translated">Не удается создать экземпляр "Nullable" для этого параметра типа. Это ограничение позволяет отличить значение "null" в некоторых языках CLI от используемых совместно с ним значений "Nullable".</target>
        <note />
      </trans-unit>
      <trans-unit id="csGenericConstructRequiresStructType">
        <source>A generic construct requires that the type '{0}' is a CLI or F# struct type</source>
        <target state="translated">В универсальной конструкции требуется использовать тип "{0}", являющийся типом структуры CLI или F#</target>
        <note />
      </trans-unit>
      <trans-unit id="csGenericConstructRequiresUnmanagedType">
        <source>A generic construct requires that the type '{0}' is an unmanaged type</source>
        <target state="translated">В универсальной конструкции тип "{0}" должен быть неуправляемым</target>
        <note />
      </trans-unit>
      <trans-unit id="csTypeNotCompatibleBecauseOfPrintf">
        <source>The type '{0}' is not compatible with any of the types {1}, arising from the use of a printf-style format string</source>
        <target state="translated">Тип "{0}" несовместим с любыми типами {1}, возникающими при использовании строки формата printf-style</target>
        <note />
      </trans-unit>
      <trans-unit id="csGenericConstructRequiresReferenceSemantics">
        <source>A generic construct requires that the type '{0}' have reference semantics, but it does not, i.e. it is a struct</source>
        <target state="translated">В универсальной конструкции требуется использовать тип "{0}", содержащий семантику ссылки, однако заданный тип эту семантику не содержит, т. е. является структурой</target>
        <note />
      </trans-unit>
      <trans-unit id="csGenericConstructRequiresNonAbstract">
        <source>A generic construct requires that the type '{0}' be non-abstract</source>
        <target state="translated">В универсальной конструкции требуется использовать неабстрактный тип "{0}"</target>
        <note />
      </trans-unit>
      <trans-unit id="csGenericConstructRequiresPublicDefaultConstructor">
        <source>A generic construct requires that the type '{0}' have a public default constructor</source>
        <target state="translated">В универсальной конструкции требуется использовать тип "{0}", содержащий открытый конструктор по умолчанию</target>
        <note />
      </trans-unit>
      <trans-unit id="csTypeInstantiationLengthMismatch">
        <source>Type instantiation length mismatch</source>
        <target state="translated">Несоответствие длины создаваемого экземпляра типа</target>
        <note />
      </trans-unit>
      <trans-unit id="csOptionalArgumentNotPermittedHere">
        <source>Optional arguments not permitted here</source>
        <target state="translated">Использование дополнительных аргументов не допускается</target>
        <note />
      </trans-unit>
      <trans-unit id="csMemberIsNotStatic">
        <source>{0} is not a static member</source>
        <target state="translated">{0} не является статическим элементом</target>
        <note />
      </trans-unit>
      <trans-unit id="csMemberIsNotInstance">
        <source>{0} is not an instance member</source>
        <target state="translated">{0} не является экземплярным элементом</target>
        <note />
      </trans-unit>
      <trans-unit id="csArgumentLengthMismatch">
        <source>Argument length mismatch</source>
        <target state="translated">Несоответствие длин аргументов</target>
        <note />
      </trans-unit>
      <trans-unit id="csArgumentTypesDoNotMatch">
        <source>The argument types don't match</source>
        <target state="translated">Типы аргументов не совпадают</target>
        <note />
      </trans-unit>
      <trans-unit id="csMethodExpectsParams">
        <source>This method expects a CLI 'params' parameter in this position. 'params' is a way of passing a variable number of arguments to a method in languages such as C#. Consider passing an array for this argument</source>
        <target state="translated">В этой позиции метода требуется параметр CLI "params". В таких языках, как C#, параметр "params" используется для передачи переменного числа аргументов в метод. Рекомендуется передавать в качестве аргумента массив</target>
        <note />
      </trans-unit>
      <trans-unit id="csMemberIsNotAccessible">
        <source>The member or object constructor '{0}' is not {1}</source>
        <target state="translated">Конструктор элемента или объекта "{0}" не является {1}</target>
        <note />
      </trans-unit>
      <trans-unit id="csMemberIsNotAccessible2">
        <source>The member or object constructor '{0}' is not {1}. Private members may only be accessed from within the declaring type. Protected members may only be accessed from an extending type and cannot be accessed from inner lambda expressions.</source>
        <target state="translated">Конструктор элемента или объекта "{0}" не является {1}. Закрытые элементы доступны только внутри типа, в котором они объявляются. Защищенные типы доступны только из расширяющего типа и недоступны из внутренних лямбда-выражений.</target>
        <note />
      </trans-unit>
      <trans-unit id="csMethodIsNotAStaticMethod">
        <source>{0} is not a static method</source>
        <target state="translated">{0} не является статическим методом</target>
        <note />
      </trans-unit>
      <trans-unit id="csMethodIsNotAnInstanceMethod">
        <source>{0} is not an instance method</source>
        <target state="translated">{0} не является экземплярным методом</target>
        <note />
      </trans-unit>
      <trans-unit id="csMemberHasNoArgumentOrReturnProperty">
        <source>The member or object constructor '{0}' has no argument or settable return property '{1}'. {2}.</source>
        <target state="translated">Конструктор элемента или объекта "{0}" не содержит аргумент или задаваемое возвращаемое свойство "{1}". {2}.</target>
        <note />
      </trans-unit>
      <trans-unit id="csCtorHasNoArgumentOrReturnProperty">
        <source>The object constructor '{0}' has no argument or settable return property '{1}'. {2}.</source>
        <target state="translated">Конструктор объектов "{0}" не содержит аргумент или задаваемое возвращаемое свойство "{1}". {2}.</target>
        <note />
      </trans-unit>
      <trans-unit id="csRequiredSignatureIs">
        <source>The required signature is {0}</source>
        <target state="translated">Необходимая сигнатура: "{0}"</target>
        <note />
      </trans-unit>
      <trans-unit id="csMemberSignatureMismatch">
        <source>The member or object constructor '{0}' requires {1} argument(s). The required signature is '{2}'.</source>
        <target state="translated">Для конструктора элемента или объекта "{0}" требуется следующее число аргументов: {1}. Необходимая сигнатура: "{2}".</target>
        <note />
      </trans-unit>
      <trans-unit id="csMemberSignatureMismatch2">
        <source>The member or object constructor '{0}' requires {1} additional argument(s). The required signature is '{2}'.</source>
        <target state="translated">Для конструктора элемента или объекта "{0}" требуется следующее число дополнительных аргументов: {1}. Необходимая сигнатура: "{2}".</target>
        <note />
      </trans-unit>
      <trans-unit id="csMemberSignatureMismatch3">
        <source>The member or object constructor '{0}' requires {1} argument(s). The required signature is '{2}'. Some names for missing arguments are {3}.</source>
        <target state="translated">Для конструктора элемента или объекта "{0}" требуется следующее число аргументов: {1}. Необходимая сигнатура: "{2}". Некоторые имена отсутствующих аргументов: {3}.</target>
        <note />
      </trans-unit>
      <trans-unit id="csMemberSignatureMismatch4">
        <source>The member or object constructor '{0}' requires {1} additional argument(s). The required signature is '{2}'. Some names for missing arguments are {3}.</source>
        <target state="translated">Для конструктора элемента или объекта "{0}" требуется следующее число дополнительных аргументов: {1}. Необходимая сигнатура: "{2}". Некоторые имена отсутствующих аргументов: {3}.</target>
        <note />
      </trans-unit>
      <trans-unit id="csMemberSignatureMismatchArityNamed">
        <source>The member or object constructor '{0}' requires {1} argument(s) but is here given {2} unnamed and {3} named argument(s). The required signature is '{4}'.</source>
        <target state="translated">Для конструктора элемента или объекта "{0}" требуется следующее число аргументов: {1}, однако здесь задано следующее число аргументов: неименованные ({2}) и именованные ({3}). Необходимая сигнатура: "{4}".</target>
        <note />
      </trans-unit>
      <trans-unit id="csMemberSignatureMismatchArity">
        <source>The member or object constructor '{0}' takes {1} argument(s) but is here given {2}. The required signature is '{3}'.</source>
        <target state="translated">Для конструктора элемента или объекта "{0}" требуется следующее число аргументов: {1}, однако здесь задано следующее число аргументов: {2}. Необходимая сигнатура: "{3}".</target>
        <note />
      </trans-unit>
      <trans-unit id="csCtorSignatureMismatchArity">
        <source>The object constructor '{0}' takes {1} argument(s) but is here given {2}. The required signature is '{3}'.</source>
        <target state="translated">Конструктор объектов "{0}" принимает определенное число аргументов (а именно: {1}), но здесь ему предоставлено {2}. Требуется сигнатура "{3}".</target>
        <note />
      </trans-unit>
      <trans-unit id="csCtorSignatureMismatchArityProp">
        <source>The object constructor '{0}' takes {1} argument(s) but is here given {2}. The required signature is '{3}'. If some of the arguments are meant to assign values to properties, consider separating those arguments with a comma (',').</source>
        <target state="translated">Конструктор объектов "{0}" принимает определенное число аргументов (а именно: {1}), но здесь ему предоставлено {2}. Требуется сигнатура "{3}". Если некоторые аргументы предполагают назначение значений свойствам, рекомендуется отделить их запятой (",").</target>
        <note />
      </trans-unit>
      <trans-unit id="csMemberSignatureMismatchArityType">
        <source>The member or object constructor '{0}' takes {1} type argument(s) but is here given {2}. The required signature is '{3}'.</source>
        <target state="translated">Для конструктора элемента или объекта "{0}" требуется следующее число аргументов типа: {1}, однако здесь задано следующее число аргументов: {2}. Необходимая сигнатура: "{3}".</target>
        <note />
      </trans-unit>
      <trans-unit id="csMemberNotAccessible">
        <source>A member or object constructor '{0}' taking {1} arguments is not accessible from this code location. All accessible versions of method '{2}' take {3} arguments.</source>
        <target state="translated">Конструктор элементов или объектов "{0}", принимающий следующее число аргументов: {1}, недоступен из этой точки кода. Все доступные версии метода "{2}" принимают следующее число аргументов: {3}.</target>
        <note />
      </trans-unit>
      <trans-unit id="csIncorrectGenericInstantiation">
        <source>Incorrect generic instantiation. No {0} member named '{1}' takes {2} generic arguments.</source>
        <target state="translated">Недопустимое создание универсального экземпляра. Отсутствует элемент "{0}" с именем "{1}", принимающий универсальные аргументы {2}.</target>
        <note />
      </trans-unit>
      <trans-unit id="csMemberOverloadArityMismatch">
        <source>The member or object constructor '{0}' does not take {1} argument(s). An overload was found taking {2} arguments.</source>
        <target state="translated">Конструктор элемента или объекта "{0}" не принимает следующее число аргументов: {1}. Обнаружена перегрузка, принимающая следующее число аргументов: {2}.</target>
        <note />
      </trans-unit>
      <trans-unit id="csNoMemberTakesTheseArguments">
        <source>No {0} member or object constructor named '{1}' takes {2} arguments</source>
        <target state="translated">Отсутствуют конструкторы элемента или объекта {0} с именем "{1}", принимающие следующее число аргументов: {2}</target>
        <note />
      </trans-unit>
      <trans-unit id="csNoMemberTakesTheseArguments2">
        <source>No {0} member or object constructor named '{1}' takes {2} arguments. Note the call to this member also provides {3} named arguments.</source>
        <target state="translated">Отсутствуют конструкторы элемента или объекта {0} с именем "{1}", принимающие следующее число аргументов: {2}. Обратите внимание, что при вызове этого члена также предоставляется следующее число именованных аргументов: {3}.</target>
        <note />
      </trans-unit>
      <trans-unit id="csNoMemberTakesTheseArguments3">
        <source>No {0} member or object constructor named '{1}' takes {2} arguments. The named argument '{3}' doesn't correspond to any argument or settable return property for any overload.</source>
        <target state="translated">Отсутствуют конструкторы элемента или объекта {0} с именем "{1}", принимающие следующее число аргументов: {2}. Именованный аргумент "{3}" не соответствует какому-либо аргументу или задаваемому возвращаемому свойству для какой-либо перегрузки.</target>
        <note />
      </trans-unit>
      <trans-unit id="csMethodNotFound">
        <source>Method or object constructor '{0}' not found</source>
        <target state="translated">Не найден конструктор метода или объекта "{0}"</target>
        <note />
      </trans-unit>
      <trans-unit id="csNoOverloadsFound">
        <source>No overloads match for method '{0}'.</source>
        <target state="translated">Отсутствуют перегрузки метода "{0}".</target>
        <note />
      </trans-unit>
      <trans-unit id="csMethodIsOverloaded">
        <source>A unique overload for method '{0}' could not be determined based on type information prior to this program point. A type annotation may be needed.</source>
        <target state="translated">Невозможно определить уникальную перегрузку метода "{0}" на основе сведений о типе, заданных до данной точки программы. Возможно, требуется аннотация типа.</target>
        <note />
      </trans-unit>
      <trans-unit id="csCandidates">
        <source>Candidates: {0}</source>
        <target state="translated">Кандидаты: {0}</target>
        <note />
      </trans-unit>
      <trans-unit id="csSeeAvailableOverloads">
        <source>The available overloads are shown below.</source>
        <target state="translated">Доступные перегрузки показаны ниже.</target>
        <note />
      </trans-unit>
      <trans-unit id="parsDoCannotHaveVisibilityDeclarations">
        <source>Accessibility modifiers are not permitted on 'do' bindings, but '{0}' was given.</source>
        <target state="translated">Использование модификаторов доступности в привязках "do" не допускается, но указан "{0}".</target>
        <note />
      </trans-unit>
      <trans-unit id="parsEofInHashIf">
        <source>End of file in #if section begun at or after here</source>
        <target state="translated">Конец файла в директиве #if начался в этой позиции или после нее</target>
        <note />
      </trans-unit>
      <trans-unit id="parsEofInString">
        <source>End of file in string begun at or before here</source>
        <target state="translated">Конец файла в строке начался в этой позиции или до нее</target>
        <note />
      </trans-unit>
      <trans-unit id="parsEofInVerbatimString">
        <source>End of file in verbatim string begun at or before here</source>
        <target state="translated">Конец файла в строке verbatim начался в этой позиции или до нее</target>
        <note />
      </trans-unit>
      <trans-unit id="parsEofInComment">
        <source>End of file in comment begun at or before here</source>
        <target state="translated">Конец файла в комментарии начался в этой позиции или до нее</target>
        <note />
      </trans-unit>
      <trans-unit id="parsEofInStringInComment">
        <source>End of file in string embedded in comment begun at or before here</source>
        <target state="translated">Конец файла во встроенной в комментарий строке начался в этой позиции или до нее</target>
        <note />
      </trans-unit>
      <trans-unit id="parsEofInVerbatimStringInComment">
        <source>End of file in verbatim string embedded in comment begun at or before here</source>
        <target state="translated">Конец файла во встроенной в комментарий строке verbatim начался в этой позиции или до нее</target>
        <note />
      </trans-unit>
      <trans-unit id="parsEofInIfOcaml">
        <source>End of file in IF-OCAML section begun at or before here</source>
        <target state="translated">Конец файла в разделе IF-OCAML начался в этой позиции или до нее</target>
        <note />
      </trans-unit>
      <trans-unit id="parsEofInDirective">
        <source>End of file in directive begun at or before here</source>
        <target state="translated">Конец файла в директиве начался в этой позиции или до нее</target>
        <note />
      </trans-unit>
      <trans-unit id="parsNoHashEndIfFound">
        <source>No #endif found for #if or #else</source>
        <target state="translated">Отсутствует директива #endif для директивы #if или #else</target>
        <note />
      </trans-unit>
      <trans-unit id="parsAttributesIgnored">
        <source>Attributes have been ignored in this construct</source>
        <target state="translated">Атрибуты в этой конструкции пропущены</target>
        <note />
      </trans-unit>
      <trans-unit id="parsUseBindingsIllegalInImplicitClassConstructors">
        <source>'use' bindings are not permitted in primary constructors</source>
        <target state="translated">Использование привязок use в первичных конструкторах не допускается</target>
        <note />
      </trans-unit>
      <trans-unit id="parsUseBindingsIllegalInModules">
        <source>'use' bindings are not permitted in modules and are treated as 'let' bindings</source>
        <target state="translated">привязки "use" недопустимы в модулях и обрабатываются как привязки "let"</target>
        <note />
      </trans-unit>
      <trans-unit id="parsIntegerForLoopRequiresSimpleIdentifier">
        <source>An integer for loop must use a simple identifier</source>
        <target state="translated">В целочисленном цикле for необходимо использовать простой идентификатор</target>
        <note />
      </trans-unit>
      <trans-unit id="parsOnlyOneWithAugmentationAllowed">
        <source>At most one 'with' augmentation is permitted</source>
        <target state="translated">Допускается использование не более одного приращения "with"</target>
        <note />
      </trans-unit>
      <trans-unit id="parsUnexpectedSemicolon">
        <source>A semicolon is not expected at this point</source>
        <target state="translated">В этой точке кода не требуется точка с запятой</target>
        <note />
      </trans-unit>
      <trans-unit id="parsUnexpectedEndOfFile">
        <source>Unexpected end of input</source>
        <target state="translated">Непредвиденный конец входных данных</target>
        <note />
      </trans-unit>
      <trans-unit id="parsUnexpectedVisibilityDeclaration">
        <source>Accessibility modifiers are not permitted here, but '{0}' was given.</source>
        <target state="translated">Использование модификаторов доступности не допускается, но указан "{0}".</target>
        <note />
      </trans-unit>
      <trans-unit id="parsOnlyHashDirectivesAllowed">
        <source>Only '#' compiler directives may occur prior to the first 'namespace' declaration</source>
        <target state="translated">Перед первым объявлением "namespace" можно указывать только директивы компилятора "#"</target>
        <note />
      </trans-unit>
      <trans-unit id="parsVisibilityDeclarationsShouldComePriorToIdentifier">
        <source>Accessibility modifiers should come immediately prior to the identifier naming a construct</source>
        <target state="translated">Модификаторы доступности следует указывать непосредственно перед идентификатором, определяющим имя конструкции</target>
        <note />
      </trans-unit>
      <trans-unit id="parsNamespaceOrModuleNotBoth">
        <source>Files should begin with either a namespace or module declaration, e.g. 'namespace SomeNamespace.SubNamespace' or 'module SomeNamespace.SomeModule', but not both. To define a module within a namespace use 'module SomeModule = ...'</source>
        <target state="translated">В начале файла необходимо указывать либо пространство имен либо объявление модуля, например "namespace SomeNamespace.SubNamespace" или "module SomeNamespace.SomeModule". Чтобы определить модуль внутри пространства имен, используйте синтаксис "module SomeModule = ..."</target>
        <note />
      </trans-unit>
      <trans-unit id="parsModuleAbbreviationMustBeSimpleName">
        <source>A module abbreviation must be a simple name, not a path</source>
        <target state="translated">Сокращенная форма модуля может быть простым именем, но не путем</target>
        <note />
      </trans-unit>
      <trans-unit id="parsIgnoreAttributesOnModuleAbbreviation">
        <source>Ignoring attributes on module abbreviation</source>
        <target state="translated">Пропуск атрибутов в сокращенной форме модуля</target>
        <note />
      </trans-unit>
      <trans-unit id="parsIgnoreAttributesOnModuleAbbreviationAlwaysPrivate">
        <source>The '{0}' accessibility attribute is not allowed on module abbreviation. Module abbreviations are always private.</source>
        <target state="translated">Атрибут доступности "{0}" запрещен в сокращенной форме модуля. В сокращенных формах модуля всегда используются закрытые атрибуты.</target>
        <note />
      </trans-unit>
      <trans-unit id="parsIgnoreVisibilityOnModuleAbbreviationAlwaysPrivate">
        <source>The '{0}' visibility attribute is not allowed on module abbreviation. Module abbreviations are always private.</source>
        <target state="translated">Атрибут видимости "{0}" запрещен в сокращенной форме модуля. В сокращенных формах модуля всегда используются закрытые атрибуты.</target>
        <note />
      </trans-unit>
      <trans-unit id="parsUnClosedBlockInHashLight">
        <source>Unclosed block</source>
        <target state="translated">Незакрытый блок</target>
        <note />
      </trans-unit>
      <trans-unit id="parsUnmatchedBeginOrStruct">
        <source>Unmatched 'begin' or 'struct'</source>
        <target state="translated">Несогласованный "begin" или "struct"</target>
        <note />
      </trans-unit>
      <trans-unit id="parsModuleDefnMustBeSimpleName">
        <source>A module name must be a simple name, not a path</source>
        <target state="translated">Имя модуля может быть простым именем, но не путем</target>
        <note />
      </trans-unit>
      <trans-unit id="parsUnexpectedEmptyModuleDefn">
        <source>Unexpected empty type moduleDefn list</source>
        <target state="translated">Недопустимый пустой список типа moduleDefn</target>
        <note />
      </trans-unit>
      <trans-unit id="parsAttributesMustComeBeforeVal">
        <source>Attributes should be placed before 'val'</source>
        <target state="translated">Атрибуты не должны располагаться перед выражением "val"</target>
        <note />
      </trans-unit>
      <trans-unit id="parsAttributesAreNotPermittedOnInterfaceImplementations">
        <source>Attributes are not permitted on interface implementations</source>
        <target state="translated">Использование атрибутов в реализациях интерфейса не допускается</target>
        <note />
      </trans-unit>
      <trans-unit id="parsSyntaxError">
        <source>Syntax error</source>
        <target state="translated">Синтаксическая ошибка</target>
        <note />
      </trans-unit>
      <trans-unit id="parsAugmentationsIllegalOnDelegateType">
        <source>Augmentations are not permitted on delegate type moduleDefns</source>
        <target state="translated">Использование приращений для типа делегата moduleDefns не допускается</target>
        <note />
      </trans-unit>
      <trans-unit id="parsUnmatchedClassInterfaceOrStruct">
        <source>Unmatched 'class', 'interface' or 'struct'</source>
        <target state="translated">Несогласованный "class", "interface" или "struct"</target>
        <note />
      </trans-unit>
      <trans-unit id="parsEmptyTypeDefinition">
        <source>A type definition requires one or more members or other declarations. If you intend to define an empty class, struct or interface, then use 'type ... = class end', 'interface end' or 'struct end'.</source>
        <target state="translated">В определении типа требуются один или несколько элементов или других объявлений. Если предполагается определение пустых класса, структуры или объединения, используйте выражения "type ... = class end", "interface end" или "struct end".</target>
        <note />
      </trans-unit>
      <trans-unit id="parsUnmatchedWith">
        <source>Unmatched 'with' or badly formatted 'with' block</source>
        <target state="translated">Несоответствующий или неправильно отформатированный блок "with"</target>
        <note />
      </trans-unit>
      <trans-unit id="parsGetOrSetRequired">
        <source>'get', 'set' or 'get,set' required</source>
        <target state="translated">Требуется "get", "set" и (или) "get,set"</target>
        <note />
      </trans-unit>
      <trans-unit id="parsOnlyClassCanTakeValueArguments">
        <source>Only class types may take value arguments</source>
        <target state="translated">Только типы класса могут принимать аргументы "значение"</target>
        <note />
      </trans-unit>
      <trans-unit id="parsUnmatchedBegin">
        <source>Unmatched 'begin'</source>
        <target state="translated">Несогласованный "begin"</target>
        <note />
      </trans-unit>
      <trans-unit id="parsInvalidDeclarationSyntax">
        <source>Invalid declaration syntax</source>
        <target state="translated">Недопустимый синтаксис объявления</target>
        <note />
      </trans-unit>
      <trans-unit id="parsGetAndOrSetRequired">
        <source>'get' and/or 'set' required</source>
        <target state="translated">Требуется "get" и (или) "set"</target>
        <note />
      </trans-unit>
      <trans-unit id="parsTypeAnnotationsOnGetSet">
        <source>Type annotations on property getters and setters must be given after the 'get()' or 'set(v)', e.g. 'with get() : string = ...'</source>
        <target state="translated">Аннотации типов для методов получения или задания свойства необходимо указывать после выражений "get()" или "set(v)", например, "with get() : string = ..."</target>
        <note />
      </trans-unit>
      <trans-unit id="parsGetterMustHaveAtLeastOneArgument">
        <source>A getter property is expected to be a function, e.g. 'get() = ...' or 'get(index) = ...'</source>
        <target state="translated">Свойство метода получения должно быть функцией, например, "get() = ..." или "get(index) = ..."</target>
        <note />
      </trans-unit>
      <trans-unit id="parsMultipleAccessibilitiesForGetSet">
        <source>Multiple accessibilities given for property getter or setter</source>
        <target state="translated">Задано несколько модификаторов доступности для метода получения или задания свойства</target>
        <note />
      </trans-unit>
      <trans-unit id="parsSetSyntax">
        <source>Property setters must be defined using 'set value = ', 'set idx value = ' or 'set (idx1,...,idxN) value = ... '</source>
        <target state="translated">Для определения методов присваивания свойств необходимо использовать синтаксис "set value = ", "set idx value = " или "set (idx1,...,idxN) value = ... '</target>
        <note />
      </trans-unit>
      <trans-unit id="parsInterfacesHaveSameVisibilityAsEnclosingType">
        <source>Interfaces always have the same visibility as the enclosing type</source>
        <target state="translated">Видимость интерфейсов всегда соответствует видимости включающего их типа</target>
        <note />
      </trans-unit>
      <trans-unit id="parsAccessibilityModsIllegalForAbstract">
        <source>Accessibility modifiers are not allowed on this member. Abstract slots always have the same visibility as the enclosing type.</source>
        <target state="translated">Использование модификаторов доступности для этого элемента не допускается. Видимость абстрактных слотов всегда соответствует видимости включающего их типа.</target>
        <note />
      </trans-unit>
      <trans-unit id="parsAttributesIllegalOnInherit">
        <source>Attributes are not permitted on 'inherit' declarations</source>
        <target state="translated">Использование атрибутов в объявлениях "inherit" не допускается</target>
        <note />
      </trans-unit>
      <trans-unit id="parsVisibilityIllegalOnInherit">
        <source>Accessibility modifiers are not permitted on an 'inherits' declaration</source>
        <target state="translated">Использование модификаторов доступности в объявлении "inherits" не допускается</target>
        <note />
      </trans-unit>
      <trans-unit id="parsInheritDeclarationsCannotHaveAsBindings">
        <source>'inherit' declarations cannot have 'as' bindings. To access members of the base class when overriding a method, the syntax 'base.SomeMember' may be used; 'base' is a keyword. Remove this 'as' binding.</source>
        <target state="translated">Объявления "inherit" не могут содержать привязки "as". Для доступа к элементам базового класса при переопределении метода можно использовать синтаксис "base.SomeMember", где "base" -- это ключевое слово. Удалить эту привязку "as".</target>
        <note />
      </trans-unit>
      <trans-unit id="parsAttributesIllegalHere">
        <source>Attributes are not allowed here</source>
        <target state="translated">Использование атрибутов не допускается</target>
        <note />
      </trans-unit>
      <trans-unit id="parsTypeAbbreviationsCannotHaveVisibilityDeclarations">
        <source>Accessibility modifiers are not permitted in this position for type abbreviations</source>
        <target state="translated">Использование модификаторов доступности в этой позиции для сокращенных форм типов не допускается</target>
        <note />
      </trans-unit>
      <trans-unit id="parsEnumTypesCannotHaveVisibilityDeclarations">
        <source>Accessibility modifiers are not permitted in this position for enum types</source>
        <target state="translated">Использование модификаторов доступности в этой позиции для перечисляемых типов не допускается</target>
        <note />
      </trans-unit>
      <trans-unit id="parsAllEnumFieldsRequireValues">
        <source>All enum fields must be given values</source>
        <target state="translated">Всем перечисляемым полям необходимо присвоить значения</target>
        <note />
      </trans-unit>
      <trans-unit id="parsInlineAssemblyCannotHaveVisibilityDeclarations">
        <source>Accessibility modifiers are not permitted on inline assembly code types</source>
        <target state="translated">Использование модификаторов доступности в типах встроенного кода сборки не допускается</target>
        <note />
      </trans-unit>
      <trans-unit id="parsUnexpectedIdentifier">
        <source>Unexpected identifier: '{0}'</source>
        <target state="translated">Недопустимый идентификатор: '{0}'</target>
        <note />
      </trans-unit>
      <trans-unit id="parsUnionCasesCannotHaveVisibilityDeclarations">
        <source>Accessibility modifiers are not permitted on union cases. Use 'type U = internal ...' or 'type U = private ...' to give an accessibility to the whole representation.</source>
        <target state="translated">Использование модификаторов доступности в вариантах объединения не допускается. Чтобы обеспечить доступность всего представления, используйте синтаксис "type U = internal ..." или "type U = private ...".</target>
        <note />
      </trans-unit>
      <trans-unit id="parsEnumFieldsCannotHaveVisibilityDeclarations">
        <source>Accessibility modifiers are not permitted on enumeration fields</source>
        <target state="translated">Использование модификаторов доступности в полях перечисления не допускается</target>
        <note />
      </trans-unit>
      <trans-unit id="parsConsiderUsingSeparateRecordType">
        <source>Consider using a separate record type instead</source>
        <target state="translated">Вместо этого рекомендуется использовать отдельный тип записи</target>
        <note />
      </trans-unit>
      <trans-unit id="parsRecordFieldsCannotHaveVisibilityDeclarations">
        <source>Accessibility modifiers are not permitted on record fields. Use 'type R = internal ...' or 'type R = private ...' to give an accessibility to the whole representation.</source>
        <target state="translated">Использование модификаторов доступности в полях записи не допускается. Чтобы обеспечить доступность всего представления, используйте синтаксис "type R = internal ..." или "type R = private ...".</target>
        <note />
      </trans-unit>
      <trans-unit id="parsLetAndForNonRecBindings">
        <source>The declaration form 'let ... and ...' for non-recursive bindings is not used in F# code. Consider using a sequence of 'let' bindings</source>
        <target state="translated">Форма объявления "let ... and ..." для нерекурсивных привязок не используется в коде F#. Рекомендуется использовать последовательность привязок "let"</target>
        <note />
      </trans-unit>
      <trans-unit id="parsUnmatchedParen">
        <source>Unmatched '('</source>
        <target state="translated">Несогласованный "("</target>
        <note />
      </trans-unit>
      <trans-unit id="parsSuccessivePatternsShouldBeSpacedOrTupled">
        <source>Successive patterns should be separated by spaces or tupled</source>
        <target state="translated">Последовательные шаблоны следует разделять пробелами или включать в кортежи</target>
        <note />
      </trans-unit>
      <trans-unit id="parsNoMatchingInForLet">
        <source>No matching 'in' found for this 'let'</source>
        <target state="translated">Отсутствует маркер "in", соответствующий этому маркеру "let"</target>
        <note />
      </trans-unit>
      <trans-unit id="parsErrorInReturnForLetIncorrectIndentation">
        <source>Error in the return expression for this 'let'. Possible incorrect indentation.</source>
        <target state="translated">Ошибка в выражении return для этого выражения "let". Возможно, неправильные отступы.</target>
        <note />
      </trans-unit>
      <trans-unit id="parsExpectedExpressionAfterLet">
        <source>The block following this '{0}' is unfinished. Every code block is an expression and must have a result. '{1}' cannot be the final code element in a block. Consider giving this block an explicit result.</source>
        <target state="translated">Блок, следующий за блоком "{0}", не закончен. Каждый блок кода является выражением и должен иметь результат. "{1}" не может быть заключительным элементом кода в блоке. Рекомендуется предоставить для этого блока явный результат.</target>
        <note />
      </trans-unit>
      <trans-unit id="parsIncompleteIf">
        <source>Incomplete conditional. Expected 'if &lt;expr&gt; then &lt;expr&gt;' or 'if &lt;expr&gt; then &lt;expr&gt; else &lt;expr&gt;'.</source>
        <target state="translated">Незавершенное условное выражение. Ожидалось "if &lt;выражение&gt; then &lt;выражение&gt;" или "if &lt;выражение&gt; then &lt;выражение&gt; else &lt;выражение&gt;".</target>
        <note />
      </trans-unit>
      <trans-unit id="parsAssertIsNotFirstClassValue">
        <source>'assert' may not be used as a first class value. Use 'assert &lt;expr&gt;' instead.</source>
        <target state="translated">assert нельзя использовать в качестве значения первого класса. Вместо этого используйте "assert &lt;expr&gt;".</target>
        <note />
      </trans-unit>
      <trans-unit id="parsIdentifierExpected">
        <source>Identifier expected</source>
        <target state="translated">Требуется идентификатор.</target>
        <note />
      </trans-unit>
      <trans-unit id="parsInOrEqualExpected">
        <source>'in' or '=' expected</source>
        <target state="translated">Ожидалось "in" или "="</target>
        <note />
      </trans-unit>
      <trans-unit id="parsArrowUseIsLimited">
        <source>The use of '-&gt;' in sequence and computation expressions is limited to the form 'for pat in expr -&gt; expr'. Use the syntax 'for ... in ... do ... yield...' to generate elements in more complex sequence expressions.</source>
        <target state="translated">Использование "-&gt;" в выражениях последовательности и вычисления ограничивается формой "for pat in expr -&gt; expr". Использование синтаксиса "for ... in ... do ... yield..." для создания элементов в более сложных выражениях последовательности.</target>
        <note />
      </trans-unit>
      <trans-unit id="parsSuccessiveArgsShouldBeSpacedOrTupled">
        <source>Successive arguments should be separated by spaces or tupled, and arguments involving function or method applications should be parenthesized</source>
        <target state="translated">Последовательные аргументы следует разделять пробелами или включать в кортежи; аргументы, предполагающие применение функции или метода, следует заключать в круглые скобки</target>
        <note />
      </trans-unit>
      <trans-unit id="parsUnmatchedBracket">
        <source>Unmatched '['</source>
        <target state="translated">Несогласованный "["</target>
        <note />
      </trans-unit>
      <trans-unit id="parsMissingQualificationAfterDot">
        <source>Missing qualification after '.'</source>
        <target state="translated">Отсутствует квалификация после "."</target>
        <note />
      </trans-unit>
      <trans-unit id="parsParenFormIsForML">
        <source>In F# code you may use 'expr.[expr]'. A type annotation may be required to indicate the first expression is an array</source>
        <target state="translated">В коде F# вы можете использовать выражения вида "expr.[expr]". Может потребоваться заметка с типом, чтобы указать, что первое выражение это массив</target>
        <note />
      </trans-unit>
      <trans-unit id="parsMismatchedQuote">
        <source>Mismatched quotation, beginning with '{0}'</source>
        <target state="translated">Несоответствующие кавычки, начиная с "{0}"</target>
        <note />
      </trans-unit>
      <trans-unit id="parsUnmatched">
        <source>Unmatched '{0}'</source>
        <target state="translated">Несогласованный "{0}".</target>
        <note />
      </trans-unit>
      <trans-unit id="parsUnmatchedBracketBar">
        <source>Unmatched '[|'</source>
        <target state="translated">Несогласованный "[|"</target>
        <note />
      </trans-unit>
      <trans-unit id="parsUnmatchedBrace">
        <source>Unmatched '{{'</source>
        <target state="translated">Несогласованный "{{"</target>
        <note />
      </trans-unit>
      <trans-unit id="parsFieldBinding">
        <source>Field bindings must have the form 'id = expr;'</source>
        <target state="translated">Привязка поля должна иметь вид "id = expr;"</target>
        <note />
      </trans-unit>
      <trans-unit id="parsMemberIllegalInObjectImplementation">
        <source>This member is not permitted in an object implementation</source>
        <target state="translated">Использование этого элемента в реализации объекта не допускается</target>
        <note />
      </trans-unit>
      <trans-unit id="parsMissingFunctionBody">
        <source>Missing function body</source>
        <target state="translated">Отсутствует тело функции</target>
        <note />
      </trans-unit>
      <trans-unit id="parsSyntaxErrorInLabeledType">
        <source>Syntax error in labelled type argument</source>
        <target state="translated">Ошибка синтаксиса в аргументе типа с меткой</target>
        <note />
      </trans-unit>
      <trans-unit id="parsUnexpectedInfixOperator">
        <source>Unexpected infix operator in type expression</source>
        <target state="translated">Недопустимый инфиксный оператор в выражении типа</target>
        <note />
      </trans-unit>
      <trans-unit id="parsMultiArgumentGenericTypeFormDeprecated">
        <source>The syntax '(typ,...,typ) ident' is not used in F# code. Consider using 'ident&lt;typ,...,typ&gt;' instead</source>
        <target state="translated">Синтаксис "(typ,...,typ) ident" не используется в коде F#. Вместо этого рекомендуется использовать синтаксис "ident&lt;typ,...,typ&gt;"</target>
        <note />
      </trans-unit>
      <trans-unit id="parsInvalidLiteralInType">
        <source>Invalid literal in type</source>
        <target state="translated">Недопустимый литерал в типе</target>
        <note />
      </trans-unit>
      <trans-unit id="parsUnexpectedOperatorForUnitOfMeasure">
        <source>Unexpected infix operator in unit-of-measure expression. Legal operators are '*', '/' and '^'.</source>
        <target state="translated">Недопустимый инфиксный оператор в выражении единицы измерения. Допустимые операторы: "*", "/" и "^".</target>
        <note />
      </trans-unit>
      <trans-unit id="parsUnexpectedIntegerLiteralForUnitOfMeasure">
        <source>Unexpected integer literal in unit-of-measure expression</source>
        <target state="translated">Недопустимый целочисленный литерал в выражении единицы измерения</target>
        <note />
      </trans-unit>
      <trans-unit id="parsUnexpectedTypeParameter">
        <source>Syntax error: unexpected type parameter specification</source>
        <target state="translated">Синтаксическая ошибка: недопустимая спецификация параметра типа</target>
        <note />
      </trans-unit>
      <trans-unit id="parsMismatchedQuotationName">
        <source>Mismatched quotation operator name, beginning with '{0}'</source>
        <target state="translated">Несоответствующее имя оператора кавычки, начиная с "{0}"</target>
        <note />
      </trans-unit>
      <trans-unit id="parsActivePatternCaseMustBeginWithUpperCase">
        <source>Active pattern case identifiers must begin with an uppercase letter</source>
        <target state="translated">Активные идентификаторы вариантов шаблона должны начинаться с прописной буквы</target>
        <note />
      </trans-unit>
      <trans-unit id="parsActivePatternCaseContainsPipe">
        <source>The '|' character is not permitted in active pattern case identifiers</source>
        <target state="translated">Символ "|" запрещено использовать в идентификаторах вариантов активного шаблона</target>
        <note />
      </trans-unit>
      <trans-unit id="parsIllegalDenominatorForMeasureExponent">
        <source>Denominator must not be 0 in unit-of-measure exponent</source>
        <target state="translated">Делитель в экспоненте единицы измерения не должен равняться 0.</target>
        <note />
      </trans-unit>
      <trans-unit id="parsNoEqualShouldFollowNamespace">
        <source>No '=' symbol should follow a 'namespace' declaration</source>
        <target state="translated">После объявления "namespace" отсутствует символ "="</target>
        <note />
      </trans-unit>
      <trans-unit id="parsSyntaxModuleStructEndDeprecated">
        <source>The syntax 'module ... = struct .. end' is not used in F# code. Consider using 'module ... = begin .. end'</source>
        <target state="translated">Синтаксис "module ... = struct .. end" не используется в код F#. Рекомендуется использовать синтаксис "module ... = begin .. end"</target>
        <note />
      </trans-unit>
      <trans-unit id="parsSyntaxModuleSigEndDeprecated">
        <source>The syntax 'module ... : sig .. end' is not used in F# code. Consider using 'module ... = begin .. end'</source>
        <target state="translated">Синтаксис "module ... : sig .. end" не используется в коде F#. Рекомендуется использовать синтаксис "module ... = begin .. end"</target>
        <note />
      </trans-unit>
      <trans-unit id="tcStaticFieldUsedWhenInstanceFieldExpected">
        <source>A static field was used where an instance field is expected</source>
        <target state="translated">Там, где требовалось поле экземпляра, было использовано статическое поле</target>
        <note />
      </trans-unit>
      <trans-unit id="tcMethodNotAccessible">
        <source>Method '{0}' is not accessible from this code location</source>
        <target state="translated">Метод "{0}" недоступен из данного расположения в коде</target>
        <note />
      </trans-unit>
      <trans-unit id="tcImplicitMeasureFollowingSlash">
        <source>Implicit product of measures following /</source>
        <target state="translated">Далее неявный результат измерений /</target>
        <note />
      </trans-unit>
      <trans-unit id="tcUnexpectedMeasureAnon">
        <source>Unexpected SynMeasure.Anon</source>
        <target state="translated">Непредвиденное значение SynMeasure.Anon</target>
        <note />
      </trans-unit>
      <trans-unit id="tcNonZeroConstantCannotHaveGenericUnit">
        <source>Non-zero constants cannot have generic units. For generic zero, write 0.0&lt;_&gt;.</source>
        <target state="translated">Ненулевые константы не могут иметь базовых единиц. Для базового нуля введите 0.0&lt;_&gt;.</target>
        <note />
      </trans-unit>
      <trans-unit id="tcSeqResultsUseYield">
        <source>In sequence expressions, results are generated using 'yield'</source>
        <target state="translated">В выражениях последовательности результаты создаются с помощью "yield"</target>
        <note />
      </trans-unit>
      <trans-unit id="tcUnexpectedBigRationalConstant">
        <source>Unexpected big rational constant</source>
        <target state="translated">Недопустимая большая рациональная константа</target>
        <note />
      </trans-unit>
      <trans-unit id="tcInvalidTypeForUnitsOfMeasure">
        <source>Units-of-measure supported only on float, float32, decimal and signed integer types</source>
        <target state="translated">Единицы измерения поддерживаются только с типами float, float32, decimal и signed integer</target>
        <note />
      </trans-unit>
      <trans-unit id="tcUnexpectedConstUint16Array">
        <source>Unexpected Const_uint16array</source>
        <target state="translated">Недопустимый Const_uint16array</target>
        <note />
      </trans-unit>
      <trans-unit id="tcUnexpectedConstByteArray">
        <source>Unexpected Const_bytearray</source>
        <target state="translated">Недопустимый Const_bytearray</target>
        <note />
      </trans-unit>
      <trans-unit id="tcParameterRequiresName">
        <source>A parameter with attributes must also be given a name, e.g. '[&lt;Attribute&gt;] Name : Type'</source>
        <target state="translated">Также обязательно укажите имя параметра с атрибутами, например "[&lt;Attribute&gt;] Имя : Тип"</target>
        <note />
      </trans-unit>
      <trans-unit id="tcReturnValuesCannotHaveNames">
        <source>Return values cannot have names</source>
        <target state="translated">Значения возврата не могут иметь имен</target>
        <note />
      </trans-unit>
      <trans-unit id="tcMemberKindPropertyGetSetNotExpected">
        <source>MemberKind.PropertyGetSet only expected in parse trees</source>
        <target state="translated">MemberKind.PropertyGetSet требуется только в деревьях синтаксического анализа</target>
        <note />
      </trans-unit>
      <trans-unit id="tcNamespaceCannotContainValues">
        <source>Namespaces cannot contain values. Consider using a module to hold your value declarations.</source>
        <target state="translated">Пространство имен не может содержать значений. Рекомендуется использовать модуль для удержания объявлений значений.</target>
        <note />
      </trans-unit>
      <trans-unit id="tcNamespaceCannotContainExtensionMembers">
        <source>Namespaces cannot contain extension members except in the same file and namespace declaration group where the type is defined. Consider using a module to hold declarations of extension members.</source>
        <target state="translated">Пространства имен не могут содержать элементы расширения, кроме элементов в том же файле и группе объявлений пространства имен, где определен тип. Рекомендуется использовать модуль для объявлений элементов расширения.</target>
        <note />
      </trans-unit>
      <trans-unit id="tcMultipleVisibilityAttributes">
        <source>Multiple visibility attributes have been specified for this identifier</source>
        <target state="translated">Для данного идентификатора были указаны множественные атрибуты видимости</target>
        <note />
      </trans-unit>
      <trans-unit id="tcMultipleVisibilityAttributesWithLet">
        <source>Multiple visibility attributes have been specified for this identifier. 'let' bindings in classes are always private, as are any 'let' bindings inside expressions.</source>
        <target state="translated">Для данного идентификатора были указаны множественные атрибуты видимости. привязки "let" в классах всегда являются закрытыми, так же, как и привязки "let" внутри выражений.</target>
        <note />
      </trans-unit>
      <trans-unit id="tcInvalidMethodNameForRelationalOperator">
        <source>The name '({0})' should not be used as a member name. To define comparison semantics for a type, implement the 'System.IComparable' interface. If defining a static member for use from other CLI languages then use the name '{1}' instead.</source>
        <target state="translated">Имя "({0})" не может использоваться в качестве имени элемента. Чтобы определить для типа семантику сравнения, реализуйте интерфейс "System.IComparable". При определении статического элемента для использования из других языков CLI, используйте имя "{1}".</target>
        <note />
      </trans-unit>
      <trans-unit id="tcInvalidMethodNameForEquality">
        <source>The name '({0})' should not be used as a member name. To define equality semantics for a type, override the 'Object.Equals' member. If defining a static member for use from other CLI languages then use the name '{1}' instead.</source>
        <target state="translated">Имя "({0})" не может использоваться в качестве имени элемента. Чтобы определить для типа семантику равенства, переопределите элемент "Object.Equals". При определении статического элемента для использования из других языков CLI, используйте имя "{1}".</target>
        <note />
      </trans-unit>
      <trans-unit id="tcInvalidMemberName">
        <source>The name '({0})' should not be used as a member name. If defining a static member for use from other CLI languages then use the name '{1}' instead.</source>
        <target state="translated">Имя "({0})" не может использоваться в качестве имени элемента. При определении статического элемента для использования из других языков CLI, используйте имя "{1}".</target>
        <note />
      </trans-unit>
      <trans-unit id="tcInvalidMemberNameFixedTypes">
        <source>The name '({0})' should not be used as a member name because it is given a standard definition in the F# library over fixed types</source>
        <target state="translated">Имя "({0})" не должно использоваться в качестве имени элемента, так как оно получает стандартное определение в библиотеке F# поверх исправленных типов</target>
        <note />
      </trans-unit>
      <trans-unit id="tcInvalidOperatorDefinitionRelational">
        <source>The '{0}' operator should not normally be redefined. To define overloaded comparison semantics for a particular type, implement the 'System.IComparable' interface in the definition of that type.</source>
        <target state="translated">Оператор "{0}" обычно не должен быть переопределен. Чтобы определить для типа семантику сравнения, реализуйте интерфейс "System.IComparable" в определении этого типа.</target>
        <note />
      </trans-unit>
      <trans-unit id="tcInvalidOperatorDefinitionEquality">
        <source>The '{0}' operator should not normally be redefined. To define equality semantics for a type, override the 'Object.Equals' member in the definition of that type.</source>
        <target state="translated">Оператор "{0}" обычно не должен быть переопределен. Чтобы определить для типа семантику равенства, переопределите элемент "Object.Equals" в определении этого типа.</target>
        <note />
      </trans-unit>
      <trans-unit id="tcInvalidOperatorDefinition">
        <source>The '{0}' operator should not normally be redefined. Consider using a different operator name</source>
        <target state="translated">Оператор "{0}" обычно не должен быть переопределен. Рекомендуется использовать другое имя оператора</target>
        <note />
      </trans-unit>
      <trans-unit id="tcInvalidIndexOperatorDefinition">
        <source>The '{0}' operator cannot be redefined. Consider using a different operator name</source>
        <target state="translated">Оператор "{0}" не может быть переопределен. Рекомендуется использовать другое имя оператора</target>
        <note />
      </trans-unit>
      <trans-unit id="tcExpectModuleOrNamespaceParent">
        <source>Expected module or namespace parent {0}</source>
        <target state="translated">Требуется модуль или родительский элемент пространства имен {0}</target>
        <note />
      </trans-unit>
      <trans-unit id="tcImplementsIComparableExplicitly">
        <source>The struct, record or union type '{0}' implements the interface 'System.IComparable' explicitly. You must apply the 'CustomComparison' attribute to the type.</source>
        <target state="translated">Тип структуры, записи или объединения "{0}" явно реализует интерфейс "System.IComparable". Необходимо применить к типу атрибут "CustomComparison".</target>
        <note />
      </trans-unit>
      <trans-unit id="tcImplementsGenericIComparableExplicitly">
        <source>The struct, record or union type '{0}' implements the interface 'System.IComparable&lt;_&gt;' explicitly. You must apply the 'CustomComparison' attribute to the type, and should also provide a consistent implementation of the non-generic interface System.IComparable.</source>
        <target state="translated">Тип структуры, записи или объединения "{0}" явно реализует интерфейс "System.IComparable&lt;_&gt;". К типу необходимо применить атрибут "CustomComparison", а также предоставить постоянную реализацию небазового интерфейса System.IComparable.</target>
        <note />
      </trans-unit>
      <trans-unit id="tcImplementsIStructuralComparableExplicitly">
        <source>The struct, record or union type '{0}' implements the interface 'System.IStructuralComparable' explicitly. Apply the 'CustomComparison' attribute to the type.</source>
        <target state="translated">Тип структуры, записи или объединения "{0}" явно реализует интерфейс "System.IStructuralComparable". Необходимо применить к типу атрибут "CustomComparison".</target>
        <note />
      </trans-unit>
      <trans-unit id="tcRecordFieldInconsistentTypes">
        <source>This record contains fields from inconsistent types</source>
        <target state="translated">Данная запись содержит поля из несогласованных типов</target>
        <note />
      </trans-unit>
      <trans-unit id="tcDllImportStubsCannotBeInlined">
        <source>DLLImport stubs cannot be inlined</source>
        <target state="translated">Заглушки DLLImport не могут быть подставлены</target>
        <note />
      </trans-unit>
      <trans-unit id="tcStructsCanOnlyBindThisAtMemberDeclaration">
        <source>Structs may only bind a 'this' parameter at member declarations</source>
        <target state="translated">Структуры могут выполнять привязку параметра "this" только в объявлениях элементов</target>
        <note />
      </trans-unit>
      <trans-unit id="tcUnexpectedExprAtRecInfPoint">
        <source>Unexpected expression at recursive inference point</source>
        <target state="translated">Недопустимое выражение в точке рекурсивного выведения</target>
        <note />
      </trans-unit>
      <trans-unit id="tcLessGenericBecauseOfAnnotation">
        <source>This code is less generic than required by its annotations because the explicit type variable '{0}' could not be generalized. It was constrained to be '{1}'.</source>
        <target state="translated">Данный код является менее базовым, чем требуется его аннотациями, так как переменная явного типа "{0}" не может быть обобщена. Она была ограничена до "{1}".</target>
        <note />
      </trans-unit>
      <trans-unit id="tcConstrainedTypeVariableCannotBeGeneralized">
        <source>One or more of the explicit class or function type variables for this binding could not be generalized, because they were constrained to other types</source>
        <target state="translated">Один или несколько явных классов или переменных типов функций для данной привязки не могут быть обобщены, так как они были ограничены на другие типы.</target>
        <note />
      </trans-unit>
      <trans-unit id="tcGenericParameterHasBeenConstrained">
        <source>A generic type parameter has been used in a way that constrains it to always be '{0}'</source>
        <target state="translated">Был использован базовый параметр типа таким образом, что он всегда ограничен до "{0}"</target>
        <note />
      </trans-unit>
      <trans-unit id="tcTypeParameterHasBeenConstrained">
        <source>This type parameter has been used in a way that constrains it to always be '{0}'</source>
        <target state="translated">Данный параметр типа был использован так, что был ограничен до постоянного значения "{0}"</target>
        <note />
      </trans-unit>
      <trans-unit id="tcTypeParametersInferredAreNotStable">
        <source>The type parameters inferred for this value are not stable under the erasure of type abbreviations. This is due to the use of type abbreviations which drop or reorder type parameters, e.g. \n\ttype taggedInt&lt;'a&gt; = int or\n\ttype swap&lt;'a,'b&gt; = 'b * 'a.\nConsider declaring the type parameters for this value explicitly, e.g.\n\tlet f&lt;'a,'b&gt; ((x,y) : swap&lt;'b,'a&gt;) : swap&lt;'a,'b&gt; = (y,x).</source>
        <target state="translated">Параметры типа, логически выведенные для данного значения, нестабильны при удалении сокращений типов. Это происходит из-за использования сокращений типов, которые удаляют или реорганизуют параметры типа, напр. \n\ttype taggedInt&lt;'a&gt; = int or\n\ttype swap&lt;'a,'b&gt; = 'b * 'a.\nРекомендуется явно объявить параметры типа для данного значения, напр.\n\tlet f&lt;'a,'b&gt; ((x,y) : swap&lt;'b,'a&gt;) : swap&lt;'a,'b&gt; = (y,x).</target>
        <note />
      </trans-unit>
      <trans-unit id="tcExplicitTypeParameterInvalid">
        <source>Explicit type parameters may only be used on module or member bindings</source>
        <target state="translated">Явные параметры типа могут быть использованы только в модуле или привязках элемента</target>
        <note />
      </trans-unit>
      <trans-unit id="tcOverridingMethodRequiresAllOrNoTypeParameters">
        <source>You must explicitly declare either all or no type parameters when overriding a generic abstract method</source>
        <target state="translated">Необходимо явно объявить либо все параметры типа, либо не объявлять их вообще при переопределении базового абстрактного метода</target>
        <note />
      </trans-unit>
      <trans-unit id="tcFieldsDoNotDetermineUniqueRecordType">
        <source>The field labels and expected type of this record expression or pattern do not uniquely determine a corresponding record type</source>
        <target state="translated">Метки поля и требуемый тип данного выражения записи или шаблона не определяют уникально соответствующий тип записи</target>
        <note />
      </trans-unit>
      <trans-unit id="tcFieldAppearsTwiceInRecord">
        <source>The field '{0}' appears twice in this record expression or pattern</source>
        <target state="translated">Поле "{0}" появляется дважды в данном выражении записи или шаблоне</target>
        <note />
      </trans-unit>
      <trans-unit id="tcUnknownUnion">
        <source>Unknown union case</source>
        <target state="translated">Неизвестная ветвь объединения</target>
        <note />
      </trans-unit>
      <trans-unit id="tcNotSufficientlyGenericBecauseOfScope">
        <source>This code is not sufficiently generic. The type variable {0} could not be generalized because it would escape its scope.</source>
        <target state="translated">Этот код является недостаточно базовым Переменная типа {0} не может быть обобщена, так как тогда она выйдет за пределы области.</target>
        <note />
      </trans-unit>
      <trans-unit id="tcPropertyRequiresExplicitTypeParameters">
        <source>A property cannot have explicit type parameters. Consider using a method instead.</source>
        <target state="translated">Свойство не может иметь явных параметров типа. Вместо этого рекомендуется использовать метод.</target>
        <note />
      </trans-unit>
      <trans-unit id="tcConstructorCannotHaveTypeParameters">
        <source>A constructor cannot have explicit type parameters. Consider using a static construction method instead.</source>
        <target state="translated">Конструктор не может иметь явных параметров типа. Возможно, требуется использовать статический метод.</target>
        <note />
      </trans-unit>
      <trans-unit id="tcInstanceMemberRequiresTarget">
        <source>This instance member needs a parameter to represent the object being invoked. Make the member static or use the notation 'member x.Member(args) = ...'.</source>
        <target state="translated">Для данного элемента экземпляра требуется параметр для представления вызываемого объекта. Сделайте элемент статическим, или же используйте нотацию "member x.Member(args) = ...".</target>
        <note />
      </trans-unit>
      <trans-unit id="tcUnexpectedPropertyInSyntaxTree">
        <source>Unexpected source-level property specification in syntax tree</source>
        <target state="translated">Недопустимая спецификация свойства уровня источника в синтаксическом дереве</target>
        <note />
      </trans-unit>
      <trans-unit id="tcStaticInitializerRequiresArgument">
        <source>A static initializer requires an argument</source>
        <target state="translated">Для статического инициализатора требуется аргумент</target>
        <note />
      </trans-unit>
      <trans-unit id="tcObjectConstructorRequiresArgument">
        <source>An object constructor requires an argument</source>
        <target state="translated">Конструктор объекта требует аргумент</target>
        <note />
      </trans-unit>
      <trans-unit id="tcStaticMemberShouldNotHaveThis">
        <source>This static member should not have a 'this' parameter. Consider using the notation 'member Member(args) = ...'.</source>
        <target state="translated">Данный статический элемент не должен иметь параметр "this". Рекомендуется использовать нотацию "member Member(args) = ...".</target>
        <note />
      </trans-unit>
      <trans-unit id="tcExplicitStaticInitializerSyntax">
        <source>An explicit static initializer should use the syntax 'static new(args) = expr'</source>
        <target state="translated">Явный статический инициализатор должен использовать синтаксис "new(args) = expr"</target>
        <note />
      </trans-unit>
      <trans-unit id="tcExplicitObjectConstructorSyntax">
        <source>An explicit object constructor should use the syntax 'new(args) = expr'</source>
        <target state="translated">Конструктор явного объекта должен использовать синтаксис "new(args) = expr"</target>
        <note />
      </trans-unit>
      <trans-unit id="tcUnexpectedPropertySpec">
        <source>Unexpected source-level property specification</source>
        <target state="translated">Недопустимая спецификация свойства уровня источника</target>
        <note />
      </trans-unit>
      <trans-unit id="tcObjectExpressionFormDeprecated">
        <source>This form of object expression is not used in F#. Use 'member this.MemberName ... = ...' to define member implementations in object expressions.</source>
        <target state="translated">Эта форма выражения объекта не используется в F#. Используйте "member this.MemberName ... = ...' для определения реализации элемента в выражениях объекта.</target>
        <note />
      </trans-unit>
      <trans-unit id="tcInvalidDeclaration">
        <source>Invalid declaration</source>
        <target state="translated">Недопустимое объявление</target>
        <note />
      </trans-unit>
      <trans-unit id="tcAttributesInvalidInPatterns">
        <source>Attributes are not allowed within patterns</source>
        <target state="translated">Использование атрибутов внутри шаблонов не допускается</target>
        <note />
      </trans-unit>
      <trans-unit id="tcFunctionRequiresExplicitTypeArguments">
        <source>The generic function '{0}' must be given explicit type argument(s)</source>
        <target state="translated">Базовой функции "{0}" должны быть даны явные аргументы типа.</target>
        <note />
      </trans-unit>
      <trans-unit id="tcDoesNotAllowExplicitTypeArguments">
        <source>The method or function '{0}' should not be given explicit type argument(s) because it does not declare its type parameters explicitly</source>
        <target state="translated">метод или функция "{0}" не должна получать явные аргументы типа, так как она не объявляет свои параметры типа явно</target>
        <note />
      </trans-unit>
      <trans-unit id="tcTypeParameterArityMismatch">
        <source>This value, type or method expects {0} type parameter(s) but was given {1}</source>
        <target state="translated">Для данного значения, типа или метода требуется {0} параметров типа, но получено {1}</target>
        <note />
      </trans-unit>
      <trans-unit id="tcDefaultStructConstructorCall">
        <source>The default, zero-initializing constructor of a struct type may only be used if all the fields of the struct type admit default initialization</source>
        <target state="translated">Конструктор нулевой инициализации типа структуры по умолчанию может использоваться только в случае, если все поля типа структуры допускают инициализацию по умолчанию.</target>
        <note />
      </trans-unit>
      <trans-unit id="tcCouldNotFindIDisposable">
        <source>Couldn't find Dispose on IDisposable, or it was overloaded</source>
        <target state="translated">Не удалось найти Dispose на IDisposable, возможно, оно перегружено.</target>
        <note />
      </trans-unit>
      <trans-unit id="tcNonLiteralCannotBeUsedInPattern">
        <source>This value is not a literal and cannot be used in a pattern</source>
        <target state="translated">Данное значение не является литералом и не может использоваться в шаблоне</target>
        <note />
      </trans-unit>
      <trans-unit id="tcFieldIsReadonly">
        <source>This field is readonly</source>
        <target state="translated">Это поле доступно только для чтения</target>
        <note />
      </trans-unit>
      <trans-unit id="tcNameArgumentsMustAppearLast">
        <source>Named arguments must appear after all other arguments</source>
        <target state="translated">Именованные аргументы должны появиться после всех остальных аргументов</target>
        <note />
      </trans-unit>
      <trans-unit id="tcFunctionRequiresExplicitLambda">
        <source>This function value is being used to construct a delegate type whose signature includes a byref argument. You must use an explicit lambda expression taking {0} arguments.</source>
        <target state="translated">Данное значение функции используется для конструирования типа делегата, подпись которого включает аргумент byref. Необходимо использовать явное лямбда выражение, принимающее {0} аргументов.</target>
        <note />
      </trans-unit>
      <trans-unit id="tcTypeCannotBeEnumerated">
        <source>The type '{0}' is not a type whose values can be enumerated with this syntax, i.e. is not compatible with either seq&lt;_&gt;, IEnumerable&lt;_&gt; or IEnumerable and does not have a GetEnumerator method</source>
        <target state="translated">Тип "{0}" не является типом, элементы которого могут быть перечислены с помощью данного синтаксиса, напр., несовместимы с seq&lt;_&gt;, IEnumerable&lt;_&gt; или с IEnumerable, а также не имеют метода GetEnumerator</target>
        <note />
      </trans-unit>
      <trans-unit id="tcInvalidMixtureOfRecursiveForms">
        <source>This recursive binding uses an invalid mixture of recursive forms</source>
        <target state="translated">Данная рекурсивная привязка использует недопустимое совмещение рекурсивных форм</target>
        <note />
      </trans-unit>
      <trans-unit id="tcInvalidObjectConstructionExpression">
        <source>This is not a valid object construction expression. Explicit object constructors must either call an alternate constructor or initialize all fields of the object and specify a call to a super class constructor.</source>
        <target state="translated">Это недопустимое выражение конструкции объекта. Конструкторы явных объектов должны либо вызывать альтернативный конструктор, либо инициализировать все поля объекта и указывать вызов конструктора суперкласса.</target>
        <note />
      </trans-unit>
      <trans-unit id="tcInvalidConstraint">
        <source>Invalid constraint</source>
        <target state="translated">Недопустимое ограничение</target>
        <note />
      </trans-unit>
      <trans-unit id="tcInvalidConstraintTypeSealed">
        <source>Invalid constraint: the type used for the constraint is sealed, which means the constraint could only be satisfied by at most one solution</source>
        <target state="translated">Недопустимое ограничение: тип, использованный для ограничения, запечатан, это означает, что ограничение может быть удовлетворено максимум одним решением.</target>
        <note />
      </trans-unit>
      <trans-unit id="tcInvalidEnumConstraint">
        <source>An 'enum' constraint must be of the form 'enum&lt;type&gt;'</source>
        <target state="translated">Ограничение "enum" должно иметь форму "enum&lt;type&gt;"</target>
        <note />
      </trans-unit>
      <trans-unit id="tcInvalidNewConstraint">
        <source>'new' constraints must take one argument of type 'unit' and return the constructed type</source>
        <target state="translated">Ограничения "new" должны принять один аргумент типа "unit" и возвратить сформированный тип.</target>
        <note />
      </trans-unit>
      <trans-unit id="tcInvalidPropertyType">
        <source>This property has an invalid type. Properties taking multiple indexer arguments should have types of the form 'ty1 * ty2 -&gt; ty3'. Properties returning functions should have types of the form '(ty1 -&gt; ty2)'.</source>
        <target state="translated">Это свойство имеет недопустимый тип. Свойства, принимающие множественные аргументы индексатора, должны иметь типы формы "ty1 * ty2 -&gt; ty3". Свойства, принимающие множественные аргументы индексатора, должны иметь типы формы "(ty1 -&gt; ty2)".</target>
        <note />
      </trans-unit>
      <trans-unit id="tcExpectedUnitOfMeasureMarkWithAttribute">
        <source>Expected unit-of-measure parameter, not type parameter. Explicit unit-of-measure parameters must be marked with the [&lt;Measure&gt;] attribute.</source>
        <target state="translated">Ожидается параметр единицы измерения, а не параметр типа. Заданные в явном виде параметры единицы измерения должны быть помечены атрибутом [&lt;Measure&gt;].</target>
        <note />
      </trans-unit>
      <trans-unit id="tcExpectedTypeParameter">
        <source>Expected type parameter, not unit-of-measure parameter</source>
        <target state="translated">Требуется параметр типа, а не параметр единицы измерения</target>
        <note />
      </trans-unit>
      <trans-unit id="tcExpectedTypeNotUnitOfMeasure">
        <source>Expected type, not unit-of-measure</source>
        <target state="translated">Требуется тип, а не единица измерения</target>
        <note />
      </trans-unit>
      <trans-unit id="tcExpectedUnitOfMeasureNotType">
        <source>Expected unit-of-measure, not type</source>
        <target state="translated">Требуется единица измерения, а не тип</target>
        <note />
      </trans-unit>
      <trans-unit id="tcInvalidUnitsOfMeasurePrefix">
        <source>Units-of-measure cannot be used as prefix arguments to a type. Rewrite as postfix arguments in angle brackets.</source>
        <target state="translated">Единицы измерения нельзя использовать как аргументы-префиксы для типа. Перепишите аргументы-постфиксы в угловых скобках.</target>
        <note />
      </trans-unit>
      <trans-unit id="tcUnitsOfMeasureInvalidInTypeConstructor">
        <source>Unit-of-measure cannot be used in type constructor application</source>
        <target state="translated">Единица измерения не может быть использована в приложении конструктора типов</target>
        <note />
      </trans-unit>
      <trans-unit id="tcRequireBuilderMethod">
        <source>This control construct may only be used if the computation expression builder defines a '{0}' method</source>
        <target state="translated">Конструкция данного элемента управления может использоваться только в том случае, если построитель вычислительного выражения определяет метод "{0}"</target>
        <note />
      </trans-unit>
      <trans-unit id="tcTypeHasNoNestedTypes">
        <source>This type has no nested types</source>
        <target state="translated">Этот тип не имеет вложенных типов</target>
        <note />
      </trans-unit>
      <trans-unit id="tcUnexpectedSymbolInTypeExpression">
        <source>Unexpected {0} in type expression</source>
        <target state="translated">Недопустимый {0} в выражении типа</target>
        <note />
      </trans-unit>
      <trans-unit id="tcTypeParameterInvalidAsTypeConstructor">
        <source>Type parameter cannot be used as type constructor</source>
        <target state="translated">Тип параметра нельзя использовать в качестве конструктора типа</target>
        <note />
      </trans-unit>
      <trans-unit id="tcIllegalSyntaxInTypeExpression">
        <source>Illegal syntax in type expression</source>
        <target state="translated">Недопустимый синтаксис в выражении типа</target>
        <note />
      </trans-unit>
      <trans-unit id="tcAnonymousUnitsOfMeasureCannotBeNested">
        <source>Anonymous unit-of-measure cannot be nested inside another unit-of-measure expression</source>
        <target state="translated">Не допускается вложение анонимной единицы измерения в другое выражение единицы измерения</target>
        <note />
      </trans-unit>
      <trans-unit id="tcAnonymousTypeInvalidInDeclaration">
        <source>Anonymous type variables are not permitted in this declaration</source>
        <target state="translated">Использование анонимных переменных типа в этом объявлении не допускается</target>
        <note />
      </trans-unit>
      <trans-unit id="tcUnexpectedSlashInType">
        <source>Unexpected / in type</source>
        <target state="translated">Недопустимый / в типе</target>
        <note />
      </trans-unit>
      <trans-unit id="tcUnexpectedTypeArguments">
        <source>Unexpected type arguments</source>
        <target state="translated">Недопустимые аргументы типа</target>
        <note />
      </trans-unit>
      <trans-unit id="tcOptionalArgsOnlyOnMembers">
        <source>Optional arguments are only permitted on type members</source>
        <target state="translated">Необязательные аргументы разрешены только в элементах типов</target>
        <note />
      </trans-unit>
      <trans-unit id="tcNameNotBoundInPattern">
        <source>Name '{0}' not bound in pattern context</source>
        <target state="translated">Имя "{0}" не привязано в контексте шаблона</target>
        <note />
      </trans-unit>
      <trans-unit id="tcInvalidNonPrimitiveLiteralInPatternMatch">
        <source>Non-primitive numeric literal constants cannot be used in pattern matches because they can be mapped to multiple different types through the use of a NumericLiteral module. Consider using replacing with a variable, and use 'when &lt;variable&gt; = &lt;constant&gt;' at the end of the match clause.</source>
        <target state="translated">Непримитивные числовые константы-литералы не могут использоваться в сопоставлении шаблонов, так как они могут сопоставляться с несколькими различными типами через использование модуля NumericLiteral. Рекомендуется произвести замену переменной, а в конце конструкции сопоставления использовать "when &lt;variable&gt; = &lt;constant&gt;"</target>
        <note />
      </trans-unit>
      <trans-unit id="tcInvalidTypeArgumentUsage">
        <source>Type arguments cannot be specified here</source>
        <target state="translated">Аргументы типа не могут быть здесь указаны</target>
        <note />
      </trans-unit>
      <trans-unit id="tcRequireActivePatternWithOneResult">
        <source>Only active patterns returning exactly one result may accept arguments</source>
        <target state="translated">Только активные шаблоны, возвращающие ровно один результат, могут принимать аргументы</target>
        <note />
      </trans-unit>
      <trans-unit id="tcInvalidArgForParameterizedPattern">
        <source>Invalid argument to parameterized pattern label</source>
        <target state="translated">Недопустимый аргумент в параметризованной метке шаблона</target>
        <note />
      </trans-unit>
      <trans-unit id="tcInvalidIndexIntoActivePatternArray">
        <source>Internal error. Invalid index into active pattern array</source>
        <target state="translated">Внутренняя ошибка. Недопустимый индекс в массив активного шаблона</target>
        <note />
      </trans-unit>
      <trans-unit id="tcUnionCaseDoesNotTakeArguments">
        <source>This union case does not take arguments</source>
        <target state="translated">Данный случай объединения не принимает аргументов</target>
        <note />
      </trans-unit>
      <trans-unit id="tcUnionCaseRequiresOneArgument">
        <source>This union case takes one argument</source>
        <target state="translated">Данный случай объединения принимает один аргумент</target>
        <note />
      </trans-unit>
      <trans-unit id="tcUnionCaseExpectsTupledArguments">
        <source>This union case expects {0} arguments in tupled form</source>
        <target state="translated">Для данного случая объединения требуется {0} аргументов в форме кортежа </target>
        <note />
      </trans-unit>
      <trans-unit id="tcFieldIsNotStatic">
        <source>Field '{0}' is not static</source>
        <target state="translated">Поле "{0}" не является статическим</target>
        <note />
      </trans-unit>
      <trans-unit id="tcFieldNotLiteralCannotBeUsedInPattern">
        <source>This field is not a literal and cannot be used in a pattern</source>
        <target state="translated">Данное поле не является литералом и не может использоваться в шаблоне</target>
        <note />
      </trans-unit>
      <trans-unit id="tcRequireVarConstRecogOrLiteral">
        <source>This is not a variable, constant, active recognizer or literal</source>
        <target state="translated">Это не переменная, константа, активный распознаватель или литерал</target>
        <note />
      </trans-unit>
      <trans-unit id="tcInvalidPattern">
        <source>This is not a valid pattern</source>
        <target state="translated">Недопустимый шаблон.</target>
        <note />
      </trans-unit>
      <trans-unit id="tcUseWhenPatternGuard">
        <source>Character range matches have been removed in F#. Consider using a 'when' pattern guard instead.</source>
        <target state="translated">Совпадения диапазона символов были убраны из F#. Вместо этого рекомендуется использовать шаблон условия "when".</target>
        <note />
      </trans-unit>
      <trans-unit id="tcIllegalPattern">
        <source>Illegal pattern</source>
        <target state="translated">Недопустимый шаблон</target>
        <note />
      </trans-unit>
      <trans-unit id="tcSyntaxErrorUnexpectedQMark">
        <source>Syntax error - unexpected '?' symbol</source>
        <target state="translated">Ошибка синтаксиса - недопустимый символ "?"</target>
        <note />
      </trans-unit>
      <trans-unit id="tcExpressionCountMisMatch">
        <source>Expected {0} expressions, got {1}</source>
        <target state="translated">Требуется {0} выражений, получено {1}</target>
        <note />
      </trans-unit>
      <trans-unit id="tcExprUndelayed">
        <source>TcExprUndelayed: delayed</source>
        <target state="translated">TcExprUndelayed: инерционность</target>
        <note />
      </trans-unit>
      <trans-unit id="tcExpressionRequiresSequence">
        <source>This expression form may only be used in sequence and computation expressions</source>
        <target state="translated">Данная форма выражения может использоваться только в выражениях последовательности и вычислений.</target>
        <note />
      </trans-unit>
      <trans-unit id="tcInvalidObjectExpressionSyntaxForm">
        <source>Invalid object expression. Objects without overrides or interfaces should use the expression form 'new Type(args)' without braces.</source>
        <target state="translated">Недопустимое выражение объекта. Объекты без переопределений или интерфейсов должны использовать форму выражения "new Type(args)" без фигурных скобок.</target>
        <note />
      </trans-unit>
      <trans-unit id="tcInvalidObjectSequenceOrRecordExpression">
        <source>Invalid object, sequence or record expression</source>
        <target state="translated">Недопустимое выражение объекта, последовательности или записи</target>
        <note />
      </trans-unit>
      <trans-unit id="tcInvalidSequenceExpressionSyntaxForm">
        <source>Invalid record, sequence or computation expression. Sequence expressions should be of the form 'seq {{ ... }}'</source>
        <target state="translated">Недопустимая запись, выражение последовательности или вычислительное выражение. Выражения последовательностей должны иметь форму "seq {{ ... }}'</target>
        <note />
      </trans-unit>
      <trans-unit id="tcExpressionWithIfRequiresParenthesis">
        <source>This list or array expression includes an element of the form 'if ... then ... else'. Parenthesize this expression to indicate it is an individual element of the list or array, to disambiguate this from a list generated using a sequence expression</source>
        <target state="translated">Данный список выражений массива включает элемент формы "if ... then ... else". Заключите данное выражение в скобки, чтобы показать, что это отдельный элемент списка или массива, отличающийся от списка, созданного с использованием выражения последовательности</target>
        <note />
      </trans-unit>
      <trans-unit id="tcUnableToParseFormatString">
        <source>Unable to parse format string '{0}'</source>
        <target state="translated">Не удается выполнить синтаксический анализ строки формата "{0}"</target>
        <note />
      </trans-unit>
      <trans-unit id="tcListLiteralMaxSize">
        <source>This list expression exceeds the maximum size for list literals. Use an array for larger literals and call Array.ToList.</source>
        <target state="translated">Данное выражение списка превышает максимальный размер литералов списка. Для больших литералов используется массив и вызывается Array.ToList.</target>
        <note />
      </trans-unit>
      <trans-unit id="tcExpressionFormRequiresObjectConstructor">
        <source>The expression form 'expr then expr' may only be used as part of an explicit object constructor</source>
        <target state="translated">Форма выражения ''expr then expr'' может использоваться только как часть конструктора явного объекта</target>
        <note />
      </trans-unit>
      <trans-unit id="tcNamedArgumentsCannotBeUsedInMemberTraits">
        <source>Named arguments cannot be given to member trait calls</source>
        <target state="translated">Именованные аргументы не могут применяться к вызовам свойств элемента</target>
        <note />
      </trans-unit>
      <trans-unit id="tcNotValidEnumCaseName">
        <source>This is not a valid name for an enumeration case</source>
        <target state="translated">Недопустимое имя для случая перечисления</target>
        <note />
      </trans-unit>
      <trans-unit id="tcFieldIsNotMutable">
        <source>This field is not mutable</source>
        <target state="translated">Это поле не является изменяемым</target>
        <note />
      </trans-unit>
      <trans-unit id="tcConstructRequiresListArrayOrSequence">
        <source>This construct may only be used within list, array and sequence expressions, e.g. expressions of the form 'seq {{ ... }}', '[ ... ]' or '[| ... |]'. These use the syntax 'for ... in ... do ... yield...' to generate elements</source>
        <target state="translated">Использовать эту конструкцию можно только в выражениях списка, массива и последовательности, например в выражениях формы "seq {{ … }}", "[ … ]" или "[| … |]". Они создают элементы с помощью синтаксиса "for … in … do … yield…"</target>
        <note />
      </trans-unit>
      <trans-unit id="tcConstructRequiresComputationExpressions">
        <source>This construct may only be used within computation expressions. To return a value from an ordinary function simply write the expression without 'return'.</source>
        <target state="translated">Данный конструктор может быть использован только в вычислительных выражениях Для возврата значения из обычной функции просто напишите выражение без "return".</target>
        <note />
      </trans-unit>
      <trans-unit id="tcConstructRequiresSequenceOrComputations">
        <source>This construct may only be used within sequence or computation expressions</source>
        <target state="translated">Данный конструктор может быть использован только в вычислительных выражениях или выражениях последовательностей</target>
        <note />
      </trans-unit>
      <trans-unit id="tcConstructRequiresComputationExpression">
        <source>This construct may only be used within computation expressions</source>
        <target state="translated">Данный конструктор может быть использован только в вычислительных выражениях</target>
        <note />
      </trans-unit>
      <trans-unit id="tcInvalidIndexerExpression">
        <source>Invalid indexer expression</source>
        <target state="translated">Недопустимое выражение индексатора</target>
        <note />
      </trans-unit>
      <trans-unit id="tcObjectOfIndeterminateTypeUsedRequireTypeConstraint">
        <source>The operator 'expr.[idx]' has been used on an object of indeterminate type based on information prior to this program point. Consider adding further type constraints</source>
        <target state="translated">Оператор "expr.[idx]" применялся к объекту неопределенного типа на основе информации, полученной до этой точки программы. Попробуйте добавить дополнительные ограничения типа</target>
        <note />
      </trans-unit>
      <trans-unit id="tcCannotInheritFromVariableType">
        <source>Cannot inherit from a variable type</source>
        <target state="translated">Не удается реализовать наследование от типа переменной</target>
        <note />
      </trans-unit>
      <trans-unit id="tcObjectConstructorsOnTypeParametersCannotTakeArguments">
        <source>Calls to object constructors on type parameters cannot be given arguments</source>
        <target state="translated">Вызовам конструкторов объектов на параметрах типа нельзя присваивать аргументы</target>
        <note />
      </trans-unit>
      <trans-unit id="tcCompiledNameAttributeMisused">
        <source>The 'CompiledName' attribute cannot be used with this language element</source>
        <target state="translated">Атрибут "CompiledName" нельзя использовать с данным элементом языка.</target>
        <note />
      </trans-unit>
      <trans-unit id="tcNamedTypeRequired">
        <source>'{0}' may only be used with named types</source>
        <target state="translated">{0} может использоваться только с именованными типами</target>
        <note />
      </trans-unit>
      <trans-unit id="tcInheritCannotBeUsedOnInterfaceType">
        <source>'inherit' cannot be used on interface types. Consider implementing the interface by using 'interface ... with ... end' instead.</source>
        <target state="translated">inherit не может использоваться в типах интерфейса. Рекомендуется реализовать интерфейс, используя "interface ... with ... end"</target>
        <note />
      </trans-unit>
      <trans-unit id="tcNewCannotBeUsedOnInterfaceType">
        <source>'new' cannot be used on interface types. Consider using an object expression '{{ new ... with ... }}' instead.</source>
        <target state="translated">new не может использоваться в типах интерфейса. Вместо этого рекомендуется использовать выражение объекта "{{ new ... with ... }}"</target>
        <note />
      </trans-unit>
      <trans-unit id="tcAbstractTypeCannotBeInstantiated">
        <source>Instances of this type cannot be created since it has been marked abstract or not all methods have been given implementations. Consider using an object expression '{{ new ... with ... }}' instead.</source>
        <target state="translated">Создание экземпляров этого типа невозможно, поскольку он помечен как abstract, и реализации представлены не для всех методов. Вместо этого рекомендуется использовать выражение объекта "{{ new ... with ... }}"</target>
        <note />
      </trans-unit>
      <trans-unit id="tcIDisposableTypeShouldUseNew">
        <source>It is recommended that objects supporting the IDisposable interface are created using the syntax 'new Type(args)', rather than 'Type(args)' or 'Type' as a function value representing the constructor, to indicate that resources may be owned by the generated value</source>
        <target state="translated">Рекомендуется создавать объекты, поддерживающие интерфейс IDisposable с помощью "new Type(args)", а не "Type(args)" или "Type" в качестве значения функции, представляющего конструктор; это делается для того, чтобы указать, что ресурсы могут принадлежать созданному значению.</target>
        <note />
      </trans-unit>
      <trans-unit id="tcSyntaxCanOnlyBeUsedToCreateObjectTypes">
        <source>'{0}' may only be used to construct object types</source>
        <target state="translated">{0}" может использоваться только для формирования типов объектов</target>
        <note />
      </trans-unit>
      <trans-unit id="tcConstructorRequiresCall">
        <source>Constructors for the type '{0}' must directly or indirectly call its implicit object constructor. Use a call to the implicit object constructor instead of a record expression.</source>
        <target state="translated">Конструкторы для типа "{0}" должны напрямую или косвенно вызывать свой неявный конструктор объекта. Вместо выражения записи используйте вызов неявного конструктора объекта.</target>
        <note />
      </trans-unit>
      <trans-unit id="tcUndefinedField">
        <source>The field '{0}' has been given a value, but is not present in the type '{1}'</source>
        <target state="translated">Значение для поля "{0}" было задано, но не представлено в типе "{1}"</target>
        <note />
      </trans-unit>
      <trans-unit id="tcFieldRequiresAssignment">
        <source>No assignment given for field '{0}' of type '{1}'</source>
        <target state="translated">Нет назначения для поля "{0}" типа "{1}"</target>
        <note />
      </trans-unit>
      <trans-unit id="tcExtraneousFieldsGivenValues">
        <source>Extraneous fields have been given values</source>
        <target state="translated">Посторонние поля получили значения</target>
        <note />
      </trans-unit>
      <trans-unit id="tcObjectExpressionsCanOnlyOverrideAbstractOrVirtual">
        <source>Only overrides of abstract and virtual members may be specified in object expressions</source>
        <target state="translated">В выражениях объектов могут указываться только переопределения абстрактных и виртуальных элементов</target>
        <note />
      </trans-unit>
      <trans-unit id="tcNoAbstractOrVirtualMemberFound">
        <source>The member '{0}' does not correspond to any abstract or virtual method available to override or implement.</source>
        <target state="translated">Элемент "{0}" не соответствует какому-либо абстрактному или виртуальному методу, доступному для переопределения или реализации.</target>
        <note />
      </trans-unit>
      <trans-unit id="tcMemberFoundIsNotAbstractOrVirtual">
        <source>The type {0} contains the member '{1}' but it is not a virtual or abstract method that is available to override or implement.</source>
        <target state="translated">Тип {0} содержит элемент "{1}", но не является виртуальным или абстрактным методом, доступным для переопределения или реализации.</target>
        <note />
      </trans-unit>
      <trans-unit id="tcArgumentArityMismatch">
        <source>The member '{0}' does not accept the correct number of arguments. {1} argument(s) are expected, but {2} were given. The required signature is '{3}'.{4}</source>
        <target state="translated">Члену "{0}" передано неправильное число аргументов. Ожидалось аргументов: {1}, предоставлено аргументов: {2}. Требуемая сигнатура — "{3}".{4}</target>
        <note />
      </trans-unit>
      <trans-unit id="tcArgumentArityMismatchOneOverload">
        <source>The member '{0}' does not accept the correct number of arguments. One overload accepts {1} arguments, but {2} were given. The required signature is '{3}'.{4}</source>
        <target state="translated">Члену "{0}" передано неправильное число аргументов. Одна перегрузка принимает следующее число аргументов: {1}, предоставлено аргументов: {2}. Требуемая сигнатура — "{3}".{4}</target>
        <note />
      </trans-unit>
      <trans-unit id="tcSimpleMethodNameRequired">
        <source>A simple method name is required here</source>
        <target state="translated">Здесь требуется простое имя метода</target>
        <note />
      </trans-unit>
      <trans-unit id="tcPredefinedTypeCannotBeUsedAsSuperType">
        <source>The types System.ValueType, System.Enum, System.Delegate, System.MulticastDelegate and System.Array cannot be used as super types in an object expression or class</source>
        <target state="translated">Типы System.ValueType, System.Enum, System.Delegate, System.MulticastDelegate и System.Array не могут использоваться в качестве супертипа в выражении объекта или классе объекта</target>
        <note />
      </trans-unit>
      <trans-unit id="tcNewMustBeUsedWithNamedType">
        <source>'new' must be used with a named type</source>
        <target state="translated">new необходимо использовать с именованным типом</target>
        <note />
      </trans-unit>
      <trans-unit id="tcCannotCreateExtensionOfSealedType">
        <source>Cannot create an extension of a sealed type</source>
        <target state="translated">Не удается создать расширение запечатанного типа</target>
        <note />
      </trans-unit>
      <trans-unit id="tcNoArgumentsForRecordValue">
        <source>No arguments may be given when constructing a record value</source>
        <target state="translated">Невозможно предоставить аргументы при формировании значения записи.</target>
        <note />
      </trans-unit>
      <trans-unit id="tcNoInterfaceImplementationForConstructionExpression">
        <source>Interface implementations cannot be given on construction expressions</source>
        <target state="translated">Реализации интерфейса не могут быть даны в выражениях конструкций</target>
        <note />
      </trans-unit>
      <trans-unit id="tcObjectConstructionCanOnlyBeUsedInClassTypes">
        <source>Object construction expressions may only be used to implement constructors in class types</source>
        <target state="translated">Выражения конструкции объекта могут использоваться только для реализации конструкторов в типах классов</target>
        <note />
      </trans-unit>
      <trans-unit id="tcOnlySimpleBindingsCanBeUsedInConstructionExpressions">
        <source>Only simple bindings of the form 'id = expr' can be used in construction expressions</source>
        <target state="translated">Только простые привязки вида "id = expr" могут использоваться в выражениях конструкции</target>
        <note />
      </trans-unit>
      <trans-unit id="tcObjectsMustBeInitializedWithObjectExpression">
        <source>Objects must be initialized by an object construction expression that calls an inherited object constructor and assigns a value to each field</source>
        <target state="translated">Объекты должны инициализироваться выражением конструкции объекта, вызывающим конструктор унаследованного объекта и назначающим значение для каждого поля</target>
        <note />
      </trans-unit>
      <trans-unit id="tcExpectedInterfaceType">
        <source>Expected an interface type</source>
        <target state="translated">Требуется интерфейсный тип</target>
        <note />
      </trans-unit>
      <trans-unit id="tcConstructorForInterfacesDoNotTakeArguments">
        <source>Constructor expressions for interfaces do not take arguments</source>
        <target state="translated">Выражения конструктора для интерфейсов не принимают аргументы</target>
        <note />
      </trans-unit>
      <trans-unit id="tcConstructorRequiresArguments">
        <source>This object constructor requires arguments</source>
        <target state="translated">Данный конструктор объекта требует аргументов.</target>
        <note />
      </trans-unit>
      <trans-unit id="tcNewRequiresObjectConstructor">
        <source>'new' may only be used with object constructors</source>
        <target state="translated">new может использоваться только с конструкторами объектов</target>
        <note />
      </trans-unit>
      <trans-unit id="tcAtLeastOneOverrideIsInvalid">
        <source>At least one override did not correctly implement its corresponding abstract member</source>
        <target state="translated">Как минимум в одном переопределении неправильно реализован соответствующий абстрактный элемент</target>
        <note />
      </trans-unit>
      <trans-unit id="tcNumericLiteralRequiresModule">
        <source>This numeric literal requires that a module '{0}' defining functions FromZero, FromOne, FromInt32, FromInt64 and FromString be in scope</source>
        <target state="translated">Данный числовой литерал требует наличия в области модуля "{0}" определяющих функций FromZero, FromOne, FromInt32, FromInt64 и FromString</target>
        <note />
      </trans-unit>
      <trans-unit id="tcInvalidRecordConstruction">
        <source>Invalid record construction</source>
        <target state="translated">Недопустимая конструкция записи</target>
        <note />
      </trans-unit>
      <trans-unit id="tcExpressionFormRequiresRecordTypes">
        <source>The expression form {{ expr with ... }} may only be used with record types. To build object types use {{ new Type(...) with ... }}</source>
        <target state="translated">Форма выражения {{ expr with ... }} может использоваться только с типами записи. Для сборки типов объекта используется {{ new Type(...) with ... }}</target>
        <note />
      </trans-unit>
      <trans-unit id="tcInheritedTypeIsNotObjectModelType">
        <source>The inherited type is not an object model type</source>
        <target state="translated">Унаследованный тип не является типом модели объекта</target>
        <note />
      </trans-unit>
      <trans-unit id="tcObjectConstructionExpressionCanOnlyImplementConstructorsInObjectModelTypes">
        <source>Object construction expressions (i.e. record expressions with inheritance specifications) may only be used to implement constructors in object model types. Use 'new ObjectType(args)' to construct instances of object model types outside of constructors</source>
        <target state="translated">Выражения конструкции объекта (напр. выражений записи со спецификациями наследования) могут использоваться только для реализации конструкторов в типах моделей объектов. Для формирования экземпляров типов моделей объектов вне конструкторов используется "new ObjectType(args)"</target>
        <note />
      </trans-unit>
      <trans-unit id="tcEmptyRecordInvalid">
        <source>'{{ }}' is not a valid expression. Records must include at least one field. Empty sequences are specified by using Seq.empty or an empty list '[]'.</source>
        <target state="translated">Выражение "{{ }}" недопустимо. Записи должны включать по меньшей мере одно поле. Пустые последовательности задаются с использованием Seq.empty или пустого списка "[]".</target>
        <note />
      </trans-unit>
      <trans-unit id="tcTypeIsNotARecordTypeNeedConstructor">
        <source>This type is not a record type. Values of class and struct types must be created using calls to object constructors.</source>
        <target state="translated">Этот тип не является типом записи. Значения типов класса и структуры должны создаваться, используя вызовы конструкторов объекта.</target>
        <note />
      </trans-unit>
      <trans-unit id="tcTypeIsNotARecordType">
        <source>This type is not a record type</source>
        <target state="translated">Этот тип не является типом записи</target>
        <note />
      </trans-unit>
      <trans-unit id="tcConstructIsAmbiguousInComputationExpression">
        <source>This construct is ambiguous as part of a computation expression. Nested expressions may be written using 'let _ = (...)' and nested computations using 'let! res = builder {{ ... }}'.</source>
        <target state="translated">Этот конструктор является неоднозначным как часть вычислительного выражения. Вложенные выражения могут записываться с использованием "let _ = (...)", а вложенные вычисления - с использованием "let! res = builder {{ ... }}".</target>
        <note />
      </trans-unit>
      <trans-unit id="tcConstructIsAmbiguousInSequenceExpression">
        <source>This construct is ambiguous as part of a sequence expression. Nested expressions may be written using 'let _ = (...)' and nested sequences using 'yield! seq {{... }}'.</source>
        <target state="translated">Этот конструктор является неоднозначным как часть выражения последовательности. Вложенные выражения могут записываться с использованием "let _ = (...)", а вложенные последовательности - с использованием "yield! seq {{... }}".</target>
        <note />
      </trans-unit>
      <trans-unit id="tcDoBangIllegalInSequenceExpression">
        <source>'do!' cannot be used within sequence expressions</source>
        <target state="translated">do! нельзя использовать в выражениях последовательности</target>
        <note />
      </trans-unit>
      <trans-unit id="tcUseForInSequenceExpression">
        <source>The use of 'let! x = coll' in sequence expressions is not permitted. Use 'for x in coll' instead.</source>
        <target state="translated">Использование "let! x = coll" в выражениях последовательности не разрешается. Вместо этого используется "for x in coll".</target>
        <note />
      </trans-unit>
      <trans-unit id="tcTryIllegalInSequenceExpression">
        <source>'try'/'with' cannot be used within sequence expressions</source>
        <target state="translated">''try''/''with'' не могут использоваться внутри (within) выражений последовательностей</target>
        <note />
      </trans-unit>
      <trans-unit id="tcUseYieldBangForMultipleResults">
        <source>In sequence expressions, multiple results are generated using 'yield!'</source>
        <target state="translated">В выражениях последовательности множественные результаты создаются с помощью "yield!"</target>
        <note />
      </trans-unit>
      <trans-unit id="tcInvalidAssignment">
        <source>Invalid assignment</source>
        <target state="translated">Недопустимое присваивание</target>
        <note />
      </trans-unit>
      <trans-unit id="tcInvalidUseOfTypeName">
        <source>Invalid use of a type name</source>
        <target state="translated">Недопустимое использование имени типа</target>
        <note />
      </trans-unit>
      <trans-unit id="tcTypeHasNoAccessibleConstructor">
        <source>This type has no accessible object constructors</source>
        <target state="translated">Этот тип не имеет доступных конструкторов объекта</target>
        <note />
      </trans-unit>
      <trans-unit id="tcInvalidUseOfInterfaceType">
        <source>Invalid use of an interface type</source>
        <target state="translated">Недопустимое использование интерфейсного типа</target>
        <note />
      </trans-unit>
      <trans-unit id="tcInvalidUseOfDelegate">
        <source>Invalid use of a delegate constructor. Use the syntax 'new Type(args)' or just 'Type(args)'.</source>
        <target state="translated">Недопустимое использование конструктора делегата. Допустимый синтаксис: "new Type(args)" или "Type(args)".</target>
        <note />
      </trans-unit>
      <trans-unit id="tcPropertyIsNotStatic">
        <source>Property '{0}' is not static</source>
        <target state="translated">Свойство "{0}" не является статическим</target>
        <note />
      </trans-unit>
      <trans-unit id="tcPropertyIsNotReadable">
        <source>Property '{0}' is not readable</source>
        <target state="translated">Свойство "{0}" недоступно для чтения</target>
        <note />
      </trans-unit>
      <trans-unit id="tcLookupMayNotBeUsedHere">
        <source>This lookup cannot be used here</source>
        <target state="translated">Данный поиск не может быть использован здесь.</target>
        <note />
      </trans-unit>
      <trans-unit id="tcPropertyIsStatic">
        <source>Property '{0}' is static</source>
        <target state="translated">Свойство "{0}" является статическим</target>
        <note />
      </trans-unit>
      <trans-unit id="tcPropertyCannotBeSet1">
        <source>Property '{0}' cannot be set</source>
        <target state="translated">Нельзя задать свойство "{0}".</target>
        <note />
      </trans-unit>
      <trans-unit id="tcConstructorsCannotBeFirstClassValues">
        <source>Constructors must be applied to arguments and cannot be used as first-class values. If necessary use an anonymous function '(fun arg1 ... argN -&gt; new Type(arg1,...,argN))'.</source>
        <target state="translated">Конструкторы должны применяться к аргументам и не должны использоваться как значения первого класса. При необходимости используйте анонимную функцию "(fun arg1 ... argN -&gt; new Type(arg1,...,argN))".</target>
        <note />
      </trans-unit>
      <trans-unit id="tcSyntaxFormUsedOnlyWithRecordLabelsPropertiesAndFields">
        <source>The syntax 'expr.id' may only be used with record labels, properties and fields</source>
        <target state="translated">Синтаксис "expr.id" может использоваться только с метками записей, свойствами и полями</target>
        <note />
      </trans-unit>
      <trans-unit id="tcEventIsStatic">
        <source>Event '{0}' is static</source>
        <target state="translated">Событие "{0}" является статическим</target>
        <note />
      </trans-unit>
      <trans-unit id="tcEventIsNotStatic">
        <source>Event '{0}' is not static</source>
        <target state="translated">Событие "{0}" не является статическим</target>
        <note />
      </trans-unit>
      <trans-unit id="tcNamedArgumentDidNotMatch">
        <source>The named argument '{0}' did not match any argument or mutable property</source>
        <target state="translated">Именованный аргумент "{0}" не совпал ни с одним аргументом или изменяемым свойством</target>
        <note />
      </trans-unit>
      <trans-unit id="tcOverloadsCannotHaveCurriedArguments">
        <source>One or more of the overloads of this method has curried arguments. Consider redesigning these members to take arguments in tupled form.</source>
        <target state="translated">Одна или несколько перегрузок данного метода имеет переданные аргументы. Рекомендуется изменить эти элементы так, чтобы они принимали аргументы в форме кортежа</target>
        <note />
      </trans-unit>
      <trans-unit id="tcUnnamedArgumentsDoNotFormPrefix">
        <source>The unnamed arguments do not form a prefix of the arguments of the method called</source>
        <target state="translated">Аргументы без названий не образуют префикса аргументов вызываемого метода</target>
        <note />
      </trans-unit>
      <trans-unit id="tcStaticOptimizationConditionalsOnlyForFSharpLibrary">
        <source>Static optimization conditionals are only for use within the F# library</source>
        <target state="translated">Условия статической оптимизации используются только в библиотеке F#</target>
        <note />
      </trans-unit>
      <trans-unit id="tcFormalArgumentIsNotOptional">
        <source>The corresponding formal argument is not optional</source>
        <target state="translated">Соответствующий формат аргумента не является необязательным.</target>
        <note />
      </trans-unit>
      <trans-unit id="tcInvalidOptionalAssignmentToPropertyOrField">
        <source>Invalid optional assignment to a property or field</source>
        <target state="translated">Недопустимое необязательное назначение свойству или полю</target>
        <note />
      </trans-unit>
      <trans-unit id="tcDelegateConstructorMustBePassed">
        <source>A delegate constructor must be passed a single function value</source>
        <target state="translated">Конструктору делегата необходимо передать отдельное значение функции</target>
        <note />
      </trans-unit>
      <trans-unit id="tcBindingCannotBeUseAndRec">
        <source>A binding cannot be marked both 'use' and 'rec'</source>
        <target state="translated">Привязка не может быть одновременно отмечена как "use" и "rec"</target>
        <note />
      </trans-unit>
      <trans-unit id="tcVolatileOnlyOnClassLetBindings">
        <source>The 'VolatileField' attribute may only be used on 'let' bindings in classes</source>
        <target state="translated">Атрибут "VolatileField" может использоваться только в привязках "let" в классах</target>
        <note />
      </trans-unit>
      <trans-unit id="tcAttributesAreNotPermittedOnLetBindings">
        <source>Attributes are not permitted on 'let' bindings in expressions</source>
        <target state="translated">Использование атрибутов для привязок "let" в выражениях не допускается</target>
        <note />
      </trans-unit>
      <trans-unit id="tcDefaultValueAttributeRequiresVal">
        <source>The 'DefaultValue' attribute may only be used on 'val' declarations</source>
        <target state="translated">Атрибут "DefaultValue" может использоваться только в объявлениях "val"</target>
        <note />
      </trans-unit>
      <trans-unit id="tcConditionalAttributeRequiresMembers">
        <source>The 'ConditionalAttribute' attribute may only be used on members</source>
        <target state="translated">Атрибут "ConditionalAttribute" может использоваться только с элементами</target>
        <note />
      </trans-unit>
      <trans-unit id="tcInvalidActivePatternName">
        <source>This is not a valid name for an active pattern</source>
        <target state="translated">Недопустимое имя для активного шаблона</target>
        <note />
      </trans-unit>
      <trans-unit id="tcEntryPointAttributeRequiresFunctionInModule">
        <source>The 'EntryPointAttribute' attribute may only be used on function definitions in modules</source>
        <target state="translated">Атрибут "EntryPointAttribute" может использоваться только в определениях функций в модулях</target>
        <note />
      </trans-unit>
      <trans-unit id="tcMutableValuesCannotBeInline">
        <source>Mutable values cannot be marked 'inline'</source>
        <target state="translated">Изменяемые значения не могут помечаться как "inline"</target>
        <note />
      </trans-unit>
      <trans-unit id="tcMutableValuesMayNotHaveGenericParameters">
        <source>Mutable values cannot have generic parameters</source>
        <target state="translated">Изменяемые значения не могут иметь базовых параметров</target>
        <note />
      </trans-unit>
      <trans-unit id="tcMutableValuesSyntax">
        <source>Mutable function values should be written 'let mutable f = (fun args -&gt; ...)'</source>
        <target state="translated">Изменяемые значения функции должны записываться, как "let mutable f = (fun args -&gt; ...)"</target>
        <note />
      </trans-unit>
      <trans-unit id="tcOnlyFunctionsCanBeInline">
        <source>Only functions may be marked 'inline'</source>
        <target state="translated">Только функции могут помечаться как "inline"</target>
        <note />
      </trans-unit>
      <trans-unit id="tcIllegalAttributesForLiteral">
        <source>A literal value cannot be given the [&lt;ThreadStatic&gt;] or [&lt;ContextStatic&gt;] attributes</source>
        <target state="translated">Значение литерала не может получить атрибуты [&lt;ThreadStatic&gt;] или [&lt;ContextStatic&gt;]</target>
        <note />
      </trans-unit>
      <trans-unit id="tcLiteralCannotBeMutable">
        <source>A literal value cannot be marked 'mutable'</source>
        <target state="translated">Значение литерала нельзя пометить как "mutable"</target>
        <note />
      </trans-unit>
      <trans-unit id="tcLiteralCannotBeInline">
        <source>A literal value cannot be marked 'inline'</source>
        <target state="translated">Значение литерала нельзя пометить как "inline"</target>
        <note />
      </trans-unit>
      <trans-unit id="tcLiteralCannotHaveGenericParameters">
        <source>Literal values cannot have generic parameters</source>
        <target state="translated">Значения литералов не могут иметь базовых параметров</target>
        <note />
      </trans-unit>
      <trans-unit id="tcInvalidConstantExpression">
        <source>This is not a valid constant expression</source>
        <target state="translated">Это недопустимое постоянное выражение.</target>
        <note />
      </trans-unit>
      <trans-unit id="tcTypeIsInaccessible">
        <source>This type is not accessible from this code location</source>
        <target state="translated">Этот тип недоступен из данного расположения в коде</target>
        <note />
      </trans-unit>
      <trans-unit id="tcUnexpectedConditionInImportedAssembly">
        <source>Unexpected condition in imported assembly: failed to decode AttributeUsage attribute</source>
        <target state="translated">Недопустимое условие в импортированной сборке: не удалось декодировать атрибут AttributeUsage</target>
        <note />
      </trans-unit>
      <trans-unit id="tcUnrecognizedAttributeTarget">
        <source>Unrecognized attribute target. Valid attribute targets are 'assembly', 'module', 'type', 'method', 'property', 'return', 'param', 'field', 'event', 'constructor'.</source>
        <target state="translated">Нераспознанная цель атрибута. Допустимыми целями атрибута являются "assembly", "module", "type", "method", "property", "return", "param", "field", "event", "constructor".</target>
        <note />
      </trans-unit>
      <trans-unit id="tcAttributeIsNotValidForLanguageElementUseDo">
        <source>This attribute is not valid for use on this language element. Assembly attributes should be attached to a 'do ()' declaration, if necessary within an F# module.</source>
        <target state="translated">Не допускается использование этого атрибута для этого элемента языка. Атрибуты сборки необходимо присоединять к объявлению "do ()" (при необходимости внутри модуля F#).</target>
        <note />
      </trans-unit>
      <trans-unit id="tcAttributeIsNotValidForLanguageElement">
        <source>This attribute is not valid for use on this language element</source>
        <target state="translated">Не допускается использование этого атрибута для этого элемента языка</target>
        <note />
      </trans-unit>
      <trans-unit id="tcOptionalArgumentsCannotBeUsedInCustomAttribute">
        <source>Optional arguments cannot be used in custom attributes</source>
        <target state="translated">Необязательные аргументы не могут использоваться в пользовательских атрибутах</target>
        <note />
      </trans-unit>
      <trans-unit id="tcPropertyCannotBeSet0">
        <source>This property cannot be set</source>
        <target state="translated">Это свойство задать нельзя</target>
        <note />
      </trans-unit>
      <trans-unit id="tcPropertyOrFieldNotFoundInAttribute">
        <source>This property or field was not found on this custom attribute type</source>
        <target state="translated">Данное свойство или поле не было найдено в этом пользовательском типе атрибута</target>
        <note />
      </trans-unit>
      <trans-unit id="tcCustomAttributeMustBeReferenceType">
        <source>A custom attribute must be a reference type</source>
        <target state="translated">Пользовательский атрибут должен являться ссылочным типом</target>
        <note />
      </trans-unit>
      <trans-unit id="tcCustomAttributeArgumentMismatch">
        <source>The number of args for a custom attribute does not match the expected number of args for the attribute constructor</source>
        <target state="translated">Количество аргументов пользовательского атрибута не совпадает с требуемым числом аргументов для конструктора атрибутов</target>
        <note />
      </trans-unit>
      <trans-unit id="tcCustomAttributeMustInvokeConstructor">
        <source>A custom attribute must invoke an object constructor</source>
        <target state="translated">Пользовательский атрибут должен вызывать конструктор объекта</target>
        <note />
      </trans-unit>
      <trans-unit id="tcAttributeExpressionsMustBeConstructorCalls">
        <source>Attribute expressions must be calls to object constructors</source>
        <target state="translated">Выражения атрибутов должны вызывать конструкторы объектов</target>
        <note />
      </trans-unit>
      <trans-unit id="tcUnsupportedAttribute">
        <source>This attribute cannot be used in this version of F#</source>
        <target state="translated">Данный атрибут не может быть использован в этой версии F#</target>
        <note />
      </trans-unit>
      <trans-unit id="tcInvalidInlineSpecification">
        <source>Invalid inline specification</source>
        <target state="translated">Недопустимая встроенная спецификация</target>
        <note />
      </trans-unit>
      <trans-unit id="tcInvalidUseBinding">
        <source>'use' bindings must be of the form 'use &lt;var&gt; = &lt;expr&gt;'</source>
        <target state="translated">привязки "use" должны иметь форму "use &lt;var&gt; = &lt;expr&gt;"</target>
        <note />
      </trans-unit>
      <trans-unit id="tcAbstractMembersIllegalInAugmentation">
        <source>Abstract members are not permitted in an augmentation - they must be defined as part of the type itself</source>
        <target state="translated">Использование абстрактных элементов в приращении не допускается; такие элементы должны быть определены непосредственно в самом типе</target>
        <note />
      </trans-unit>
      <trans-unit id="tcMethodOverridesIllegalHere">
        <source>Method overrides and interface implementations are not permitted here</source>
        <target state="translated">Переопределения методов и реализации интерфейсов здесь не разрешаются</target>
        <note />
      </trans-unit>
      <trans-unit id="tcNoMemberFoundForOverride">
        <source>No abstract or interface member was found that corresponds to this override</source>
        <target state="translated">Не было найдено ни одного абстрактного элемента либо элемента интерфейса, соответствующего данному переопределению</target>
        <note />
      </trans-unit>
      <trans-unit id="tcOverrideArityMismatch">
        <source>This override takes a different number of arguments to the corresponding abstract member. The following abstract members were found:{0}</source>
        <target state="translated">Это переопределение передает другое число аргументов соответствующему абстрактному элементу. Найдены следующие абстрактные элементы: {0}.</target>
        <note />
      </trans-unit>
      <trans-unit id="tcDefaultImplementationAlreadyExists">
        <source>This method already has a default implementation</source>
        <target state="translated">Этот метод уже имеет реализацию по умолчанию</target>
        <note />
      </trans-unit>
      <trans-unit id="tcDefaultAmbiguous">
        <source>The method implemented by this default is ambiguous</source>
        <target state="translated">Метод, реализованный этим вариантом по умолчанию, является неоднозначным</target>
        <note />
      </trans-unit>
      <trans-unit id="tcNoPropertyFoundForOverride">
        <source>No abstract property was found that corresponds to this override</source>
        <target state="translated">Не было найдено ни одного абстрактного свойства, соответствующего данному переопределению</target>
        <note />
      </trans-unit>
      <trans-unit id="tcAbstractPropertyMissingGetOrSet">
        <source>This property overrides or implements an abstract property but the abstract property doesn't have a corresponding {0}</source>
        <target state="translated">Это свойство переопределяет или реализует абстрактное свойство, однако абстрактное свойство не имеет соответствующего {0}</target>
        <note />
      </trans-unit>
      <trans-unit id="tcInvalidSignatureForSet">
        <source>Invalid signature for set member</source>
        <target state="translated">Недопустимая сигнатура для элемента множества</target>
        <note />
      </trans-unit>
      <trans-unit id="tcNewMemberHidesAbstractMember">
        <source>This new member hides the abstract member '{0}'. Rename the member or use 'override' instead.</source>
        <target state="translated">Этот новый элемент скрывает абстрактный элемент "{0}". Переименуйте элемент или используйте "override".</target>
        <note />
      </trans-unit>
      <trans-unit id="tcNewMemberHidesAbstractMemberWithSuffix">
        <source>This new member hides the abstract member '{0}' once tuples, functions, units of measure and/or provided types are erased. Rename the member or use 'override' instead.</source>
        <target state="translated">Этот новый элемент скрывает абстрактный элемент "{0}" после удаления кортежей, функций, единиц измерения и предоставляемых типов. Переименуйте элемент или используйте override.</target>
        <note />
      </trans-unit>
      <trans-unit id="tcStaticInitializersIllegalInInterface">
        <source>Interfaces cannot contain definitions of static initializers</source>
        <target state="translated">Интерфейсы не могут содержать определения статических инициализаторов</target>
        <note />
      </trans-unit>
      <trans-unit id="tcObjectConstructorsIllegalInInterface">
        <source>Interfaces cannot contain definitions of object constructors</source>
        <target state="translated">Интерфейсы не могут содержать определения конструкторов объектов</target>
        <note />
      </trans-unit>
      <trans-unit id="tcMemberOverridesIllegalInInterface">
        <source>Interfaces cannot contain definitions of member overrides</source>
        <target state="translated">Интерфейсы не могут содержать определения переопределений элементов</target>
        <note />
      </trans-unit>
      <trans-unit id="tcConcreteMembersIllegalInInterface">
        <source>Interfaces cannot contain definitions of concrete members. You may need to define a constructor on your type to indicate that the type is a class.</source>
        <target state="translated">Интерфейсы не могут содержать определений конкретных элементов. Чтобы указать, что тип является классом, возможно, потребуется определить конструктор для типа.</target>
        <note />
      </trans-unit>
      <trans-unit id="tcConstructorsDisallowedInExceptionAugmentation">
        <source>Constructors cannot be specified in exception augmentations</source>
        <target state="translated">Конструкторы нельзя указывать в приращениях исключений</target>
        <note />
      </trans-unit>
      <trans-unit id="tcStructsCannotHaveConstructorWithNoArguments">
        <source>Structs cannot have an object constructor with no arguments. This is a restriction imposed on all CLI languages as structs automatically support a default constructor.</source>
        <target state="translated">Структуры не могут иметь конструктор объектов без аргументов. Это ограничение, накладываемое на все языки CLI, так как структуры автоматически поддерживают конструктор по умолчанию.</target>
        <note />
      </trans-unit>
      <trans-unit id="tcConstructorsIllegalForThisType">
        <source>Constructors cannot be defined for this type</source>
        <target state="translated">Для данного типа не удается определить конструкторы</target>
        <note />
      </trans-unit>
      <trans-unit id="tcRecursiveBindingsWithMembersMustBeDirectAugmentation">
        <source>Recursive bindings that include member specifications can only occur as a direct augmentation of a type</source>
        <target state="translated">Рекурсивные привязки, включающие спецификации элементов, могут встречаться только как прямое приращение типа</target>
        <note />
      </trans-unit>
      <trans-unit id="tcOnlySimplePatternsInLetRec">
        <source>Only simple variable patterns can be bound in 'let rec' constructs</source>
        <target state="translated">Только простые шаблоны переменных могут быть связаны в конструкциях "let rec"</target>
        <note />
      </trans-unit>
      <trans-unit id="tcOnlyRecordFieldsAndSimpleLetCanBeMutable">
        <source>Only record fields and simple, non-recursive 'let' bindings may be marked mutable</source>
        <target state="translated">Только поля записей и простые нерекурсивные привязки "let" могут быть помечены как изменяемые</target>
        <note />
      </trans-unit>
      <trans-unit id="tcMemberIsNotSufficientlyGeneric">
        <source>This member is not sufficiently generic</source>
        <target state="translated">Данный элемент является недостаточно базовым</target>
        <note />
      </trans-unit>
      <trans-unit id="tcLiteralAttributeRequiresConstantValue">
        <source>A declaration may only be the [&lt;Literal&gt;] attribute if a constant value is also given, e.g. 'val x : int = 1'</source>
        <target state="translated">Определение может быть атрибутом [&lt;Literal&gt;], только если также указано постоянное значение, например "val x : int = 1"</target>
        <note />
      </trans-unit>
      <trans-unit id="tcValueInSignatureRequiresLiteralAttribute">
        <source>A declaration may only be given a value in a signature if the declaration has the [&lt;Literal&gt;] attribute</source>
        <target state="translated">Объявление может получать в сигнатуре значение, только если у объявления есть атрибут [&lt;Literal&gt;]</target>
        <note />
      </trans-unit>
      <trans-unit id="tcThreadStaticAndContextStaticMustBeStatic">
        <source>Thread-static and context-static variables must be static and given the [&lt;DefaultValue&gt;] attribute to indicate that the value is initialized to the default value on each new thread</source>
        <target state="translated">Потоко- и контекстностатические переменные должны быть статическими, и им нужно присвоить атрибут [&lt;DefaultValue&gt;], который указывает, что они инициализируются со значением по умолчанию в каждом новом потоке</target>
        <note />
      </trans-unit>
      <trans-unit id="tcVolatileFieldsMustBeMutable">
        <source>Volatile fields must be marked 'mutable' and cannot be thread-static</source>
        <target state="translated">Временные поля должны быть помечены как "mutable"; они также не могут быть потокостатическими</target>
        <note />
      </trans-unit>
      <trans-unit id="tcUninitializedValFieldsMustBeMutable">
        <source>Uninitialized 'val' fields must be mutable and marked with the '[&lt;DefaultValue&gt;]' attribute. Consider using a 'let' binding instead of a 'val' field.</source>
        <target state="translated">Неинициализированные поля "val" должны быть изменяемыми и должны быть помечены атрибутом "[&lt;DefaultValue&gt;]". Попробуйте использовать вместо поля "val" привязку "let".</target>
        <note />
      </trans-unit>
      <trans-unit id="tcStaticValFieldsMustBeMutableAndPrivate">
        <source>Static 'val' fields in types must be mutable, private and marked with the '[&lt;DefaultValue&gt;]' attribute. They are initialized to the 'null' or 'zero' value for their type. Consider also using a 'static let mutable' binding in a class type.</source>
        <target state="translated">Статические поля ''val'' в типах должны быть изменяемыми, частными и помеченными атрибутом ''[&lt;DefaultValue&gt;]". Они инициализируются со значением "NULL" или "zero" для своего типа. Попробуйте также использовать в типе класса привязку "static let mutable".</target>
        <note />
      </trans-unit>
      <trans-unit id="tcFieldRequiresName">
        <source>This field requires a name</source>
        <target state="translated">Для этого поля требуется имя</target>
        <note />
      </trans-unit>
      <trans-unit id="tcInvalidNamespaceModuleTypeUnionName">
        <source>Invalid namespace, module, type or union case name</source>
        <target state="translated">Недопустимое имя пространства имен, типа или ветви объединения</target>
        <note />
      </trans-unit>
      <trans-unit id="tcIllegalFormForExplicitTypeDeclaration">
        <source>Explicit type declarations for constructors must be of the form 'ty1 * ... * tyN -&gt; resTy'. Parentheses may be required around 'resTy'</source>
        <target state="translated">Явные объявления типа для конструкторов должны иметь форму "ty1 * ... * tyN -&gt; resTy". Вокруг "resTy" могут потребоваться круглые скобки.</target>
        <note />
      </trans-unit>
      <trans-unit id="tcReturnTypesForUnionMustBeSameAsType">
        <source>Return types of union cases must be identical to the type being defined, up to abbreviations</source>
        <target state="translated">Типы возвращаемых значений случаев объединений должны быть идентичны определяемому типу, вплоть до сокращений</target>
        <note />
      </trans-unit>
      <trans-unit id="tcInvalidEnumerationLiteral">
        <source>This is not a valid value for an enumeration literal</source>
        <target state="translated">Это не является допустимым значением для литерала перечисления</target>
        <note />
      </trans-unit>
      <trans-unit id="tcTypeIsNotInterfaceType1">
        <source>The type '{0}' is not an interface type</source>
        <target state="translated">Тип "{0}" не является интерфейсным типом</target>
        <note />
      </trans-unit>
      <trans-unit id="tcDuplicateSpecOfInterface">
        <source>Duplicate specification of an interface</source>
        <target state="translated">Дублированная спецификация интерфейса</target>
        <note />
      </trans-unit>
      <trans-unit id="tcFieldValIllegalHere">
        <source>A field/val declaration is not permitted here</source>
        <target state="translated">Объявление field/val здесь не разрешено</target>
        <note />
      </trans-unit>
      <trans-unit id="tcInheritIllegalHere">
        <source>A inheritance declaration is not permitted here</source>
        <target state="translated">Объявление наследования здесь не разрешено</target>
        <note />
      </trans-unit>
      <trans-unit id="tcModuleRequiresQualifiedAccess">
        <source>This declaration opens the module '{0}', which is marked as 'RequireQualifiedAccess'. Adjust your code to use qualified references to the elements of the module instead, e.g. 'List.map' instead of 'map'. This change will ensure that your code is robust as new constructs are added to libraries.</source>
        <target state="translated">Данное объявление открывает модуль "{0}", помеченный как "RequireQualifiedAccess". Измените код так, чтобы вместо этого использовались квалифицированные ссылки на элементы модуля, напр. 'List.map' вместо 'map'. Данное изменение обеспечит надежность кода при добавлении конструкций в библиотеки.</target>
        <note />
      </trans-unit>
      <trans-unit id="tcOpenUsedWithPartiallyQualifiedPath">
        <source>This declaration opens the namespace or module '{0}' through a partially qualified path. Adjust this code to use the full path of the namespace. This change will make your code more robust as new constructs are added to the F# and CLI libraries.</source>
        <target state="translated">Это объявление открывает пространство имен или модуль "{0}" через частичный путь. Измените этот код для использования полного пути пространства имен. Данное изменение обеспечит надежность кода при добавлении новых конструкций в библиотеки F# и CLI.</target>
        <note />
      </trans-unit>
      <trans-unit id="tcLocalClassBindingsCannotBeInline">
        <source>Local class bindings cannot be marked inline. Consider lifting the definition out of the class or else do not mark it as inline.</source>
        <target state="translated">Привязки локального класса нельзя пометить как "inline" Рекомендуется удалить определение из класса, или не помечать его как "inline".</target>
        <note />
      </trans-unit>
      <trans-unit id="tcTypeAbbreviationsMayNotHaveMembers">
        <source>Type abbreviations cannot have members</source>
        <target state="translated">Сокращения типов не могут иметь элементов</target>
        <note />
      </trans-unit>
      <trans-unit id="tcTypeAbbreviationsCheckedAtCompileTime">
        <source>As of F# 4.1, the accessibility of type abbreviations is checked at compile-time. Consider changing the accessibility of the type abbreviation. Ignoring this warning might lead to runtime errors.</source>
        <target state="translated">В версии F# 4.1 доступность сокращений типов проверяется во время компиляции. Рекомендуется изменить доступность сокращений типов. Если проигнорировать это предупреждение, возможны ошибки во время выполнения.</target>
        <note />
      </trans-unit>
      <trans-unit id="tcEnumerationsMayNotHaveMembers">
        <source>Enumerations cannot have members</source>
        <target state="translated">Перечисления не могут содержать элементы</target>
        <note />
      </trans-unit>
      <trans-unit id="tcMeasureDeclarationsRequireStaticMembers">
        <source>Measure declarations may have only static members</source>
        <target state="translated">Определения измерений могут иметь только статические элементы</target>
        <note />
      </trans-unit>
      <trans-unit id="tcStructsMayNotContainDoBindings">
        <source>Structs cannot contain 'do' bindings because the default constructor for structs would not execute these bindings</source>
        <target state="translated">Структуры не могут содержать привязок "do", так как конструктор по умолчанию для структур не будет выполнять эти привязки</target>
        <note />
      </trans-unit>
      <trans-unit id="tcStructsMayNotContainLetBindings">
        <source>Structs cannot contain value definitions because the default constructor for structs will not execute these bindings. Consider adding additional arguments to the primary constructor for the type.</source>
        <target state="translated">Структуры не могут содержать определений значений, так как конструктор по умолчанию для структур не будет выполнять эти привязки. Попробуйте добавить к первичному конструктору для типа дополнительные аргументы.</target>
        <note />
      </trans-unit>
      <trans-unit id="tcStaticLetBindingsRequireClassesWithImplicitConstructors">
        <source>Static value definitions may only be used in types with a primary constructor. Consider adding arguments to the type definition, e.g. 'type X(args) = ...'.</source>
        <target state="translated">Статические определения значений можно использовать только в типах с первичными конструкторами. Попробуйте добавить в определение типа аргументы, напр. "type X(args) = ...".</target>
        <note />
      </trans-unit>
      <trans-unit id="tcMeasureDeclarationsRequireStaticMembersNotConstructors">
        <source>Measure declarations may have only static members: constructors are not available</source>
        <target state="translated">Определения измерений могут иметь только статические элементы: конструкторы недоступны</target>
        <note />
      </trans-unit>
      <trans-unit id="tcMemberAndLocalClassBindingHaveSameName">
        <source>A member and a local class binding both have the name '{0}'</source>
        <target state="translated">Элемент и привязка локального класса имеют одно имя "{0}"</target>
        <note />
      </trans-unit>
      <trans-unit id="tcTypeAbbreviationsCannotHaveInterfaceDeclaration">
        <source>Type abbreviations cannot have interface declarations</source>
        <target state="translated">Сокращения типов не могут иметь объявлений интерфейса</target>
        <note />
      </trans-unit>
      <trans-unit id="tcEnumerationsCannotHaveInterfaceDeclaration">
        <source>Enumerations cannot have interface declarations</source>
        <target state="translated">Перечисления не могут содержать объявления элементов</target>
        <note />
      </trans-unit>
      <trans-unit id="tcTypeIsNotInterfaceType0">
        <source>This type is not an interface type</source>
        <target state="translated">Этот тип не является интерфейсным типом</target>
        <note />
      </trans-unit>
      <trans-unit id="tcAllImplementedInterfacesShouldBeDeclared">
        <source>All implemented interfaces should be declared on the initial declaration of the type</source>
        <target state="translated">В исходном объявлении типа должны быть объявлены все реализованные интерфейсы</target>
        <note />
      </trans-unit>
      <trans-unit id="tcDefaultImplementationForInterfaceHasAlreadyBeenAdded">
        <source>A default implementation of this interface has already been added because the explicit implementation of the interface was not specified at the definition of the type</source>
        <target state="translated">Реализация по умолчанию для данного интерфейса уже была добавлена, так как в определении типа не была указана явная реализация интерфейса</target>
        <note />
      </trans-unit>
      <trans-unit id="tcMemberNotPermittedInInterfaceImplementation">
        <source>This member is not permitted in an interface implementation</source>
        <target state="translated">Этот элемент не разрешается в реализации интерфейса</target>
        <note />
      </trans-unit>
      <trans-unit id="tcDeclarationElementNotPermittedInAugmentation">
        <source>This declaration element is not permitted in an augmentation</source>
        <target state="translated">Данный элемент объявления не допускается в приращении</target>
        <note />
      </trans-unit>
      <trans-unit id="tcTypesCannotContainNestedTypes">
        <source>Types cannot contain nested type definitions</source>
        <target state="translated">Типы не могут содержать вложенные определения типов</target>
        <note />
      </trans-unit>
      <trans-unit id="tcTypeExceptionOrModule">
        <source>type, exception or module</source>
        <target state="translated">тип, исключение или модуль</target>
        <note />
      </trans-unit>
      <trans-unit id="tcTypeOrModule">
        <source>type or module</source>
        <target state="translated">тип или модуль</target>
        <note />
      </trans-unit>
      <trans-unit id="tcImplementsIStructuralEquatableExplicitly">
        <source>The struct, record or union type '{0}' implements the interface 'System.IStructuralEquatable' explicitly. Apply the 'CustomEquality' attribute to the type.</source>
        <target state="translated">Тип структуры, записи или объединения "{0}" явно реализует интерфейс "System.IStructuralEquatable". Необходимо применить к типу атрибут "CustomEquality".</target>
        <note />
      </trans-unit>
      <trans-unit id="tcImplementsIEquatableExplicitly">
        <source>The struct, record or union type '{0}' implements the interface 'System.IEquatable&lt;_&gt;' explicitly. Apply the 'CustomEquality' attribute to the type and provide a consistent implementation of the non-generic override 'System.Object.Equals(obj)'.</source>
        <target state="translated">Тип структуры, записи или объединения "{0}" явно реализует интерфейс "'System.IEquatable&lt;_&gt;". К типу необходимо применить атрибут "CustomEquality", а также предоставить постоянную реализацию небазового переопределения "System.Object.Equals(obj)".</target>
        <note />
      </trans-unit>
      <trans-unit id="tcExplicitTypeSpecificationCannotBeUsedForExceptionConstructors">
        <source>Explicit type specifications cannot be used for exception constructors</source>
        <target state="translated">Явные спецификации типа не могут быть использованы для конструкторов исключений</target>
        <note />
      </trans-unit>
      <trans-unit id="tcExceptionAbbreviationsShouldNotHaveArgumentList">
        <source>Exception abbreviations should not have argument lists</source>
        <target state="translated">Сокращения исключений не должны иметь списков аргументов</target>
        <note />
      </trans-unit>
      <trans-unit id="tcAbbreviationsFordotNetExceptionsCannotTakeArguments">
        <source>Abbreviations for Common IL exceptions cannot take arguments</source>
        <target state="translated">Сокращенные формы исключений общего промежуточного языка не поддерживают получение аргументов</target>
        <note />
      </trans-unit>
      <trans-unit id="tcExceptionAbbreviationsMustReferToValidExceptions">
        <source>Exception abbreviations must refer to existing exceptions or F# types deriving from System.Exception</source>
        <target state="translated">Сокращения исключений должны ссылаться на существующие исключения или типы F#, производные от System.Exception</target>
        <note />
      </trans-unit>
      <trans-unit id="tcAbbreviationsFordotNetExceptionsMustHaveMatchingObjectConstructor">
        <source>Abbreviations for Common IL exception types must have a matching object constructor</source>
        <target state="translated">Сокращенные формы исключений общего промежуточного языка должны иметь соответствующий конструктор объекта</target>
        <note />
      </trans-unit>
      <trans-unit id="tcNotAnException">
        <source>Not an exception</source>
        <target state="translated">Не является исключением</target>
        <note />
      </trans-unit>
      <trans-unit id="tcInvalidModuleName">
        <source>Invalid module name</source>
        <target state="translated">Недопустимое имя модуля</target>
        <note />
      </trans-unit>
      <trans-unit id="tcInvalidTypeExtension">
        <source>Invalid type extension</source>
        <target state="translated">Недопустимое расширение типа</target>
        <note />
      </trans-unit>
      <trans-unit id="tcAttributesOfTypeSpecifyMultipleKindsForType">
        <source>The attributes of this type specify multiple kinds for the type</source>
        <target state="translated">Атрибуты этого типа задают несколько видов типа</target>
        <note />
      </trans-unit>
      <trans-unit id="tcKindOfTypeSpecifiedDoesNotMatchDefinition">
        <source>The kind of the type specified by its attributes does not match the kind implied by its definition</source>
        <target state="translated">Вид типа, указанный его атрибутами, не совпадает с видом, подразумеваемым его определением</target>
        <note />
      </trans-unit>
      <trans-unit id="tcMeasureDefinitionsCannotHaveTypeParameters">
        <source>Measure definitions cannot have type parameters</source>
        <target state="translated">Определения измерений не могут иметь параметры типа</target>
        <note />
      </trans-unit>
      <trans-unit id="tcTypeRequiresDefinition">
        <source>This type requires a definition</source>
        <target state="translated">Для этого типа требуется определение</target>
        <note />
      </trans-unit>
      <trans-unit id="tcTypeAbbreviationHasTypeParametersMissingOnType">
        <source>This type abbreviation has one or more declared type parameters that do not appear in the type being abbreviated. Type abbreviations must use all declared type parameters in the type being abbreviated. Consider removing one or more type parameters, or use a concrete type definition that wraps an underlying type, such as 'type C&lt;'a&gt; = C of ...'.</source>
        <target state="translated">Сокращение данного типа имеет один или несколько объявленных параметров типа, не находящихся в сокращаемом типе. Сокращения типов должны использовать все объявленные параметры в сокращаемом типе. Рекомендуется удалить один или несколько параметров типа либо использовать определение конкретного типа, переносящего основной тип, такое как "type C&lt;'a&gt; = C of ...".</target>
        <note />
      </trans-unit>
      <trans-unit id="tcStructsInterfacesEnumsDelegatesMayNotInheritFromOtherTypes">
        <source>Structs, interfaces, enums and delegates cannot inherit from other types</source>
        <target state="translated">Структуры, интерфейсы, перечисления и делегаты не могут наследовать от других типов</target>
        <note />
      </trans-unit>
      <trans-unit id="tcTypesCannotInheritFromMultipleConcreteTypes">
        <source>Types cannot inherit from multiple concrete types</source>
        <target state="translated">Типы не могут наследовать от множественных конкретных типов</target>
        <note />
      </trans-unit>
      <trans-unit id="tcRecordsUnionsAbbreviationsStructsMayNotHaveAllowNullLiteralAttribute">
        <source>Records, union, abbreviations and struct types cannot have the 'AllowNullLiteral' attribute</source>
        <target state="translated">Типы записей, объединений, сокращений и структур не могут иметь атрибут "AllowNullLiteral"</target>
        <note />
      </trans-unit>
      <trans-unit id="tcAllowNullTypesMayOnlyInheritFromAllowNullTypes">
        <source>Types with the 'AllowNullLiteral' attribute may only inherit from or implement types which also allow the use of the null literal</source>
        <target state="translated">Типы с атрибутом "AllowNullLiteral" могут наследоваться только от типов, поддерживающих пустые литералы, и реализовать только такие типы</target>
        <note />
      </trans-unit>
      <trans-unit id="tcGenericTypesCannotHaveStructLayout">
        <source>Generic types cannot be given the 'StructLayout' attribute</source>
        <target state="translated">Базовые типы не могут получать атрибут "StructLayout"</target>
        <note />
      </trans-unit>
      <trans-unit id="tcOnlyStructsCanHaveStructLayout">
        <source>Only structs and classes without primary constructors may be given the 'StructLayout' attribute</source>
        <target state="translated">Атрибут StructLayout может присваиваться только структурам и классам без первичных конструкторов</target>
        <note />
      </trans-unit>
      <trans-unit id="tcRepresentationOfTypeHiddenBySignature">
        <source>The representation of this type is hidden by the signature. It must be given an attribute such as [&lt;Sealed&gt;], [&lt;Class&gt;] or [&lt;Interface&gt;] to indicate the characteristics of the type.</source>
        <target state="translated">Представление этого типа скрыто сигнатурой. Ему нужно присвоить атрибут, такой как [&lt;Sealed&gt;], [&lt;Class&gt;] или [&lt;Interface&gt;], чтобы указать характеристики типа.</target>
        <note />
      </trans-unit>
      <trans-unit id="tcOnlyClassesCanHaveAbstract">
        <source>Only classes may be given the 'AbstractClass' attribute</source>
        <target state="translated">Атрибут "AbstractClass" может присваиваться только классам</target>
        <note />
      </trans-unit>
      <trans-unit id="tcOnlyTypesRepresentingUnitsOfMeasureCanHaveMeasure">
        <source>Only types representing units-of-measure may be given the 'Measure' attribute</source>
        <target state="translated">Атрибут "Measure" может присваиваться только типам, представляющим единицы измерения</target>
        <note />
      </trans-unit>
      <trans-unit id="tcOverridesCannotHaveVisibilityDeclarations">
        <source>Accessibility modifiers are not permitted on overrides or interface implementations</source>
        <target state="translated">Модификаторы специальных возможностей не разрешаются на переопределениях или реализациях интерфейса</target>
        <note />
      </trans-unit>
      <trans-unit id="tcTypesAreAlwaysSealedDU">
        <source>Discriminated union types are always sealed</source>
        <target state="translated">Типы различаемых объединений всегда являются запечатанными</target>
        <note />
      </trans-unit>
      <trans-unit id="tcTypesAreAlwaysSealedRecord">
        <source>Record types are always sealed</source>
        <target state="translated">Типы записей всегда являются запечатанными</target>
        <note />
      </trans-unit>
      <trans-unit id="tcTypesAreAlwaysSealedAssemblyCode">
        <source>Assembly code types are always sealed</source>
        <target state="translated">Типы кодов сборок всегда являются запечатанными</target>
        <note />
      </trans-unit>
      <trans-unit id="tcTypesAreAlwaysSealedStruct">
        <source>Struct types are always sealed</source>
        <target state="translated">Типы структур всегда являются запечатанными</target>
        <note />
      </trans-unit>
      <trans-unit id="tcTypesAreAlwaysSealedDelegate">
        <source>Delegate types are always sealed</source>
        <target state="translated">Делегатные типы всегда являются запечатанными</target>
        <note />
      </trans-unit>
      <trans-unit id="tcTypesAreAlwaysSealedEnum">
        <source>Enum types are always sealed</source>
        <target state="translated">Перечисляемые типы всегда являются запечатанными</target>
        <note />
      </trans-unit>
      <trans-unit id="tcInterfaceTypesAndDelegatesCannotContainFields">
        <source>Interface types and delegate types cannot contain fields</source>
        <target state="translated">Типы интерфейсов и типы делегатов не могут содержать поля</target>
        <note />
      </trans-unit>
      <trans-unit id="tcAbbreviatedTypesCannotBeSealed">
        <source>Abbreviated types cannot be given the 'Sealed' attribute</source>
        <target state="translated">Не допускается присваивание атрибута "Sealed" сокращенным типам</target>
        <note />
      </trans-unit>
      <trans-unit id="tcCannotInheritFromSealedType">
        <source>Cannot inherit a sealed type</source>
        <target state="translated">Не удается реализовать наследование от запечатанного типа</target>
        <note />
      </trans-unit>
      <trans-unit id="tcCannotInheritFromInterfaceType">
        <source>Cannot inherit from interface type. Use interface ... with instead.</source>
        <target state="translated">Не удается реализовать наследование от типа интерфейса. Вместо этого используйте выражение "interface ... with".</target>
        <note />
      </trans-unit>
      <trans-unit id="tcStructTypesCannotContainAbstractMembers">
        <source>Struct types cannot contain abstract members</source>
        <target state="translated">Типы структуры не могут содержать абстрактных элементов</target>
        <note />
      </trans-unit>
      <trans-unit id="tcInterfaceTypesCannotBeSealed">
        <source>Interface types cannot be sealed</source>
        <target state="translated">Типы интерфейсов не могут быть запечатаны</target>
        <note />
      </trans-unit>
      <trans-unit id="tcInvalidDelegateSpecification">
        <source>Delegate specifications must be of the form 'typ -&gt; typ'</source>
        <target state="translated">Спецификации делегатов должны иметь форму "typ -&gt; typ"</target>
        <note />
      </trans-unit>
      <trans-unit id="tcDelegatesCannotBeCurried">
        <source>Delegate specifications must not be curried types. Use 'typ * ... * typ -&gt; typ' for multi-argument delegates, and 'typ -&gt; (typ -&gt; typ)' for delegates returning function values.</source>
        <target state="translated">Спецификации делегатов не должны являться переданными типами. Используйте "typ * ... * typ -&gt; typ" для мульти-аргументных делегатов, и "typ -&gt; (typ -&gt; typ)" для делегатов, возвращающих значения функций.</target>
        <note />
      </trans-unit>
      <trans-unit id="tcInvalidTypeForLiteralEnumeration">
        <source>Literal enumerations must have type int, uint, int16, uint16, int64, uint64, byte, sbyte or char</source>
        <target state="translated">Перечисления литералов должны иметь тип int, uint, int16, uint16, int64, uint64, byte, sbyte или char</target>
        <note />
      </trans-unit>
      <trans-unit id="tcTypeDefinitionIsCyclic">
        <source>This type definition involves an immediate cyclic reference through an abbreviation</source>
        <target state="translated">Определение данного типа включает прямую циклическую ссылку через сокращение</target>
        <note />
      </trans-unit>
      <trans-unit id="tcTypeDefinitionIsCyclicThroughInheritance">
        <source>This type definition involves an immediate cyclic reference through a struct field or inheritance relation</source>
        <target state="translated">Определение данного типа включает циклическую ссылку верхнего уровня через поле структуры или отношение наследования</target>
        <note />
      </trans-unit>
      <trans-unit id="tcReservedSyntaxForAugmentation">
        <source>The syntax 'type X with ...' is reserved for augmentations. Types whose representations are hidden but which have members are now declared in signatures using 'type X = ...'. You may also need to add the '[&lt;Sealed&gt;] attribute to the type definition in the signature</source>
        <target state="translated">Синтаксис "type X with …" зарезервирован для приращений. Типы, представления которых скрыты, но при этом имеющие элементы, теперь объявляются в сигнатурах с использованием "type X = …". Возможно, к определению типа в сигнатуре также нужно будет добавить атрибут "[&lt;Sealed&gt;]".</target>
        <note />
      </trans-unit>
      <trans-unit id="tcMembersThatExtendInterfaceMustBePlacedInSeparateModule">
        <source>Members that extend interface, delegate or enum types must be placed in a module separate to the definition of the type. This module must either have the AutoOpen attribute or be opened explicitly by client code to bring the extension members into scope.</source>
        <target state="translated">Элементы, расширяющие типы интерфейса, делегатов или перечисления, должны помещаться в отдельном от определения типа модуле. Данный модуль должен либо иметь атрибут AutoOpen, либо открываться явно клиентским кодом для запуска элементов расширения в области.</target>
        <note />
      </trans-unit>
      <trans-unit id="tcDeclaredTypeParametersForExtensionDoNotMatchOriginal">
        <source>One or more of the declared type parameters for this type extension have a missing or wrong type constraint not matching the original type constraints on '{0}'</source>
        <target state="translated">В одном объявленном параметре типа или нескольких для этого расширения типа отсутствует ограничение типа или содержится неверное ограничение типа, не совпадающее с исходными ограничениями типа для "{0}"</target>
        <note />
      </trans-unit>
      <trans-unit id="tcTypeDefinitionsWithImplicitConstructionMustHaveOneInherit">
        <source>Type definitions may only have one 'inherit' specification and it must be the first declaration</source>
        <target state="translated">Определения типа могут иметь только одну спецификацию inherit, и она должна являться первым объявлением</target>
        <note />
      </trans-unit>
      <trans-unit id="tcTypeDefinitionsWithImplicitConstructionMustHaveLocalBindingsBeforeMembers">
        <source>'let' and 'do' bindings must come before member and interface definitions in type definitions</source>
        <target state="translated">Привязки let и do должны располагаться до определений элементов и интерфейсов в определениях типов</target>
        <note />
      </trans-unit>
      <trans-unit id="tcInheritDeclarationMissingArguments">
        <source>This 'inherit' declaration specifies the inherited type but no arguments. Consider supplying arguments, e.g. 'inherit BaseType(args)'.</source>
        <target state="translated">Данное объявление "inherit" указывает унаследованный тип, и не указывает аргументов. Рекомендуется предоставить аргументы, напр. "inherit BaseType(args)".</target>
        <note />
      </trans-unit>
      <trans-unit id="tcInheritConstructionCallNotPartOfImplicitSequence">
        <source>This 'inherit' declaration has arguments, but is not in a type with a primary constructor. Consider adding arguments to your type definition, e.g. 'type X(args) = ...'.</source>
        <target state="translated">Данное объявление inherit содержит аргументы, но не находится в типе с первичным конструктором. Попробуйте добавить в определение типа аргументы, напр. "type X(args) = ...".</target>
        <note />
      </trans-unit>
      <trans-unit id="tcLetAndDoRequiresImplicitConstructionSequence">
        <source>This definition may only be used in a type with a primary constructor. Consider adding arguments to your type definition, e.g. 'type X(args) = ...'.</source>
        <target state="translated">Это определение можно использовать только в типе с первичным конструктором. Попробуйте добавить в определение типа аргумент, напр. "type X(args) = ...".</target>
        <note />
      </trans-unit>
      <trans-unit id="tcTypeAbbreviationsCannotHaveAugmentations">
        <source>Type abbreviations cannot have augmentations</source>
        <target state="translated">Сокращения типов не могут иметь приращений</target>
        <note />
      </trans-unit>
      <trans-unit id="tcModuleAbbreviationForNamespace">
        <source>The path '{0}' is a namespace. A module abbreviation may not abbreviate a namespace.</source>
        <target state="translated">Путь {0} указывает на пространство имен. Сокращение модуля не может уменьшать длину пространства имен.</target>
        <note />
      </trans-unit>
      <trans-unit id="tcTypeUsedInInvalidWay">
        <source>The type '{0}' is used in an invalid way. A value prior to '{1}' has an inferred type involving '{2}', which is an invalid forward reference.</source>
        <target state="translated">Тип "{0}" используется недопустимо. Значение перед "{1}" имеет логически выведенный тип, включающий "{2}", что является недопустимой короткой ссылкой.</target>
        <note />
      </trans-unit>
      <trans-unit id="tcMemberUsedInInvalidWay">
        <source>The member '{0}' is used in an invalid way. A use of '{1}' has been inferred prior to the definition of '{2}', which is an invalid forward reference.</source>
        <target state="translated">Элемент "{0}" используется недопустимо. Использование "{1}" было логически выведено перед определением "{2}", что является недопустимой короткой ссылкой.</target>
        <note />
      </trans-unit>
      <trans-unit id="tcAttributeAutoOpenWasIgnored">
        <source>The attribute 'AutoOpen(\"{0}\")' in the assembly '{1}' did not refer to a valid module or namespace in that assembly and has been ignored</source>
        <target state="translated">Атрибут "AutoOpen(\"{0}\")" в сборке "{1}" пропущен, поскольку он не ссылается на допустимые модуль или пространство имен в этой сборке</target>
        <note />
      </trans-unit>
      <trans-unit id="ilUndefinedValue">
        <source>Undefined value '{0}'</source>
        <target state="translated">Неопределенное значение "{0}"</target>
        <note />
      </trans-unit>
      <trans-unit id="ilLabelNotFound">
        <source>Label {0} not found</source>
        <target state="translated">Метка {0} не найдена</target>
        <note />
      </trans-unit>
      <trans-unit id="ilIncorrectNumberOfTypeArguments">
        <source>Incorrect number of type arguments to local call</source>
        <target state="translated">Недопустимое число аргументов типа для локального вызова</target>
        <note />
      </trans-unit>
      <trans-unit id="ilDynamicInvocationNotSupported">
        <source>Dynamic invocation of {0} is not supported</source>
        <target state="translated">Динамический вызов {0} не поддерживается</target>
        <note />
      </trans-unit>
      <trans-unit id="ilAddressOfLiteralFieldIsInvalid">
        <source>Taking the address of a literal field is invalid</source>
        <target state="translated">Недопустимое получение адреса поля литерала</target>
        <note />
      </trans-unit>
      <trans-unit id="ilAddressOfValueHereIsInvalid">
        <source>This operation involves taking the address of a value '{0}' represented using a local variable or other special representation. This is invalid.</source>
        <target state="translated">В этой операции осуществляется получение адреса значения "{0}", представленного с помощью локальной переменной или другого специального представления. Это не допускается.</target>
        <note />
      </trans-unit>
      <trans-unit id="ilCustomMarshallersCannotBeUsedInFSharp">
        <source>Custom marshallers cannot be specified in F# code. Consider using a C# helper function.</source>
        <target state="translated">Не допускается указание пользовательского маршаллера в коде F#. Рекомендуется использовать вспомогательную функцию C#.</target>
        <note />
      </trans-unit>
      <trans-unit id="ilMarshalAsAttributeCannotBeDecoded">
        <source>The MarshalAs attribute could not be decoded</source>
        <target state="translated">Не удается декодировать атрибут MarshalAs</target>
        <note />
      </trans-unit>
      <trans-unit id="ilSignatureForExternalFunctionContainsTypeParameters">
        <source>The signature for this external function contains type parameters. Constrain the argument and return types to indicate the types of the corresponding C function.</source>
        <target state="translated">Сигнатура этой внешней функции содержит параметры типа. Ограничьте типы аргументов и возвращаемых значений, чтобы обозначить типы соответствующих функций C.</target>
        <note />
      </trans-unit>
      <trans-unit id="ilDllImportAttributeCouldNotBeDecoded">
        <source>The DllImport attribute could not be decoded</source>
        <target state="translated">Не удается декодировать атрибут DllImport</target>
        <note />
      </trans-unit>
      <trans-unit id="ilLiteralFieldsCannotBeSet">
        <source>Literal fields cannot be set</source>
        <target state="translated">Поля литералов нельзя задавать</target>
        <note />
      </trans-unit>
      <trans-unit id="ilStaticMethodIsNotLambda">
        <source>GenSetStorage: {0} was represented as a static method but was not an appropriate lambda expression</source>
        <target state="translated">GenSetStorage: {0} представлен как статический метод, однако не является допустимым лямбда-выражением</target>
        <note />
      </trans-unit>
      <trans-unit id="ilMutableVariablesCannotEscapeMethod">
        <source>Mutable variables cannot escape their method</source>
        <target state="translated">Изменяемые переменные не могут обходить собственные методы</target>
        <note />
      </trans-unit>
      <trans-unit id="ilUnexpectedUnrealizedValue">
        <source>Compiler error: unexpected unrealized value</source>
        <target state="translated">Ошибка компилятора: недопустимое нереализованное значение</target>
        <note />
      </trans-unit>
      <trans-unit id="ilMainModuleEmpty">
        <source>Main module of program is empty: nothing will happen when it is run</source>
        <target state="translated">Основной модуль программы пуст: при запуске программы не будет выполнено никаких действий</target>
        <note />
      </trans-unit>
      <trans-unit id="ilTypeCannotBeUsedForLiteralField">
        <source>This type cannot be used for a literal field</source>
        <target state="translated">Этот тип не может использоваться для поля литерала</target>
        <note />
      </trans-unit>
      <trans-unit id="ilUnexpectedGetSetAnnotation">
        <source>Unexpected GetSet annotation on a property</source>
        <target state="translated">Недопустимая аннотация GetSet для свойства</target>
        <note />
      </trans-unit>
      <trans-unit id="ilFieldOffsetAttributeCouldNotBeDecoded">
        <source>The FieldOffset attribute could not be decoded</source>
        <target state="translated">Не удается декодировать атрибут FieldOffset</target>
        <note />
      </trans-unit>
      <trans-unit id="ilStructLayoutAttributeCouldNotBeDecoded">
        <source>The StructLayout attribute could not be decoded</source>
        <target state="translated">Не удается декодировать атрибут StructLayout</target>
        <note />
      </trans-unit>
      <trans-unit id="ilDefaultAugmentationAttributeCouldNotBeDecoded">
        <source>The DefaultAugmentation attribute could not be decoded</source>
        <target state="translated">Не удается декодировать атрибут DefaultAugmentation</target>
        <note />
      </trans-unit>
      <trans-unit id="ilReflectedDefinitionsCannotUseSliceOperator">
        <source>Reflected definitions cannot contain uses of the prefix splice operator '%'</source>
        <target state="translated">Отраженные определения не могут включать использование оператора соединения префикса "%"</target>
        <note />
      </trans-unit>
      <trans-unit id="optsProblemWithCodepage">
        <source>Problem with codepage '{0}': {1}</source>
        <target state="translated">Неполадка с кодовой страницей "{0}": {1}</target>
        <note />
      </trans-unit>
      <trans-unit id="optsCopyright">
        <source>Copyright (c) Microsoft Corporation. All Rights Reserved.</source>
        <target state="translated">(c) Корпорация Майкрософт (Microsoft Corp.). Все права защищены.</target>
        <note />
      </trans-unit>
      <trans-unit id="optsCopyrightCommunity">
        <source>Freely distributed under the MIT Open Source License.  https://github.com/Microsoft/visualfsharp/blob/master/License.txt</source>
        <target state="translated">Распространяется бесплатно по лицензии MIT Open Source License.  https://github.com/Microsoft/visualfsharp/blob/master/License.txt</target>
        <note />
      </trans-unit>
      <trans-unit id="optsNameOfOutputFile">
        <source>Name of the output file (Short form: -o)</source>
        <target state="translated">Имя выходного файла (краткая форма: -o)</target>
        <note />
      </trans-unit>
      <trans-unit id="optsBuildConsole">
        <source>Build a console executable</source>
        <target state="translated">Собрать консольный исполняемый файл</target>
        <note />
      </trans-unit>
      <trans-unit id="optsBuildWindows">
        <source>Build a Windows executable</source>
        <target state="translated">Выполнить сборку исполняемого файла Windows</target>
        <note />
      </trans-unit>
      <trans-unit id="optsBuildLibrary">
        <source>Build a library (Short form: -a)</source>
        <target state="translated">Собрать библиотеку (краткая форма: -a)</target>
        <note />
      </trans-unit>
      <trans-unit id="optsBuildModule">
        <source>Build a module that can be added to another assembly</source>
        <target state="translated">Сборка модуля, который может быть добавлен в другую сборку</target>
        <note />
      </trans-unit>
      <trans-unit id="optsDelaySign">
        <source>Delay-sign the assembly using only the public portion of the strong name key</source>
        <target state="translated">Использовать отложенную подпись для сборки, используя только открытую часть ключа строгого имени</target>
        <note />
      </trans-unit>
      <trans-unit id="optsPublicSign">
        <source>Public-sign the assembly using only the public portion of the strong name key, and mark the assembly as signed</source>
        <target state="translated">Выполнить общедоступную подпись сборки, используя только открытую часть ключа строгого имени, и пометить сборку как подписанную</target>
        <note />
      </trans-unit>
      <trans-unit id="optsWriteXml">
        <source>Write the xmldoc of the assembly to the given file</source>
        <target state="translated">Запись xmldoc сборки в заданный файл</target>
        <note />
      </trans-unit>
      <trans-unit id="optsStrongKeyFile">
        <source>Specify a strong name key file</source>
        <target state="translated">Укажите файл ключей строгого имени</target>
        <note />
      </trans-unit>
      <trans-unit id="optsStrongKeyContainer">
        <source>Specify a strong name key container</source>
        <target state="translated">Укажите контейнер ключей строгого имени</target>
        <note />
      </trans-unit>
      <trans-unit id="optsPlatform">
        <source>Limit which platforms this code can run on: x86, Itanium, x64, anycpu32bitpreferred, or anycpu. The default is anycpu.</source>
        <target state="translated">Выберите платформы, на которых может выполняться этот код: x86, Itanium, x64, anycpu32bitpreferred или anycpu. По умолчанию используется любой процессор (anycpu).</target>
        <note />
      </trans-unit>
      <trans-unit id="optsNoOpt">
        <source>Only include optimization information essential for implementing inlined constructs. Inhibits cross-module inlining but improves binary compatibility.</source>
        <target state="translated">Включать только данные оптимизации, необходимые для реализации встроенных конструкций. Отключение межмодульного встраивания и повышение совместимости на уровне двоичного кода.</target>
        <note />
      </trans-unit>
      <trans-unit id="optsNoInterface">
        <source>Don't add a resource to the generated assembly containing F#-specific metadata</source>
        <target state="translated">Не добавлять ресурс к создаваемой сборке, содержащей специальные метаданные F#</target>
        <note />
      </trans-unit>
      <trans-unit id="optsSig">
        <source>Print the inferred interface of the assembly to a file</source>
        <target state="translated">Печатать выведенный интерфейс сборки в файл</target>
        <note />
      </trans-unit>
      <trans-unit id="optsReference">
        <source>Reference an assembly (Short form: -r)</source>
        <target state="translated">Ссылка на сборку (краткая форма: -r)</target>
        <note />
      </trans-unit>
      <trans-unit id="optsWin32res">
        <source>Specify a Win32 resource file (.res)</source>
        <target state="translated">Укажите файл ресурсов Win32 (.res)</target>
        <note />
      </trans-unit>
      <trans-unit id="optsWin32manifest">
        <source>Specify a Win32 manifest file</source>
        <target state="translated">Задать файл манифеста Win32</target>
        <note />
      </trans-unit>
      <trans-unit id="optsNowin32manifest">
        <source>Do not include the default Win32 manifest</source>
        <target state="translated">Не включать манифест Win32 по умолчанию</target>
        <note />
      </trans-unit>
      <trans-unit id="optsEmbedAllSource">
        <source>Embed all source files in the portable PDB file</source>
        <target state="translated">Внедрить все исходные файлы в переносимый PDB-файл</target>
        <note />
      </trans-unit>
      <trans-unit id="optsEmbedSource">
        <source>Embed specific source files in the portable PDB file</source>
        <target state="translated">Внедрить конкретные исходные файлы в переносимый PDB-файл</target>
        <note />
      </trans-unit>
      <trans-unit id="optsSourceLink">
        <source>Source link information file to embed in the portable PDB file</source>
        <target state="translated">Файл со сведениями о компоновке источников, внедряемый в переносимый PDB-файл</target>
        <note />
      </trans-unit>
      <trans-unit id="optsEmbeddedSourceRequirePortablePDBs">
        <source>--embed switch only supported when emitting a Portable PDB (--debug:portable or --debug:embedded)</source>
        <target state="translated">Параметр --embed поддерживается только при создании переносимого PDB-файла (--debug:portable или --debug:embedded).</target>
        <note />
      </trans-unit>
      <trans-unit id="optsSourceLinkRequirePortablePDBs">
        <source>--sourcelink switch only supported when emitting a Portable PDB (--debug:portable or --debug:embedded)</source>
        <target state="translated">Параметр --sourcelink поддерживается только при создании переносимого PDB-файла (--debug:portable или --debug:embedded).</target>
        <note />
      </trans-unit>
      <trans-unit id="srcFileTooLarge">
        <source>Source file is too large to embed in a portable PDB</source>
        <target state="translated">Исходный файл слишком велик для внедрения в переносимый PDB-файл.</target>
        <note />
      </trans-unit>
      <trans-unit id="optsResource">
        <source>Embed the specified managed resource</source>
        <target state="translated">Внедрить указанный управляемый ресурс</target>
        <note />
      </trans-unit>
      <trans-unit id="optsLinkresource">
        <source>Link the specified resource to this assembly where the resinfo format is &lt;file&gt;[,&lt;string name&gt;[,public|private]]</source>
        <target state="translated">Связать указанный ресурс с этой сборкой, где формат resinfo: &lt;файл&gt;[,&lt;имя_строки&gt;[,public|private]]</target>
        <note />
      </trans-unit>
      <trans-unit id="optsDebugPM">
        <source>Emit debug information (Short form: -g)</source>
        <target state="translated">Вывод отладочной информации (краткая форма: -g)</target>
        <note />
      </trans-unit>
      <trans-unit id="optsDebug">
        <source>Specify debugging type: full, portable, embedded, pdbonly. ('{0}' is the default if no debuggging type specified and enables attaching a debugger to a running program, 'portable' is a cross-platform format, 'embedded' is a cross-platform format embedded into the output file).</source>
        <target state="translated">Укажите тип отладки: full, portable, embedded, pdbonly (если тип отладки не указан, по умолчанию используется тип "{0}", позволяющий подключить отладчик к выполняющейся программе; тип portable представляет собой кроссплатформенный формат; тип embedded — кроссплатформенный формат, встроенный в выходной файл).</target>
        <note />
      </trans-unit>
      <trans-unit id="optsOptimize">
        <source>Enable optimizations (Short form: -O)</source>
        <target state="translated">Включить оптимизацию (краткая форма: -O)</target>
        <note />
      </trans-unit>
      <trans-unit id="optsTailcalls">
        <source>Enable or disable tailcalls</source>
        <target state="translated">Включение или отключение концевых вызовов</target>
        <note />
      </trans-unit>
      <trans-unit id="optsDeterministic">
        <source>Produce a deterministic assembly (including module version GUID and timestamp)</source>
        <target state="translated">Создать детерминированную сборку (включая GUID версии модуля и метку времени)</target>
        <note />
      </trans-unit>
      <trans-unit id="optsCrossoptimize">
        <source>Enable or disable cross-module optimizations</source>
        <target state="translated">Включение или отключение межмодульной оптимизации</target>
        <note />
      </trans-unit>
      <trans-unit id="optsWarnaserrorPM">
        <source>Report all warnings as errors</source>
        <target state="translated">Обрабатывать все предупреждения как ошибки</target>
        <note />
      </trans-unit>
      <trans-unit id="optsWarnaserror">
        <source>Report specific warnings as errors</source>
        <target state="translated">Обрабатывать указанные предупреждения как ошибки</target>
        <note />
      </trans-unit>
      <trans-unit id="optsWarn">
        <source>Set a warning level (0-5)</source>
        <target state="translated">Задать уровень предупреждений (0-5)</target>
        <note />
      </trans-unit>
      <trans-unit id="optsNowarn">
        <source>Disable specific warning messages</source>
        <target state="translated">Отключить указанные предупреждения</target>
        <note />
      </trans-unit>
      <trans-unit id="optsWarnOn">
        <source>Enable specific warnings that may be off by default</source>
        <target state="translated">Включить конкретные предупреждения, которые по умолчанию могут быть отключенными</target>
        <note />
      </trans-unit>
      <trans-unit id="optsChecked">
        <source>Generate overflow checks</source>
        <target state="translated">Сформировать проверки переполнений</target>
        <note />
      </trans-unit>
      <trans-unit id="optsDefine">
        <source>Define conditional compilation symbols (Short form: -d)</source>
        <target state="translated">Определить символы условной компиляции (краткая форма: -d)</target>
        <note />
      </trans-unit>
      <trans-unit id="optsMlcompatibility">
        <source>Ignore ML compatibility warnings</source>
        <target state="translated">Игнорировать предупреждения многоязыковой совместимости</target>
        <note />
      </trans-unit>
      <trans-unit id="optsNologo">
        <source>Suppress compiler copyright message</source>
        <target state="translated">Запрещает отображение сообщения компилятора об авторских правах</target>
        <note />
      </trans-unit>
      <trans-unit id="optsHelp">
        <source>Display this usage message (Short form: -?)</source>
        <target state="translated">Вывод данного сообщения об использовании (краткая форма: -?)</target>
        <note />
      </trans-unit>
      <trans-unit id="optsResponseFile">
        <source>Read response file for more options</source>
        <target state="translated">Считывать файл ответа с дополнительными параметрами</target>
        <note />
      </trans-unit>
      <trans-unit id="optsCodepage">
        <source>Specify the codepage used to read source files</source>
        <target state="translated">Укажите кодовую страницу, которая будет использоваться для чтения исходных файлов</target>
        <note />
      </trans-unit>
      <trans-unit id="optsUtf8output">
        <source>Output messages in UTF-8 encoding</source>
        <target state="translated">Выводит сообщения в кодировке UTF-8</target>
        <note />
      </trans-unit>
      <trans-unit id="optsFullpaths">
        <source>Output messages with fully qualified paths</source>
        <target state="translated">Вывод сообщений с полными путями</target>
        <note />
      </trans-unit>
      <trans-unit id="optsLib">
        <source>Specify a directory for the include path which is used to resolve source files and assemblies (Short form: -I)</source>
        <target state="translated">Укажите каталог для поиска включаемых файлов, который будет использоваться для разрешения исходных файлов и сборок (краткая форма: -I)</target>
        <note />
      </trans-unit>
      <trans-unit id="optsBaseaddress">
        <source>Base address for the library to be built</source>
        <target state="translated">Базовый адрес библиотеки, для которой будет выполнена сборка</target>
        <note />
      </trans-unit>
      <trans-unit id="optsNoframework">
        <source>Do not reference the default CLI assemblies by default</source>
        <target state="translated">Не обращаться к сборкам CLI по умолчанию</target>
        <note />
      </trans-unit>
      <trans-unit id="optsStandalone">
        <source>Statically link the F# library and all referenced DLLs that depend on it into the assembly being generated</source>
        <target state="translated">Статическая компоновка библиотеки F# и всех зависимых от нее библиотек DLL, на которые существуют ссылки, в создаваемую сборку</target>
        <note />
      </trans-unit>
      <trans-unit id="optsStaticlink">
        <source>Statically link the given assembly and all referenced DLLs that depend on this assembly. Use an assembly name e.g. mylib, not a DLL name.</source>
        <target state="translated">Статическая компоновка заданной сборки и всех зависимых от нее библиотек DLL, на которые существуют ссылки. Используйте имя сборки, например, mylib, вместо имени библиотеки DLL.</target>
        <note />
      </trans-unit>
      <trans-unit id="optsResident">
        <source>Use a resident background compilation service to improve compiler startup times.</source>
        <target state="translated">Используйте службу фоновой резидентной компиляции, чтобы сократить время запуска компилятора.</target>
        <note />
      </trans-unit>
      <trans-unit id="optsPdb">
        <source>Name the output debug file</source>
        <target state="translated">Имя выходного файла отладки</target>
        <note />
      </trans-unit>
      <trans-unit id="optsSimpleresolution">
        <source>Resolve assembly references using directory-based rules rather than MSBuild resolution</source>
        <target state="translated">Разрешать ссылки на сборку с помощью основанных на каталоге правил вместо разрешения MSBuild</target>
        <note />
      </trans-unit>
      <trans-unit id="optsUnrecognizedTarget">
        <source>Unrecognized target '{0}', expected 'exe', 'winexe', 'library' or 'module'</source>
        <target state="translated">Нераспознанный целевой формат "{0}"; требуется "exe", "winexe", "library" или "module"</target>
        <note />
      </trans-unit>
      <trans-unit id="optsUnrecognizedDebugType">
        <source>Unrecognized debug type '{0}', expected 'pdbonly' or 'full'</source>
        <target state="translated">Нераспознанный тип отладки "{0}"; требуется "pdbonly" или "full"</target>
        <note />
      </trans-unit>
      <trans-unit id="optsInvalidWarningLevel">
        <source>Invalid warning level '{0}'</source>
        <target state="translated">Недопустимый уровень предупреждения "{0}".</target>
        <note />
      </trans-unit>
      <trans-unit id="optsShortFormOf">
        <source>Short form of '{0}'</source>
        <target state="translated">Краткая форма "{0}"</target>
        <note />
      </trans-unit>
      <trans-unit id="optsClirootDeprecatedMsg">
        <source>The command-line option '--cliroot' has been deprecated. Use an explicit reference to a specific copy of mscorlib.dll instead.</source>
        <target state="translated">Параметр командной строки "--cliroot" не рекомендуется к использованию. Используйте явную ссылку на конкретную копию библиотеки mscorlib.dll.</target>
        <note />
      </trans-unit>
      <trans-unit id="optsClirootDescription">
        <source>Use to override where the compiler looks for mscorlib.dll and framework components</source>
        <target state="translated">Используйте этот параметр, чтобы переопределить место для поиска компилятором библиотеки mscorlib.dll и компонентов инфраструктуры</target>
        <note />
      </trans-unit>
      <trans-unit id="optsHelpBannerOutputFiles">
        <source>- OUTPUT FILES -</source>
        <target state="translated">- ВЫХОДНЫЕ ФАЙЛЫ -</target>
        <note />
      </trans-unit>
      <trans-unit id="optsHelpBannerInputFiles">
        <source>- INPUT FILES -</source>
        <target state="translated">- ВХОДНЫЕ ФАЙЛЫ -</target>
        <note />
      </trans-unit>
      <trans-unit id="optsHelpBannerResources">
        <source>- RESOURCES -</source>
        <target state="translated">- РЕСУРСЫ -</target>
        <note />
      </trans-unit>
      <trans-unit id="optsHelpBannerCodeGen">
        <source>- CODE GENERATION -</source>
        <target state="translated">- ФОРМИРОВАНИЕ КОДА -</target>
        <note />
      </trans-unit>
      <trans-unit id="optsHelpBannerAdvanced">
        <source>- ADVANCED -</source>
        <target state="translated">- ДОПОЛНИТЕЛЬНО -</target>
        <note />
      </trans-unit>
      <trans-unit id="optsHelpBannerMisc">
        <source>- MISCELLANEOUS -</source>
        <target state="translated">- ПРОЧЕЕ -</target>
        <note />
      </trans-unit>
      <trans-unit id="optsHelpBannerLanguage">
        <source>- LANGUAGE -</source>
        <target state="translated">- ЯЗЫК -</target>
        <note />
      </trans-unit>
      <trans-unit id="optsHelpBannerErrsAndWarns">
        <source>- ERRORS AND WARNINGS -</source>
        <target state="translated">- ОШИБКИ И ПРЕДУПРЕЖДЕНИЯ -</target>
        <note />
      </trans-unit>
      <trans-unit id="optsUnknownArgumentToTheTestSwitch">
        <source>Unknown --test argument: '{0}'</source>
        <target state="translated">Неизвестный аргумент --test: '{0}'</target>
        <note />
      </trans-unit>
      <trans-unit id="optsUnknownPlatform">
        <source>Unrecognized platform '{0}', valid values are 'x86', 'x64', 'Itanium', 'anycpu32bitpreferred', and 'anycpu'</source>
        <target state="translated">Нераспознанная платформа "{0}"; допустимые значения: x86, x64, Itanium, anycpu32bitpreferred и anycpu</target>
        <note />
      </trans-unit>
      <trans-unit id="optsInternalNoDescription">
        <source>The command-line option '{0}' is for test purposes only</source>
        <target state="translated">Параметр командной строки "{0}" предназначен только для тестирования</target>
        <note />
      </trans-unit>
      <trans-unit id="optsDCLONoDescription">
        <source>The command-line option '{0}' has been deprecated</source>
        <target state="translated">Параметр командной строки "{0}" не рекомендуется к использованию</target>
        <note />
      </trans-unit>
      <trans-unit id="optsDCLODeprecatedSuggestAlternative">
        <source>The command-line option '{0}' has been deprecated. Use '{1}' instead.</source>
        <target state="translated">Параметр командной строки "{0}" не рекомендуется к использованию. Вместо этого используйте объект "{1}".</target>
        <note />
      </trans-unit>
      <trans-unit id="optsDCLOHtmlDoc">
        <source>The command-line option '{0}' has been deprecated. HTML document generation is now part of the F# Power Pack, via the tool FsHtmlDoc.exe.</source>
        <target state="translated">Параметр командной строки "{0}" не рекомендуется к использованию. Функции создания документа HTML теперь реализуются с помощью средства из состава пакета F# Power Pack.</target>
        <note />
      </trans-unit>
      <trans-unit id="optsConsoleColors">
        <source>Output warning and error messages in color</source>
        <target state="translated">Цветные выходные предупреждения и сообщения об ошибках</target>
        <note />
      </trans-unit>
      <trans-unit id="optsUseHighEntropyVA">
        <source>Enable high-entropy ASLR</source>
        <target state="translated">Включить технологию ASLR с высокой энтропией</target>
        <note />
      </trans-unit>
      <trans-unit id="optsSubSystemVersion">
        <source>Specify subsystem version of this assembly</source>
        <target state="translated">Укажите версию подсистемы этой сборки</target>
        <note />
      </trans-unit>
      <trans-unit id="optsTargetProfile">
        <source>Specify target framework profile of this assembly. Valid values are mscorlib, netcore or netstandard. Default - mscorlib</source>
        <target state="translated">Укажите профиль целевой платформы этой сборки. Допустимые значения: mscorlib, netcore и netstandard. Значение по умолчанию — mscorlib.</target>
        <note />
      </trans-unit>
      <trans-unit id="optsEmitDebugInfoInQuotations">
        <source>Emit debug information in quotations</source>
        <target state="translated">Вывод отладочной информации в кавычках</target>
        <note />
      </trans-unit>
      <trans-unit id="optsPreferredUiLang">
        <source>Specify the preferred output language culture name (e.g. es-ES, ja-JP)</source>
        <target state="translated">Укажите предпочитаемое имя языка и региональных параметров (например, es-ES, ja-JP)</target>
        <note />
      </trans-unit>
      <trans-unit id="optsNoCopyFsharpCore">
        <source>Don't copy FSharp.Core.dll along the produced binaries</source>
        <target state="translated">Не копировать FSharp.Core.dll вместе с созданными двоичными файлами</target>
        <note />
      </trans-unit>
      <trans-unit id="optsInvalidSubSystemVersion">
        <source>Invalid version '{0}' for '--subsystemversion'. The version must be 4.00 or greater.</source>
        <target state="translated">Недопустимая версия "{0}" для "--subsystemversion". Должна быть версия 4.00 или больше.</target>
        <note />
      </trans-unit>
      <trans-unit id="optsInvalidTargetProfile">
        <source>Invalid value '{0}' for '--targetprofile', valid values are 'mscorlib', 'netcore' or 'netstandard'.</source>
        <target state="translated">Недопустимое значение "{0}" параметра --targetprofile; допустимые значения: mscorlib, netcore и netstandard.</target>
        <note />
      </trans-unit>
      <trans-unit id="typeInfoFullName">
        <source>Full name</source>
        <target state="translated">Полное имя</target>
        <note />
      </trans-unit>
      <trans-unit id="typeInfoOtherOverloads">
        <source>and {0} other overloads</source>
        <target state="translated">и {0} других перегрузок</target>
        <note />
      </trans-unit>
      <trans-unit id="typeInfoUnionCase">
        <source>union case</source>
        <target state="translated">ветвь объединения</target>
        <note />
      </trans-unit>
      <trans-unit id="typeInfoActivePatternResult">
        <source>active pattern result</source>
        <target state="translated">активный результат шаблона</target>
        <note />
      </trans-unit>
      <trans-unit id="typeInfoActiveRecognizer">
        <source>active recognizer</source>
        <target state="translated">активный распознаватель</target>
        <note />
      </trans-unit>
      <trans-unit id="typeInfoField">
        <source>field</source>
        <target state="translated">поле</target>
        <note />
      </trans-unit>
      <trans-unit id="typeInfoEvent">
        <source>event</source>
        <target state="translated">событие</target>
        <note />
      </trans-unit>
      <trans-unit id="typeInfoProperty">
        <source>property</source>
        <target state="translated">свойство</target>
        <note />
      </trans-unit>
      <trans-unit id="typeInfoExtension">
        <source>extension</source>
        <target state="translated">расширение</target>
        <note />
      </trans-unit>
      <trans-unit id="typeInfoCustomOperation">
        <source>custom operation</source>
        <target state="translated">пользовательская операция</target>
        <note />
      </trans-unit>
      <trans-unit id="typeInfoArgument">
        <source>argument</source>
        <target state="translated">аргумент</target>
        <note />
      </trans-unit>
      <trans-unit id="typeInfoPatternVariable">
        <source>patvar</source>
        <target state="translated">patvar</target>
        <note />
      </trans-unit>
      <trans-unit id="typeInfoNamespace">
        <source>namespace</source>
        <target state="translated">пространство имен</target>
        <note />
      </trans-unit>
      <trans-unit id="typeInfoModule">
        <source>module</source>
        <target state="translated">модуль</target>
        <note />
      </trans-unit>
      <trans-unit id="typeInfoNamespaceOrModule">
        <source>namespace/module</source>
        <target state="translated">пространство имен/модуль</target>
        <note />
      </trans-unit>
      <trans-unit id="typeInfoFromFirst">
        <source>from {0}</source>
        <target state="translated">из {0}</target>
        <note />
      </trans-unit>
      <trans-unit id="typeInfoFromNext">
        <source>also from {0}</source>
        <target state="translated">также из {0}</target>
        <note />
      </trans-unit>
      <trans-unit id="typeInfoGeneratedProperty">
        <source>generated property</source>
        <target state="translated">созданное свойство</target>
        <note />
      </trans-unit>
      <trans-unit id="typeInfoGeneratedType">
        <source>generated type</source>
        <target state="translated">созданный тип</target>
        <note />
      </trans-unit>
      <trans-unit id="assemblyResolutionFoundByAssemblyFoldersKey">
        <source>Found by AssemblyFolders registry key</source>
        <target state="translated">Найдено по разделу реестра AssemblyFolders</target>
        <note />
      </trans-unit>
      <trans-unit id="assemblyResolutionFoundByAssemblyFoldersExKey">
        <source>Found by AssemblyFoldersEx registry key</source>
        <target state="translated">Найдено по разделу реестра AssemblyFoldersEx</target>
        <note />
      </trans-unit>
      <trans-unit id="assemblyResolutionNetFramework">
        <source>.NET Framework</source>
        <target state="translated">.NET Framework</target>
        <note />
      </trans-unit>
      <trans-unit id="assemblyResolutionGAC">
        <source>Global Assembly Cache</source>
        <target state="translated">Глобальный кэш сборок</target>
        <note />
      </trans-unit>
      <trans-unit id="recursiveClassHierarchy">
        <source>Recursive class hierarchy in type '{0}'</source>
        <target state="translated">Рекурсивная иерархия классов в типе "{0}"</target>
        <note />
      </trans-unit>
      <trans-unit id="InvalidRecursiveReferenceToAbstractSlot">
        <source>Invalid recursive reference to an abstract slot</source>
        <target state="translated">Недопустимая рекурсивная ссылка на абстрактный слот</target>
        <note />
      </trans-unit>
      <trans-unit id="eventHasNonStandardType">
        <source>The event '{0}' has a non-standard type. If this event is declared in another CLI language, you may need to access this event using the explicit {1} and {2} methods for the event. If this event is declared in F#, make the type of the event an instantiation of either 'IDelegateEvent&lt;_&gt;' or 'IEvent&lt;_,_&gt;'.</source>
        <target state="translated">Событие "{0}" имеет нестандартный тип. Если это событие объявлено в другом языке CLI, для доступа к нему может потребоваться использование методов {1} и {2} события. Если это событие объявлено в языке F#, используйте в качестве типа события экземпляр "IDelegateEvent&lt;_&gt;" или "IEvent&lt;_,_&gt;".</target>
        <note />
      </trans-unit>
      <trans-unit id="typeIsNotAccessible">
        <source>The type '{0}' is not accessible from this code location</source>
        <target state="translated">Тип "{0}" недоступен из данного расположения в коде</target>
        <note />
      </trans-unit>
      <trans-unit id="unionCasesAreNotAccessible">
        <source>The union cases or fields of the type '{0}' are not accessible from this code location</source>
        <target state="translated">Случаи объединения или поля типа "{0}" недоступны из данного расположения в коде</target>
        <note />
      </trans-unit>
      <trans-unit id="valueIsNotAccessible">
        <source>The value '{0}' is not accessible from this code location</source>
        <target state="translated">Значение "{0}" недоступно из данного расположения в коде</target>
        <note />
      </trans-unit>
      <trans-unit id="unionCaseIsNotAccessible">
        <source>The union case '{0}' is not accessible from this code location</source>
        <target state="translated">Случай объединения "{0}" недоступен из данного расположения в коде</target>
        <note />
      </trans-unit>
      <trans-unit id="fieldIsNotAccessible">
        <source>The record, struct or class field '{0}' is not accessible from this code location</source>
        <target state="translated">Поле записи, структуры или класса "{0}" недоступно из этой точки кода</target>
        <note />
      </trans-unit>
      <trans-unit id="structOrClassFieldIsNotAccessible">
        <source>The struct or class field '{0}' is not accessible from this code location</source>
        <target state="translated">Поле структуры или класса "{0}" недоступно из этой точки кода</target>
        <note />
      </trans-unit>
      <trans-unit id="experimentalConstruct">
        <source>This construct is experimental</source>
        <target state="translated">Экспериментальная конструкция</target>
        <note />
      </trans-unit>
      <trans-unit id="noInvokeMethodsFound">
        <source>No Invoke methods found for delegate type</source>
        <target state="translated">Отсутствуют методы Invoke для типа делегата</target>
        <note />
      </trans-unit>
      <trans-unit id="moreThanOneInvokeMethodFound">
        <source>More than one Invoke method found for delegate type</source>
        <target state="translated">Обнаружено более одного метода Invoke для типа делегата</target>
        <note />
      </trans-unit>
      <trans-unit id="delegatesNotAllowedToHaveCurriedSignatures">
        <source>Delegates are not allowed to have curried signatures</source>
        <target state="translated">В делегатах не поддерживаются переданные сигнатуры</target>
        <note />
      </trans-unit>
      <trans-unit id="tlrUnexpectedTExpr">
        <source>Unexpected Expr.TyChoose</source>
        <target state="translated">Непредвиденное значение Expr.TyChoose</target>
        <note />
      </trans-unit>
      <trans-unit id="tlrLambdaLiftingOptimizationsNotApplied">
        <source>Note: Lambda-lifting optimizations have not been applied because of the use of this local constrained generic function as a first class value. Adding type constraints may resolve this condition.</source>
        <target state="translated">Примечание. Оптимизации замыкания лямбда-выражения не были применены, так как данная локальная ограниченная универсальная функция была использована в качестве первого значения класса. Устранить эту проблему можно путем добавления ограничений типов.</target>
        <note />
      </trans-unit>
      <trans-unit id="lexhlpIdentifiersContainingAtSymbolReserved">
        <source>Identifiers containing '@' are reserved for use in F# code generation</source>
        <target state="translated">Идентификаторы, содержащие "@", зарезервированы для будущего использования при создании кода на языке F#</target>
        <note />
      </trans-unit>
      <trans-unit id="lexhlpIdentifierReserved">
        <source>The identifier '{0}' is reserved for future use by F#</source>
        <target state="translated">Идентификатор "{0}" зарезервирован для будущего использования в языке F#</target>
        <note />
      </trans-unit>
      <trans-unit id="patcMissingVariable">
        <source>Missing variable '{0}'</source>
        <target state="translated">Отсутствует переменная "{0}"</target>
        <note />
      </trans-unit>
      <trans-unit id="patcPartialActivePatternsGenerateOneResult">
        <source>Partial active patterns may only generate one result</source>
        <target state="translated">Частично активные шаблоны могут возвращать только один результат</target>
        <note />
      </trans-unit>
      <trans-unit id="impTypeRequiredUnavailable">
        <source>The type '{0}' is required here and is unavailable. You must add a reference to assembly '{1}'.</source>
        <target state="translated">Требуемый здесь тип "{0}" недоступен. Следует добавить ссылку на сборку "{1}".</target>
        <note />
      </trans-unit>
      <trans-unit id="impReferencedTypeCouldNotBeFoundInAssembly">
        <source>A reference to the type '{0}' in assembly '{1}' was found, but the type could not be found in that assembly</source>
        <target state="translated">Обнаружена ссылка на тип "{0}" в сборке "{1}", который отсутствует в этой сборке</target>
        <note />
      </trans-unit>
      <trans-unit id="impNotEnoughTypeParamsInScopeWhileImporting">
        <source>Internal error or badly formed metadata: not enough type parameters were in scope while importing</source>
        <target state="translated">Внутренняя ошибка или поврежденные метаданные: недостаточно параметров типа в области видимости в процессе импорта</target>
        <note />
      </trans-unit>
      <trans-unit id="impReferenceToDllRequiredByAssembly">
        <source>A reference to the DLL {0} is required by assembly {1}. The imported type {2} is located in the first assembly and could not be resolved.</source>
        <target state="translated">Ссылка на библиотеку DLL {0} требуется для сборки {1}. Импортированный тип {2} расположен в первой сборке и не может быть разрешен.</target>
        <note />
      </trans-unit>
      <trans-unit id="impImportedAssemblyUsesNotPublicType">
        <source>An imported assembly uses the type '{0}' but that type is not public</source>
        <target state="translated">В импортированной сборке используется тип "{0}", который не является открытым</target>
        <note />
      </trans-unit>
      <trans-unit id="optValueMarkedInlineButIncomplete">
        <source>The value '{0}' was marked inline but its implementation makes use of an internal or private function which is not sufficiently accessible</source>
        <target state="translated">Значение "{0}" отмечено как "inline", однако в его реализации используется недостаточно доступная внутренняя или закрытая функция</target>
        <note />
      </trans-unit>
      <trans-unit id="optValueMarkedInlineButWasNotBoundInTheOptEnv">
        <source>The value '{0}' was marked inline but was not bound in the optimization environment</source>
        <target state="translated">Значение "{0}" отмечено как "inline", однако не было привязано в среде оптимизации</target>
        <note />
      </trans-unit>
      <trans-unit id="optLocalValueNotFoundDuringOptimization">
        <source>Local value {0} not found during optimization</source>
        <target state="translated">В процессе оптимизации не найдено локальное значение {0}</target>
        <note />
      </trans-unit>
      <trans-unit id="optValueMarkedInlineHasUnexpectedValue">
        <source>A value marked as 'inline' has an unexpected value</source>
        <target state="translated">Недопустимое значение для значения, отмеченного как "inline"</target>
        <note />
      </trans-unit>
      <trans-unit id="optValueMarkedInlineCouldNotBeInlined">
        <source>A value marked as 'inline' could not be inlined</source>
        <target state="translated">Не удалось встроить значение, отмеченное как "inline"</target>
        <note />
      </trans-unit>
      <trans-unit id="optFailedToInlineValue">
        <source>Failed to inline the value '{0}' marked 'inline', perhaps because a recursive value was marked 'inline'</source>
        <target state="translated">Не удалось встроить значение "{0}", отмеченное как "inline", возможно, в связи с отметкой рекурсивного значения как "inline"</target>
        <note />
      </trans-unit>
      <trans-unit id="optRecursiveValValue">
        <source>Recursive ValValue {0}</source>
        <target state="translated">Рекурсивное значение ValValue {0}</target>
        <note />
      </trans-unit>
      <trans-unit id="lexfltIncorrentIndentationOfIn">
        <source>The indentation of this 'in' token is incorrect with respect to the corresponding 'let'</source>
        <target state="translated">Недопустимый отступ токена "in" по отношению к соответствующему токену "let"</target>
        <note />
      </trans-unit>
      <trans-unit id="lexfltTokenIsOffsideOfContextStartedEarlier">
        <source>Possible incorrect indentation: this token is offside of context started at position {0}. Try indenting this token further or using standard formatting conventions.</source>
        <target state="translated">Возможно, неправильные отступы: этот токен находится вне контекста, начиная с позиции {0}. Попробуйте увеличить отступ токена или использовать стандартные соглашения о форматировании.</target>
        <note />
      </trans-unit>
      <trans-unit id="lexfltSeparatorTokensOfPatternMatchMisaligned">
        <source>The '|' tokens separating rules of this pattern match are misaligned by one column. Consider realigning your code or using further indentation.</source>
        <target state="translated">Токены "|", разделяющие правила этого сопоставления шаблону, неправильно выровнены по одному столбцу. Рекомендуется выровнять код или увеличить отступ.</target>
        <note />
      </trans-unit>
      <trans-unit id="nrInvalidModuleExprType">
        <source>Invalid module/expression/type</source>
        <target state="translated">Недопустимый модуль, выражение или тип</target>
        <note />
      </trans-unit>
      <trans-unit id="nrTypeInstantiationNeededToDisambiguateTypesWithSameName">
        <source>Multiple types exist called '{0}', taking different numbers of generic parameters. Provide a type instantiation to disambiguate the type resolution, e.g. '{1}'.</source>
        <target state="translated">Существует несколько типов, вызываемых "{0}" и принимающих различное число универсальных параметров. Предоставьте создание экземпляра типа, чтобы однозначно определить разрешение типа, например, "{1}".</target>
        <note />
      </trans-unit>
      <trans-unit id="nrTypeInstantiationIsMissingAndCouldNotBeInferred">
        <source>The instantiation of the generic type '{0}' is missing and can't be inferred from the arguments or return type of this member. Consider providing a type instantiation when accessing this type, e.g. '{1}'.</source>
        <target state="translated">Создание экземпляра универсального типа "{0}" отсутствует и не может быть выведено из типа аргументов или возвращаемого значения этого элемента. Рекомендуется предоставить создание экземпляра типа при доступе к типу, например, "{1}".</target>
        <note />
      </trans-unit>
      <trans-unit id="nrGlobalUsedOnlyAsFirstName">
        <source>'global' may only be used as the first name in a qualified path</source>
        <target state="translated">Параметр "global" может использоваться только в качестве первого имени в полном пути</target>
        <note />
      </trans-unit>
      <trans-unit id="nrIsNotConstructorOrLiteral">
        <source>This is not a constructor or literal, or a constructor is being used incorrectly</source>
        <target state="translated">Объект не является конструктором или литералом, либо конструктор используется неправильно</target>
        <note />
      </trans-unit>
      <trans-unit id="nrUnexpectedEmptyLongId">
        <source>Unexpected empty long identifier</source>
        <target state="translated">Недопустимый пустой длинный идентификатор</target>
        <note />
      </trans-unit>
      <trans-unit id="nrRecordDoesNotContainSuchLabel">
        <source>The record type '{0}' does not contain a label '{1}'.</source>
        <target state="translated">Тип записи "{0}" не содержит метку "{1}".</target>
        <note />
      </trans-unit>
      <trans-unit id="nrInvalidFieldLabel">
        <source>Invalid field label</source>
        <target state="translated">Недопустимая метка поля</target>
        <note />
      </trans-unit>
      <trans-unit id="nrInvalidExpression">
        <source>Invalid expression '{0}'</source>
        <target state="translated">Недопустимое выражение "{0}"</target>
        <note />
      </trans-unit>
      <trans-unit id="nrNoConstructorsAvailableForType">
        <source>No constructors are available for the type '{0}'</source>
        <target state="translated">Недоступны конструкторы для типа "{0}"</target>
        <note />
      </trans-unit>
      <trans-unit id="nrUnionTypeNeedsQualifiedAccess">
        <source>The union type for union case '{0}' was defined with the RequireQualifiedAccessAttribute. Include the name of the union type ('{1}') in the name you are using.</source>
        <target state="translated">Тип объединения для ветви объединения "{0}" определен с RequireQualifiedAccessAttribute. Включите имя типа объединения ("{1}") в используемое имя.</target>
        <note />
      </trans-unit>
      <trans-unit id="nrRecordTypeNeedsQualifiedAccess">
        <source>The record type for the record field '{0}' was defined with the RequireQualifiedAccessAttribute. Include the name of the record type ('{1}') in the name you are using.</source>
        <target state="translated">Тип записи для поля записи "{0}" определен с RequireQualifiedAccessAttribute. Включите имя типа записи ("{1}") в используемое имя.</target>
        <note />
      </trans-unit>
      <trans-unit id="ilwriteErrorCreatingPdb">
        <source>Unexpected error creating debug information file '{0}'</source>
        <target state="translated">Непредвиденная ошибка при создании файла отладочной информации "{0}"</target>
        <note />
      </trans-unit>
      <trans-unit id="lexOutsideIntegerRange">
        <source>This number is outside the allowable range for this integer type</source>
        <target state="translated">Это число находится вне допустимого диапазона для целого типа</target>
        <note />
      </trans-unit>
      <trans-unit id="lexCharNotAllowedInOperatorNames">
        <source>'{0}' is not permitted as a character in operator names and is reserved for future use</source>
        <target state="translated">{0} не может использоваться в качестве знака в именах операторов и зарезервирован для будущего использования</target>
        <note />
      </trans-unit>
      <trans-unit id="lexUnexpectedChar">
        <source>Unexpected character '{0}'</source>
        <target state="translated">Недопустимый символ "{0}".</target>
        <note />
      </trans-unit>
      <trans-unit id="lexByteArrayCannotEncode">
        <source>This byte array literal contains characters that do not encode as a single byte</source>
        <target state="translated">Этот литерал массива байтов содержит знаки, не поддерживающие однобайтовую кодировку</target>
        <note />
      </trans-unit>
      <trans-unit id="lexIdentEndInMarkReserved">
        <source>Identifiers followed by '{0}' are reserved for future use</source>
        <target state="translated">Идентификаторы, после которых следует "{0}", зарезервированы для будущего использования</target>
        <note />
      </trans-unit>
      <trans-unit id="lexOutsideEightBitSigned">
        <source>This number is outside the allowable range for 8-bit signed integers</source>
        <target state="translated">Это число находится вне допустимого диапазона для 8-битных целых чисел со знаком</target>
        <note />
      </trans-unit>
      <trans-unit id="lexOutsideEightBitSignedHex">
        <source>This number is outside the allowable range for hexadecimal 8-bit signed integers</source>
        <target state="translated">Это число находится вне допустимого диапазона для 8-битных шестнадцатеричных целых чисел со знаком</target>
        <note />
      </trans-unit>
      <trans-unit id="lexOutsideEightBitUnsigned">
        <source>This number is outside the allowable range for 8-bit unsigned integers</source>
        <target state="translated">Это число находится вне допустимого диапазона для 8-битных целых чисел без знака</target>
        <note />
      </trans-unit>
      <trans-unit id="lexOutsideSixteenBitSigned">
        <source>This number is outside the allowable range for 16-bit signed integers</source>
        <target state="translated">Это число находится вне допустимого диапазона для 16-битных целых чисел со знаком</target>
        <note />
      </trans-unit>
      <trans-unit id="lexOutsideSixteenBitUnsigned">
        <source>This number is outside the allowable range for 16-bit unsigned integers</source>
        <target state="translated">Это число находится вне допустимого диапазона для 16-битных целых чисел без знака</target>
        <note />
      </trans-unit>
      <trans-unit id="lexOutsideThirtyTwoBitSigned">
        <source>This number is outside the allowable range for 32-bit signed integers</source>
        <target state="translated">Это число находится вне допустимого диапазона для 32-битных целых чисел со знаком</target>
        <note />
      </trans-unit>
      <trans-unit id="lexOutsideThirtyTwoBitUnsigned">
        <source>This number is outside the allowable range for 32-bit unsigned integers</source>
        <target state="translated">Это число находится вне допустимого диапазона для 32-битных целых чисел без знака</target>
        <note />
      </trans-unit>
      <trans-unit id="lexOutsideSixtyFourBitSigned">
        <source>This number is outside the allowable range for 64-bit signed integers</source>
        <target state="translated">Это число находится вне допустимого диапазона для 64-битных целых чисел со знаком</target>
        <note />
      </trans-unit>
      <trans-unit id="lexOutsideSixtyFourBitUnsigned">
        <source>This number is outside the allowable range for 64-bit unsigned integers</source>
        <target state="translated">Это число находится вне допустимого диапазона для 64-битных целых чисел без знака</target>
        <note />
      </trans-unit>
      <trans-unit id="lexOutsideNativeSigned">
        <source>This number is outside the allowable range for signed native integers</source>
        <target state="translated">Это число находится вне допустимого диапазона для собственных целых чисел со знаком</target>
        <note />
      </trans-unit>
      <trans-unit id="lexOutsideNativeUnsigned">
        <source>This number is outside the allowable range for unsigned native integers</source>
        <target state="translated">Это число находится вне допустимого диапазона для собственных целых чисел без знака</target>
        <note />
      </trans-unit>
      <trans-unit id="lexInvalidFloat">
        <source>Invalid floating point number</source>
        <target state="translated">Недопустимое число с плавающей точкой</target>
        <note />
      </trans-unit>
      <trans-unit id="lexOusideDecimal">
        <source>This number is outside the allowable range for decimal literals</source>
        <target state="translated">Это число находится вне допустимого диапазона для десятичных литералов</target>
        <note />
      </trans-unit>
      <trans-unit id="lexOusideThirtyTwoBitFloat">
        <source>This number is outside the allowable range for 32-bit floats</source>
        <target state="translated">Это число находится вне допустимого диапазона для 32-битных чисел с плавающей точкой</target>
        <note />
      </trans-unit>
      <trans-unit id="lexInvalidNumericLiteral">
        <source>This is not a valid numeric literal. Valid numeric literals include 1, 0x1, 0b0001 (int), 1u (uint32), 1L (int64), 1UL (uint64), 1s (int16), 1y (sbyte), 1uy (byte), 1.0 (float), 1.0f (float32), 1.0m (decimal), 1I (BigInteger).</source>
        <target state="translated">Не является допустимым числовым литералом. Допустимые числовые литералы: 1, 0x1, 0b0001 (int), 1u (uint32), 1L (int64), 1UL (uint64), 1s (int16), 1y (sbyte), 1uy (byte), 1.0 (float), 1.0f (float32), 1.0m (decimal), 1I (BigInteger).</target>
        <note />
      </trans-unit>
      <trans-unit id="lexInvalidByteLiteral">
        <source>This is not a valid byte literal</source>
        <target state="translated">Не является допустимым байтовым литералом.</target>
        <note />
      </trans-unit>
      <trans-unit id="lexInvalidCharLiteral">
        <source>This is not a valid character literal</source>
        <target state="translated">Не является допустимым символьным литералом.</target>
        <note />
      </trans-unit>
      <trans-unit id="lexThisUnicodeOnlyInStringLiterals">
        <source>This Unicode encoding is only valid in string literals</source>
        <target state="translated">Эта кодировка Юникод может использоваться только в строковых литералах</target>
        <note />
      </trans-unit>
      <trans-unit id="lexTokenReserved">
        <source>This token is reserved for future use</source>
        <target state="translated">Этот токен зарезервирован для будущего использования</target>
        <note />
      </trans-unit>
      <trans-unit id="lexTabsNotAllowed">
        <source>TABs are not allowed in F# code unless the #indent \"off\" option is used</source>
        <target state="translated">В коде F# табуляция может использоваться только при использовании параметра #indent \"off\"</target>
        <note />
      </trans-unit>
      <trans-unit id="lexInvalidLineNumber">
        <source>Invalid line number: '{0}'</source>
        <target state="translated">Недопустимый номер строки: '{0}'</target>
        <note />
      </trans-unit>
      <trans-unit id="lexHashIfMustBeFirst">
        <source>#if directive must appear as the first non-whitespace character on a line</source>
        <target state="translated">Перед директивами #if могут находиться только знаки пробела</target>
        <note />
      </trans-unit>
      <trans-unit id="lexHashElseNoMatchingIf">
        <source>#else has no matching #if</source>
        <target state="translated">Отсутствует директива #if, соответствующая директиве #else</target>
        <note />
      </trans-unit>
      <trans-unit id="lexHashEndifRequiredForElse">
        <source>#endif required for #else</source>
        <target state="translated">Для директивы #else требуется директива #endif</target>
        <note />
      </trans-unit>
      <trans-unit id="lexHashElseMustBeFirst">
        <source>#else directive must appear as the first non-whitespace character on a line</source>
        <target state="translated">Перед директивами #else могут находиться только знаки пробела</target>
        <note />
      </trans-unit>
      <trans-unit id="lexHashEndingNoMatchingIf">
        <source>#endif has no matching #if</source>
        <target state="translated">Отсутствует директива #if, соответствующая директиве #endif</target>
        <note />
      </trans-unit>
      <trans-unit id="lexHashEndifMustBeFirst">
        <source>#endif directive must appear as the first non-whitespace character on a line</source>
        <target state="translated">Перед директивами #endif могут находиться только знаки пробела</target>
        <note />
      </trans-unit>
      <trans-unit id="lexHashIfMustHaveIdent">
        <source>#if directive should be immediately followed by an identifier</source>
        <target state="translated">Сразу после директивы #if необходимо указать идентификатор</target>
        <note />
      </trans-unit>
      <trans-unit id="lexWrongNestedHashEndif">
        <source>Syntax error. Wrong nested #endif, unexpected tokens before it.</source>
        <target state="translated">Синтаксическая ошибка. Неправильный вложенный #endif; недопустимые лексемы перед ним.</target>
        <note />
      </trans-unit>
      <trans-unit id="lexHashBangMustBeFirstInFile">
        <source>#! may only appear as the first line at the start of a file.</source>
        <target state="translated">#! может отображаться только в качестве первой строки в начале файла.</target>
        <note />
      </trans-unit>
      <trans-unit id="pplexExpectedSingleLineComment">
        <source>Expected single line comment or end of line</source>
        <target state="translated">Ожидается однострочный комментарий или конец строки</target>
        <note />
      </trans-unit>
      <trans-unit id="memberOperatorDefinitionWithNoArguments">
        <source>Infix operator member '{0}' has no arguments. Expected a tuple of 2 arguments, e.g. static member (+) (x,y) = ...</source>
        <target state="translated">Элемент инфиксного оператора "{0}" не имеет аргументов. Требуется кортеж из 2 аргументов, например: static member (+) (x,y) = ...</target>
        <note />
      </trans-unit>
      <trans-unit id="memberOperatorDefinitionWithNonPairArgument">
        <source>Infix operator member '{0}' has {1} initial argument(s). Expected a tuple of 2 arguments, e.g. static member (+) (x,y) = ...</source>
        <target state="translated">Элемент инфиксного оператора "{0}" имеет {1} начальных аргументов. Требуется кортеж из 2 аргументов, например: static member (+) (x,y) = ...</target>
        <note />
      </trans-unit>
      <trans-unit id="memberOperatorDefinitionWithCurriedArguments">
        <source>Infix operator member '{0}' has extra curried arguments. Expected a tuple of 2 arguments, e.g. static member (+) (x,y) = ...</source>
        <target state="translated">Элемент инфиксного оператора "{0}" имеет лишние переданные аргументы. Требуется кортеж из 2 аргументов, например: static member (+) (x,y) = ...</target>
        <note />
      </trans-unit>
      <trans-unit id="tcFSharpCoreRequiresExplicit">
        <source>All record, union and struct types in FSharp.Core.dll must be explicitly labelled with 'StructuralComparison' or 'NoComparison'</source>
        <target state="translated">Все типы записи, объединений и структур в FSharp.Core.dll должны быть явно помечены "StructuralComparison" или "NoComparison"</target>
        <note />
      </trans-unit>
      <trans-unit id="tcStructuralComparisonNotSatisfied1">
        <source>The struct, record or union type '{0}' has the 'StructuralComparison' attribute but the type parameter '{1}' does not satisfy the 'comparison' constraint. Consider adding the 'comparison' constraint to the type parameter</source>
        <target state="translated">Тип структуры, записи или объединения "{0}" имеет атрибут "StructuralComparison", но параметр типа "{1}" не удовлетворяет ограничению "comparison". Рекомендуется добавить к параметру типа ограничение "comparison"</target>
        <note />
      </trans-unit>
      <trans-unit id="tcStructuralComparisonNotSatisfied2">
        <source>The struct, record or union type '{0}' has the 'StructuralComparison' attribute but the component type '{1}' does not satisfy the 'comparison' constraint</source>
        <target state="translated">Тип структуры, записи или объединения "{0}" имеет атрибут "StructuralComparison", но тип компонента "{1}" не удовлетворяет ограничению "comparison"</target>
        <note />
      </trans-unit>
      <trans-unit id="tcNoComparisonNeeded1">
        <source>The struct, record or union type '{0}' is not structurally comparable because the type parameter {1} does not satisfy the 'comparison' constraint. Consider adding the 'NoComparison' attribute to the type '{2}' to clarify that the type is not comparable</source>
        <target state="translated">Тип структуры, записи или объединения "{0}" не сравним структурно, так как параметр типа {1} не удовлетворяет ограничению "comparison". Рекомендуется добавить к типу "{2}" атрибут "NoComparison", чтобы пояснить, что тип не является сравнимым</target>
        <note />
      </trans-unit>
      <trans-unit id="tcNoComparisonNeeded2">
        <source>The struct, record or union type '{0}' is not structurally comparable because the type '{1}' does not satisfy the 'comparison' constraint. Consider adding the 'NoComparison' attribute to the type '{2}' to clarify that the type is not comparable</source>
        <target state="translated">Тип структуры, записи или объединения "{0}" не сравним структурно, так как тип {1} не удовлетворяет ограничению "comparison". Рекомендуется добавить к типу "{2}" атрибут "NoComparison", чтобы пояснить, что тип не является сравнимым</target>
        <note />
      </trans-unit>
      <trans-unit id="tcNoEqualityNeeded1">
        <source>The struct, record or union type '{0}' does not support structural equality because the type parameter {1} does not satisfy the 'equality' constraint. Consider adding the 'NoEquality' attribute to the type '{2}' to clarify that the type does not support structural equality</source>
        <target state="translated">Тип структуры, записи или объединения "{0}" не поддерживает структурное равенство, так как параметр типа {1} не удовлетворяет ограничению "equality". Рекомендуется добавить к типу "{2}" атрибут "NoEquality", чтобы пояснить, что тип не поддерживает структурное равенство</target>
        <note />
      </trans-unit>
      <trans-unit id="tcNoEqualityNeeded2">
        <source>The struct, record or union type '{0}' does not support structural equality because the type '{1}' does not satisfy the 'equality' constraint. Consider adding the 'NoEquality' attribute to the type '{2}' to clarify that the type does not support structural equality</source>
        <target state="translated">Тип структуры, записи или объединения "{0}" поддерживает структурное равенство, так как параметр типа {1} не удовлетворяет ограничению "equality". Рекомендуется добавить к типу "{2}" атрибут "NoEquality", чтобы пояснить, что тип не поддерживает структурное равенство</target>
        <note />
      </trans-unit>
      <trans-unit id="tcStructuralEqualityNotSatisfied1">
        <source>The struct, record or union type '{0}' has the 'StructuralEquality' attribute but the type parameter '{1}' does not satisfy the 'equality' constraint. Consider adding the 'equality' constraint to the type parameter</source>
        <target state="translated">Тип структуры, записи или объединения "{0}" имеет атрибут "StructuralEquality", но параметр типа "{1}" не удовлетворяет ограничению "equality". Рекомендуется добавить к параметру типа ограничение "equality"</target>
        <note />
      </trans-unit>
      <trans-unit id="tcStructuralEqualityNotSatisfied2">
        <source>The struct, record or union type '{0}' has the 'StructuralEquality' attribute but the component type '{1}' does not satisfy the 'equality' constraint</source>
        <target state="translated">Тип структуры, записи или объединения "{0}" имеет атрибут "StructuralEquality", но тип компонента "{1}" не удовлетворяет ограничению "equality"</target>
        <note />
      </trans-unit>
      <trans-unit id="tcStructsMustDeclareTypesOfImplicitCtorArgsExplicitly">
        <source>Each argument of the primary constructor for a struct must be given a type, for example 'type S(x1:int, x2: int) = ...'. These arguments determine the fields of the struct.</source>
        <target state="translated">Каждый аргумент первичного конструктора для структуры должен получить тип, например "type S(x1:int, x2: int) = ...". Эти аргументы определяют поля структуры.</target>
        <note />
      </trans-unit>
      <trans-unit id="chkUnusedValue">
        <source>The value '{0}' is unused</source>
        <target state="translated">Значение "{0}" не используется</target>
        <note />
      </trans-unit>
      <trans-unit id="chkUnusedThisVariable">
        <source>The recursive object reference '{0}' is unused. The presence of a recursive object reference adds runtime initialization checks to members in this and derived types. Consider removing this recursive object reference.</source>
        <target state="translated">Рекурсивная ссылка на объект "{0}" не используется. Наличие рекурсивных ссылок на объект увеличивает число проверок инициализации, проводимых во время выполнения для элементов этого типа и его производных типов. Рекомендуется удалить рекурсивную ссылку на объект.</target>
        <note />
      </trans-unit>
      <trans-unit id="parsGetterAtMostOneArgument">
        <source>A getter property may have at most one argument group</source>
        <target state="translated">Свойство метода получения может иметь не более одной группы аргументов</target>
        <note />
      </trans-unit>
      <trans-unit id="parsSetterAtMostTwoArguments">
        <source>A setter property may have at most two argument groups</source>
        <target state="translated">Свойство метода присваивания значения может иметь не более двух групп аргументов</target>
        <note />
      </trans-unit>
      <trans-unit id="parsInvalidProperty">
        <source>Invalid property getter or setter</source>
        <target state="translated">Недопустимый метод получения или задания свойства</target>
        <note />
      </trans-unit>
      <trans-unit id="parsIndexerPropertyRequiresAtLeastOneArgument">
        <source>An indexer property must be given at least one argument</source>
        <target state="translated">Свойству индексатора необходимо присвоить как минимум один аргумент</target>
        <note />
      </trans-unit>
      <trans-unit id="tastInvalidAddressOfMutableAcrossAssemblyBoundary">
        <source>This operation accesses a mutable top-level value defined in another assembly in an unsupported way. The value cannot be accessed through its address. Consider copying the expression to a mutable local, e.g. 'let mutable x = ...', and if necessary assigning the value back after the completion of the operation</source>
        <target state="translated">Эта операция обращается к изменяемому значению верхнего уровня, определенному в другой сборке неподдерживаемым способом. Не удается получить доступ к значению по его адресу. Рекомендуется скопировать выражение в локальную изменяемую переменную, например, "let mutable x = ...", и, при необходимости, снова присвоить это значение по завершении операции</target>
        <note />
      </trans-unit>
      <trans-unit id="parsNonAdjacentTypars">
        <source>Type parameters must be placed directly adjacent to the type name, e.g. \"type C&lt;'T&gt;\", not     type \"C   &lt;'T&gt;\"</source>
        <target state="translated">Параметры типа необходимо указывать непосредственно после имени типа, например, \"type C&lt;'T&gt;\", но не     type \"C   &lt;'T&gt;\"</target>
        <note />
      </trans-unit>
      <trans-unit id="parsNonAdjacentTyargs">
        <source>Type arguments must be placed directly adjacent to the type name, e.g. \"C&lt;'T&gt;\", not \"C  &lt;'T&gt;\"</source>
        <target state="translated">Аргументы типа необходимо указывать непосредственно после имени типа, например \"C&lt;'T&gt;\", но не \"C  &lt;'T&gt;\"</target>
        <note />
      </trans-unit>
      <trans-unit id="parsNonAtomicType">
        <source>The use of the type syntax 'int C' and 'C  &lt;int&gt;' is not permitted here. Consider adjusting this type to be written in the form 'C&lt;int&gt;'</source>
        <target state="translated">Использование синтаксиса "int C" и "C  &lt;int&gt;" не допускается. Рекомендуется изменить форму типа на "C&lt;int&gt;"</target>
        <note />
      </trans-unit>
      <trans-unit id="tastUndefinedItemRefModuleNamespace">
        <source>The module/namespace '{0}' from compilation unit '{1}' did not contain the module/namespace '{2}'</source>
        <target state="translated">Модуль или пространство имен "{0}" из блока компиляции "{1}" не содержит модуль или пространство имен "{2}"</target>
        <note />
      </trans-unit>
      <trans-unit id="tastUndefinedItemRefVal">
        <source>The module/namespace '{0}' from compilation unit '{1}' did not contain the val '{2}'</source>
        <target state="translated">Модуль или пространство имен "{0}" из блока компиляции "{1}" не содержит значение "{2}"</target>
        <note />
      </trans-unit>
      <trans-unit id="tastUndefinedItemRefModuleNamespaceType">
        <source>The module/namespace '{0}' from compilation unit '{1}' did not contain the namespace, module or type '{2}'</source>
        <target state="translated">Модуль или пространство имен "{0}" из блока компиляции "{1}" не содержит пространство имен, модуль или тип "{2}"</target>
        <note />
      </trans-unit>
      <trans-unit id="tcInvalidUseNullAsTrueValue">
        <source>The 'UseNullAsTrueValue' attribute flag may only be used with union types that have one nullary case and at least one non-nullary case</source>
        <target state="translated">Флаг атрибута "UseNullAsTrueValue" может использоваться только с типами объединений, имеющими один нулевой случай и по меньшей мере один ненулевой случай.</target>
        <note />
      </trans-unit>
      <trans-unit id="tcParameterInferredByref">
        <source>The parameter '{0}' was inferred to have byref type. Parameters of byref type must be given an explicit type annotation, e.g. 'x1: byref&lt;int&gt;'. When used, a byref parameter is implicitly dereferenced.</source>
        <target state="translated">Предполагается, что параметр "{0}" имеет тип byref. Параметры типа byref должны сопровождаться явной аннотацией типа, например "x1: byref&lt;int&gt;". При использовании параметра byref происходит неявное разыменование ссылки.</target>
        <note />
      </trans-unit>
      <trans-unit id="tcNonUniformMemberUse">
        <source>The generic member '{0}' has been used at a non-uniform instantiation prior to this program point. Consider reordering the members so this member occurs first. Alternatively, specify the full type of the member explicitly, including argument types, return type and any additional generic parameters and constraints.</source>
        <target state="translated">Базовый элемент "{0}" использовался при неоднородном создании экземпляров ранее этой точки программы. Рассмотрите возможность изменения порядка элементов таким образом, чтобы данный элемент следовал первым. Альтернативное решение - задать полный тип элемента в явном виде, включая типы аргументов, тип возвращаемого значения и все дополнительные универсальные параметры и ограничения.</target>
        <note />
      </trans-unit>
      <trans-unit id="tcAttribArgsDiffer">
        <source>The attribute '{0}' appears in both the implementation and the signature, but the attribute arguments differ. Only the attribute from the signature will be included in the compiled code.</source>
        <target state="translated">Атрибут "{0}" присутствует как в реализации, так и в сигнатуре, но с разными аргументами. В скомпилированный код будет включен только атрибут из сигнатуры.</target>
        <note />
      </trans-unit>
      <trans-unit id="tcCannotCallAbstractBaseMember">
        <source>Cannot call an abstract base member: '{0}'</source>
        <target state="translated">Не удается вызвать абстрактный член базового класса: '{0}'</target>
        <note />
      </trans-unit>
      <trans-unit id="typrelCannotResolveAmbiguityInUnmanaged">
        <source>Could not resolve the ambiguity in the use of a generic construct with an 'unmanaged' constraint at or near this position</source>
        <target state="translated">Не удалось разрешить неоднозначность в использовании базовой конструкции с ограничением "unmanaged" в этой позиции или рядом с ней</target>
        <note />
      </trans-unit>
      <trans-unit id="mlCompatMessage">
        <source>This construct is for ML compatibility. {0}. You can disable this warning by using '--mlcompatibility' or '--nowarn:62'.</source>
        <target state="translated">Эта конструкция предназначена для многоязыковой совместимости. {0}. Это предупреждение можно отключить с помощью параметра "--mlcompatibility" или "--nowarn:62".</target>
        <note />
      </trans-unit>
      <trans-unit id="ilFieldDoesNotHaveValidOffsetForStructureLayout">
        <source>The type '{0}' has been marked as having an Explicit layout, but the field '{1}' has not been marked with the 'FieldOffset' attribute</source>
        <target state="translated">Тип "{0}" был помечен как имеющий явно заданный макет, но поле "{1}" не было помечено атрибутом FieldOffset</target>
        <note />
      </trans-unit>
      <trans-unit id="tcInterfacesShouldUseInheritNotInterface">
        <source>Interfaces inherited by other interfaces should be declared using 'inherit ...' instead of 'interface ...'</source>
        <target state="translated">Для объявления интерфейсов, наследуемых другими интерфейсами, следует использовать "inherit ...", а не "interface ..."</target>
        <note />
      </trans-unit>
      <trans-unit id="parsInvalidPrefixOperator">
        <source>Invalid prefix operator</source>
        <target state="translated">Недопустимый префиксный оператор</target>
        <note />
      </trans-unit>
      <trans-unit id="parsInvalidPrefixOperatorDefinition">
        <source>Invalid operator definition. Prefix operator definitions must use a valid prefix operator name.</source>
        <target state="translated">Недопустимое определение оператора. Определения префиксных операторов должны использовать допустимые имена префиксных операторов.</target>
        <note />
      </trans-unit>
      <trans-unit id="buildCompilingExtensionIsForML">
        <source>The file extensions '.ml' and '.mli' are for ML compatibility</source>
        <target state="translated">Расширения файлов ".ml" и ".mli" предназначены для многоязыковой совместимости</target>
        <note />
      </trans-unit>
      <trans-unit id="lexIndentOffForML">
        <source>Consider using a file with extension '.ml' or '.mli' instead</source>
        <target state="translated">Рассмотрите возможность использования файла с расширением ".ml" или ".mli"</target>
        <note />
      </trans-unit>
      <trans-unit id="activePatternIdentIsNotFunctionTyped">
        <source>Active pattern '{0}' is not a function</source>
        <target state="translated">Активный шаблон "{0}" не является функцией</target>
        <note />
      </trans-unit>
      <trans-unit id="activePatternChoiceHasFreeTypars">
        <source>Active pattern '{0}' has a result type containing type variables that are not determined by the input. The common cause is a when a result case is not mentioned, e.g. 'let (|A|B|) (x:int) = A x'. This can be fixed with a type constraint, e.g. 'let (|A|B|) (x:int) : Choice&lt;int,unit&gt; = A x'</source>
        <target state="translated">Активный шаблон "{0}" имеет тип результата, содержащий переменные типа, которые не определены входными данными. Обычно эта ошибка возникает, когда не упоминается тестовый случай результата, например "let (|A|B|) (x:int) = A x". Для ее устранения можно ввести ограничение типа, например "let (|A|B|) (x:int) : Choice&lt;int,unit&gt; = A x"</target>
        <note />
      </trans-unit>
      <trans-unit id="ilFieldHasOffsetForSequentialLayout">
        <source>The FieldOffset attribute can only be placed on members of types marked with the StructLayout(LayoutKind.Explicit)</source>
        <target state="translated">Атрибут FieldOffset может назначаться только членам типов, для которых используется StructLayout(LayoutKind.Explicit).</target>
        <note />
      </trans-unit>
      <trans-unit id="tcOptionalArgsMustComeAfterNonOptionalArgs">
        <source>Optional arguments must come at the end of the argument list, after any non-optional arguments</source>
        <target state="translated">Необязательные аргументы должны следовать в конце списка аргументов, после обязательных</target>
        <note />
      </trans-unit>
      <trans-unit id="tcConditionalAttributeUsage">
        <source>Attribute 'System.Diagnostics.ConditionalAttribute' is only valid on methods or attribute classes</source>
        <target state="translated">Атрибут System.Diagnostics.ConditionalAttribute допустим только в методах или классах атрибутов</target>
        <note />
      </trans-unit>
      <trans-unit id="tcMemberOperatorDefinitionInExtrinsic">
        <source>Extension members cannot provide operator overloads.  Consider defining the operator as part of the type definition instead.</source>
        <target state="translated">Элементы расширения не могут предоставлять перегрузку операторов.  Вместо этого рекомендуется определить оператор как часть определения типа.</target>
        <note />
      </trans-unit>
      <trans-unit id="ilwriteMDBFileNameCannotBeChangedWarning">
        <source>The name of the MDB file must be &lt;assembly-file-name&gt;.mdb. The --pdb option will be ignored.</source>
        <target state="translated">MDB-файл должен иметь имя &lt;имя_файла_сборки&gt;.mdb. Параметр --pdb будет проигнорирован.</target>
        <note />
      </trans-unit>
      <trans-unit id="ilwriteMDBMemberMissing">
        <source>MDB generation failed. Could not find compatible member {0}</source>
        <target state="translated">Сбой при создании MDB-файла. Не удалось найти совместимый элемент {0}</target>
        <note />
      </trans-unit>
      <trans-unit id="ilwriteErrorCreatingMdb">
        <source>Cannot generate MDB debug information. Failed to load the 'MonoSymbolWriter' type from the 'Mono.CompilerServices.SymbolWriter.dll' assembly.</source>
        <target state="translated">Невозможно создать сведения об отладке MDB. Не удалось загрузить тип MonoSymbolWriter из сборки Mono.CompilerServices.SymbolWriter.dll.</target>
        <note />
      </trans-unit>
      <trans-unit id="tcUnionCaseNameConflictsWithGeneratedType">
        <source>The union case named '{0}' conflicts with the generated type '{1}'</source>
        <target state="translated">Ветвь объединения с именем "{0}" вступает в конфликт с созданным типом "{1}"</target>
        <note />
      </trans-unit>
      <trans-unit id="chkNoReflectedDefinitionOnStructMember">
        <source>ReflectedDefinitionAttribute may not be applied to an instance member on a struct type, because the instance member takes an implicit 'this' byref parameter</source>
        <target state="translated">Атрибут ReflectedDefinitionAttribute не может применяться к элементам экземпляров типа struct, поскольку элемент экземпляра принимает неявный параметр this byref</target>
        <note />
      </trans-unit>
      <trans-unit id="tcDllImportNotAllowed">
        <source>DLLImport bindings must be static members in a class or function definitions in a module</source>
        <target state="translated">Привязки DLLImport должны быть статическими элементами в определениях класса или функции в модуле</target>
        <note />
      </trans-unit>
      <trans-unit id="buildExplicitCoreLibRequiresNoFramework">
        <source>When mscorlib.dll or FSharp.Core.dll is explicitly referenced the {0} option must also be passed</source>
        <target state="translated">При явной ссылке на mscorlib.dll или FSharp.Core.dll также должен передаваться параметр {0}</target>
        <note />
      </trans-unit>
      <trans-unit id="buildExpectedSigdataFile">
        <source>FSharp.Core.sigdata not found alongside FSharp.Core. File expected in {0}. Consider upgrading to a more recent version of FSharp.Core, where this file is no longer be required.</source>
        <target state="translated">Ресурс FSharp.Core.sigdata не найден вместе с FSharp.Core. Файл ожидался в {0}. Рекомендуется обновление до более новой версии FSharp.Core, где этот файл не требуется.</target>
        <note />
      </trans-unit>
      <trans-unit id="buildExpectedFileAlongSideFSharpCore">
        <source>File '{0}' not found alongside FSharp.Core. File expected in {1}. Consider upgrading to a more recent version of FSharp.Core, where this file is no longer be required.</source>
        <target state="translated">Файл "{0}" не найден вместе с FSharp.Core. Файл ожидался в {1}. Рекомендуется обновление до более новой версии FSharp.Core, где этот файл не требуется.</target>
        <note />
      </trans-unit>
      <trans-unit id="buildUnexpectedFileNameCharacter">
        <source>Filename '{0}' contains invalid character '{1}'</source>
        <target state="translated">Имя файла "{0}" содержит недопустимый символ "{1}"</target>
        <note />
      </trans-unit>
      <trans-unit id="tcInvalidUseBangBinding">
        <source>'use!' bindings must be of the form 'use! &lt;var&gt; = &lt;expr&gt;'</source>
        <target state="translated">Привязки "use!" должны иметь форму "use! &lt;переменная&gt; = &lt;выражение&gt;"</target>
        <note />
      </trans-unit>
      <trans-unit id="crefNoInnerGenericsInQuotations">
        <source>Inner generic functions are not permitted in quoted expressions. Consider adding some type constraints until this function is no longer generic.</source>
        <target state="translated">Использование внутренних универсальных функций в выражениях в кавычках не допускается. Рекомендуется добавить ограничения типа, чтобы функция более не являлась универсальной.</target>
        <note />
      </trans-unit>
      <trans-unit id="tcEnumTypeCannotBeEnumerated">
        <source>The type '{0}' is not a valid enumerator type , i.e. does not have a 'MoveNext()' method returning a bool, and a 'Current' property</source>
        <target state="translated">Тип "{0}" не является допустимым типом перечислителя, т. е. у него нет метода MoveNext(), возвращающего логическое значение, и свойства Current</target>
        <note />
      </trans-unit>
      <trans-unit id="parsEofInTripleQuoteString">
        <source>End of file in triple-quote string begun at or before here</source>
        <target state="translated">Конец файла в строке с тройными кавычками, начавшейся здесь или ранее</target>
        <note />
      </trans-unit>
      <trans-unit id="parsEofInTripleQuoteStringInComment">
        <source>End of file in triple-quote string embedded in comment begun at or before here</source>
        <target state="translated">Конец файла в строке с тройными кавычками, вставленной в комментарий, который начался здесь или ранее</target>
        <note />
      </trans-unit>
      <trans-unit id="tcTypeTestLosesMeasures">
        <source>This type test or downcast will ignore the unit-of-measure '{0}'</source>
        <target state="translated">При такой проверке типа или нисходящем приведении единица измерения "{0}" будет проигнорирована</target>
        <note />
      </trans-unit>
      <trans-unit id="parsMissingTypeArgs">
        <source>Expected type argument or static argument</source>
        <target state="translated">Ожидался аргумент типа или статический аргумент</target>
        <note />
      </trans-unit>
      <trans-unit id="parsMissingGreaterThan">
        <source>Unmatched '&lt;'. Expected closing '&gt;'</source>
        <target state="translated">Непарная скобка "&lt;". Ожидалась закрывающая скобка "&gt;"</target>
        <note />
      </trans-unit>
      <trans-unit id="parsUnexpectedQuotationOperatorInTypeAliasDidYouMeanVerbatimString">
        <source>Unexpected quotation operator '&lt;@' in type definition. If you intend to pass a verbatim string as a static argument to a type provider, put a space between the '&lt;' and '@' characters.</source>
        <target state="translated">Непредвиденный оператор цитирования "&lt;@" в определении типа. Если планируется передать строку verbatim в качестве статического аргумента поставщику типов, вставьте пробел между символами "&lt;" и "@".</target>
        <note />
      </trans-unit>
      <trans-unit id="parsErrorParsingAsOperatorName">
        <source>Attempted to parse this as an operator name, but failed</source>
        <target state="translated">Предпринята попытка синтаксического анализа этого имени оператора, однако она завершилась неудачно</target>
        <note />
      </trans-unit>
      <trans-unit id="lexInvalidUnicodeLiteral">
        <source>\U{0} is not a valid Unicode character escape sequence</source>
        <target state="translated">\U{0} не является допустимой escape-последовательностью символов Юникода</target>
        <note />
      </trans-unit>
      <trans-unit id="tcCallerInfoWrongType">
        <source>'{0}' must be applied to an argument of type '{1}', but has been applied to an argument of type '{2}'</source>
        <target state="translated">"{0}" следует применять только к аргументу типа "{1}", но этот элемент был применен к аргументу типа "{2}"</target>
        <note />
      </trans-unit>
      <trans-unit id="tcCallerInfoNotOptional">
        <source>'{0}' can only be applied to optional arguments</source>
        <target state="translated">{0} можно применять только к дополнительным аргументам</target>
        <note />
      </trans-unit>
      <trans-unit id="toolLocationHelperUnsupportedFrameworkVersion">
        <source>The specified .NET Framework version '{0}' is not supported. Please specify a value from the enumeration Microsoft.Build.Utilities.TargetDotNetFrameworkVersion.</source>
        <target state="translated">Указанная версия платформы .NET Framework ("{0}") не поддерживается. Укажите значение из перечисления Microsoft.Build.Utilities.TargetDotNetFrameworkVersion.</target>
        <note />
      </trans-unit>
      <trans-unit id="ilSignInvalidMagicValue">
        <source>Invalid Magic value in CLR Header</source>
        <target state="translated">Недопустимое магическое значение в заголовке CLR</target>
        <note />
      </trans-unit>
      <trans-unit id="ilSignBadImageFormat">
        <source>Bad image format</source>
        <target state="translated">Неправильный формат изображения</target>
        <note />
      </trans-unit>
      <trans-unit id="ilSignPrivateKeyExpected">
        <source>Private key expected</source>
        <target state="translated">Ожидался закрытый ключ</target>
        <note />
      </trans-unit>
      <trans-unit id="ilSignRsaKeyExpected">
        <source>RSA key expected</source>
        <target state="translated">Ожидался ключ RSA</target>
        <note />
      </trans-unit>
      <trans-unit id="ilSignInvalidBitLen">
        <source>Invalid bit Length</source>
        <target state="translated">Недопустимая длина в битах</target>
        <note />
      </trans-unit>
      <trans-unit id="ilSignInvalidRSAParams">
        <source>Invalid RSAParameters structure - '{{0}}' expected</source>
        <target state="translated">Недопустимая структура RSAParameters — ожидалось "{{0}}"</target>
        <note />
      </trans-unit>
      <trans-unit id="ilSignInvalidAlgId">
        <source>Invalid algId - 'Exponent' expected</source>
        <target state="translated">Недопустимый algId — ожидалось "Exponent"</target>
        <note />
      </trans-unit>
      <trans-unit id="ilSignInvalidSignatureSize">
        <source>Invalid signature size</source>
        <target state="translated">Недопустимый размер сигнатуры</target>
        <note />
      </trans-unit>
      <trans-unit id="ilSignNoSignatureDirectory">
        <source>No signature directory</source>
        <target state="translated">Нет каталога сигнатуры</target>
        <note />
      </trans-unit>
      <trans-unit id="ilSignInvalidPKBlob">
        <source>Invalid Public Key blob</source>
        <target state="translated">Недопустимый BLOB-объект открытого ключа</target>
        <note />
      </trans-unit>
      <trans-unit id="fscTooManyErrors">
        <source>Exiting - too many errors</source>
        <target state="translated">Осуществляется выход - слишком много ошибок</target>
        <note />
      </trans-unit>
      <trans-unit id="docfileNoXmlSuffix">
        <source>The documentation file has no .xml suffix</source>
        <target state="translated">У файла документации нет суффикса .xml</target>
        <note />
      </trans-unit>
      <trans-unit id="fscNoImplementationFiles">
        <source>No implementation files specified</source>
        <target state="translated">Файлы реализации не указаны</target>
        <note />
      </trans-unit>
      <trans-unit id="fscBadAssemblyVersion">
        <source>An {0} specified version '{1}', but this value is invalid and has been ignored</source>
        <target state="translated">В {0} была указана версия "{1}", однако это значение является недопустимым и было проигнорировано</target>
        <note />
      </trans-unit>
      <trans-unit id="fscTwoResourceManifests">
        <source>Conflicting options specified: 'win32manifest' and 'win32res'. Only one of these can be used.</source>
        <target state="translated">Указаны противоречащие друг другу параметры: win32manifest и win32res. Можно использовать только один из них.</target>
        <note />
      </trans-unit>
      <trans-unit id="fscQuotationLiteralsStaticLinking">
        <source>The code in assembly '{0}' makes uses of quotation literals. Static linking may not include components that make use of quotation literals unless all assemblies are compiled with at least F# 4.0.</source>
        <target state="translated">В коде сборки "{0}" используются литералы кавычек. При статическом связывании компоненты, использующие литералы кавычек, могут быть не включены, если все сборки не скомпилированы в версии F# не ниже 4.0.</target>
        <note />
      </trans-unit>
      <trans-unit id="fscQuotationLiteralsStaticLinking0">
        <source>Code in this assembly makes uses of quotation literals. Static linking may not include components that make use of quotation literals unless all assemblies are compiled with at least F# 4.0.</source>
        <target state="translated">В коде этой сборки используются литералы кавычек. При статическом связывании компоненты, использующие литералы кавычек, могут быть не включены, если все сборки не скомпилированы в версии F# не ниже 4.0.</target>
        <note />
      </trans-unit>
      <trans-unit id="fscStaticLinkingNoEXE">
        <source>Static linking may not include a .EXE</source>
        <target state="translated">Статическое связывание может не включать EXE-файл</target>
        <note />
      </trans-unit>
      <trans-unit id="fscStaticLinkingNoMixedDLL">
        <source>Static linking may not include a mixed managed/unmanaged DLL</source>
        <target state="translated">Статическое связывание может не включать DLL-файл смешанного (управляемого и неуправляемого) типа</target>
        <note />
      </trans-unit>
      <trans-unit id="fscIgnoringMixedWhenLinking">
        <source>Ignoring mixed managed/unmanaged assembly '{0}' during static linking</source>
        <target state="translated">Игнорирование сборки смешанного (управляемого и неуправляемого) типа "{0}" во время статического связывания</target>
        <note />
      </trans-unit>
      <trans-unit id="fscAssumeStaticLinkContainsNoDependencies">
        <source>Assembly '{0}' was referenced transitively and the assembly could not be resolved automatically. Static linking will assume this DLL has no dependencies on the F# library or other statically linked DLLs. Consider adding an explicit reference to this DLL.</source>
        <target state="translated">Ссылка на сборку "{0}" была задана транзитивно, поэтому автоматически разрешить сборку не удалось. При статическом связывании предполагается, что у этого DLL-файла нет зависимостей от библиотеки F# или других DLL-файлов со статическим связыванием. Попробуйте добавить явную ссылку на этот DLL-файл.</target>
        <note />
      </trans-unit>
      <trans-unit id="fscAssemblyNotFoundInDependencySet">
        <source>Assembly '{0}' not found in dependency set of target binary. Statically linked roots should be specified using an assembly name, without a DLL or EXE extension. If this assembly was referenced explicitly then it is possible the assembly was not actually required by the generated binary, in which case it should not be statically linked.</source>
        <target state="translated">Сборка "{0}" не найдена в наборе зависимостей целевого двоичного файла. Корневые элементы со статическим связыванием должны указываться с помощью имени сборки без расширения DLL или EXE. Если сборка задана в ссылке явным образом, возможно, сборка на самом деле не требовалась для созданного двоичного файла. Это означает, что для нее не требуется статическое связывание.</target>
        <note />
      </trans-unit>
      <trans-unit id="fscKeyFileCouldNotBeOpened">
        <source>The key file '{0}' could not be opened</source>
        <target state="translated">Не удалось открыть файл ключей "{0}"</target>
        <note />
      </trans-unit>
      <trans-unit id="fscProblemWritingBinary">
        <source>A problem occurred writing the binary '{0}': {1}</source>
        <target state="translated">Проблема при записи двоичного файла "{0}": {1}</target>
        <note />
      </trans-unit>
      <trans-unit id="fscAssemblyVersionAttributeIgnored">
        <source>The 'AssemblyVersionAttribute' has been ignored because a version was given using a command line option</source>
        <target state="translated">Атрибут AssemblyVersionAttribute был проигнорирован, поскольку версия задана с помощью параметра командной строки</target>
        <note />
      </trans-unit>
      <trans-unit id="fscAssemblyCultureAttributeError">
        <source>Error emitting 'System.Reflection.AssemblyCultureAttribute' attribute -- 'Executables cannot be satellite assemblies, Culture should always be empty'</source>
        <target state="translated">Ошибка при создании атрибута System.Reflection.AssemblyCultureAttribute - "Исполняемые файлы не могут быть вспомогательными сборками; свойство " Культура" должно обязательно быть пустым"</target>
        <note />
      </trans-unit>
      <trans-unit id="fscDelaySignWarning">
        <source>Option '--delaysign' overrides attribute 'System.Reflection.AssemblyDelaySignAttribute' given in a source file or added module</source>
        <target state="translated">Параметр --delaysign переопределяет атрибут System.Reflection.AssemblyDelaySignAttribute, заданный в файле с исходным кодом или в добавленном модуле</target>
        <note />
      </trans-unit>
      <trans-unit id="fscKeyFileWarning">
        <source>Option '--keyfile' overrides attribute 'System.Reflection.AssemblyKeyFileAttribute' given in a source file or added module</source>
        <target state="translated">Параметр --keyfile переопределяет атрибут System.Reflection.AssemblyKeyFileAttribute, заданный в файле с исходным кодом или в добавленном модуле</target>
        <note />
      </trans-unit>
      <trans-unit id="fscKeyNameWarning">
        <source>Option '--keycontainer' overrides attribute 'System.Reflection.AssemblyNameAttribute' given in a source file or added module</source>
        <target state="translated">Параметр --keycontainer переопределяет атрибут System.Reflection.AssemblyNameAttribute, заданный в файле с исходным кодом или добавленном модуле</target>
        <note />
      </trans-unit>
      <trans-unit id="fscReferenceOnCommandLine">
        <source>The assembly '{0}' is listed on the command line. Assemblies should be referenced using a command line flag such as '-r'.</source>
        <target state="translated">Сборка "{0}" указана в командной строке. Ссылки на сборки следует задавать с помощью флага командной строки, например флага "-r".</target>
        <note />
      </trans-unit>
      <trans-unit id="fscRemotingError">
        <source>The resident compilation service was not used because a problem occured in communicating with the server.</source>
        <target state="translated">Служба резидентной компиляции не использовалась, поскольку возникла проблема при взаимодействии с сервером.</target>
        <note />
      </trans-unit>
      <trans-unit id="pathIsInvalid">
        <source>Problem with filename '{0}': Illegal characters in path.</source>
        <target state="translated">Проблема с именем файла "{0}": недопустимые символы в пути.</target>
        <note />
      </trans-unit>
      <trans-unit id="fscResxSourceFileDeprecated">
        <source>Passing a .resx file ({0}) as a source file to the compiler is deprecated. Use resgen.exe to transform the .resx file into a .resources file to pass as a --resource option. If you are using MSBuild, this can be done via an &lt;EmbeddedResource&gt; item in the .fsproj project file.</source>
        <target state="translated">Не рекомендуется передавать RESX-файл ({0}) компилятору в качестве исходного файла. С помощью программы resgen.exe преобразуйте RESX-файл в RESOURCES-файл для передачи с параметром --resource. При использовании MSBuild это можно сделать с помощью элемента &lt;EmbeddedResource&gt; в FSPROJ-файле проекта.</target>
        <note />
      </trans-unit>
      <trans-unit id="fscStaticLinkingNoProfileMismatches">
        <source>Static linking may not be used on an assembly referencing mscorlib (e.g. a .NET Framework assembly) when generating an assembly that references System.Runtime (e.g. a .NET Core or Portable assembly).</source>
        <target state="translated">Статическая компоновка не позволяет использовать сборку, которая ссылается на mscorlib (например, сборку .NET Framework), при создании сборки, которая ссылается на System.Runtime (например, сборки .NET Core или переносимой сборки).</target>
        <note />
      </trans-unit>
      <trans-unit id="fscAssemblyWildcardAndDeterminism">
        <source>An {0} specified version '{1}', but this value is a wildcard, and you have requested a deterministic build, these are in conflict.</source>
        <target state="translated">Пользователь {0} указал версию "{1}", но это значение является подстановочным знаком, а вы запросили детерминированную сборку: возник конфликт.</target>
        <note />
      </trans-unit>
      <trans-unit id="fscDeterministicDebugRequiresPortablePdb">
        <source>Determinstic builds only support portable PDBs (--debug:portable or --debug:embedded)</source>
        <target state="translated">Детерминированные сборки поддерживают только переносимые PDB-файлы (--debug:portable или --debug:embedded)</target>
        <note />
      </trans-unit>
      <trans-unit id="etIllegalCharactersInNamespaceName">
        <source>Character '{0}' is not allowed in provided namespace name '{1}'</source>
        <target state="translated">Не допускается использовать символ "{0}" в указанном имени пространства имен "{1}"</target>
        <note />
      </trans-unit>
      <trans-unit id="etNullOrEmptyMemberName">
        <source>The provided type '{0}' returned a member with a null or empty member name</source>
        <target state="translated">Предоставленный тип "{0}" вернул элемент с именем NULL или пустым именем</target>
        <note />
      </trans-unit>
      <trans-unit id="etNullMember">
        <source>The provided type '{0}' returned a null member</source>
        <target state="translated">Предоставленный тип "{0}" вернул элемент с NULL</target>
        <note />
      </trans-unit>
      <trans-unit id="etNullMemberDeclaringType">
        <source>The provided type '{0}' member info '{1}' has null declaring type</source>
        <target state="translated">Сведения об элементе "{1}" предоставленного типа "{0}" содержат объявляющий тип NULL</target>
        <note />
      </trans-unit>
      <trans-unit id="etNullMemberDeclaringTypeDifferentFromProvidedType">
        <source>The provided type '{0}' has member '{1}' which has declaring type '{2}'. Expected declaring type to be the same as provided type.</source>
        <target state="translated">Предоставленный тип "{0}" имеет элемент "{1}" с объявляющим типом "{2}". Ожидается, что объявляющий тип будет совпадать с предоставленным типом.</target>
        <note />
      </trans-unit>
      <trans-unit id="etHostingAssemblyFoundWithoutHosts">
        <source>Referenced assembly '{0}' has assembly level attribute '{1}' but no public type provider classes were found</source>
        <target state="translated">Сборка "{0}", на которую указывает ссылка, содержит атрибут уровня сборки "{1}", однако классы поставщика открытых типов не обнаружены</target>
        <note />
      </trans-unit>
      <trans-unit id="etEmptyNamespaceOfTypeNotAllowed">
        <source>Type '{0}' from type provider '{1}' has an empty namespace. Use 'null' for the global namespace.</source>
        <target state="translated">Тип "{0}" поставщика типов "{1}" имеет пустое пространство имен. Используйте null для глобального пространства имен.</target>
        <note />
      </trans-unit>
      <trans-unit id="etEmptyNamespaceNotAllowed">
        <source>Empty namespace found from the type provider '{0}'. Use 'null' for the global namespace.</source>
        <target state="translated">У поставщика типов "{0}" обнаружено пустое пространство имен. Используйте null для глобального пространства имен.</target>
        <note />
      </trans-unit>
      <trans-unit id="etMustNotBeGeneric">
        <source>Provided type '{0}' has 'IsGenericType' as true, but generic types are not supported.</source>
        <target state="translated">Предоставленный тип "{0}" имеет свойство IsGenericType, равное true, однако универсальные типы не поддерживаются.</target>
        <note />
      </trans-unit>
      <trans-unit id="etMustNotBeAnArray">
        <source>Provided type '{0}' has 'IsArray' as true, but array types are not supported.</source>
        <target state="translated">Предоставленный тип "{0}" имеет свойство IsArray, равное true, однако типы массивов не поддерживаются.</target>
        <note />
      </trans-unit>
      <trans-unit id="etMethodHasRequirements">
        <source>Invalid member '{0}' on provided type '{1}'. Provided type members must be public, and not be generic, virtual, or abstract.</source>
        <target state="translated">Недопустимый элемент "{0}" предоставленного типа "{1}". Элементы предоставленного типа должны быть открытыми, а не универсальными, виртуальными или абстрактными.</target>
        <note />
      </trans-unit>
      <trans-unit id="etUnsupportedMemberKind">
        <source>Invalid member '{0}' on provided type '{1}'. Only properties, methods and constructors are allowed</source>
        <target state="translated">Недопустимый элемент "{0}" предоставленного типа "{1}". Разрешены только свойства, методы и конструкторы</target>
        <note />
      </trans-unit>
      <trans-unit id="etPropertyCanReadButHasNoGetter">
        <source>Property '{0}' on provided type '{1}' has CanRead=true but there was no value from GetGetMethod()</source>
        <target state="translated">У свойства "{0}" предоставленного типа "{1}" CanRead=true, однако значение GetGetMethod() не получено</target>
        <note />
      </trans-unit>
      <trans-unit id="etPropertyHasGetterButNoCanRead">
        <source>Property '{0}' on provided type '{1}' has CanRead=false but GetGetMethod() returned a method</source>
        <target state="translated">У свойства "{0}" предоставленного типа "{1}" CanRead=false, но метод GetGetMethod() вернул метод</target>
        <note />
      </trans-unit>
      <trans-unit id="etPropertyCanWriteButHasNoSetter">
        <source>Property '{0}' on provided type '{1}' has CanWrite=true but there was no value from GetSetMethod()</source>
        <target state="translated">У свойства "{0}" предоставленного типа "{1}" CanWrite=true, однако значение GetSetMethod() не получено</target>
        <note />
      </trans-unit>
      <trans-unit id="etPropertyHasSetterButNoCanWrite">
        <source>Property '{0}' on provided type '{1}' has CanWrite=false but GetSetMethod() returned a method</source>
        <target state="translated">У свойства "{0}" предоставленного типа "{1}" CanWrite=false, но метод GetSetMethod() вернул метод</target>
        <note />
      </trans-unit>
      <trans-unit id="etOneOrMoreErrorsSeenDuringExtensionTypeSetting">
        <source>One or more errors seen during provided type setup</source>
        <target state="translated">При настройке предоставленного типа были обнаружены одна или более ошибок</target>
        <note />
      </trans-unit>
      <trans-unit id="etUnexpectedExceptionFromProvidedTypeMember">
        <source>Unexpected exception from provided type '{0}' member '{1}': {2}</source>
        <target state="translated">Непредвиденное исключение, полученное из элемента "{1}" предоставленного типа "{0}": {2}</target>
        <note />
      </trans-unit>
      <trans-unit id="etUnsupportedConstantType">
        <source>Unsupported constant type '{0}'. Quotations provided by type providers can only contain simple constants. The implementation of the type provider may need to be adjusted by moving a value declared outside a provided quotation literal to be a 'let' binding inside the quotation literal.</source>
        <target state="translated">Неподдерживаемый тип константы "{0}". Цитирования, предоставляемые поставщиками типов, могут содержать только простые константы. Может потребоваться изменить реализацию поставщика типов, переместив значение, объявленное вне предоставленного литерала цитирования, в литерал цитирования с привязкой let.</target>
        <note />
      </trans-unit>
      <trans-unit id="etUnsupportedProvidedExpression">
        <source>Unsupported expression '{0}' from type provider. If you are the author of this type provider, consider adjusting it to provide a different provided expression.</source>
        <target state="translated">Неподдерживаемое выражение "{0}" от поставщика типов. Если вы являетесь автором этого поставщика типов, попробуйте изменить его для предоставления другого выражения.</target>
        <note />
      </trans-unit>
      <trans-unit id="etProvidedTypeHasUnexpectedName">
        <source>Expected provided type named '{0}' but provided type has 'Name' with value '{1}'</source>
        <target state="translated">Ожидался предоставленный тип с именем "{0}", однако у предоставленного типа значение Name равнялось "{1}"</target>
        <note />
      </trans-unit>
      <trans-unit id="etEventNoAdd">
        <source>Event '{0}' on provided type '{1}' has no value from GetAddMethod()</source>
        <target state="translated">Событие "{0}" предоставленного типа "{1}" не имеет значения, полученного от метода GetAddMethod()</target>
        <note />
      </trans-unit>
      <trans-unit id="etEventNoRemove">
        <source>Event '{0}' on provided type '{1}' has no value from GetRemoveMethod()</source>
        <target state="translated">Событие "{0}" предоставленного типа "{1}" не имеет значения, полученного от метода GetRemoveMethod()</target>
        <note />
      </trans-unit>
      <trans-unit id="etProviderHasWrongDesignerAssembly">
        <source>Assembly attribute '{0}' refers to a designer assembly '{1}' which cannot be loaded or doesn't exist. {2}</source>
        <target state="translated">Атрибут сборки "{0}" ссылается на сборку конструктора "{1}", которая не может быть загружена или не существует. {2}</target>
        <note />
      </trans-unit>
      <trans-unit id="etProviderDoesNotHaveValidConstructor">
        <source>The type provider does not have a valid constructor. A constructor taking either no arguments or one argument of type 'TypeProviderConfig' was expected.</source>
        <target state="translated">У поставщика типов нет допустимого конструктора. Ожидался конструктор, принимающий один аргумент типа TypeProviderConfig или не принимающий ни одного аргумента этого типа.</target>
        <note />
      </trans-unit>
      <trans-unit id="etProviderError">
        <source>The type provider '{0}' reported an error: {1}</source>
        <target state="translated">Поставщик типов "{0}" сообщил об ошибке: {1}</target>
        <note />
      </trans-unit>
      <trans-unit id="etIncorrectParameterExpression">
        <source>The type provider '{0}' used an invalid parameter in the ParameterExpression: {1}</source>
        <target state="translated">Поставщик типов "{0}" использовал недопустимый параметр в выражении ParameterExpression: {1}</target>
        <note />
      </trans-unit>
      <trans-unit id="etIncorrectProvidedMethod">
        <source>The type provider '{0}' provided a method with a name '{1}' and metadata token '{2}', which is not reported among its methods of its declaring type '{3}'</source>
        <target state="translated">Поставщик типов "{0}" предоставил метод с именем "{1}" и токеном метаданных "{2}", который отсутствует в списке методов соответствующего объявляющего типа "{3}"</target>
        <note />
      </trans-unit>
      <trans-unit id="etIncorrectProvidedConstructor">
        <source>The type provider '{0}' provided a constructor which is not reported among the constructors of its declaring type '{1}'</source>
        <target state="translated">Поставщик типов "{0}" предоставил конструктор, который не указан среди конструкторов его объявляющего типа "{1}"</target>
        <note />
      </trans-unit>
      <trans-unit id="etDirectReferenceToGeneratedTypeNotAllowed">
        <source>A direct reference to the generated type '{0}' is not permitted. Instead, use a type definition, e.g. 'type TypeAlias = &lt;path&gt;'. This indicates that a type provider adds generated types to your assembly.</source>
        <target state="translated">Прямые ссылки на создаваемый тип "{0}" запрещены. Вместо этого следует использовать определение типа, напр. "type TypeAlias = &lt;path&gt;". Оно показывает, что поставщик типов добавляет создаваемые типы в сборку.</target>
        <note />
      </trans-unit>
      <trans-unit id="etProvidedTypeHasUnexpectedPath">
        <source>Expected provided type with path '{0}' but provided type has path '{1}'</source>
        <target state="translated">Ожидался предоставленный тип с путем "{0}", однако предоставленный тип имеет путь "{1}"</target>
        <note />
      </trans-unit>
      <trans-unit id="etUnexpectedNullFromProvidedTypeMember">
        <source>Unexpected 'null' return value from provided type '{0}' member '{1}'</source>
        <target state="translated">Непредвиденное возвращаемое значение NULL, полученное из элемента "{1}" предоставленного типа "{0}"</target>
        <note />
      </trans-unit>
      <trans-unit id="etUnexpectedExceptionFromProvidedMemberMember">
        <source>Unexpected exception from member '{0}' of provided type '{1}' member '{2}': {3}</source>
        <target state="translated">Непредвиденное исключение, полученное из элемента "{0}" предоставленного типа "{1}", элемент "{2}": {3}</target>
        <note />
      </trans-unit>
      <trans-unit id="etNestedProvidedTypesDoNotTakeStaticArgumentsOrGenericParameters">
        <source>Nested provided types do not take static arguments or generic parameters</source>
        <target state="translated">Вложенные предоставленные типы не принимают статических аргументов или универсальных параметров</target>
        <note />
      </trans-unit>
      <trans-unit id="etInvalidStaticArgument">
        <source>Invalid static argument to provided type. Expected an argument of kind '{0}'.</source>
        <target state="translated">Недопустимый статический аргумент предоставленного типа. Ожидался аргумент вида "{0}".</target>
        <note />
      </trans-unit>
      <trans-unit id="etErrorApplyingStaticArgumentsToType">
        <source>An error occured applying the static arguments to a provided type</source>
        <target state="translated">Ошибка при применении статических аргументов к предоставленному типу</target>
        <note />
      </trans-unit>
      <trans-unit id="etUnknownStaticArgumentKind">
        <source>Unknown static argument kind '{0}' when resolving a reference to a provided type or method '{1}'</source>
        <target state="translated">Неизвестный вид статического аргумента "{0}" при разрешении ссылки на предоставленный тип или метод "{1}"</target>
        <note />
      </trans-unit>
      <trans-unit id="invalidNamespaceForProvidedType">
        <source>invalid namespace for provided type</source>
        <target state="translated">недопустимое пространство имен для предоставленного типа</target>
        <note />
      </trans-unit>
      <trans-unit id="invalidFullNameForProvidedType">
        <source>invalid full name for provided type</source>
        <target state="translated">недопустимое полное имя для предоставленного типа</target>
        <note />
      </trans-unit>
      <trans-unit id="etProviderReturnedNull">
        <source>The type provider returned 'null', which is not a valid return value from '{0}'</source>
        <target state="translated">Поставщик типов вернул значение NULL, которое не является допустимым возвращаемым значением для "{0}"</target>
        <note />
      </trans-unit>
      <trans-unit id="etTypeProviderConstructorException">
        <source>The type provider constructor has thrown an exception: {0}</source>
        <target state="translated">Конструктор поставщика типов создал исключение: {0}</target>
        <note />
      </trans-unit>
      <trans-unit id="etNullProvidedExpression">
        <source>Type provider '{0}' returned null from GetInvokerExpression.</source>
        <target state="translated">Поставщик типов "{0}" вернул значение NULL в результате вызова метода GetInvokerExpression.</target>
        <note />
      </trans-unit>
      <trans-unit id="etProvidedAppliedTypeHadWrongName">
        <source>The type provider '{0}' returned an invalid type from 'ApplyStaticArguments'. A type with name '{1}' was expected, but a type with name '{2}' was returned.</source>
        <target state="translated">Поставщик типов "{0}" вернул недопустимый тип из метода ApplyStaticArguments. Ожидался тип с именем "{1}", но был возвращен тип с именем "{2}".</target>
        <note />
      </trans-unit>
      <trans-unit id="etProvidedAppliedMethodHadWrongName">
        <source>The type provider '{0}' returned an invalid method from 'ApplyStaticArgumentsForMethod'. A method with name '{1}' was expected, but a method with name '{2}' was returned.</source>
        <target state="translated">Поставщик типов "{0}" вернул недействительный метод из ApplyStaticArgumentsForMethod. Предполагалось, что вернется метод "{1}" , но был возвращен метод "{2}".</target>
        <note />
      </trans-unit>
      <trans-unit id="tcTypeTestLossy">
        <source>This type test or downcast will erase the provided type '{0}' to the type '{1}'</source>
        <target state="translated">Это нисходящее приведение или проверка типа сотрет предоставленный тип "{0}" до типа "{1}".</target>
        <note />
      </trans-unit>
      <trans-unit id="tcTypeCastErased">
        <source>This downcast will erase the provided type '{0}' to the type '{1}'.</source>
        <target state="translated">Это нисходящее приведение типа сотрет предоставленный тип "{0}" до типа "{1}".</target>
        <note />
      </trans-unit>
      <trans-unit id="tcTypeTestErased">
        <source>This type test with a provided type '{0}' is not allowed because this provided type will be erased to '{1}' at runtime.</source>
        <target state="translated">Такая проверка предоставленного типа "{0}" запрещена, поскольку при этом предоставленный тип будет во время выполнения стерт до типа "{1}".</target>
        <note />
      </trans-unit>
      <trans-unit id="tcCannotInheritFromErasedType">
        <source>Cannot inherit from erased provided type</source>
        <target state="translated">Невозможно наследование от удаленного предоставленного типа</target>
        <note />
      </trans-unit>
      <trans-unit id="etInvalidTypeProviderAssemblyName">
        <source>Assembly '{0}' hase TypeProviderAssembly attribute with invalid value '{1}'. The value should be a valid assembly name</source>
        <target state="translated">У сборки "{0}" имеется атрибут TypeProviderAssembly с недопустимым значением "{1}". Значение должно представлять собой допустимое имя сборки</target>
        <note />
      </trans-unit>
      <trans-unit id="tcInvalidMemberNameCtor">
        <source>Invalid member name. Members may not have name '.ctor' or '.cctor'</source>
        <target state="translated">Недопустимое имя элемента. Элементы не могут иметь имя ".ctor" или ".cctor"</target>
        <note />
      </trans-unit>
      <trans-unit id="tcInferredGenericTypeGivesRiseToInconsistency">
        <source>The function or member '{0}' is used in a way that requires further type annotations at its definition to ensure consistency of inferred types. The inferred signature is '{1}'.</source>
        <target state="translated">Функция или элемент "{0}" используются таким образом, что для подтверждения согласованности выводимых типов требуются дополнительные аннотации типов при их определении. Выводимая сигнатура: "{1}".</target>
        <note />
      </trans-unit>
      <trans-unit id="tcInvalidTypeArgumentCount">
        <source>The number of type arguments did not match: '{0}' given, '{1}' expected. This may be related to a previously reported error.</source>
        <target state="translated">Число аргументов типа не совпадает. Задано: {0}, ожидалось: {1}. Это может быть связано с ошибкой, о которой сообщалось ранее.</target>
        <note />
      </trans-unit>
      <trans-unit id="tcCannotOverrideSealedMethod">
        <source>Cannot override inherited member '{0}' because it is sealed</source>
        <target state="translated">Невозможно переопределить унаследованный элемент "{0}", поскольку он является запечатанным</target>
        <note />
      </trans-unit>
      <trans-unit id="etProviderErrorWithContext">
        <source>The type provider '{0}' reported an error in the context of provided type '{1}', member '{2}'. The error: {3}</source>
        <target state="translated">Поставщик типов сообщил об ошибке "{0}" в контексте предоставленного типа "{1}", элемент "{2}". Ошибка: {3}</target>
        <note />
      </trans-unit>
      <trans-unit id="etProvidedTypeWithNameException">
        <source>An exception occurred when accessing the '{0}' of a provided type: {1}</source>
        <target state="translated">Исключение при обращении к "{0}" предоставленного типа: {1}</target>
        <note />
      </trans-unit>
      <trans-unit id="etProvidedTypeWithNullOrEmptyName">
        <source>The '{0}' of a provided type was null or empty.</source>
        <target state="translated">Значение "{0}" предоставленного типа равнялось NULL или было пустым.</target>
        <note />
      </trans-unit>
      <trans-unit id="etIllegalCharactersInTypeName">
        <source>Character '{0}' is not allowed in provided type name '{1}'</source>
        <target state="translated">Не допускается использовать символ "{0}" в указанном имени типа "{1}"</target>
        <note />
      </trans-unit>
      <trans-unit id="tcJoinMustUseSimplePattern">
        <source>In queries, '{0}' must use a simple pattern</source>
        <target state="translated">В запросах для "{0}" следует использовать простой шаблон</target>
        <note />
      </trans-unit>
      <trans-unit id="tcMissingCustomOperation">
        <source>A custom query operation for '{0}' is required but not specified</source>
        <target state="translated">Пользовательская операция запроса для "{0}" является обязательной, но не указана</target>
        <note />
      </trans-unit>
      <trans-unit id="etBadUnnamedStaticArgs">
        <source>Named static arguments must come after all unnamed static arguments</source>
        <target state="translated">Именованные статические аргументы должны располагаться после неименованных статических аргументов</target>
        <note />
      </trans-unit>
      <trans-unit id="etStaticParameterRequiresAValue">
        <source>The static parameter '{0}' of the provided type or method '{1}' requires a value. Static parameters to type providers may be optionally specified using named arguments, e.g. '{2}&lt;{3}=...&gt;'.</source>
        <target state="translated">Для статического параметра "{0}" предоставленного типа или метода "{1}" требуется значение. Статические параметры поставщиков типов могут задаваться с помощью именованных аргументов, например: "{2}&lt;{3}=...&gt;".</target>
        <note />
      </trans-unit>
      <trans-unit id="etNoStaticParameterWithName">
        <source>No static parameter exists with name '{0}'</source>
        <target state="translated">Имя "{0}" не имеет статических параметров</target>
        <note />
      </trans-unit>
      <trans-unit id="etStaticParameterAlreadyHasValue">
        <source>The static parameter '{0}' has already been given a value</source>
        <target state="translated">Для статического параметра "{0}" уже было задано значение</target>
        <note />
      </trans-unit>
      <trans-unit id="etMultipleStaticParameterWithName">
        <source>Multiple static parameters exist with name '{0}'</source>
        <target state="translated">Имя "{0}" имеет несколько статических параметров</target>
        <note />
      </trans-unit>
      <trans-unit id="tcCustomOperationMayNotBeUsedInConjunctionWithNonSimpleLetBindings">
        <source>A custom operation may not be used in conjunction with a non-value or recursive 'let' binding in another part of this computation expression</source>
        <target state="translated">Пользовательскую операцию нельзя использовать в сочетании c не содержащей значения или рекурсивной привязкой let в другой части этого выражения с вычислениями</target>
        <note />
      </trans-unit>
      <trans-unit id="tcCustomOperationMayNotBeUsedHere">
        <source>A custom operation may not be used in conjunction with 'use', 'try/with', 'try/finally', 'if/then/else' or 'match' operators within this computation expression</source>
        <target state="translated">Пользовательскую операцию нельзя использовать в сочетании с операторами use, try/with, try/finally, if/then/else и match в этом выражении с вычислениями</target>
        <note />
      </trans-unit>
      <trans-unit id="tcCustomOperationMayNotBeOverloaded">
        <source>The custom operation '{0}' refers to a method which is overloaded. The implementations of custom operations may not be overloaded.</source>
        <target state="translated">Пользовательский оператор "{0}" ссылается на перегруженный метод. Нельзя перегружать реализации пользовательских операций.</target>
        <note />
      </trans-unit>
      <trans-unit id="tcIfThenElseMayNotBeUsedWithinQueries">
        <source>An if/then/else expression may not be used within queries. Consider using either an if/then expression, or use a sequence expression instead.</source>
        <target state="translated">В запросах нельзя использовать выражения if/then/else. Попробуйте использовать выражение if/then или используйте вместо этого выражение последовательности.</target>
        <note />
      </trans-unit>
      <trans-unit id="ilxgenUnexpectedArgumentToMethodHandleOfDuringCodegen">
        <source>Invalid argument to 'methodhandleof' during codegen</source>
        <target state="translated">Недопустимый аргумент methodhandleof во время создания кода</target>
        <note />
      </trans-unit>
      <trans-unit id="etProvidedTypeReferenceMissingArgument">
        <source>A reference to a provided type was missing a value for the static parameter '{0}'. You may need to recompile one or more referenced assemblies.</source>
        <target state="translated">В ссылке на предоставленный тип отсутствовало значение статического параметра "{0}". Может потребоваться перекомпилировать одну или более сборок, на которые указывают ссылки.</target>
        <note />
      </trans-unit>
      <trans-unit id="etProvidedTypeReferenceInvalidText">
        <source>A reference to a provided type had an invalid value '{0}' for a static parameter. You may need to recompile one or more referenced assemblies.</source>
        <target state="translated">Ссылка на предоставленный тип имеет недопустимое значение "{0}" статического параметра. Может потребоваться перекомпилировать одну или более сборок, на которые указывают ссылки.</target>
        <note />
      </trans-unit>
      <trans-unit id="tcCustomOperationNotUsedCorrectly">
        <source>'{0}' is not used correctly. This is a custom operation in this query or computation expression.</source>
        <target state="translated">{0} используется неверно. Это пользовательская операция в данном запросе или выражении с вычислениями.</target>
        <note />
      </trans-unit>
      <trans-unit id="tcCustomOperationNotUsedCorrectly2">
        <source>'{0}' is not used correctly. Usage: {1}. This is a custom operation in this query or computation expression.</source>
        <target state="translated">"{0}" используется неверно. Использование: {1}. Это пользовательская операция в данном запросе или выражении с вычислениями.</target>
        <note />
      </trans-unit>
      <trans-unit id="customOperationTextLikeJoin">
        <source>{0} var in collection {1} (outerKey = innerKey). Note that parentheses are required after '{2}'</source>
        <target state="translated">Переменная {0} в коллекции {1} (outerKey = innerKey). Обратите внимание, что после "{2}" нужны круглые скобки</target>
        <note />
      </trans-unit>
      <trans-unit id="customOperationTextLikeGroupJoin">
        <source>{0} var in collection {1} (outerKey = innerKey) into group. Note that parentheses are required after '{2}'</source>
        <target state="translated">Переменная {0} из коллекции {1} (outerKey = innerKey) в группе. Обратите внимание, что после "{2}" нужны круглые скобки</target>
        <note />
      </trans-unit>
      <trans-unit id="customOperationTextLikeZip">
        <source>{0} var in collection</source>
        <target state="translated">Переменная {0} в коллекции</target>
        <note />
      </trans-unit>
      <trans-unit id="tcBinaryOperatorRequiresVariable">
        <source>'{0}' must be followed by a variable name. Usage: {1}.</source>
        <target state="translated">После "{0}" должно идти имя переменной. Использование: {1}.</target>
        <note />
      </trans-unit>
      <trans-unit id="tcOperatorIncorrectSyntax">
        <source>Incorrect syntax for '{0}'. Usage: {1}.</source>
        <target state="translated">Неверный синтаксис для "{0}". Использование: {1}.</target>
        <note />
      </trans-unit>
      <trans-unit id="tcBinaryOperatorRequiresBody">
        <source>'{0}' must come after a 'for' selection clause and be followed by the rest of the query. Syntax: ... {1} ...</source>
        <target state="translated">Перед "{0}" должно идти предложение выбора "for", а после — оставшаяся часть запроса. Синтаксис: … {1} …</target>
        <note />
      </trans-unit>
      <trans-unit id="tcCustomOperationHasIncorrectArgCount">
        <source>'{0}' is used with an incorrect number of arguments. This is a custom operation in this query or computation expression. Expected {1} argument(s), but given {2}.</source>
        <target state="translated">"{0}" используется с неверным числом аргументов. Это пользовательская операция в данном запросе или выражении с вычислениями. Ожидалось аргументов: {1}. Задано аргументов: {2}.</target>
        <note />
      </trans-unit>
      <trans-unit id="parsExpectedExpressionAfterToken">
        <source>Expected an expression after this point</source>
        <target state="translated">После этой точки ожидалось выражение</target>
        <note />
      </trans-unit>
      <trans-unit id="parsExpectedTypeAfterToken">
        <source>Expected a type after this point</source>
        <target state="translated">После этой точки ожидался тип</target>
        <note />
      </trans-unit>
      <trans-unit id="parsUnmatchedLBrackLess">
        <source>Unmatched '[&lt;'. Expected closing '&gt;]'</source>
        <target state="translated">Нет парной скобки у "[&lt;". Ожидалась закрывающая скобка "&gt;]"</target>
        <note />
      </trans-unit>
      <trans-unit id="parsUnexpectedEndOfFileMatch">
        <source>Unexpected end of input in 'match' expression. Expected 'match &lt;expr&gt; with | &lt;pat&gt; -&gt; &lt;expr&gt; | &lt;pat&gt; -&gt; &lt;expr&gt; ...'.</source>
        <target state="translated">Непредвиденный конец входных данных в выражении match. Ожидалось "match &lt;выражение&gt; with | &lt;шаблон&gt; -&gt; &lt;выражение&gt; | &lt;шаблон&gt; -&gt; &lt;выражение&gt; ...".</target>
        <note />
      </trans-unit>
      <trans-unit id="parsUnexpectedEndOfFileTry">
        <source>Unexpected end of input in 'try' expression. Expected 'try &lt;expr&gt; with &lt;rules&gt;' or 'try &lt;expr&gt; finally &lt;expr&gt;'.</source>
        <target state="translated">Непредвиденный конец входных данных в выражении try. Ожидалось "try &lt;выражение&gt; with &lt;правила&gt;" или "try &lt;выражение&gt; finally &lt;выражение&gt;".</target>
        <note />
      </trans-unit>
      <trans-unit id="parsUnexpectedEndOfFileWhile">
        <source>Unexpected end of input in 'while' expression. Expected 'while &lt;expr&gt; do &lt;expr&gt;'.</source>
        <target state="translated">Непредвиденный конец входных данных в выражении while. Ожидалось "while &lt;выражение&gt; do &lt;выражение&gt;".</target>
        <note />
      </trans-unit>
      <trans-unit id="parsUnexpectedEndOfFileFor">
        <source>Unexpected end of input in 'for' expression. Expected 'for &lt;pat&gt; in &lt;expr&gt; do &lt;expr&gt;'.</source>
        <target state="translated">Непредвиденный конец входных данных в выражении for. Ожидалось "for &lt;шаблон&gt; in &lt;выражение&gt; do &lt;выражение&gt;".</target>
        <note />
      </trans-unit>
      <trans-unit id="parsUnexpectedEndOfFileWith">
        <source>Unexpected end of input in 'match' or 'try' expression</source>
        <target state="translated">Непредвиденный конец входных данных в выражении "match" или "try"</target>
        <note />
      </trans-unit>
      <trans-unit id="parsUnexpectedEndOfFileThen">
        <source>Unexpected end of input in 'then' branch of conditional expression. Expected 'if &lt;expr&gt; then &lt;expr&gt;' or 'if &lt;expr&gt; then &lt;expr&gt; else &lt;expr&gt;'.</source>
        <target state="translated">Непредвиденный конец входных данных в ветви then условного выражения. Ожидалось "if &lt;выражение&gt; then &lt;выражение&gt;" или "if &lt;выражение&gt; then &lt;выражение&gt; else &lt;выражение&gt;".</target>
        <note />
      </trans-unit>
      <trans-unit id="parsUnexpectedEndOfFileElse">
        <source>Unexpected end of input in 'else' branch of conditional expression. Expected 'if &lt;expr&gt; then &lt;expr&gt;' or 'if &lt;expr&gt; then &lt;expr&gt; else &lt;expr&gt;'.</source>
        <target state="translated">Непредвиденный конец входных данных в ветви else условного выражения. Ожидалось "if &lt;выражение&gt; then &lt;выражение&gt;" или "if &lt;выражение&gt; then &lt;выражение&gt; else &lt;выражение&gt;".</target>
        <note />
      </trans-unit>
      <trans-unit id="parsUnexpectedEndOfFileFunBody">
        <source>Unexpected end of input in body of lambda expression. Expected 'fun &lt;pat&gt; ... &lt;pat&gt; -&gt; &lt;expr&gt;'.</source>
        <target state="translated">Непредвиденный конец входных данных в теле лямбда-выражения. Ожидалось "fun &lt;шаблон&gt; ... &lt;шаблон&gt; -&gt; &lt;выражение&gt;".</target>
        <note />
      </trans-unit>
      <trans-unit id="parsUnexpectedEndOfFileTypeArgs">
        <source>Unexpected end of input in type arguments</source>
        <target state="translated">Непредвиденный конец входных данных в аргументах типа</target>
        <note />
      </trans-unit>
      <trans-unit id="parsUnexpectedEndOfFileTypeSignature">
        <source>Unexpected end of input in type signature</source>
        <target state="translated">Непредвиденный конец входных данных в сигнатуре типа</target>
        <note />
      </trans-unit>
      <trans-unit id="parsUnexpectedEndOfFileTypeDefinition">
        <source>Unexpected end of input in type definition</source>
        <target state="translated">Непредвиденный конец входных данных в определении типа</target>
        <note />
      </trans-unit>
      <trans-unit id="parsUnexpectedEndOfFileObjectMembers">
        <source>Unexpected end of input in object members</source>
        <target state="translated">Непредвиденный конец входных данных в элементах объекта</target>
        <note />
      </trans-unit>
      <trans-unit id="parsUnexpectedEndOfFileDefinition">
        <source>Unexpected end of input in value, function or member definition</source>
        <target state="translated">Непредвиденный конец входных данных в определении значения, функции или элемента</target>
        <note />
      </trans-unit>
      <trans-unit id="parsUnexpectedEndOfFileExpression">
        <source>Unexpected end of input in expression</source>
        <target state="translated">Непредвиденный конец входных данных в выражении</target>
        <note />
      </trans-unit>
      <trans-unit id="parsExpectedNameAfterToken">
        <source>Unexpected end of type. Expected a name after this point.</source>
        <target state="translated">Непредвиденный конец файла. После этой точки ожидалось имя.</target>
        <note />
      </trans-unit>
      <trans-unit id="parsUnmatchedLet">
        <source>Incomplete value or function definition. If this is in an expression, the body of the expression must be indented to the same column as the 'let' keyword.</source>
        <target state="translated">Неполное определение значения или функции. Если оно находится в выражении, тело выражения должно располагаться с таким же отступом, что и ключевое слово let.</target>
        <note />
      </trans-unit>
      <trans-unit id="parsUnmatchedLetBang">
        <source>Incomplete value definition. If this is in an expression, the body of the expression must be indented to the same column as the 'let!' keyword.</source>
        <target state="translated">Неполное определение значения. Если оно находится в выражении, тело выражения должно располагаться с таким же отступом, что и ключевое слово "let!".</target>
        <note />
      </trans-unit>
      <trans-unit id="parsUnmatchedUseBang">
        <source>Incomplete value definition. If this is in an expression, the body of the expression must be indented to the same column as the 'use!' keyword.</source>
        <target state="translated">Неполное определение значения. Если оно находится в выражении, тело выражения должно располагаться с таким же отступом, что и ключевое слово "use!".</target>
        <note />
      </trans-unit>
      <trans-unit id="parsUnmatchedUse">
        <source>Incomplete value definition. If this is in an expression, the body of the expression must be indented to the same column as the 'use' keyword.</source>
        <target state="translated">Неполное определение значения. Если оно находится в выражении, тело выражения должно располагаться с таким же отступом, что и ключевое слово use.</target>
        <note />
      </trans-unit>
      <trans-unit id="parsWhileDoExpected">
        <source>Missing 'do' in 'while' expression. Expected 'while &lt;expr&gt; do &lt;expr&gt;'.</source>
        <target state="translated">В выражении while отсутствует do. Ожидалось "while &lt;выражение&gt; do &lt;выражение&gt;".</target>
        <note />
      </trans-unit>
      <trans-unit id="parsForDoExpected">
        <source>Missing 'do' in 'for' expression. Expected 'for &lt;pat&gt; in &lt;expr&gt; do &lt;expr&gt;'.</source>
        <target state="translated">В выражении for отсутствует do. Ожидалось "for &lt;шаблон&gt; in &lt;выражение&gt; do &lt;выражение&gt;".</target>
        <note />
      </trans-unit>
      <trans-unit id="tcInvalidRelationInJoin">
        <source>Invalid join relation in '{0}'. Expected 'expr &lt;op&gt; expr', where &lt;op&gt; is =, =?, ?= or ?=?.</source>
        <target state="translated">Недопустимое отношение соединения в "{0}". Ожидалось "expr &lt;оператор&gt; expr", где в качестве &lt;оператор&gt; может использоваться =, =?, ?= или ?=?.</target>
        <note />
      </trans-unit>
      <trans-unit id="typeInfoCallsWord">
        <source>Calls</source>
        <target state="translated">Вызовы</target>
        <note />
      </trans-unit>
      <trans-unit id="impInvalidNumberOfGenericArguments">
        <source>Invalid number of generic arguments to type '{0}' in provided type. Expected '{1}' arguments, given '{2}'.</source>
        <target state="translated">Недопустимое число универсальных аргументов для типа "{0}" в предоставленном типе. Ожидалось аргументов: "{1}", задано аргументов: "{2}".</target>
        <note />
      </trans-unit>
      <trans-unit id="impInvalidMeasureArgument1">
        <source>Invalid value '{0}' for unit-of-measure parameter '{1}'</source>
        <target state="translated">Недопустимое значение "{0}" параметра единицы измерения "{1}"</target>
        <note />
      </trans-unit>
      <trans-unit id="impInvalidMeasureArgument2">
        <source>Invalid value unit-of-measure parameter '{0}'</source>
        <target state="translated">Недопустимое значение параметра единицы измерения "{0}"</target>
        <note />
      </trans-unit>
      <trans-unit id="etPropertyNeedsCanWriteOrCanRead">
        <source>Property '{0}' on provided type '{1}' is neither readable nor writable as it has CanRead=false and CanWrite=false</source>
        <target state="translated">Свойство "{0}" предоставленного типа "{1}" не доступно ни для чтения, ни для записи, поскольку у него CanRead=false и CanWrite=false</target>
        <note />
      </trans-unit>
      <trans-unit id="tcIntoNeedsRestOfQuery">
        <source>A use of 'into' must be followed by the remainder of the computation</source>
        <target state="translated">После использования into должна располагаться оставшаяся часть вычислений</target>
        <note />
      </trans-unit>
      <trans-unit id="tcOperatorDoesntAcceptInto">
        <source>The operator '{0}' does not accept the use of 'into'</source>
        <target state="translated">Оператор "{0}" не принимает использование into</target>
        <note />
      </trans-unit>
      <trans-unit id="tcCustomOperationInvalid">
        <source>The definition of the custom operator '{0}' does not use a valid combination of attribute flags</source>
        <target state="translated">В определении пользовательского оператора "{0}" используется недопустимое сочетание флагов атрибутов</target>
        <note />
      </trans-unit>
      <trans-unit id="tcThisTypeMayNotHaveACLIMutableAttribute">
        <source>This type definition may not have the 'CLIMutable' attribute. Only record types may have this attribute.</source>
        <target state="translated">Определение этого типа не может содержать атрибута CLIMutable. Этот атрибут можно использовать только в типах записей.</target>
        <note />
      </trans-unit>
      <trans-unit id="tcAutoPropertyRequiresImplicitConstructionSequence">
        <source>'member val' definitions are only permitted in types with a primary constructor. Consider adding arguments to your type definition, e.g. 'type X(args) = ...'.</source>
        <target state="translated">Определения "member val" разрешены только в типах с первичным конструктором. Попробуйте добавить в определение типа аргументы, напр. "type X(args) = ...".</target>
        <note />
      </trans-unit>
      <trans-unit id="parsMutableOnAutoPropertyShouldBeGetSet">
        <source>Property definitions may not be declared mutable. To indicate that this property can be set, use 'member val PropertyName = expr with get,set'.</source>
        <target state="translated">Определения свойств не могут объявляться как изменяемые. Чтобы показать, что свойство можно задавать, используйте конструкцию "member val PropertyName = expr with get,set".</target>
        <note />
      </trans-unit>
      <trans-unit id="parsMutableOnAutoPropertyShouldBeGetSetNotJustSet">
        <source>To indicate that this property can be set, use 'member val PropertyName = expr with get,set'.</source>
        <target state="translated">Чтобы показать, что свойство можно задавать, используйте конструкцию "member val PropertyName = expr with get,set".</target>
        <note />
      </trans-unit>
      <trans-unit id="chkNoByrefsOfByrefs">
        <source>Type '{0}' is illegal because in byref&lt;T&gt;, T cannot contain byref types.</source>
        <target state="translated">Тип "{0}" является недопустимым, поскольку в byref&lt;T&gt; T не может содержать типы byref.</target>
        <note />
      </trans-unit>
      <trans-unit id="tastopsMaxArrayThirtyTwo">
        <source>F# supports array ranks between 1 and 32. The value {0} is not allowed.</source>
        <target state="translated">F# поддерживает массивы рангом от 1 до 32. Значение {0} не допускается.</target>
        <note />
      </trans-unit>
      <trans-unit id="tcNoIntegerForLoopInQuery">
        <source>In queries, use the form 'for x in n .. m do ...' for ranging over integers</source>
        <target state="translated">В запросах используйте для перебора интервала целых чисел форму "for x in n .. m do ..."</target>
        <note />
      </trans-unit>
      <trans-unit id="tcNoWhileInQuery">
        <source>'while' expressions may not be used in queries</source>
        <target state="translated">В запросах нельзя использовать выражения while</target>
        <note />
      </trans-unit>
      <trans-unit id="tcNoTryFinallyInQuery">
        <source>'try/finally' expressions may not be used in queries</source>
        <target state="translated">В запросах нельзя использовать выражения try/finally</target>
        <note />
      </trans-unit>
      <trans-unit id="tcUseMayNotBeUsedInQueries">
        <source>'use' expressions may not be used in queries</source>
        <target state="translated">В запросах нельзя использовать выражения use</target>
        <note />
      </trans-unit>
      <trans-unit id="tcBindMayNotBeUsedInQueries">
        <source>'let!', 'use!' and 'do!' expressions may not be used in queries</source>
        <target state="translated">В запросах нельзя использовать выражения "let!", "'use!" и "do!"</target>
        <note />
      </trans-unit>
      <trans-unit id="tcReturnMayNotBeUsedInQueries">
        <source>'return' and 'return!' may not be used in queries</source>
        <target state="translated">В запросах нельзя использовать "return" и "return!"</target>
        <note />
      </trans-unit>
      <trans-unit id="tcUnrecognizedQueryOperator">
        <source>This is not a known query operator. Query operators are identifiers such as 'select', 'where', 'sortBy', 'thenBy', 'groupBy', 'groupValBy', 'join', 'groupJoin', 'sumBy' and 'averageBy', defined using corresponding methods on the 'QueryBuilder' type.</source>
        <target state="translated">Это неизвестный оператора запроса. Операторы запросов представляют собой идентификаторы, такие как select, where, sortBy, thenBy, groupBy, groupValBy, join, groupJoin,sumBy и averageBy, определяемые с помощью соответствующих методов типа QueryBuilder.</target>
        <note />
      </trans-unit>
      <trans-unit id="tcTryWithMayNotBeUsedInQueries">
        <source>'try/with' expressions may not be used in queries</source>
        <target state="translated">В запросах нельзя использовать выражения try/with</target>
        <note />
      </trans-unit>
      <trans-unit id="tcNonSimpleLetBindingInQuery">
        <source>This 'let' definition may not be used in a query. Only simple value definitions may be used in queries.</source>
        <target state="translated">Определение let нельзя использовать в запросе. В запросах можно использовать только простые определения значений.</target>
        <note />
      </trans-unit>
      <trans-unit id="etTooManyStaticParameters">
        <source>Too many static parameters. Expected at most {0} parameters, but got {1} unnamed and {2} named parameters.</source>
        <target state="translated">Слишком много статических параметров. Ожидалось не более {0} параметров, однако было получено {1} неименованных и {2} именованных параметров.</target>
        <note />
      </trans-unit>
      <trans-unit id="infosInvalidProvidedLiteralValue">
        <source>Invalid provided literal value '{0}'</source>
        <target state="translated">Недопустимое предоставленное значение литерала "{0}"</target>
        <note />
      </trans-unit>
      <trans-unit id="invalidPlatformTarget">
        <source>The 'anycpu32bitpreferred' platform can only be used with EXE targets. You must use 'anycpu' instead.</source>
        <target state="translated">Платформу anycpu32bitpreferred можно использовать только с целевыми файлами EXE. Вместо этого необходимо использовать платформу anycpu.</target>
        <note />
      </trans-unit>
      <trans-unit id="tcThisValueMayNotBeInlined">
        <source>This member, function or value declaration may not be declared 'inline'</source>
        <target state="translated">Этот элемент, функция или значение не могут быть объявлены как inline</target>
        <note />
      </trans-unit>
      <trans-unit id="etErasedTypeUsedInGeneration">
        <source>The provider '{0}' returned a non-generated type '{1}' in the context of a set of generated types. Consider adjusting the type provider to only return generated types.</source>
        <target state="translated">Поставщик "{0}" вернул несоздаваемый тип "{1}" в контексте набора создаваемых типов. Попробуйте изменить поставщик типов, чтобы он возвращал только создаваемые типы.</target>
        <note />
      </trans-unit>
      <trans-unit id="tcUnrecognizedQueryBinaryOperator">
        <source>Arguments to query operators may require parentheses, e.g. 'where (x &gt; y)' or 'groupBy (x.Length / 10)'</source>
        <target state="translated">Аргументы операторов запросов могут требовать использования скобок, напр. "where (x &gt; y)" или "groupBy (x.Length / 10)"</target>
        <note />
      </trans-unit>
      <trans-unit id="crefNoSetOfHole">
        <source>A quotation may not involve an assignment to or taking the address of a captured local variable</source>
        <target state="translated">Цитата может не включать присваивание полученной локальной переменной или получение ее адреса</target>
        <note />
      </trans-unit>
      <trans-unit id="nicePrintOtherOverloads1">
        <source>+ 1 overload</source>
        <target state="translated">+ 1 перегрузка</target>
        <note />
      </trans-unit>
      <trans-unit id="nicePrintOtherOverloadsN">
        <source>+ {0} overloads</source>
        <target state="translated">+ {0} перегрузок</target>
        <note />
      </trans-unit>
      <trans-unit id="erasedTo">
        <source>Erased to</source>
        <target state="translated">Стерт до</target>
        <note />
      </trans-unit>
      <trans-unit id="parsUnfinishedExpression">
        <source>Unexpected token '{0}' or incomplete expression</source>
        <target state="translated">Ожидался токен "{0}" или неполное выражение</target>
        <note />
      </trans-unit>
      <trans-unit id="parsAttributeOnIncompleteCode">
        <source>Cannot find code target for this attribute, possibly because the code after the attribute is incomplete.</source>
        <target state="translated">Не удается найти целевой код для этого атрибута; возможно, это вызвано тем, что код после атрибута незавершен.</target>
        <note />
      </trans-unit>
      <trans-unit id="parsTypeNameCannotBeEmpty">
        <source>Type name cannot be empty.</source>
        <target state="translated">Имя типа не может быть пустым.</target>
        <note />
      </trans-unit>
      <trans-unit id="buildProblemReadingAssembly">
        <source>Problem reading assembly '{0}': {1}</source>
        <target state="translated">Проблема при чтении сборки "{0}": {1}</target>
        <note />
      </trans-unit>
      <trans-unit id="tcTPFieldMustBeLiteral">
        <source>Invalid provided field. Provided fields of erased provided types must be literals.</source>
        <target state="translated">Недопустимое предоставляемое поле. Предоставляемые поля удаленных предоставляемых типов должны быть литералами.</target>
        <note />
      </trans-unit>
      <trans-unit id="loadingDescription">
        <source>(loading description...)</source>
        <target state="translated">(идет загрузка описания...)</target>
        <note />
      </trans-unit>
      <trans-unit id="descriptionUnavailable">
        <source>(description unavailable...)</source>
        <target state="translated">(описание недоступно...)</target>
        <note />
      </trans-unit>
      <trans-unit id="chkTyparMultipleClassConstraints">
        <source>A type variable has been constrained by multiple different class types. A type variable may only have one class constraint.</source>
        <target state="translated">Переменная типа ограничена несколькими различными типами классов. Переменная типа может иметь только одно ограничение класса.</target>
        <note />
      </trans-unit>
      <trans-unit id="tcMatchMayNotBeUsedWithQuery">
        <source>'match' expressions may not be used in queries</source>
        <target state="translated">В запросах нельзя использовать выражения match</target>
        <note />
      </trans-unit>
      <trans-unit id="memberOperatorDefinitionWithNonTripleArgument">
        <source>Infix operator member '{0}' has {1} initial argument(s). Expected a tuple of 3 arguments</source>
        <target state="translated">Элемент инфиксного оператора "{0}" имеет {1} начальных аргументов. Ожидался кортеж из 3 аргументов</target>
        <note />
      </trans-unit>
      <trans-unit id="cannotResolveNullableOperators">
        <source>The operator '{0}' cannot be resolved. Consider opening the module 'Microsoft.FSharp.Linq.NullableOperators'.</source>
        <target state="translated">Не удается разрешить оператор "{0}". Попробуйте открыть модуль Microsoft.FSharp.Linq.NullableOperators.</target>
        <note />
      </trans-unit>
      <trans-unit id="tcOperatorRequiresIn">
        <source>'{0}' must be followed by 'in'. Usage: {1}.</source>
        <target state="translated">После "{0}" должно следовать "in". Использование: {1}.</target>
        <note />
      </trans-unit>
      <trans-unit id="parsIllegalMemberVarInObjectImplementation">
        <source>Neither 'member val' nor 'override val' definitions are permitted in object expressions.</source>
        <target state="translated">В выражениях объектов не разрешены определения "member val" и "override val".</target>
        <note />
      </trans-unit>
      <trans-unit id="tcEmptyCopyAndUpdateRecordInvalid">
        <source>Copy-and-update record expressions must include at least one field.</source>
        <target state="translated">Выражения записей копирования и обновления должны включать хотя бы одно поле.</target>
        <note />
      </trans-unit>
      <trans-unit id="parsUnderscoreInvalidFieldName">
        <source>'_' cannot be used as field name</source>
        <target state="translated">Символ "_" нельзя использовать как имя поля</target>
        <note />
      </trans-unit>
      <trans-unit id="tcGeneratedTypesShouldBeInternalOrPrivate">
        <source>The provided types generated by this use of a type provider may not be used from other F# assemblies and should be marked internal or private. Consider using 'type internal TypeName = ...' or 'type private TypeName = ...'.</source>
        <target state="translated">Предоставленные типы, созданные в результате данного использования поставщика типов, не могут использоваться из других сборок F#, и их следует пометить модификатором internal или private. Попробуйте использовать конструкцию "type internal TypeName = ..." или "type private TypeName = ...".</target>
        <note />
      </trans-unit>
      <trans-unit id="chkGetterAndSetterHaveSamePropertyType">
        <source>A property's getter and setter must have the same type. Property '{0}' has getter of type '{1}' but setter of type '{2}'.</source>
        <target state="translated">Метод получения и метод задания свойства должны относиться к одному типу. Свойство "{0}" имеет метод получения типа "{1}" и метод задания типа "{2}".</target>
        <note />
      </trans-unit>
      <trans-unit id="tcRuntimeSuppliedMethodCannotBeUsedInUserCode">
        <source>Array method '{0}' is supplied by the runtime and cannot be directly used in code. For operations with array elements consider using family of GetArray/SetArray functions from LanguagePrimitives.IntrinsicFunctions module.</source>
        <target state="translated">Метод массива "{0}" предоставляет средой выполнения и не может использовать непосредственно в коде. Для операций с элементами используйте семейство функций GetArray/SetArray из модуля LanguagePrimitives.IntrinsicFunctions.</target>
        <note />
      </trans-unit>
      <trans-unit id="tcUnionCaseConstructorDoesNotHaveFieldWithGivenName">
        <source>Union case/exception '{0}' does not have field named '{1}'.</source>
        <target state="translated">Ветвь объединения/исключение "{0}" не содержит поля с именем "{1}".</target>
        <note />
      </trans-unit>
      <trans-unit id="tcUnionCaseFieldCannotBeUsedMoreThanOnce">
        <source>Union case/exception field '{0}' cannot be used more than once.</source>
        <target state="translated">Поле "{0}" ветви объединения/исключения не может использоваться более одного раза.</target>
        <note />
      </trans-unit>
      <trans-unit id="tcFieldNameIsUsedModeThanOnce">
        <source>Named field '{0}' is used more than once.</source>
        <target state="translated">Именованное поле "{0}" используется более одного раза.</target>
        <note />
      </trans-unit>
      <trans-unit id="tcFieldNameConflictsWithGeneratedNameForAnonymousField">
        <source>Named field '{0}' conflicts with autogenerated name for anonymous field.</source>
        <target state="translated">Конфликт именованного поля "{0}" с автоматически созданным именем для анонимного поля.</target>
        <note />
      </trans-unit>
      <trans-unit id="tastConstantExpressionOverflow">
        <source>This literal expression or attribute argument results in an arithmetic overflow.</source>
        <target state="translated">Это строковое выражение или аргумент атрибута вызывает арифметическое переполнение.</target>
        <note />
      </trans-unit>
      <trans-unit id="tcIllegalStructTypeForConstantExpression">
        <source>This is not valid literal expression. The [&lt;Literal&gt;] attribute will be ignored.</source>
        <target state="translated">Недопустимое выражение литерала. Атрибут [&lt;Literal&gt;] будет пропущен.</target>
        <note />
      </trans-unit>
      <trans-unit id="fscSystemRuntimeInteropServicesIsRequired">
        <source>System.Runtime.InteropServices assembly is required to use UnknownWrapper\DispatchWrapper classes.</source>
        <target state="translated">Для использования классов UnknownWrapper\DispatchWrapper требуется сборка System.Runtime.InteropServices.</target>
        <note />
      </trans-unit>
      <trans-unit id="abImplicitHeapAllocation">
        <source>The mutable local '{0}' is implicitly allocated as a reference cell because it has been captured by a closure. This warning is for informational purposes only to indicate where implicit allocations are performed.</source>
        <target state="translated">Локальная изменяемая переменная "{0}" была неявно выделена в качестве ссылочной ячейки, поскольку она попала в замыкание. Это предупреждение отображается только в ознакомительных целях, чтобы указать на неявно определенные выделения.</target>
        <note />
      </trans-unit>
      <trans-unit id="estApplyStaticArgumentsForMethodNotImplemented">
        <source>A type provider implemented GetStaticParametersForMethod, but ApplyStaticArgumentsForMethod was not implemented or invalid</source>
        <target state="translated">Поставщик типов реализовал GetStaticParametersForMethod, но поддержка аргумента ApplyStaticArgumentsForMethod не была реализована или была реализована неправильно</target>
        <note />
      </trans-unit>
      <trans-unit id="etErrorApplyingStaticArgumentsToMethod">
        <source>An error occured applying the static arguments to a provided method</source>
        <target state="translated">Произошла ошибка при применении статических аргументов к предоставленному методу</target>
        <note />
      </trans-unit>
      <trans-unit id="pplexUnexpectedChar">
        <source>Unexpected character '{0}' in preprocessor expression</source>
        <target state="translated">Неожиданный символ "{0}" в выражении препроцессора</target>
        <note />
      </trans-unit>
      <trans-unit id="ppparsUnexpectedToken">
        <source>Unexpected token '{0}' in preprocessor expression</source>
        <target state="translated">Неожиданный токен "{0}" в выражении препроцессора</target>
        <note />
      </trans-unit>
      <trans-unit id="ppparsIncompleteExpression">
        <source>Incomplete preprocessor expression</source>
        <target state="translated">Неполное выражение препроцессора</target>
        <note />
      </trans-unit>
      <trans-unit id="ppparsMissingToken">
        <source>Missing token '{0}' in preprocessor expression</source>
        <target state="translated">Отсутствует токен "{0}" в выражении препроцессора</target>
        <note />
      </trans-unit>
      <trans-unit id="pickleMissingDefinition">
        <source>An error occurred while reading the F# metadata node at position {0} in table '{1}' of assembly '{2}'. The node had no matching declaration. Please report this warning. You may need to recompile the F# assembly you are using.</source>
        <target state="translated">Произошла ошибка при чтении узла метаданных F# в позиции {0} в таблице "{1}" сборки "{2}". В узле отсутствовало соответствующее объявление. Отправьте это предупреждение в отчете. Вам может потребоваться повторно скомпилировать сборку F#, которую вы используете.</target>
        <note />
      </trans-unit>
      <trans-unit id="checkNotSufficientlyGenericBecauseOfScope">
        <source>Type inference caused the type variable {0} to escape its scope. Consider adding an explicit type parameter declaration or adjusting your code to be less generic.</source>
        <target state="translated">Определение типа привело к выходу за пределы области переменной типа {0}. Попробуйте добавить явное объявление параметра типа или скорректировать код таким образом, чтобы он был менее универсальным.</target>
        <note />
      </trans-unit>
      <trans-unit id="checkNotSufficientlyGenericBecauseOfScopeAnon">
        <source>Type inference caused an inference type variable to escape its scope. Consider adding type annotations to make your code less generic.</source>
        <target state="translated">Определение типа привело к выходу за пределы области переменной типа определения. Попробуйте добавить аннотации типа, чтобы сделать код менее универсальным.</target>
        <note />
      </trans-unit>
      <trans-unit id="checkRaiseFamilyFunctionArgumentCount">
        <source>Redundant arguments are being ignored in function '{0}'. Expected {1} but got {2} arguments.</source>
        <target state="translated">Избыточные аргументы игнорируются в функции "{0}". Ожидался аргумент {1}, но получен аргумент {2}.</target>
        <note />
      </trans-unit>
      <trans-unit id="checkLowercaseLiteralBindingInPattern">
        <source>Lowercase literal '{0}' is being shadowed by a new pattern with the same name. Only uppercase and module-prefixed literals can be used as named patterns.</source>
        <target state="translated">Литерал в нижнем регистре "{0}" скрыт новым шаблоном с тем же именем. Только литералы в верхнем регистре и литералы с модулем в качестве префикса можно использовать в качестве именованного шаблона.</target>
        <note />
      </trans-unit>
      <trans-unit id="tcLiteralDoesNotTakeArguments">
        <source>This literal pattern does not take arguments</source>
        <target state="translated">Этот шаблон литерала не включает аргументы.</target>
        <note />
      </trans-unit>
      <trans-unit id="tcConstructorsIllegalInAugmentation">
        <source>Constructors are not permitted as extension members - they must be defined as part of the original definition of the type</source>
        <target state="translated">Не допускается использование конструкторов в качестве элементов расширений — они должны быть определены в рамках исходного определения типа.</target>
        <note />
      </trans-unit>
      <trans-unit id="optsInvalidResponseFile">
        <source>Invalid response file '{0}' ( '{1}' )</source>
        <target state="translated">Недопустимый файл ответов "{0}" ("{1}")</target>
        <note />
      </trans-unit>
      <trans-unit id="optsResponseFileNotFound">
        <source>Response file '{0}' not found in '{1}'</source>
        <target state="translated">Файл ответа "{0}" не найден в "{1}".</target>
        <note />
      </trans-unit>
      <trans-unit id="optsResponseFileNameInvalid">
        <source>Response file name '{0}' is empty, contains invalid characters, has a drive specification without an absolute path, or is too long</source>
        <target state="translated">Имя файла ответа "{0}" пустое, содержит недопустимые символы, имеет имя диска без абсолютного пути или слишком длинное.</target>
        <note />
      </trans-unit>
      <trans-unit id="fsharpCoreNotFoundToBeCopied">
        <source>Cannot find FSharp.Core.dll in compiler's directory</source>
        <target state="translated">Не удается найти FSharp.Core.dll в каталоге компилятора.</target>
        <note />
      </trans-unit>
      <trans-unit id="tcTupleStructMismatch">
        <source>One tuple type is a struct tuple, the other is a reference tuple</source>
        <target state="translated">Один тип кортежа является кортежем структуры, другой — эталонным кортежем</target>
        <note />
      </trans-unit>
      <trans-unit id="etMissingStaticArgumentsToMethod">
        <source>This provided method requires static parameters</source>
        <target state="translated">Этому предоставленному методу требуются статические параметры</target>
        <note />
      </trans-unit>
      <trans-unit id="considerUpcast">
        <source>The conversion from {0} to {1} is a compile-time safe upcast, not a downcast. Consider using 'upcast' instead of 'downcast'.</source>
        <target state="translated">Преобразование {0} в {1} является безопасным повышением времени компиляции, а не понижением. Рекомендуется использовать "upcast" вместо "downcast".</target>
        <note />
      </trans-unit>
      <trans-unit id="considerUpcastOperator">
        <source>The conversion from {0} to {1} is a compile-time safe upcast, not a downcast. Consider using the :&gt; (upcast) operator instead of the :?&gt; (downcast) operator.</source>
        <target state="translated">Преобразование {0} в {1} является безопасным повышением времени компиляции, а не понижением. Рекомендуется использовать оператор :&gt; (upcast) вместо оператора :?&gt; (downcast).</target>
        <note />
      </trans-unit>
      <trans-unit id="tcRecImplied">
        <source>The 'rec' on this module is implied by an outer 'rec' declaration and is being ignored</source>
        <target state="translated">Ключевое слово "rec" в этом модуле подразумевается согласно внешнему объявлению "rec" и будет пропущено</target>
        <note />
      </trans-unit>
      <trans-unit id="tcOpenFirstInMutRec">
        <source>In a recursive declaration group, 'open' declarations must come first in each module</source>
        <target state="translated">В группе рекурсивных объявлений объявления "open" должны стоять первыми в каждом модуле</target>
        <note />
      </trans-unit>
      <trans-unit id="tcModuleAbbrevFirstInMutRec">
        <source>In a recursive declaration group, module abbreviations must come after all 'open' declarations and before other declarations</source>
        <target state="translated">В группе рекурсивных объявлений сокращенные формы модулей должны следовать после всех объявлений "open" и до других объявлений</target>
        <note />
      </trans-unit>
      <trans-unit id="tcUnsupportedMutRecDecl">
        <source>This declaration is not supported in recursive declaration groups</source>
        <target state="translated">Это объявление не поддерживается в группах рекурсивных объявлений</target>
        <note />
      </trans-unit>
      <trans-unit id="parsInvalidUseOfRec">
        <source>Invalid use of 'rec' keyword</source>
        <target state="translated">Недопустимое использование ключевого слова "rec"</target>
        <note />
      </trans-unit>
      <trans-unit id="tcStructUnionMultiCaseDistinctFields">
        <source>If a union type has more than one case and is a struct, then all fields within the union type must be given unique names.</source>
        <target state="translated">Если тип объединения имеет более одного варианта и является структурой, всем полям в типе объединения необходимо присвоить уникальные имена.</target>
        <note />
      </trans-unit>
      <trans-unit id="CallerMemberNameIsOverriden">
        <source>The CallerMemberNameAttribute applied to parameter '{0}' will have no effect. It is overridden by the CallerFilePathAttribute.</source>
        <target state="translated">Атрибут CallerMemberNameAttribute, примененный для параметра "{0}", не будет действовать. Он будет переопределен атрибутом CallerFilePathAttribute.</target>
        <note />
      </trans-unit>
      <trans-unit id="tcFixedNotAllowed">
        <source>Invalid use of 'fixed'. 'fixed' may only be used in a declaration of the form 'use x = fixed expr' where the expression is an array, the address of a field, the address of an array element or a string'</source>
        <target state="translated">Недопустимое использование выражения "fixed". Выражение "fixed" можно использовать только в объявлении формы "use x = fixed expr", где выражение является массивом, адресом поля, адресом элемента массива или строки.</target>
        <note />
      </trans-unit>
      <trans-unit id="tcCouldNotFindOffsetToStringData">
        <source>Could not find method System.Runtime.CompilerServices.OffsetToStringData in references when building 'fixed' expression.</source>
        <target state="translated">Не удалось найти в ссылках метод System.Runtime.CompilerServices.OffsetToStringData при создании выражения "fixed".</target>
        <note />
      </trans-unit>
      <trans-unit id="chkNoByrefReturnOfLocal">
        <source>The address of the variable '{0}' cannot be used at this point. A method or function may not return the address of this local value.</source>
        <target state="translated">Адрес переменной "{0}" сейчас невозможно использовать. Метод или функция могут не возвратить адрес этого локального значения.</target>
        <note />
      </trans-unit>
      <trans-unit id="tcNamedActivePattern">
        <source>{0} is an active pattern and cannot be treated as a discriminated union case with named fields.</source>
        <target state="translated">{0} является активным шаблоном и не может обрабатываться как различаемая ветвь объединения с именованными полями.</target>
        <note />
      </trans-unit>
      <trans-unit id="DefaultParameterValueNotAppropriateForArgument">
        <source>The default value does not have the same type as the argument. The DefaultParameterValue attribute and any Optional attribute will be ignored. Note: 'null' needs to be annotated with the correct type, e.g. 'DefaultParameterValue(null:obj)'.</source>
        <target state="translated">Значение по умолчанию и аргумент имеют разные типы. Атрибут DefaultParameterValue и любые атрибуты Optional будут игнорироваться. Примечание: null необходимо аннотировать правильным типом, например DefaultParameterValue(null:obj).</target>
        <note />
      </trans-unit>
      <trans-unit id="tcGlobalsSystemTypeNotFound">
        <source>The system type '{0}' was required but no referenced system DLL contained this type</source>
        <target state="translated">Требуется системный тип "{0}", а в этом типе нет упоминаемой системой библиотеки DLL.</target>
        <note />
      </trans-unit>
      <trans-unit id="typrelMemberHasMultiplePossibleDispatchSlots">
        <source>The member '{0}' matches multiple overloads of the same method.\nPlease restrict it to one of the following:{1}.</source>
        <target state="translated">Элемент "{0}" соответствует нескольким перегрузкам одного метода.\nНеобходимо ограничить его одним из следующих: {1}.</target>
        <note />
      </trans-unit>
      <trans-unit id="methodIsNotStatic">
        <source>Method or object constructor '{0}' is not static</source>
        <target state="translated">Метод или конструктор объекта "{0}" не является статическим</target>
        <note />
      </trans-unit>
      <trans-unit id="parsUnexpectedSymbolEqualsInsteadOfIn">
        <source>Unexpected symbol '=' in expression. Did you intend to use 'for x in y .. z do' instead?</source>
        <target state="translated">Непредвиденный символ = в выражении. Возможно, предполагалось использовать for x in y .. z do?</target>
        <note />
      </trans-unit>
      <trans-unit id="keywordDescriptionAbstract">
        <source>Indicates a method that either has no implementation in the type in which it is declared or that is virtual and has a default implementation.</source>
        <target state="translated">Обозначает метод, который не имеет реализации в типе, в котором он объявлен, или является виртуальным и имеет реализацию по умолчанию.</target>
        <note />
      </trans-unit>
      <trans-unit id="keyworkDescriptionAnd">
        <source>Used in mutually recursive bindings, in property declarations, and with multiple constraints on generic parameters.</source>
        <target state="translated">Используется во взаимно рекурсивных привязках, объявлениях свойств и с несколькими ограничениями для универсальных параметров.</target>
        <note />
      </trans-unit>
      <trans-unit id="keywordDescriptionAs">
        <source>Used to give the current class object an object name. Also used to give a name to a whole pattern within a pattern match.</source>
        <target state="translated">Используется для присвоения текущему объекту класса имени объекта. Также используется для присвоения имени всему шаблону в пределах сопоставления шаблонов.</target>
        <note />
      </trans-unit>
      <trans-unit id="keywordDescriptionAssert">
        <source>Used to verify code during debugging.</source>
        <target state="translated">Используется для проверки кода во время отладки.</target>
        <note />
      </trans-unit>
      <trans-unit id="keywordDescriptionBase">
        <source>Used as the name of the base class object.</source>
        <target state="translated">Используется в качестве имени объекта базового класса.</target>
        <note />
      </trans-unit>
      <trans-unit id="keywordDescriptionBegin">
        <source>In verbose syntax, indicates the start of a code block.</source>
        <target state="translated">В подробном синтаксисе обозначает начало блока кода.</target>
        <note />
      </trans-unit>
      <trans-unit id="keywordDescriptionClass">
        <source>In verbose syntax, indicates the start of a class definition.</source>
        <target state="translated">В подробном синтаксисе обозначает начало определения класса.</target>
        <note />
      </trans-unit>
      <trans-unit id="keywordDescriptionDefault">
        <source>Indicates an implementation of an abstract method; used together with an abstract method declaration to create a virtual method.</source>
        <target state="translated">Обозначает реализацию абстрактного метода; используется вместе с объявлением абстрактного метода для создания виртуального метода.</target>
        <note />
      </trans-unit>
      <trans-unit id="keywordDescriptionDelegate">
        <source>Used to declare a delegate.</source>
        <target state="translated">Используется для объявления делегата.</target>
        <note />
      </trans-unit>
      <trans-unit id="keywordDescriptionDo">
        <source>Used in looping constructs or to execute imperative code.</source>
        <target state="translated">Используется в циклических конструкциях или для выполнения императивного кода.</target>
        <note />
      </trans-unit>
      <trans-unit id="keywordDescriptionDone">
        <source>In verbose syntax, indicates the end of a block of code in a looping expression.</source>
        <target state="translated">В подробном синтаксисе обозначает окончание блока кода в циклическом выражении.</target>
        <note />
      </trans-unit>
      <trans-unit id="keywordDescriptionDowncast">
        <source>Used to convert to a type that is lower in the inheritance chain.</source>
        <target state="translated">Используется для преобразования в тип, который находится ниже в цепочке наследования.</target>
        <note />
      </trans-unit>
      <trans-unit id="keywordDescriptionDownto">
        <source>In a for expression, used when counting in reverse.</source>
        <target state="translated">В выражении for используется для счета в обратном порядке.</target>
        <note />
      </trans-unit>
      <trans-unit id="keywordDescriptionElif">
        <source>Used in conditional branching. A short form of else if.</source>
        <target state="translated">Используется в условном ветвлении. Краткая форма else if.</target>
        <note />
      </trans-unit>
      <trans-unit id="keywordDescriptionElse">
        <source>Used in conditional branching.</source>
        <target state="translated">Используется в условном ветвлении.</target>
        <note />
      </trans-unit>
      <trans-unit id="keywordDescriptionEnd">
        <source>In type definitions and type extensions, indicates the end of a section of member definitions. In verbose syntax, used to specify the end of a code block that starts with the begin keyword.</source>
        <target state="translated">В определениях и расширениях типов обозначает окончание раздела определений членов. В подробном синтаксисе используется для указания окончания блока кода, который начинается с ключевого слова begin.</target>
        <note />
      </trans-unit>
      <trans-unit id="keywordDescriptionException">
        <source>Used to declare an exception type.</source>
        <target state="translated">Используется для объявления типа исключения.</target>
        <note />
      </trans-unit>
      <trans-unit id="keywordDescriptionExtern">
        <source>Indicates that a declared program element is defined in another binary or assembly.</source>
        <target state="translated">Указывает, что объявленный элемент программы определяется в другом двоичном файле или сборке.</target>
        <note />
      </trans-unit>
      <trans-unit id="keywordDescriptionTrueFalse">
        <source>Used as a Boolean literal.</source>
        <target state="translated">Используется в качестве логического литерала.</target>
        <note />
      </trans-unit>
      <trans-unit id="keywordDescriptionFinally">
        <source>Used together with try to introduce a block of code that executes regardless of whether an exception occurs.</source>
        <target state="translated">Используется вместе с ключевым словом try для введения блока кода, который выполняется независимо от того, возникает ли исключение.</target>
        <note />
      </trans-unit>
      <trans-unit id="keywordDescriptionFor">
        <source>Used in looping constructs.</source>
        <target state="translated">Используется в циклических конструкциях.</target>
        <note />
      </trans-unit>
      <trans-unit id="keywordDescriptionFun">
        <source>Used in lambda expressions, also known as anonymous functions.</source>
        <target state="translated">Используется в лямбда-выражениях, также известных как анонимные функции.</target>
        <note />
      </trans-unit>
      <trans-unit id="keywordDescriptionFunction">
        <source>Used as a shorter alternative to the fun keyword and a match expression in a lambda expression that has pattern matching on a single argument.</source>
        <target state="translated">Используется в качестве краткого варианта ключевого слова fun и выражения сопоставления в лямбда-выражении с сопоставлением шаблонов по одному аргументу.</target>
        <note />
      </trans-unit>
      <trans-unit id="keywordDescriptionGlobal">
        <source>Used to reference the top-level .NET namespace.</source>
        <target state="translated">Используется для ссылки на пространство имен .NET верхнего уровня.</target>
        <note />
      </trans-unit>
      <trans-unit id="keywordDescriptionIf">
        <source>Used in conditional branching constructs.</source>
        <target state="translated">Используется в конструкциях условного ветвления.</target>
        <note />
      </trans-unit>
      <trans-unit id="keywordDescriptionIn">
        <source>Used for sequence expressions and, in verbose syntax, to separate expressions from bindings.</source>
        <target state="translated">Используется для выражений последовательностей и (в подробном синтаксисе) для отделения выражений от привязок.</target>
        <note />
      </trans-unit>
      <trans-unit id="keywordDescriptionInherit">
        <source>Used to specify a base class or base interface.</source>
        <target state="translated">Используется для указания базового класса или базового интерфейса.</target>
        <note />
      </trans-unit>
      <trans-unit id="keywordDescriptionInline">
        <source>Used to indicate a function that should be integrated directly into the caller's code.</source>
        <target state="translated">Используется для обозначения функции, которая должна быть интегрирована непосредственно в код вызывающего объекта.</target>
        <note />
      </trans-unit>
      <trans-unit id="keywordDescriptionInterface">
        <source>Used to declare and implement interfaces.</source>
        <target state="translated">Используется для объявления и реализации интерфейсов.</target>
        <note />
      </trans-unit>
      <trans-unit id="keywordDescriptionInternal">
        <source>Used to specify that a member is visible inside an assembly but not outside it.</source>
        <target state="translated">Используется для указания того, что член доступен внутри сборки, но не за ее пределами.</target>
        <note />
      </trans-unit>
      <trans-unit id="keywordDescriptionLazy">
        <source>Used to specify a computation that is to be performed only when a result is needed.</source>
        <target state="translated">Используется для указания вычисления, которое должно быть выполнено, только когда требуется результат.</target>
        <note />
      </trans-unit>
      <trans-unit id="keywordDescriptionLet">
        <source>Used to associate, or bind, a name to a value or function.</source>
        <target state="translated">Используется для связывания (или привязки) имени со значением или функцией.</target>
        <note />
      </trans-unit>
      <trans-unit id="keywordDescriptionLetBang">
        <source>Used in asynchronous workflows to bind a name to the result of an asynchronous computation, or, in other computation expressions, used to bind a name to a result, which is of the computation type.</source>
        <target state="translated">Используется в асинхронных рабочих процессах для привязки к результату асинхронного вычисления или (в других вычислительных выражениях) для привязки имени к результату, который имеет тип вычисления.</target>
        <note />
      </trans-unit>
      <trans-unit id="keywordDescriptionMatch">
        <source>Used to branch by comparing a value to a pattern.</source>
        <target state="translated">Используется для ветвления путем сравнения значения с шаблоном.</target>
        <note />
      </trans-unit>
      <trans-unit id="keywordDescriptionMember">
        <source>Used to declare a property or method in an object type.</source>
        <target state="translated">Используется для объявления свойства или метода в типе объекта.</target>
        <note />
      </trans-unit>
      <trans-unit id="keywordDescriptionModule">
        <source>Used to associate a name with a group of related types, values, and functions, to logically separate it from other code.</source>
        <target state="translated">Используется для связывания имени с группой соответствующих типов, значений и функций для логического отделения их от других частей кода.</target>
        <note />
      </trans-unit>
      <trans-unit id="keywordDescriptionMutable">
        <source>Used to declare a variable, that is, a value that can be changed.</source>
        <target state="translated">Используется для объявления переменной, то есть значения, которое может быть изменено.</target>
        <note />
      </trans-unit>
      <trans-unit id="keywordDescriptionNamespace">
        <source>Used to associate a name with a group of related types and modules, to logically separate it from other code.</source>
        <target state="translated">Используется для связывания имени с группой соответствующих типов и модулей для логического отделения их от других частей кода.</target>
        <note />
      </trans-unit>
      <trans-unit id="keywordDescriptionNew">
        <source>Used to declare, define, or invoke a constructor that creates or that can create an object. Also used in generic parameter constraints to indicate that a type must have a certain constructor.</source>
        <target state="translated">Используется для объявления, определения или вызова конструктора, который создает или может создать объект. Также используется в ограничениях универсальных параметров, чтобы указать, что тип должен иметь определенный конструктор.</target>
        <note />
      </trans-unit>
      <trans-unit id="keywordDescriptionNot">
        <source>Not actually a keyword. However, not struct in combination is used as a generic parameter constraint.</source>
        <target state="translated">Не является ключевым словом. Тем не менее структура not в сочетаниях используется как ограничение универсальных параметров.</target>
        <note />
      </trans-unit>
      <trans-unit id="keywordDescriptionNull">
        <source>Indicates the absence of an object. Also used in generic parameter constraints.</source>
        <target state="translated">Указывает на отсутствие объекта. Также используется в ограничениях универсальных параметров.</target>
        <note />
      </trans-unit>
      <trans-unit id="keywordDescriptionOf">
        <source>Used in discriminated unions to indicate the type of categories of values, and in delegate and exception declarations.</source>
        <target state="translated">Используется в размеченных объединениях для обозначения типа категорий значений, а также в объявлениях делегатов и исключений.</target>
        <note />
      </trans-unit>
      <trans-unit id="keywordDescriptionOpen">
        <source>Used to make the contents of a namespace or module available without qualification.</source>
        <target state="translated">Используется для предоставления доступа к содержимому пространства имен или модуля без квалификации.</target>
        <note />
      </trans-unit>
      <trans-unit id="keywordDescriptionOr">
        <source>Used with Boolean conditions as a Boolean or operator. Equivalent to ||. Also used in member constraints.</source>
        <target state="translated">Используется с логическими условиями в качестве логического значения или оператора. Эквивалентно ||. Также используется в ограничениях членов.</target>
        <note />
      </trans-unit>
      <trans-unit id="keywordDescriptionOverride">
        <source>Used to implement a version of an abstract or virtual method that differs from the base version.</source>
        <target state="translated">Используется для реализации версии абстрактного или виртуального метода, который отличается от базовой версии.</target>
        <note />
      </trans-unit>
      <trans-unit id="keywordDescriptionPrivate">
        <source>Restricts access to a member to code in the same type or module.</source>
        <target state="translated">Ограничивает доступ к члену для кода в том же типе или модуле.</target>
        <note />
      </trans-unit>
      <trans-unit id="keywordDescriptionPublic">
        <source>Allows access to a member from outside the type.</source>
        <target state="translated">Разрешает доступ к члену из-за пределов типа.</target>
        <note />
      </trans-unit>
      <trans-unit id="keywordDescriptionRec">
        <source>Used to indicate that a function is recursive.</source>
        <target state="translated">Используется для обозначения того, что функция является рекурсивной.</target>
        <note />
      </trans-unit>
      <trans-unit id="keywordDescriptionReturn">
        <source>Used to indicate a value to provide as the result of a computation expression.</source>
        <target state="translated">Используется для указания значения, предоставляемого как результат вычислительного выражения.</target>
        <note />
      </trans-unit>
      <trans-unit id="keywordDescriptionReturnBang">
        <source>Used to indicate a computation expression that, when evaluated, provides the result of the containing computation expression.</source>
        <target state="translated">Используется для обозначения вычислительного выражения, при вычислении которого выдается результат содержащего его вычислительного выражения.</target>
        <note />
      </trans-unit>
      <trans-unit id="keywordDescriptionSelect">
        <source>Used in query expressions to specify what fields or columns to extract. Note that this is a contextual keyword, which means that it is not actually a reserved word and it only acts like a keyword in appropriate context.</source>
        <target state="translated">Используется в выражениях запроса для указания полей или столбцов для извлечения. Обратите внимание, что это контекстно-зависимое ключевое слово, то есть фактически оно не является зарезервированным словом и функционирует как ключевое слово только в соответствующем контексте.</target>
        <note />
      </trans-unit>
      <trans-unit id="keywordDescriptionStatic">
        <source>Used to indicate a method or property that can be called without an instance of a type, or a value member that is shared among all instances of a type.</source>
        <target state="translated">Используется для обозначения метода или свойства, которые могут вызываться без экземпляра типа, или члена значения, общего для всех экземпляров типа.</target>
        <note />
      </trans-unit>
      <trans-unit id="keywordDescriptionStruct">
        <source>Used to declare a structure type. Also used in generic parameter constraints. Used for OCaml compatibility in module definitions.</source>
        <target state="translated">Используется для объявления типа структуры. Также используется в ограничениях универсальных параметров. Используется для обеспечения совместимости с OCaml в определениях модулей.</target>
        <note />
      </trans-unit>
      <trans-unit id="keywordDescriptionThen">
        <source>Used in conditional expressions. Also used to perform side effects after object construction.</source>
        <target state="translated">Используется в условных выражениях. Также используется для выполнения побочных эффектов после создания объекта.</target>
        <note />
      </trans-unit>
      <trans-unit id="keywordDescriptionTo">
        <source>Used in for loops to indicate a range.</source>
        <target state="translated">Используется в циклах for для обозначения диапазона.</target>
        <note />
      </trans-unit>
      <trans-unit id="keywordDescriptionTry">
        <source>Used to introduce a block of code that might generate an exception. Used together with with or finally.</source>
        <target state="translated">Используется для введения блока кода, который может создать исключение. Используется вместе с with или finally.</target>
        <note />
      </trans-unit>
      <trans-unit id="keywordDescriptionType">
        <source>Used to declare a class, record, structure, discriminated union, enumeration type, unit of measure, or type abbreviation.</source>
        <target state="translated">Используется для объявления класса, записи, структуры, размеченного объединения, типа перечисления, единицы измерения или аббревиатуры типа.</target>
        <note />
      </trans-unit>
      <trans-unit id="keywordDescriptionUpcast">
        <source>Used to convert to a type that is higher in the inheritance chain.</source>
        <target state="translated">Используется для преобразования в тип, который находится выше в цепочке наследования.</target>
        <note />
      </trans-unit>
      <trans-unit id="keywordDescriptionUse">
        <source>Used instead of let for values that require Dispose to be called to free resources.</source>
        <target state="translated">Используется вместо let для значений, требующих вызова Dispose для освобождения ресурсов.</target>
        <note />
      </trans-unit>
      <trans-unit id="keywordDescriptionUseBang">
        <source>Used instead of let! in asynchronous workflows and other computation expressions for values that require Dispose to be called to free resources.</source>
        <target state="translated">Используется вместо let! в асинхронных рабочих процессах и других вычислительных выражениях для значений, требующих вызова Dispose для освобождения ресурсов.</target>
        <note />
      </trans-unit>
      <trans-unit id="keywordDescriptionVal">
        <source>Used in a signature to indicate a value, or in a type to declare a member, in limited situations.</source>
        <target state="translated">Используется в сигнатуре для обозначения значения или в типе для объявления члена (в ограниченных ситуациях).</target>
        <note />
      </trans-unit>
      <trans-unit id="keywordDescriptionVoid">
        <source>Indicates the .NET void type. Used when interoperating with other .NET languages.</source>
        <target state="translated">Обозначает тип void .NET. Используется при взаимодействии с другими языками .NET.</target>
        <note />
      </trans-unit>
      <trans-unit id="keywordDescriptionWhen">
        <source>Used for Boolean conditions (when guards) on pattern matches and to introduce a constraint clause for a generic type parameter.</source>
        <target state="translated">Используется для логических условий (условий when) для сопоставлений шаблонов и для введения предложения ограничения для параметра универсального типа.</target>
        <note />
      </trans-unit>
      <trans-unit id="keywordDescriptionWhile">
        <source>Introduces a looping construct.</source>
        <target state="translated">Вводит циклическую конструкцию.</target>
        <note />
      </trans-unit>
      <trans-unit id="keywordDescriptionWith">
        <source>Used together with the match keyword in pattern matching expressions. Also used in object expressions, record copying expressions, and type extensions to introduce member definitions, and to introduce exception handlers.</source>
        <target state="translated">Используется с ключевым словом match в выражениях сопоставления шаблонов. Также используется в выражениях объектов, выражениях копирования записей и расширениях типов для введения определений членов и обработчиков исключений.</target>
        <note />
      </trans-unit>
      <trans-unit id="keywordDescriptionYield">
        <source>Used in a sequence expression to produce a value for a sequence.</source>
        <target state="translated">Используется в выражении последовательности для получения значения для последовательности.</target>
        <note />
      </trans-unit>
      <trans-unit id="keywordDescriptionYieldBang">
        <source>Used in a computation expression to append the result of a given computation expression to a collection of results for the containing computation expression.</source>
        <target state="translated">Используется в вычислительном выражении для добавления результата данного вычислительного выражения в набор результатов для содержащего его вычислительного выражения.</target>
        <note />
      </trans-unit>
      <trans-unit id="keywordDescriptionRightArrow">
        <source>In function types, delimits arguments and return values. Yields an expression (in sequence expressions); equivalent to the yield keyword. Used in match expressions</source>
        <target state="translated">В типах функций разделяет аргументы и возвращаемые значения. Выдает выражение (в выражениях последовательности); эквивалентно ключевому слову yield. Используется в выражениях сопоставления.</target>
        <note />
      </trans-unit>
      <trans-unit id="keywordDescriptionLeftArrow">
        <source>Assigns a value to a variable.</source>
        <target state="translated">Назначает значение переменной.</target>
        <note />
      </trans-unit>
      <trans-unit id="keywordDescriptionCast">
        <source>Converts a type to type that is higher in the hierarchy.</source>
        <target state="translated">Преобразует тип в тип, находящийся выше в иерархии.</target>
        <note />
      </trans-unit>
      <trans-unit id="keywordDescriptionDynamicCast">
        <source>Converts a type to a type that is lower in the hierarchy.</source>
        <target state="translated">Преобразует тип в тип, находящийся ниже в иерархии.</target>
        <note />
      </trans-unit>
      <trans-unit id="keywordDescriptionTypedQuotation">
        <source>Delimits a typed code quotation.</source>
        <target state="translated">Отделяет типизированную цитату кода.</target>
        <note />
      </trans-unit>
      <trans-unit id="keywordDescriptionUntypedQuotation">
        <source>Delimits a untyped code quotation.</source>
        <target state="translated">Отделяет нетипизированную цитату кода.</target>
        <note />
      </trans-unit>
      <trans-unit id="itemNotFoundDuringDynamicCodeGen">
        <source>{0} '{1}' not found in assembly '{2}'. A possible cause may be a version incompatibility. You may need to explicitly reference the correct version of this assembly to allow all referenced components to use the correct version.</source>
        <target state="translated">{0} "{1}" не найден в сборке "{2}". Это может быть вызвано несовместимостью версий. Вам может потребоваться явно сослаться на правильную версию этой сборки, чтобы ее могли использовать все указанные в ссылке компоненты.</target>
        <note />
      </trans-unit>
      <trans-unit id="itemNotFoundInTypeDuringDynamicCodeGen">
        <source>{0} '{1}' not found in type '{2}' from assembly '{3}'. A possible cause may be a version incompatibility. You may need to explicitly reference the correct version of this assembly to allow all referenced components to use the correct version.</source>
        <target state="translated">{0} "{1}" не найден в типе "{2}" из сборки "{3}". Это может быть вызвано несовместимостью версий. Вам может потребоваться явно сослаться на правильную версию этой сборки, чтобы ее могли использовать все указанные в ссылке компоненты.</target>
        <note />
      </trans-unit>
      <trans-unit id="descriptionWordIs">
        <source>is</source>
        <target state="translated">является</target>
        <note />
      </trans-unit>
      <trans-unit id="notAFunction">
        <source>This value is not a function and cannot be applied.</source>
        <target state="translated">Это значение не является функцией, и применить его невозможно.</target>
        <note />
      </trans-unit>
      <trans-unit id="notAFunctionButMaybeIndexerWithName">
        <source>This value is not a function and cannot be applied. Did you intend to access the indexer via {0}.[index] instead?</source>
        <target state="translated">Это значение не является функцией, и применить его невозможно. Вы хотели обратиться к индексатору с помощью {0}.[индекс]?</target>
        <note />
      </trans-unit>
      <trans-unit id="notAFunctionButMaybeIndexer">
        <source>This expression is not a function and cannot be applied. Did you intend to access the indexer via expr.[index] instead?</source>
        <target state="translated">Это выражение не является функцией, и применить его невозможно. Вы хотели обратиться к индексатору с помощью &lt;выражение&gt;.[индекс]?</target>
        <note />
      </trans-unit>
      <trans-unit id="notAFunctionButMaybeDeclaration">
        <source>This value is not a function and cannot be applied. Did you forget to terminate a declaration?</source>
        <target state="translated">Данное значение не является функцией и не может быть применено. Забыли завершить объявление?</target>
        <note />
      </trans-unit>
      <trans-unit id="ArgumentsInSigAndImplMismatch">
        <source>The argument names in the signature '{0}' and implementation '{1}' do not match. The argument name from the signature file will be used. This may cause problems when debugging or profiling.</source>
        <target state="translated">Имена аргументов в сигнатуре "{0}" и реализации "{1}" не совпадают. Будет использоваться имя аргумента из файла сигнатуры. Это может вызвать проблемы при отладке или профилировании.</target>
        <note />
      </trans-unit>
      <trans-unit id="pickleUnexpectedNonZero">
        <source>An error occurred while reading the F# metadata of assembly '{0}'. A reserved construct was utilized. You may need to upgrade your F# compiler or use an earlier version of the assembly that doesn't make use of a specific construct.</source>
        <target state="translated">Произошла ошибка при чтении метаданных F# сборки "{0}". Использовалась зарезервированная конструкция. Попробуйте обновить компилятор F# или применить более раннюю версию сборки, где конкретная конструкция не используется.</target>
        <note />
      </trans-unit>
      <trans-unit id="tcTupleMemberNotNormallyUsed">
        <source>This method or property is not normally used from F# code, use an explicit tuple pattern for deconstruction instead.</source>
        <target state="translated">Этот метод или свойство обычно не используется в коде F#. Вместо этого используйте явный шаблон кортежа для деконструкции.</target>
        <note />
      </trans-unit>
      <trans-unit id="implicitlyDiscardedInSequenceExpression">
        <source>This expression returns a value of type '{0}' but is implicitly discarded. Consider using 'let' to bind the result to a name, e.g. 'let result = expression'. If you intended to use the expression as a value in the sequence then use an explicit 'yield'.</source>
        <target state="translated">Это выражение возвращает значение типа "{0}", но оно неявно отбрасывается. Чтобы привязать результат к какому-то имени, используйте "let", например: "let &lt;результат&gt; = &lt;выражение&gt;". Если вы собирались использовать выражение как значение в последовательности, используйте в явном виде "yield".</target>
        <note />
      </trans-unit>
      <trans-unit id="implicitlyDiscardedSequenceInSequenceExpression">
        <source>This expression returns a value of type '{0}' but is implicitly discarded. Consider using 'let' to bind the result to a name, e.g. 'let result = expression'. If you intended to use the expression as a value in the sequence then use an explicit 'yield!'.</source>
        <target state="translated">Это выражение возвращает значение типа "{0}", но оно неявно отбрасывается. Чтобы привязать результат к какому-то имени, используйте "let", например: "let &lt;результат&gt; = &lt;выражение&gt;". Если вы собирались использовать выражение как значение в последовательности, используйте в явном виде "yield!".</target>
        <note />
      </trans-unit>
<<<<<<< HEAD
      <trans-unit id="keywordDescriptionMatchBang">
        <source>Used in computation expressions to pattern match directly over the result of another computation expression.</source>
        <target state="new">Used in computation expressions to pattern match directly over the result of another computation expression.</target>
=======
      <trans-unit id="ilreadFileChanged">
        <source>The file '{0}' changed on disk unexpectedly, please reload.</source>
        <target state="new">The file '{0}' changed on disk unexpectedly, please reload.</target>
>>>>>>> f62158ba
        <note />
      </trans-unit>
    </body>
  </file>
</xliff><|MERGE_RESOLUTION|>--- conflicted
+++ resolved
@@ -6982,15 +6982,12 @@
         <target state="translated">Это выражение возвращает значение типа "{0}", но оно неявно отбрасывается. Чтобы привязать результат к какому-то имени, используйте "let", например: "let &lt;результат&gt; = &lt;выражение&gt;". Если вы собирались использовать выражение как значение в последовательности, используйте в явном виде "yield!".</target>
         <note />
       </trans-unit>
-<<<<<<< HEAD
       <trans-unit id="keywordDescriptionMatchBang">
         <source>Used in computation expressions to pattern match directly over the result of another computation expression.</source>
         <target state="new">Used in computation expressions to pattern match directly over the result of another computation expression.</target>
-=======
       <trans-unit id="ilreadFileChanged">
         <source>The file '{0}' changed on disk unexpectedly, please reload.</source>
         <target state="new">The file '{0}' changed on disk unexpectedly, please reload.</target>
->>>>>>> f62158ba
         <note />
       </trans-unit>
     </body>
