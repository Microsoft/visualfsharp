--- conflicted
+++ resolved
@@ -6982,15 +6982,12 @@
         <target state="translated">此表达式返回类型为“{0}”的值，但被隐式放弃。请考虑使用 "let" 将结果绑定到名称，例如 "let result = expression"。如果要使用该表达式作为序列中的值，则使用显式 "yield!"。</target>
         <note />
       </trans-unit>
-<<<<<<< HEAD
       <trans-unit id="keywordDescriptionMatchBang">
         <source>Used in computation expressions to pattern match directly over the result of another computation expression.</source>
         <target state="new">Used in computation expressions to pattern match directly over the result of another computation expression.</target>
-=======
       <trans-unit id="ilreadFileChanged">
         <source>The file '{0}' changed on disk unexpectedly, please reload.</source>
         <target state="new">The file '{0}' changed on disk unexpectedly, please reload.</target>
->>>>>>> f62158ba
         <note />
       </trans-unit>
     </body>
