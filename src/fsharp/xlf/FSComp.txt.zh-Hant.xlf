--- conflicted
+++ resolved
@@ -108,13 +108,8 @@
         <note />
       </trans-unit>
       <trans-unit id="followingPatternMatchClauseHasWrongType">
-<<<<<<< HEAD
         <source>All branches of a pattern match expression must return values of the same type as the first branch, which here is '{0}'. This branch returns a value of type '{1}'.</source>
-        <target state="needs-review-translation">模式比對運算式的所有分支，都必須傳回相同類型的值。第一個分支傳回了類型 '{0}' 的值，但此分支卻傳回了類型 '{1}' 的值。</target>
-=======
-        <source>All branches of a pattern match expression must return values of the same type. The first branch returned a value of type '{0}', but this branch returned a value of type '{1}'.</source>
-        <target state="translated">符合運算式的所有模式分支都必須傳回相同類型的值。第一個分支傳回了類型 '{0}' 的值，但此分支卻傳回類型 '{1}' 的值。</target>
->>>>>>> 7dd2bc2f
+        <target state="needs-review-translation">符合運算式的所有模式分支都必須傳回相同類型的值。第一個分支傳回了類型 '{0}' 的值，但此分支卻傳回類型 '{1}' 的值。</target>
         <note />
       </trans-unit>
       <trans-unit id="patternMatchGuardIsNotBool">
@@ -7062,10 +7057,54 @@
         <target state="translated">無法使用運算式傳回值的位址。在使用位址前，先將傳回值指派給以 let 繫結的值。</target>
         <note />
       </trans-unit>
-<<<<<<< HEAD
-      <trans-unit id="chkNoReturnOfLimitedSpan">
-        <source>The Span or IsByRefLike expression cannot be returned from this function or method, because it is composed using elements that may escape their scope.</source>
-        <target state="new">The Span or IsByRefLike expression cannot be returned from this function or method, because it is composed using elements that may escape their scope.</target>
+      <trans-unit id="parsUnmatchedBraceBar">
+        <source>Unmatched '{{|'</source>
+        <target state="new">Unmatched '{{|'</target>
+        <note />
+      </trans-unit>
+      <trans-unit id="typeInfoAnonRecdField">
+        <source>anonymous record field</source>
+        <target state="new">anonymous record field</target>
+        <note />
+      </trans-unit>
+      <trans-unit id="tcExceptionConstructorDoesNotHaveFieldWithGivenName">
+        <source>The exception '{0}' does not have a field named '{1}'.</source>
+        <target state="new">The exception '{0}' does not have a field named '{1}'.</target>
+        <note />
+      </trans-unit>
+      <trans-unit id="tcActivePatternsDoNotHaveFields">
+        <source>Active patterns do not have fields. This syntax is invalid.</source>
+        <target state="new">Active patterns do not have fields. This syntax is invalid.</target>
+        <note />
+      </trans-unit>
+      <trans-unit id="tcConstructorDoesNotHaveFieldWithGivenName">
+        <source>The constructor does not have a field named '{0}'.</source>
+        <target state="new">The constructor does not have a field named '{0}'.</target>
+        <note />
+      </trans-unit>
+      <trans-unit id="tcAnonRecdCcuMismatch">
+        <source>Two anonymous record types are from different assemblies '{0}' and '{1}'</source>
+        <target state="new">Two anonymous record types are from different assemblies '{0}' and '{1}'</target>
+        <note />
+      </trans-unit>
+      <trans-unit id="tcAnonRecdFieldNameMismatch">
+        <source>Two anonymous record types have mismatched sets of field names '{0}' and '{1}'</source>
+        <target state="new">Two anonymous record types have mismatched sets of field names '{0}' and '{1}'</target>
+        <note />
+      </trans-unit>
+      <trans-unit id="tcCannotCallExtensionMethodInrefToByref">
+        <source>Cannot call the byref extension method '{0}. The first parameter requires the value to be mutable or a non-readonly byref type.</source>
+        <target state="new">Cannot call the byref extension method '{0}. The first parameter requires the value to be mutable or a non-readonly byref type.</target>
+        <note />
+      </trans-unit>
+      <trans-unit id="tcByrefsMayNotHaveTypeExtensions">
+        <source>Byref types are not allowed to have optional type extensions.</source>
+        <target state="new">Byref types are not allowed to have optional type extensions.</target>
+        <note />
+      </trans-unit>
+      <trans-unit id="tcCannotPartiallyApplyExtensionMethodForByref">
+        <source>Cannot partially apply the extension method '{0}' because the first parameter is a byref type.</source>
+        <target state="new">Cannot partially apply the extension method '{0}' because the first parameter is a byref type.</target>
         <note />
       </trans-unit>
       <trans-unit id="tcTypeDoesNotInheritAttribute">
@@ -7073,41 +7112,6 @@
         <target state="new">This type does not inherit Attribute, it will not work correctly with other .NET languages.</target>
         <note />
       </trans-unit>
-      <trans-unit id="tcExceptionConstructorDoesNotHaveFieldWithGivenName">
-        <source>The exception '{0}' does not have a field named '{1}'.</source>
-        <target state="new">The exception '{0}' does not have a field named '{1}'.</target>
-        <note />
-      </trans-unit>
-      <trans-unit id="tcConstructorDoesNotHaveFieldWithGivenName">
-        <source>The constructor does not have a field named '{0}'.</source>
-        <target state="new">The constructor does not have a field named '{0}'.</target>
-        <note />
-      </trans-unit>
-      <trans-unit id="tcActivePatternsDoNotHaveFields">
-        <source>Active patterns do not have fields. This syntax is invalid.</source>
-        <target state="new">Active patterns do not have fields. This syntax is invalid.</target>
-        <note />
-      </trans-unit>
-      <trans-unit id="parsUnmatchedBraceBar">
-        <source>Unmatched '{{|'</source>
-        <target state="new">Unmatched '{{|'</target>
-        <note />
-      </trans-unit>
-      <trans-unit id="typeInfoAnonRecdField">
-        <source>anonymous record field</source>
-        <target state="new">anonymous record field</target>
-        <note />
-      </trans-unit>
-      <trans-unit id="tcAnonRecdCcuMismatch">
-        <source>Two anonymous record types are from different assemblies '{0}' and '{1}'</source>
-        <target state="new">Two anonymous record types are from different assemblies '{0}' and '{1}'</target>
-        <note />
-      </trans-unit>
-      <trans-unit id="tcAnonRecdFieldNameMismatch">
-        <source>Two anonymous record types have mismatched sets of field names '{0}' and '{1}'</source>
-        <target state="new">Two anonymous record types have mismatched sets of field names '{0}' and '{1}'</target>
-        <note />
-      </trans-unit>
       <trans-unit id="parsInvalidAnonRecdExpr">
         <source>Invalid anonymous record expression</source>
         <target state="new">Invalid anonymous record expression</target>
@@ -7121,31 +7125,16 @@
       <trans-unit id="tcCopyAndUpdateNeedsRecordType">
         <source>The input to a copy-and-update expression that creates an anonymous record must be either an anonymous record or a record</source>
         <target state="new">The input to a copy-and-update expression that creates an anonymous record must be either an anonymous record or a record</target>
-=======
-      <trans-unit id="tcByrefsMayNotHaveTypeExtensions">
-        <source>Byref types are not allowed to have optional type extensions.</source>
-        <target state="translated">Byref 類型不得有選擇性類型延伸模組。</target>
         <note />
       </trans-unit>
       <trans-unit id="chkInvalidFunctionParameterType">
         <source>The parameter '{0}' has an invalid type '{1}'. This is not permitted by the rules of Common IL.</source>
-        <target state="translated">參數 '{0}' 的類型 '{1}' 無效。Common IL 的規則不允許此狀況。</target>
+        <target state="new">The parameter '{0}' has an invalid type '{1}'. This is not permitted by the rules of Common IL.</target>
         <note />
       </trans-unit>
       <trans-unit id="chkInvalidFunctionReturnType">
         <source>The function or method has an invalid return type '{0}'. This is not permitted by the rules of Common IL.</source>
-        <target state="translated">函式或方法的傳回型別 '{0}' 無效。Common IL 的規則不允許此狀況。</target>
-        <note />
-      </trans-unit>
-      <trans-unit id="tcCannotCallExtensionMethodInrefToByref">
-        <source>Cannot call the byref extension method '{0}. The first parameter requires the value to be mutable or a non-readonly byref type.</source>
-        <target state="translated">無法呼叫 byref 擴充方法 '{0}。第一個參數需要值可變動，或為非唯讀 byref 類型。</target>
-        <note />
-      </trans-unit>
-      <trans-unit id="tcCannotPartiallyApplyExtensionMethodForByref">
-        <source>Cannot partially apply the extension method '{0}' because the first parameter is a byref type.</source>
-        <target state="translated">因為第一個參數是 byref 類型，所以無法部分套用擴充方法 '{0}'。</target>
->>>>>>> 7dd2bc2f
+        <target state="new">The function or method has an invalid return type '{0}'. This is not permitted by the rules of Common IL.</target>
         <note />
       </trans-unit>
     </body>
