--- conflicted
+++ resolved
@@ -7012,14 +7012,6 @@
         <target state="translated">此時不可使用變數 '{0}' 或相關運算式的位址。如此可確保本機值的位址不會逸出其範圍。</target>
         <note />
       </trans-unit>
-<<<<<<< HEAD
-=======
-      <trans-unit id="chkNoReturnOfLimitedSpan">
-        <source>The Span or IsByRefLike expression cannot be returned from this function or method, because it is composed using elements that may escape their scope.</source>
-        <target state="translated">無法從此函式或方法傳回 Span 或 IsByRefLike 運算式，因為其使用可能會逸出其範圍的項目撰寫。</target>
-        <note />
-      </trans-unit>
->>>>>>> ba601156
       <trans-unit id="chkNoWriteToLimitedSpan">
         <source>This value can't be assigned because the target '{0}' may refer to non-stack-local memory, while the expression being assigned is assessed to potentially refer to stack-local memory. This is to help prevent pointers to stack-bound memory escaping their scope.</source>
         <target state="translated">因為目標 '{0}' 會參考非本機堆疊的記憶體，所以無法指派此值。而目前所指派的運算式則評定為可能會參考本機堆疊的記憶體。如此可有助於避免進入受堆疊拘束記憶體的指標會逸出其範圍。</target>
