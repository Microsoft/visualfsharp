--- conflicted
+++ resolved
@@ -6982,15 +6982,12 @@
         <target state="translated">此運算式會傳回類型為 '{0}' 的值，但會被間接捨棄。請考慮使用 'let' 將結果繫結到名稱。例如 'let result = expression'。若您想要在序列中，以值的形式使用運算式，請直接使用 'yield!'。</target>
         <note />
       </trans-unit>
-<<<<<<< HEAD
       <trans-unit id="keywordDescriptionMatchBang">
         <source>Used in computation expressions to pattern match directly over the result of another computation expression.</source>
         <target state="new">Used in computation expressions to pattern match directly over the result of another computation expression.</target>
-=======
       <trans-unit id="ilreadFileChanged">
         <source>The file '{0}' changed on disk unexpectedly, please reload.</source>
         <target state="new">The file '{0}' changed on disk unexpectedly, please reload.</target>
->>>>>>> f62158ba
         <note />
       </trans-unit>
     </body>
