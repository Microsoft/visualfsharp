--- conflicted
+++ resolved
@@ -468,19 +468,8 @@
     | Yes 
     | No
 
-<<<<<<< HEAD
-/// Indicates if we only need one result or all possible results from a resolution.
-[<RequireQualifiedAccess>]
-type ResultCollectionSettings =
-| AllResults
-| AtMostOneResult
-
 /// Resolve a long identifier to a namespace, module or static class.
 val internal ResolveLongIndentAsModuleOrNamespaceOrStaticClass   : TcResultsSink -> ResultCollectionSettings -> Import.ImportMap -> range -> allowStaticClasses: bool -> first: bool -> FullyQualifiedFlag -> NameResolutionEnv -> AccessorDomain -> Ident -> Ident list -> isOpenDecl: bool -> ResultOrException<(int * ModuleOrNamespaceRef * ModuleOrNamespaceType) list >
-=======
-/// Resolve a long identifier to a namespace or module.
-val internal ResolveLongIndentAsModuleOrNamespace   : TcResultsSink -> ResultCollectionSettings -> Import.ImportMap -> range -> bool -> FullyQualifiedFlag -> NameResolutionEnv -> AccessorDomain -> Ident -> Ident list -> isOpenDecl: bool -> ResultOrException<(int * ModuleOrNamespaceRef * ModuleOrNamespaceType) list >
->>>>>>> 86a584d0
 
 /// Resolve a long identifier to an object constructor.
 val internal ResolveObjectConstructor               : NameResolver -> DisplayEnv -> range -> AccessorDomain -> TType -> ResultOrException<Item>
