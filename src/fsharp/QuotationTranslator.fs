--- conflicted
+++ resolved
@@ -319,12 +319,6 @@
 
                 let subCall =
                     if isMember then
-<<<<<<< HEAD
-=======
-                        // This is an application of a member method
-                        // We only count one argument block for these.
-                        let callArgs = (objArgs :: untupledCurriedArgs) |> List.concat
->>>>>>> ccb913d3
 
                         let parentTyconR = ConvTyconRef cenv vref.TopValDeclaringEntity m
                         let isNewObj = isNewObj || valUseFlags || isSelfInit
