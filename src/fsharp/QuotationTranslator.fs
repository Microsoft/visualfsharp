// Copyright (c) Microsoft Corporation.  All Rights Reserved.  Licensed under the Apache License, Version 2.0.  See License.txt in the project root for license information.

module internal Microsoft.FSharp.Compiler.QuotationTranslator

open Internal.Utilities
open Microsoft.FSharp.Compiler 
open Microsoft.FSharp.Compiler.AbstractIL
open Microsoft.FSharp.Compiler.AbstractIL.IL 
open Microsoft.FSharp.Compiler.AbstractIL.Internal 
open Microsoft.FSharp.Compiler.AbstractIL.Internal.Library
open Microsoft.FSharp.Compiler.AbstractIL.Diagnostics
open Microsoft.FSharp.Compiler.Tast
open Microsoft.FSharp.Compiler.Tastops
open Microsoft.FSharp.Compiler.Lib
open Microsoft.FSharp.Compiler.Ast
open Microsoft.FSharp.Compiler.PrettyNaming
open Microsoft.FSharp.Compiler.ErrorLogger
open Microsoft.FSharp.Compiler.TcGlobals
open Microsoft.FSharp.Compiler.TypeRelations
open Microsoft.FSharp.Compiler.Range
open System.Collections.Generic

module QP = Microsoft.FSharp.Compiler.QuotationPickler


let verboseCReflect = condition "VERBOSE_CREFLECT"


[<RequireQualifiedAccess>]
type IsReflectedDefinition =
|   Yes
|   No

[<RequireQualifiedAccess>]
type QuotationSerializationFormat =
/// Indicates that type references are emitted as integer indexes into a supplied table
|   FSharp_40_Plus
|   FSharp_20_Plus

type QuotationGenerationScope = 
    { g: TcGlobals 
      amap: Import.ImportMap
      scope: CcuThunk 
      // Accumulate the references to type definitions
      referencedTypeDefs: ResizeArray<ILTypeRef>
      referencedTypeDefsTable: Dictionary<ILTypeRef, int>
      // Accumulate the type splices (i.e. captured type parameters) into here
      typeSplices: ResizeArray<Tast.Typar * range>
      // Accumulate the expression splices into here
      exprSplices: ResizeArray<Expr * range> 
      isReflectedDefinition : IsReflectedDefinition
      quotationFormat : QuotationSerializationFormat
      mutable emitDebugInfoInQuotations : bool }

    static member Create (g: TcGlobals, amap, scope, isReflectedDefinition) = 
        { g = g
          scope = scope
          amap = amap
          referencedTypeDefs = new ResizeArray<_>() 
          referencedTypeDefsTable = new Dictionary<_,_>() 
          typeSplices = new ResizeArray<_>() 
          exprSplices = new ResizeArray<_>() 
          isReflectedDefinition = isReflectedDefinition      
          quotationFormat = QuotationGenerationScope.ComputeQuotationFormat g
          emitDebugInfoInQuotations = g.emitDebugInfoInQuotations } 

    member cenv.Close() = 
        cenv.referencedTypeDefs |> ResizeArray.toList, 
        cenv.typeSplices |> ResizeArray.map (fun (ty,m) -> mkTyparTy ty, m) |> ResizeArray.toList, 
        cenv.exprSplices |> ResizeArray.toList

    static member ComputeQuotationFormat g = 
        let deserializeExValRef = ValRefForIntrinsic g.deserialize_quoted_FSharp_40_plus_info 
        if deserializeExValRef.TryDeref.IsSome then 
            QuotationSerializationFormat.FSharp_40_Plus
        else 
            QuotationSerializationFormat.FSharp_20_Plus

type QuotationTranslationEnv = 
    { //Map from Val to binding index
      vs: ValMap<int> 
      nvs: int
      //Map from typar stamps to binding index
      tyvs: StampMap<int>
      // Map for values bound by the 
      //     'let v = isinst e in .... if nonnull v then ...v .... ' 
      // construct arising out the compilation of pattern matching. We decode these back to the form
      //     'if istype v then ...unbox v .... ' 
      isinstVals: ValMap<TType * Expr> 
      substVals: ValMap<Expr> }

    static member Empty = 
        { vs = ValMap<_>.Empty 
          nvs = 0
          tyvs = Map.empty 
          isinstVals = ValMap<_>.Empty 
          substVals = ValMap<_>.Empty }

    member env.BindTypar (v:Typar) = 
        let idx = env.tyvs.Count
        { env with tyvs = env.tyvs.Add(v.Stamp,idx ) }

    member env.BindTypars vs = 
        (env, vs) ||> List.fold (fun env v -> env.BindTypar v) // fold left-to-right because indexes are left-to-right 

let BindFormalTypars (env:QuotationTranslationEnv) vs = 
    { env with tyvs = Map.empty }.BindTypars vs 

let BindVal env v =
    { env with 
       vs = env.vs.Add v env.nvs
       nvs = env.nvs + 1 }

let BindIsInstVal env v (ty,e) = 
    { env with isinstVals = env.isinstVals.Add v (ty,e) }

let BindSubstVal env v e = 
    { env with substVals = env.substVals.Add v e  }


let BindVals env vs = List.fold BindVal env vs // fold left-to-right because indexes are left-to-right 
let BindFlatVals env vs = List.fold BindVal env vs // fold left-to-right because indexes are left-to-right 

exception InvalidQuotedTerm of exn
exception IgnoringPartOfQuotedTermWarning of string * Range.range

let wfail e = raise (InvalidQuotedTerm e)

let (|ModuleValueOrMemberUse|_|) g expr = 
    let rec loop expr args = 
        match stripExpr expr with 
        | Expr.App((InnerExprPat(Expr.Val(vref,vFlags,_) as f)),fty,tyargs,actualArgs,_m) when vref.IsMemberOrModuleBinding ->
            Some(vref,vFlags,f,fty,tyargs,actualArgs @ args)
        | Expr.App(f,_fty,[],actualArgs,_)  ->
            loop f (actualArgs @ args)
        | (Expr.Val(vref,vFlags,_m) as f) when (match vref.ActualParent with ParentNone -> false | _ -> true) -> 
            let fty = tyOfExpr g f
            Some(vref,vFlags,f,fty,[],args)
        | _ -> 
            None
    loop expr []

let (|SimpleArrayLoopUpperBound|_|) expr =
    match expr with
    | Expr.Op(TOp.ILAsm([AI_sub], _), _, [Expr.Op(TOp.ILAsm([I_ldlen; AI_conv ILBasicType.DT_I4], _), _, _, _); Expr.Const(Const.Int32 1, _, _) ], _) -> Some ()
    | _ -> None

let (|SimpleArrayLoopBody|_|) g expr = 
    match expr with
    | Expr.Lambda(_, a, b, ([_] as args), Expr.Let(TBind(forVarLoop, Expr.Op(TOp.ILAsm([I_ldelem_any(ILArrayShape [(Some 0, None)], _)], _), [elemTy], [arr; idx], m1), seqPoint), body, m2, freeVars), m, ty) -> 
        let body = Expr.Let(TBind(forVarLoop, mkCallArrayGet g m1 elemTy arr idx, seqPoint), body, m2, freeVars)
        let expr = Expr.Lambda(newUnique(), a, b, args, body, m, ty)
        Some (arr, elemTy, expr)
    | _ -> None

let (|ObjectInitializationCheck|_|) g expr = 
    // recognize "if this.init@ < 1 then failinit"
    match expr with
    | Expr.Match
        (
           _, _, 
           TDSwitch 
            (
                Expr.Op(TOp.ILAsm([AI_clt], _), _, [Expr.Op(TOp.ValFieldGet((RFRef(_, name))), _, [Expr.Val(selfRef, NormalValUse, _)], _); Expr.Const(Const.Int32 1, _, _)], _),  _, _, _
            ), 
           [| TTarget([], Expr.App(Expr.Val(failInitRef, _, _), _, _, _, _), _); _ |], _, resultTy
        ) when 
            IsCompilerGeneratedName name &&
            name.StartsWith "init" &&
            selfRef.BaseOrThisInfo = MemberThisVal &&
            valRefEq g failInitRef (ValRefForIntrinsic g.fail_init_info) &&
            isUnitTy g resultTy -> Some()
    | _ -> None

let isSplice g vref = valRefEq g vref g.splice_expr_vref || valRefEq g vref g.splice_raw_expr_vref

let rec EmitDebugInfoIfNecessary cenv env m astExpr : QP.ExprData =
    // do not emit debug info if emitDebugInfoInQuotations = false or it was already written for the given expression
    if cenv.emitDebugInfoInQuotations && not (QP.isAttributedExpression astExpr) then
        cenv.emitDebugInfoInQuotations <- false
        try
            let mk_tuple g m es = mkRefTupled g m es (List.map (tyOfExpr g) es)

            let rangeExpr = 
                    mk_tuple cenv.g m 
                        [ mkString cenv.g m m.FileName 
                          mkInt cenv.g m m.StartLine 
                          mkInt cenv.g m m.StartColumn 
                          mkInt cenv.g m m.EndLine 
                          mkInt cenv.g m m.EndColumn ] 
            let attrExpr = 
                mk_tuple cenv.g m 
                    [ mkString cenv.g m "DebugRange"
                      rangeExpr ]

            let attrExprR = ConvExprCore cenv env attrExpr

            QP.mkAttributedExpression(astExpr, attrExprR)
        finally
            cenv.emitDebugInfoInQuotations <- true
    else 
        astExpr

and ConvExpr cenv env (expr : Expr) =
    EmitDebugInfoIfNecessary cenv env expr.Range (ConvExprCore cenv env expr)

and private ConvExprCore cenv (env : QuotationTranslationEnv) (expr: Expr) : QP.ExprData = 

    let expr = DetectAndOptimizeForExpression cenv.g OptimizeIntRangesOnly expr

    // Eliminate subsumption coercions for functions. This must be done post-typechecking because we need
    // complete inference types.
    let expr = NormalizeAndAdjustPossibleSubsumptionExprs cenv.g expr

    // Remove TExpr_ref nodes
    let expr = stripExpr expr 

    // Recognize F# object model calls 
    // Recognize applications of module functions. 
    match expr with 
    // Detect expression tree exprSplices
    | Expr.App(InnerExprPat(Expr.Val(vf,_,_)),_,_,x0::rest,m) 
           when isSplice cenv.g vf -> 
        let idx = cenv.exprSplices.Count
        let ty = tyOfExpr cenv.g expr
        
        match (freeInExpr CollectTyparsAndLocalsNoCaching x0).FreeLocals |> Seq.tryPick (fun v -> if env.vs.ContainsVal v then Some v else None) with 
        | Some v -> errorR(Error(FSComp.SR.crefBoundVarUsedInSplice(v.DisplayName), v.Range))
        | None -> ()

        cenv.exprSplices.Add((x0, m))
        let hole = QP.mkHole(ConvType cenv env m ty,idx)
        (hole, rest) ||> List.fold (fun fR arg -> QP.mkApp (fR,ConvExpr cenv env arg))

    | ModuleValueOrMemberUse cenv.g (vref,vFlags,_f,_fty,tyargs,curriedArgs) 
        when not (isSplice cenv.g vref) ->
        let m = expr.Range 

        let (numEnclTypeArgs,_,isNewObj,valUseFlags,isSelfInit,takesInstanceArg,isPropGet,isPropSet) = 
            GetMemberCallInfo cenv.g (vref,vFlags)

        let isMember,tps,curriedArgInfos,retTy =
            match vref.MemberInfo with 
            | Some _ when not vref.IsExtensionMember -> 
                // This is an application of a member method
                // We only count one argument block for these.
                let tps,curriedArgInfos,retTy,_ = GetTypeOfIntrinsicMemberInCompiledForm cenv.g vref 
                true,tps,curriedArgInfos,retTy
            | _ -> 
                // This is an application of a module value or extension member
                let arities = arityOfVal vref.Deref 
                let tps,curriedArgInfos,retTy,_ = GetTopValTypeInCompiledForm cenv.g arities vref.Type m
                false,tps,curriedArgInfos,retTy

        // Compute the object arguments as they appear in a compiled call
        // Strip off the object argument, if any. The curriedArgInfos are already adjusted to compiled member form
        let objArgs,curriedArgs = 
            match takesInstanceArg,curriedArgs with 
            | false,curriedArgs -> [],curriedArgs
            | true,(objArg::curriedArgs) -> [objArg],curriedArgs
            | true,[] -> wfail(InternalError("warning: unexpected missing object argument when generating quotation for call to F# object member "^vref.LogicalName,m)) 

        if verboseCReflect then 
            dprintfn "vref.DisplayName = %A,  #objArgs = %A, #curriedArgs = %A" vref.DisplayName objArgs.Length curriedArgs.Length

        // Check to see if there aren't enough arguments or if there is a tuple-arity mismatch
        // If so, adjust and try again
        if curriedArgs.Length < curriedArgInfos.Length ||
           ((List.take curriedArgInfos.Length curriedArgs,curriedArgInfos) ||> List.exists2 (fun arg argInfo -> 
                       (argInfo.Length > (tryDestRefTupleExpr arg).Length)))
        then
            if verboseCReflect then 
                dprintfn "vref.DisplayName = %A was under applied" vref.DisplayName 
            // Too few arguments or incorrect tupling? Convert to a lambda and beta-reduce the 
            // partially applied arguments to 'let' bindings 
            let topValInfo = 
               match vref.ValReprInfo with 
               | None -> error(InternalError("no arity information found for F# value "^vref.LogicalName,vref.Range))
               | Some a -> a 

            let expr,exprty = AdjustValForExpectedArity cenv.g m vref vFlags topValInfo 
            ConvExpr cenv env (MakeApplicationAndBetaReduce cenv.g (expr,exprty,[tyargs],curriedArgs,m)) 
        else
            // Too many arguments? Chop 
            let (curriedArgs:Expr list ),laterArgs = List.chop curriedArgInfos.Length curriedArgs 

            let callR = 
                // We now have the right number of arguments, w.r.t. currying and tupling.
                // Next work out what kind of object model call and build an object model call node. 
                
                // detuple the args
                let untupledCurriedArgs = 
                    (curriedArgs,curriedArgInfos) ||> List.map2 (fun arg curriedArgInfo -> 
                        let numUntupledArgs = curriedArgInfo.Length 
                        (if numUntupledArgs = 0 then [] 
                         elif numUntupledArgs = 1 then [arg] 
                         else tryDestRefTupleExpr arg))

                if verboseCReflect then 
                    dprintfn "vref.DisplayName  = %A , after unit adjust, #untupledCurriedArgs = %A, #curriedArgInfos = %d" vref.DisplayName  (List.map List.length untupledCurriedArgs) curriedArgInfos.Length
                let subCall =
                    if isMember then 
                        // This is an application of a member method
                        // We only count one argument block for these.
                        let callArgs = (objArgs::untupledCurriedArgs) |> List.concat

                        let parentTyconR = ConvTyconRef cenv vref.TopValActualParent m 
                        let isNewObj = isNewObj || valUseFlags || isSelfInit
                        // The signature types are w.r.t. to the formal context 
                        let envinner = BindFormalTypars env tps 
                        let argTys = curriedArgInfos |> List.concat |> List.map fst
                        let methArgTypesR = ConvTypes cenv envinner m argTys 
                        let methRetTypeR = ConvReturnType cenv envinner m retTy
                        let methName = vref.CompiledName 
                        let numGenericArgs = tyargs.Length - numEnclTypeArgs  
                        ConvObjectModelCall cenv env m (isPropGet,isPropSet,isNewObj,parentTyconR,methArgTypesR,methRetTypeR,methName,tyargs,numGenericArgs,callArgs)
                    else
                        // This is an application of the module value. 
                        ConvModuleValueApp cenv env m vref tyargs untupledCurriedArgs
                match curriedArgs,curriedArgInfos with
                // static member and module value unit argument elimination
                | [arg:Expr],[[]] ->
                    // we got here if quotation is represents a call with unit argument
                    // let f () = ()
                    // <@ f @> // => (\arg -> f arg) => arg is Expr.Val - no-effects, first case
                    // <@ f() @> // Expr.Const(Unit) - no-effects - first case
                    // <@ f (someFunctionThatReturnsUnit) @> - potential effects - second case
                    match arg with
                    | Expr.Val _ 
                    | Expr.Const(Const.Unit,_,_) -> subCall
                    | _ ->
                        let argQ = ConvExpr cenv env arg 
                        QP.mkSequential(argQ, subCall)
                | _ -> subCall

            List.fold (fun fR arg -> QP.mkApp (fR,ConvExpr cenv env arg)) callR laterArgs


    // Blast type application nodes and expression application nodes apart so values are left with just their type arguments 
    | Expr.App(f,fty,(_ :: _ as tyargs),(_ :: _ as args),m) -> 
      let rfty = applyForallTy cenv.g fty tyargs
      ConvExpr cenv env (primMkApp (primMkApp (f,fty) tyargs [] m, rfty) [] args m) 

    // Uses of possibly-polymorphic values 
    | Expr.App(InnerExprPat(Expr.Val(vref,_vFlags,m)),_fty,tyargs,[],_) -> 
      ConvValRef true cenv env m vref tyargs

    // Simple applications 
    | Expr.App(f,_fty,tyargs,args,m) -> 
        if not (List.isEmpty tyargs) then wfail(Error(FSComp.SR.crefQuotationsCantContainGenericExprs(), m))
        List.fold (fun fR arg -> QP.mkApp (fR,ConvExpr cenv env arg)) (ConvExpr cenv env f) args
    
    // REVIEW: what is the quotation view of literals accessing enumerations? Currently they show up as integers. 
    | Expr.Const(c,m,ty) -> 
        ConvConst cenv env m c ty

    | Expr.Val(vref,_vFlags,m) ->
        ConvValRef true cenv env m vref []

    | Expr.Let(bind,body,_,_) ->
        // The binding may be a compiler-generated binding that gets removed in the quotation presentation
        match ConvLetBind cenv env bind with 
        | None, env -> ConvExpr cenv env body
        | Some(bindR),env -> QP.mkLet(bindR,ConvExpr cenv env body)
        
    | Expr.LetRec(binds,body,_,_) -> 
         let vs = valsOfBinds binds
         let vsR = vs |> List.map (ConvVal cenv env) 
         let env = BindFlatVals env vs
         let bodyR = ConvExpr cenv env body 
         let bindsR = List.zip vsR (binds |> List.map (fun b -> ConvExpr cenv env b.Expr))
         QP.mkLetRec(bindsR,bodyR)

    | Expr.Lambda(_,_,_,vs,b,_,_) -> 
        let v,b = MultiLambdaToTupledLambda cenv.g vs b 
        let vR = ConvVal cenv env v 
        let bR = ConvExpr cenv (BindVal env v) b 
        QP.mkLambda(vR, bR)

    | Expr.Quote(ast,_,_,_,ety) -> 
        // F# 2.0-3.1 had a bug with nested 'raw' quotations. F# 4.0 + FSharp.Core 4.4.0.0+ allows us to do the right thing.
        if cenv.quotationFormat = QuotationSerializationFormat.FSharp_40_Plus && 
           // Look for a 'raw' quotation
           tyconRefEq cenv.g (tcrefOfAppTy cenv.g ety) cenv.g.raw_expr_tcr 
        then
            QP.mkQuoteRaw40(ConvExpr cenv env ast)
        else
            QP.mkQuote(ConvExpr cenv env ast)

    | Expr.TyLambda (_,_,_,m,_) -> 
        wfail(Error(FSComp.SR.crefQuotationsCantContainGenericFunctions(), m))

    | Expr.Match (_spBind,m,dtree,tgs,_,retTy) ->
        let typR = ConvType cenv env m retTy 
        ConvDecisionTree cenv env tgs typR dtree 
    
    // initialization check
    | Expr.Sequential(ObjectInitializationCheck cenv.g, x1, NormalSeq, _, _) -> ConvExpr cenv env x1
    | Expr.Sequential (x0,x1,NormalSeq,_,_)  -> QP.mkSequential(ConvExpr cenv env x0, ConvExpr cenv env x1)
    | Expr.Obj (_,typ,_,_,[TObjExprMethod(TSlotSig(_,ctyp, _,_,_,_),_,tps,[tmvs],e,_) as tmethod],_,m) when isDelegateTy cenv.g typ -> 
         let f = mkLambdas m tps tmvs (e,GetFSharpViewOfReturnType cenv.g (returnTyOfMethod cenv.g tmethod))
         let fR = ConvExpr cenv env f 
         let tyargR = ConvType cenv env m ctyp 
         QP.mkDelegate(tyargR, fR)

    | Expr.StaticOptimization (_,_,x,_)               -> ConvExpr cenv env x
    | Expr.TyChoose _  -> ConvExpr cenv env (TypeRelations.ChooseTyparSolutionsForFreeChoiceTypars cenv.g cenv.amap expr)
    | Expr.Sequential  (x0,x1,ThenDoSeq,_,_)                        -> QP.mkSequential(ConvExpr cenv env x0, ConvExpr cenv env x1)
    | Expr.Obj (_lambdaId,_typ,_basev,_basecall,_overrides,_iimpls,m)      -> wfail(Error(FSComp.SR.crefQuotationsCantContainObjExprs(),m))

    | Expr.Op(op,tyargs,args,m) -> 
        match op,tyargs,args with 
        | TOp.UnionCase ucref,_,_ -> 
            let mkR = ConvUnionCaseRef cenv ucref m
            let tyargsR = ConvTypes cenv env m tyargs
            let argsR = ConvExprs cenv env args
            QP.mkUnion(mkR,tyargsR,argsR)


        | TOp.Tuple tupInfo,tyargs,_ -> 
            let tyR = ConvType cenv env m (mkAnyTupledTy cenv.g tupInfo tyargs)
            let argsR = ConvExprs cenv env args
            QP.mkTuple(tyR,argsR) // TODO: propagate to quotations

        | TOp.Recd (_,tcref),_,_  -> 
            let rgtypR = ConvTyconRef cenv tcref m
            let tyargsR = ConvTypes cenv env m tyargs
            let argsR = ConvExprs cenv env args
            QP.mkRecdMk(rgtypR,tyargsR,argsR)

<<<<<<< HEAD
        | TOp.AnonRecd anonInfo, _, _  ->  
            if anonInfo.IsErased then 
                ConvExprCore cenv env (Expr.Op(TOp.Tuple anonInfo.TupInfo,tyargs,args,m)) 
            else
                let tref = anonInfo.ILTypeRef
                let rgtypR = ConvILTypeRef cenv tref
                let tyargsR = ConvTypes cenv env m tyargs
                let argsR = ConvExprs cenv env args
                QP.mkRecdMk(rgtypR,tyargsR,argsR)

        | TOp.AnonRecdGet (anonInfo, n), _, _  ->  
            if anonInfo.IsErased then 
                ConvExprCore cenv env (Expr.Op(TOp.TupleFieldGet (anonInfo.TupInfo, n),tyargs,args,m)) 
            else 
                let tref = anonInfo.ILTypeRef
                let rgtypR = ConvILTypeRef cenv tref
                let tyargsR = ConvTypes cenv env m tyargs
                let argsR = ConvExprs cenv env args
                QP.mkRecdGet((rgtypR,anonInfo.Names.[n]),tyargsR,argsR)

=======
>>>>>>> d48f3bf3
        | TOp.UnionCaseFieldGet (ucref,n),tyargs,[e] -> 
            ConvUnionFieldGet cenv env m ucref n tyargs e

        | TOp.ValFieldGetAddr(_rfref),_tyargs,_ -> 
            wfail(Error(FSComp.SR.crefQuotationsCantContainAddressOf(), m)) 

        | TOp.UnionCaseFieldGetAddr _,_tyargs,_ -> 
            wfail(Error(FSComp.SR.crefQuotationsCantContainAddressOf(), m)) 

        | TOp.ValFieldGet(_rfref),_tyargs,[] -> 
            wfail(Error(FSComp.SR.crefQuotationsCantContainStaticFieldRef(),m)) 

        | TOp.ValFieldGet(rfref),tyargs,args ->
            ConvClassOrRecdFieldGet cenv env m rfref tyargs args            

        | TOp.TupleFieldGet(tupInfo,n),tyargs,[e] -> 
            let eR = ConvLValueExpr cenv env e
            let tyR = ConvType cenv env m (mkAnyTupledTy cenv.g tupInfo tyargs)
            QP.mkTupleGet(tyR, n, eR)

        | TOp.ILAsm(([ I_ldfld(_,_,fspec) ] 
                    | [ I_ldfld(_,_,fspec); AI_nop ]
                    | [ I_ldsfld (_,fspec) ] 
                    | [ I_ldsfld (_,fspec); AI_nop ]),_),enclTypeArgs,args  -> 
            ConvLdfld  cenv env m fspec enclTypeArgs args

        | TOp.ILAsm([ I_stfld(_,_,fspec) | I_stsfld (_,fspec) ],_),enclTypeArgs,args  -> 
            let tyargsR = ConvTypes cenv env m enclTypeArgs
            let parentTyconR = ConvILTypeRefUnadjusted cenv m fspec.EnclosingTypeRef
            let argsR = ConvLValueArgs cenv env args
            QP.mkFieldSet( (parentTyconR, fspec.Name),tyargsR, argsR)

        | TOp.ILAsm([ AI_ceq ],_),_,[arg1;arg2]  -> 
            let ty = tyOfExpr cenv.g arg1
            let eq = mkCallEqualsOperator cenv.g m ty arg1 arg2
            ConvExpr cenv env eq

        | TOp.ILAsm([ I_throw ],_),_,[arg1]  -> 
            let raiseExpr = mkCallRaise cenv.g m (tyOfExpr cenv.g expr) arg1 
            ConvExpr cenv env raiseExpr        

        | TOp.ILAsm(_il,_),_,_                         -> 
            wfail(Error(FSComp.SR.crefQuotationsCantContainInlineIL(), m))

        | TOp.ExnConstr tcref,_,args              -> 
            let _rgtypR = ConvTyconRef cenv tcref m
            let _typ = mkAppTy tcref []
            let parentTyconR = ConvTyconRef cenv tcref m  
            let argtys = tcref |> recdFieldsOfExnDefRef  |> List.map (fun rfld -> rfld.FormalType) 
            let methArgTypesR = ConvTypes cenv env m argtys
            let argsR = ConvExprs cenv env args
            let objR = 
                QP.mkCtorCall( { ctorParent   = parentTyconR 
                                 ctorArgTypes = methArgTypesR },
                              [], argsR)
            let exnTypeR = ConvType cenv env m cenv.g.exn_ty
            QP.mkCoerce(exnTypeR, objR)

        | TOp.ValFieldSet rfref, _tinst,args     -> 
            let argsR = ConvLValueArgs cenv env args 
            let tyargsR = ConvTypes cenv env m tyargs
            let ((_parentTyconR,fldOrPropName) as projR) = ConvRecdFieldRef cenv rfref m
            if rfref.TyconRef.IsRecordTycon then
                QP.mkRecdSet(projR,tyargsR,argsR)
            else
                let fspec = rfref.RecdField 
                let tcref = rfref.TyconRef
                let parentTyconR = ConvTyconRef cenv tcref m
                if useGenuineField tcref.Deref fspec then
                    QP.mkFieldSet( projR,tyargsR, argsR)
                else
                    let envinner = BindFormalTypars env (tcref.TyparsNoRange)
                    let propRetTypeR = ConvType cenv envinner m fspec.FormalType
                    QP.mkPropSet( (parentTyconR, fldOrPropName,propRetTypeR,[]),tyargsR, argsR)

        | TOp.ExnFieldGet(tcref,i),[],[obj] -> 
            let exnc = stripExnEqns tcref
            let fspec = exnc.TrueInstanceFieldsAsList.[i]
            let parentTyconR = ConvTyconRef cenv tcref m  
            let propRetTypeR = ConvType cenv env m fspec.FormalType
            let callArgR = ConvExpr cenv env obj
            let exnTypeR = ConvType cenv env m (generalizedTyconRef tcref)
            QP.mkPropGet( (parentTyconR, fspec.Name,propRetTypeR,[]),[], [QP.mkCoerce (exnTypeR, callArgR)])

        | TOp.Coerce,[tgtTy;srcTy],[x]  -> 
            let xR = ConvExpr cenv env x
            if typeEquiv cenv.g tgtTy srcTy then 
                xR
            else
                QP.mkCoerce(ConvType cenv env m tgtTy,xR)

        | TOp.Reraise,[toTy],[]         -> 
            // rebuild reraise<T>() and Convert 
            mkReraiseLibCall cenv.g toTy m |> ConvExpr cenv env 

        | TOp.LValueOp(LGetAddr,vref),[],[] -> 
            QP.mkAddressOf(ConvValRef false cenv env m vref [])

        | TOp.LValueOp(LByrefSet,vref),[],[e] -> 
            QP.mkAddressSet(ConvValRef false cenv env m vref [], ConvExpr cenv env e)

        | TOp.LValueOp(LSet,vref),[],[e] -> 
            // Sets of module values become property sets
            match vref.ActualParent with 
            | Parent tcref when IsCompiledAsStaticProperty cenv.g vref.Deref  -> 
                let parentTyconR = ConvTyconRef cenv tcref m 
                let propName = vref.CompiledName
                let propTy = ConvType cenv env m vref.Type 
                QP.mkPropSet( (parentTyconR, propName,propTy,[]),[], [ConvExpr cenv env e])
            | _ -> 
                QP.mkVarSet( ConvValRef false cenv env m vref [], ConvExpr cenv env e)

        | TOp.LValueOp(LByrefGet,vref),[],[] -> 
            ConvValRef false cenv env m vref []

        | TOp.Array,[ty],xa -> 
             QP.mkNewArray(ConvType cenv env m ty,ConvExprs cenv env xa)                            

        | TOp.While _,[],[Expr.Lambda(_,_,_,[_],test,_,_);Expr.Lambda(_,_,_,[_],body,_,_)]  -> 
              QP.mkWhileLoop(ConvExpr cenv env test, ConvExpr cenv env body)
        
        | TOp.For(_, FSharpForLoopUp), [], [Expr.Lambda(_,_,_,[_], lim0,_,_); Expr.Lambda(_,_,_,[_], SimpleArrayLoopUpperBound, lm,_); SimpleArrayLoopBody cenv.g (arr, elemTy, body)] ->
            let lim1 = 
                let len = mkCallArrayLength cenv.g lm elemTy arr // Array.length arr
                mkCallSubtractionOperator cenv.g lm cenv.g.int32_ty len (Expr.Const(Const.Int32 1, m, cenv.g.int32_ty)) // len - 1
            QP.mkForLoop(ConvExpr cenv env lim0, ConvExpr cenv env lim1, ConvExpr cenv env body)

        | TOp.For(_,dir),[],[Expr.Lambda(_,_,_,[_],lim0,_,_);Expr.Lambda(_,_,_,[_],lim1,_,_);body]  -> 
            match dir with 
            | FSharpForLoopUp -> QP.mkForLoop(ConvExpr cenv env lim0,ConvExpr cenv env lim1, ConvExpr cenv env body)
            | _ -> wfail(Error(FSComp.SR.crefQuotationsCantContainDescendingForLoops(), m))

        | TOp.ILCall(_,_,_,isNewObj,valUseFlags,isProp,_,ilMethRef,enclTypeArgs,methTypeArgs,_tys),[],callArgs -> 
             let parentTyconR = ConvILTypeRefUnadjusted cenv m ilMethRef.EnclosingTypeRef
             let isNewObj = isNewObj || (match valUseFlags with CtorValUsedAsSuperInit | CtorValUsedAsSelfInit -> true | _ -> false)
             let methArgTypesR = List.map (ConvILType cenv env m) ilMethRef.ArgTypes
             let methRetTypeR = ConvILType cenv env m ilMethRef.ReturnType
             let methName = ilMethRef.Name
             let isPropGet = isProp && methName.StartsWith("get_",System.StringComparison.Ordinal)
             let isPropSet = isProp && methName.StartsWith("set_",System.StringComparison.Ordinal)
             let tyargs = (enclTypeArgs@methTypeArgs)
             ConvObjectModelCall cenv env m (isPropGet,isPropSet,isNewObj,parentTyconR,methArgTypesR,methRetTypeR,methName,tyargs,methTypeArgs.Length,callArgs)

        | TOp.TryFinally _,[_resty],[Expr.Lambda(_,_,_,[_],e1,_,_); Expr.Lambda(_,_,_,[_],e2,_,_)] -> 
            QP.mkTryFinally(ConvExpr cenv env e1,ConvExpr cenv env e2)

        | TOp.TryCatch _,[_resty],[Expr.Lambda(_,_,_,[_],e1,_,_); Expr.Lambda(_,_,_,[vf],ef,_,_); Expr.Lambda(_,_,_,[vh],eh,_,_)] -> 
            let vfR = ConvVal cenv env vf
            let envf = BindVal env vf
            let vhR = ConvVal cenv env vh
            let envh = BindVal env vh
            QP.mkTryWith(ConvExpr cenv env e1,vfR,ConvExpr cenv envf ef,vhR,ConvExpr cenv envh eh)

        | TOp.Bytes bytes,[],[] -> 
              ConvExpr cenv env (Expr.Op(TOp.Array, [cenv.g.byte_ty], List.ofArray (Array.map (mkByte cenv.g m) bytes), m))

        | TOp.UInt16s arr,[],[] -> 
              ConvExpr cenv env (Expr.Op(TOp.Array, [cenv.g.uint16_ty], List.ofArray (Array.map (mkUInt16 cenv.g m) arr), m))
              
        | TOp.UnionCaseProof _,_,[e]       -> ConvExpr cenv env e  // Note: we erase the union case proof conversions when converting to quotations
        | TOp.UnionCaseTagGet _tycr,_tinst,[_cx]          -> wfail(Error(FSComp.SR.crefQuotationsCantFetchUnionIndexes(), m))
        | TOp.UnionCaseFieldSet (_c,_i),_tinst,[_cx;_x]     -> wfail(Error(FSComp.SR.crefQuotationsCantSetUnionFields(), m))
        | TOp.ExnFieldSet(_tcref,_i),[],[_ex;_x] -> wfail(Error(FSComp.SR.crefQuotationsCantSetExceptionFields(), m))
        | TOp.RefAddrGet,_,_                       -> wfail(Error(FSComp.SR.crefQuotationsCantRequireByref(), m))
        | TOp.TraitCall (_ss),_,_                    -> wfail(Error(FSComp.SR.crefQuotationsCantCallTraitMembers(), m))
        | _ -> 
            wfail(InternalError( "Unexpected expression shape",m))

    | _ -> 
        wfail(InternalError(sprintf "unhandled construct in AST: %A" expr,expr.Range))

and ConvLdfld cenv env m (fspec: ILFieldSpec) enclTypeArgs args =
    let tyargsR = ConvTypes cenv env m enclTypeArgs
    let parentTyconR = ConvILTypeRefUnadjusted cenv m fspec.EnclosingTypeRef
    let argsR = ConvLValueArgs cenv env args
    QP.mkFieldGet( (parentTyconR, fspec.Name),tyargsR, argsR)

and ConvUnionFieldGet cenv env m ucref n tyargs e =
    let tyargsR = ConvTypes cenv env m tyargs
    let tcR,s = ConvUnionCaseRef cenv ucref m
    let projR = (tcR,s,n)
    let eR = ConvLValueExpr cenv env e
    QP.mkUnionFieldGet(projR, tyargsR, eR)

and ConvClassOrRecdFieldGet cenv env m rfref tyargs args =
    EmitDebugInfoIfNecessary cenv env m (ConvClassOrRecdFieldGetCore cenv env m rfref tyargs args)

and private ConvClassOrRecdFieldGetCore cenv env m rfref tyargs args = 
    let tyargsR = ConvTypes cenv env m tyargs
    let argsR = ConvLValueArgs cenv env args 
    let ((parentTyconR,fldOrPropName) as projR) = ConvRecdFieldRef cenv rfref m
    if rfref.TyconRef.IsRecordTycon then
        QP.mkRecdGet(projR,tyargsR,argsR)
    else
        let fspec = rfref.RecdField 
        let tcref = rfref.TyconRef
        if useGenuineField tcref.Deref fspec then
            QP.mkFieldGet(projR,tyargsR, argsR)
        else
            let envinner = BindFormalTypars env tcref.TyparsNoRange
            let propRetTypeR = ConvType cenv envinner m fspec.FormalType
            QP.mkPropGet( (parentTyconR, fldOrPropName,propRetTypeR,[]),tyargsR, argsR)

and ConvLetBind cenv env (bind : Binding) = 
    match bind.Expr with 
    // Map for values bound by the 
    //     'let v = isinst e in .... if nonnull v then ...v .... ' 
    // construct arising out the compilation of pattern matching. We decode these back to the form
    //     'if istype e then ...unbox e .... ' 
    // It's bit annoying that pattern matching does this transformation. Like all premature optimization we pay a 
    // cost here to undo it.
    | Expr.Op(TOp.ILAsm([ I_isinst _ ],_),[ty],[e],_) -> 
        None, BindIsInstVal env bind.Var (ty,e)
    
    // Remove let <compilerGeneratedVar> = <var> from quotation tree
    | Expr.Val _ when bind.Var.IsCompilerGenerated -> 
        None, BindSubstVal env bind.Var bind.Expr

    // Remove let unionCase = ... from quotation tree
    | Expr.Op(TOp.UnionCaseProof _,_,[e],_) -> 
        None, BindSubstVal env bind.Var e

    | _ ->
        let v = bind.Var
        let vR = ConvVal cenv env v 
        let rhsR = ConvExpr cenv env bind.Expr
        let envinner = BindVal env v
        Some(vR,rhsR),envinner

and ConvLValueArgs cenv env args = 
    match args with 
    | obj::rest -> ConvLValueExpr cenv env obj :: ConvExprs cenv env rest
    | [] -> []

and ConvLValueExpr cenv env expr = 
    EmitDebugInfoIfNecessary cenv env expr.Range (ConvLValueExprCore cenv env expr)

// This function has to undo the work of mkExprAddrOfExpr 
and ConvLValueExprCore cenv env expr = 
    match expr with 
    | Expr.Op(op,tyargs,args,m) -> 
        match op, args, tyargs  with
        | TOp.LValueOp(LGetAddr,vref),_,_ -> ConvValRef false cenv env m vref [] 
        | TOp.ValFieldGetAddr(rfref),_,_ -> ConvClassOrRecdFieldGet cenv env m rfref tyargs args
        | TOp.UnionCaseFieldGetAddr(ucref,n),[e],_ -> ConvUnionFieldGet cenv env m ucref n tyargs e
        | TOp.ILAsm([ I_ldflda(fspec) ],_rtys),_,_  -> ConvLdfld  cenv env m fspec tyargs args
        | TOp.ILAsm([ I_ldsflda(fspec) ],_rtys),_,_  -> ConvLdfld  cenv env m fspec tyargs args
        | TOp.ILAsm(([ I_ldelema(_ro,_isNativePtr,shape,_tyarg) ] ),_), (arr::idxs), [elemty]  -> 
            match shape.Rank, idxs with 
            | 1, [idx1] -> ConvExpr cenv env (mkCallArrayGet cenv.g m elemty arr idx1)
            | 2, [idx1; idx2] -> ConvExpr cenv env (mkCallArray2DGet cenv.g m elemty arr idx1 idx2)
            | 3, [idx1; idx2; idx3] -> ConvExpr cenv env (mkCallArray3DGet cenv.g m elemty arr idx1 idx2 idx3)
            | 4, [idx1; idx2; idx3; idx4] -> ConvExpr cenv env (mkCallArray4DGet cenv.g m elemty arr idx1 idx2 idx3 idx4)
            | _ -> ConvExpr cenv env expr
        | _ -> ConvExpr cenv env expr
    | _ -> ConvExpr cenv env expr
    
and ConvObjectModelCall cenv env m callInfo =
    EmitDebugInfoIfNecessary cenv env m (ConvObjectModelCallCore cenv env m callInfo)

and ConvObjectModelCallCore cenv env m (isPropGet,isPropSet,isNewObj,parentTyconR,methArgTypesR,methRetTypeR,methName,tyargs,numGenericArgs,callArgs) =
    let tyargsR = ConvTypes cenv env m tyargs
    let callArgsR = ConvLValueArgs cenv env callArgs

    if isPropGet || isPropSet then 
        let propName = ChopPropertyName methName
        if isPropGet then 
            QP.mkPropGet( (parentTyconR, propName,methRetTypeR,methArgTypesR),tyargsR, callArgsR)
        else 
            let args,propTy = List.frontAndBack methArgTypesR
            QP.mkPropSet( (parentTyconR, propName,propTy,args),tyargsR, callArgsR)

    elif isNewObj then 
        let ctorR : QuotationPickler.CtorData = 
            { ctorParent   = parentTyconR 
              ctorArgTypes = methArgTypesR }        
        QP.mkCtorCall(ctorR, tyargsR, callArgsR)

    else 
        let methR : QuotationPickler.MethodData = 
            { methParent   = parentTyconR 
              methArgTypes = methArgTypesR
              methRetType  = methRetTypeR
              methName     = methName
              numGenericArgs = numGenericArgs }
        QP.mkMethodCall(methR, tyargsR, callArgsR)

and ConvModuleValueApp cenv env m (vref:ValRef) tyargs (args: Expr list list) =
    EmitDebugInfoIfNecessary cenv env m (ConvModuleValueAppCore cenv env m vref tyargs args)

and ConvModuleValueAppCore cenv env m (vref:ValRef) tyargs (args: Expr list list) =
    match vref.ActualParent with 
    | ParentNone -> failwith "ConvModuleValueApp"
    | Parent(tcref) -> 
        let isProperty = IsCompiledAsStaticProperty cenv.g vref.Deref
        let tcrefR = ConvTyconRef cenv tcref m 
        let tyargsR = ConvTypes cenv env m tyargs 
        let nm = vref.CompiledName
        let argsR = List.map (ConvExprs cenv env) args
        QP.mkModuleValueApp(tcrefR,nm,isProperty,tyargsR,argsR)

and ConvExprs cenv env args =
    List.map (ConvExpr cenv env) args 

and ConvValRef holeOk cenv env m (vref:ValRef) tyargs =
    EmitDebugInfoIfNecessary cenv env m (ConvValRefCore holeOk cenv env m vref tyargs)

and private ConvValRefCore holeOk cenv env m (vref:ValRef) tyargs =
    let v = vref.Deref
    if env.isinstVals.ContainsVal v then 
        let (ty,e) = env.isinstVals.[v]
        ConvExpr cenv env (mkCallUnbox cenv.g m ty e)
    elif env.substVals.ContainsVal v then 
        let e = env.substVals.[v]
        ConvExpr cenv env e
    elif env.vs.ContainsVal v then 
        if not (List.isEmpty tyargs) then wfail(InternalError("ignoring generic application of local quoted variable",m))
        QP.mkVar(env.vs.[v])
    elif v.BaseOrThisInfo = CtorThisVal && cenv.isReflectedDefinition = IsReflectedDefinition.Yes then 
        QP.mkThisVar(ConvType cenv env m v.Type)
    else 
        let vty = v.Type
        match v.ActualParent with 
        | ParentNone -> 
              // References to local values are embedded by value
              if not holeOk then wfail(Error(FSComp.SR.crefNoSetOfHole(),m))
              let idx = cenv.exprSplices.Count 
              cenv.exprSplices.Add((mkCallLiftValueWithName cenv.g m vty v.LogicalName (exprForValRef m vref), m))
              QP.mkHole(ConvType cenv env m vty,idx)
        | Parent _ -> 
              ConvModuleValueApp cenv env m vref tyargs []

and ConvUnionCaseRef cenv (ucref:UnionCaseRef) m =
    let ucgtypR = ConvTyconRef cenv ucref.TyconRef m
    let nm = 
        if cenv.g.unionCaseRefEq ucref cenv.g.cons_ucref then "Cons"
        elif cenv.g.unionCaseRefEq ucref cenv.g.nil_ucref then "Empty"
        else ucref.CaseName 
    (ucgtypR,nm) 

and ConvRecdFieldRef cenv (rfref:RecdFieldRef) m =
    let typR = ConvTyconRef cenv rfref.TyconRef m
    let nm = 
        if useGenuineField rfref.TyconRef.Deref rfref.RecdField then
            ComputeFieldName rfref.TyconRef.Deref rfref.RecdField
        else 
            rfref.FieldName
    (typR,nm)

and ConvVal cenv env (v:Val) = 
    let tyR = ConvType cenv env v.Range v.Type
    QP.freshVar (v.CompiledName, tyR, v.IsMutable)

and ConvTyparRef cenv env m (tp:Typar) = 
    match env.tyvs.TryFind tp.Stamp  with
    | Some x -> x
    | None -> 
        match ResizeArray.tryFindIndex (fun (tp2,_m) -> typarEq tp tp2) cenv.typeSplices with
        | Some idx -> idx
        | None  ->
            let idx = cenv.typeSplices.Count 
            cenv.typeSplices.Add((tp, m))
            idx

and FilterMeasureTyargs tys = 
    tys |> List.filter (fun ty -> match ty with TType_measure _ -> false | _ -> true) 

and ConvType cenv env m typ =
    match stripTyEqnsAndMeasureEqns cenv.g typ with 
    | TType_app(tcref,[tyarg]) when isArrayTyconRef cenv.g tcref -> 
        QP.mkArrayTy(rankOfArrayTyconRef cenv.g tcref,ConvType cenv env m tyarg)

    | TType_ucase(UCRef(tcref,_),tyargs) // Note: we erase union case 'types' when converting to quotations
    | TType_app(tcref,tyargs) -> 
#if EXTENSIONTYPING
        match TryElimErasableTyconRef cenv m tcref with 
        | Some baseTy -> ConvType cenv env m baseTy
        | _ ->  
#endif
        QP.mkILNamedTy(ConvTyconRef cenv tcref m, ConvTypes cenv env m tyargs)

    | TType_fun(a,b)          -> QP.mkFunTy(ConvType cenv env m a,ConvType cenv env m b)
    | TType_tuple(tupInfo,l)  -> ConvType cenv env m (mkCompiledTupleTy cenv.g (evalTupInfoIsStruct tupInfo) l)
    | TType_anon(anonInfo,tinst) -> 
        if anonInfo.IsErased then 
            ConvType cenv env m (TType_tuple (anonInfo.TupInfo, tinst))
        else
            let tref = anonInfo.ILTypeRef
            let tinstR = ConvTypes cenv env m tinst
            QP.mkILNamedTy(ConvILTypeRefUnadjusted cenv m tref, tinstR)
    | TType_var(tp)           -> QP.mkVarTy(ConvTyparRef cenv env m tp)
    | TType_forall(_spec,_ty)   -> wfail(Error(FSComp.SR.crefNoInnerGenericsInQuotations(),m))
    | _ -> wfail(Error (FSComp.SR.crefQuotationsCantContainThisType(),m))

and ConvTypes cenv env m typs =
    List.map (ConvType cenv env m) (FilterMeasureTyargs typs)

and ConvConst cenv env m c ty =
    match TryEliminateDesugaredConstants cenv.g m c with 
    | Some e -> ConvExpr cenv env e
    | None ->
        let tyR = ConvType cenv env m ty
        match c with 
        | Const.Bool    i ->  QP.mkBool (i, tyR)
        | Const.SByte   i ->  QP.mkSByte (i, tyR)
        | Const.Byte    i ->  QP.mkByte (i, tyR)
        | Const.Int16   i ->  QP.mkInt16 (i, tyR)
        | Const.UInt16  i ->  QP.mkUInt16 (i, tyR)
        | Const.Int32   i ->  QP.mkInt32 (i, tyR)
        | Const.UInt32  i ->  QP.mkUInt32 (i, tyR)
        | Const.Int64   i ->  QP.mkInt64 (i, tyR)
        | Const.UInt64  i ->  QP.mkUInt64 (i, tyR)
        | Const.Double   i ->  QP.mkDouble (i, tyR)
        | Const.Single i ->  QP.mkSingle (i, tyR)
        | Const.String  s ->  QP.mkString (s, tyR)
        | Const.Char    c ->  QP.mkChar (c, tyR)
        | Const.Unit      ->  QP.mkUnit()
        | Const.Zero      ->  
            if isRefTy cenv.g ty then 
                QP.mkNull tyR
            else
                QP.mkDefaultValue tyR
        | _ -> 
            wfail(Error (FSComp.SR.crefQuotationsCantContainThisConstant(), m))

and ConvDecisionTree cenv env tgs typR x = 
    match x with 
    | TDSwitch(e1,csl,dfltOpt,m) -> 
        let acc = 
            match dfltOpt with 
            | Some d -> ConvDecisionTree cenv env tgs typR d 
            | None -> wfail(Error(FSComp.SR.crefQuotationsCantContainThisPatternMatch(), m))

        let converted = 
            (csl,acc) ||> List.foldBack (fun (TCase(discrim,dtree)) acc -> 

                  match discrim with 
                  | DecisionTreeTest.UnionCase (ucref, tyargs) -> 
                      let e1R = ConvLValueExpr cenv env e1
                      let ucR = ConvUnionCaseRef cenv ucref m
                      let tyargsR = ConvTypes cenv env m tyargs
                      QP.mkCond (QP.mkUnionCaseTagTest (ucR, tyargsR, e1R), ConvDecisionTree cenv env tgs typR dtree, acc)

                  | DecisionTreeTest.Const (Const.Bool true) -> 
                      let e1R = ConvExpr cenv env e1
                      QP.mkCond (e1R, ConvDecisionTree cenv env tgs typR dtree, acc)

                  | DecisionTreeTest.Const (Const.Bool false) -> 
                      let e1R = ConvExpr cenv env e1
                      // Note, reverse the branches
                      QP.mkCond (e1R, acc, ConvDecisionTree cenv env tgs typR dtree)

                  | DecisionTreeTest.Const c -> 
                      let ty = tyOfExpr cenv.g e1
                      let eq = mkCallEqualsOperator cenv.g m ty e1 (Expr.Const (c, m, ty))
                      let eqR = ConvExpr cenv env eq 
                      QP.mkCond (eqR, ConvDecisionTree cenv env tgs typR dtree, acc)

                  | DecisionTreeTest.IsNull -> 
                      // Decompile cached isinst tests
                      match e1 with 
                      | Expr.Val(vref,_,_) when env.isinstVals.ContainsVal vref.Deref  ->
                          let (ty,e) =  env.isinstVals.[vref.Deref]
                          let tyR = ConvType cenv env m ty
                          let eR = ConvExpr cenv env e
                          // note: reverse the branches - a null test is a failure of an isinst test
                          QP.mkCond (QP.mkTypeTest (tyR,eR), acc, ConvDecisionTree cenv env tgs typR dtree)
                      | _ -> 
                          let ty = tyOfExpr cenv.g e1
                          let eq = mkCallEqualsOperator cenv.g m ty e1 (Expr.Const (Const.Zero, m, ty))
                          let eqR = ConvExpr cenv env eq 
                          QP.mkCond (eqR, ConvDecisionTree cenv env tgs typR dtree, acc)

                  | DecisionTreeTest.IsInst (_srcty, tgty) -> 
                      let e1R = ConvExpr cenv env e1
                      QP.mkCond (QP.mkTypeTest (ConvType cenv env m tgty, e1R), ConvDecisionTree cenv env tgs typR dtree, acc)

                  | DecisionTreeTest.ActivePatternCase _ -> wfail(InternalError( "DecisionTreeTest.ActivePatternCase test in quoted expression",m))

                  | DecisionTreeTest.ArrayLength _ -> wfail(Error(FSComp.SR.crefQuotationsCantContainArrayPatternMatching(), m))
                 )
        EmitDebugInfoIfNecessary cenv env m converted

      | TDSuccess (args,n) -> 
          let (TTarget(vars,rhs,_)) = tgs.[n] 
          // TAST stores pattern bindings in reverse order for some reason
          // Reverse them here to give a good presentation to the user
          let args = List.rev args
          let vars = List.rev vars
          
          let varsR = vars |> List.map (ConvVal cenv env) 
          let targetR = ConvExpr cenv (BindVals env vars) rhs
          (varsR,args,targetR) |||> List.foldBack2 (fun vR arg acc -> QP.mkLet((vR,ConvExpr cenv env arg), acc) ) 
          
      | TDBind(bind,rest) -> 
          // The binding may be a compiler-generated binding that gets removed in the quotation presentation
          match ConvLetBind cenv env bind with 
          | None, env -> ConvDecisionTree cenv env tgs typR rest 
          | Some(bindR),env -> QP.mkLet(bindR,ConvDecisionTree cenv env tgs typR rest)


// Check if this is an provider-generated assembly that will be statically linked
and IsILTypeRefStaticLinkLocal cenv m (tr:ILTypeRef) =
        ignore cenv; ignore m
        match tr.Scope with 
#if EXTENSIONTYPING
        | ILScopeRef.Assembly aref 
            when not cenv.g.isInteractive &&
                 aref.Name <> cenv.g.ilg.primaryAssemblyName && // optimization to avoid this check in the common case

                 // Explanation: This represents an unchecked invariant in the hosted compiler: that any operations
                 // which import types (and resolve assemblies from the tcImports tables) happen on the compilation thread.
                 let ctok = AssumeCompilationThreadWithoutEvidence() 

                 (match cenv.amap.assemblyLoader.FindCcuFromAssemblyRef (ctok, m,aref) with 
                  | ResolvedCcu ccu -> ccu.IsProviderGenerated
                  | UnresolvedCcu _ -> false) 
            -> true
#endif
        | _ -> false

// Adjust for static linking information, then convert
and ConvILTypeRefUnadjusted cenv m (tr:ILTypeRef) = 
    let trefAdjusted = 
        if IsILTypeRefStaticLinkLocal cenv m tr then 
            ILTypeRef.Create(ILScopeRef.Local, tr.Enclosing, tr.Name) 
        else tr
    ConvILTypeRef cenv trefAdjusted
  
and ConvILTypeRef cenv (tr:ILTypeRef) = 
    match cenv.quotationFormat with
    | QuotationSerializationFormat.FSharp_40_Plus ->
        let idx = 
            match cenv.referencedTypeDefsTable.TryGetValue tr with
            | true, idx -> idx
            | _ -> 
                let idx = cenv.referencedTypeDefs.Count
                cenv.referencedTypeDefs.Add tr
                cenv.referencedTypeDefsTable.[tr] <- idx
                idx
        QP.Idx idx
 
    | QuotationSerializationFormat.FSharp_20_Plus ->
        let assref = 
            match tr.Scope with 
            | ILScopeRef.Local -> "."
            | _ -> tr.Scope.QualifiedName 

        QP.Named(tr.BasicQualifiedName, assref)
  
and ConvVoidType cenv m = QP.mkILNamedTy(ConvTyconRef cenv cenv.g.system_Void_tcref m, [])

and ConvILType cenv env m ty = 
    match ty with 
    | ILType.Boxed tspec | ILType.Value tspec -> QP.mkILNamedTy(ConvILTypeRefUnadjusted cenv m tspec.TypeRef, List.map (ConvILType cenv env m) tspec.GenericArgs)
    | ILType.Array (shape,ty) -> QP.mkArrayTy(shape.Rank,ConvILType cenv env m ty)
    | ILType.TypeVar idx -> QP.mkVarTy(int idx)
    | ILType.Void -> ConvVoidType cenv m
    | ILType.Ptr _ 
    | ILType.Byref _ 
    | ILType.Modified _ 
    | ILType.FunctionPointer _ -> wfail(Error(FSComp.SR.crefQuotationsCantContainThisType(), m))
  

#if EXTENSIONTYPING
and TryElimErasableTyconRef cenv m (tcref:TyconRef) = 
    match tcref.TypeReprInfo with 
    // Get the base type
    | TProvidedTypeExtensionPoint info when info.IsErased -> Some (info.BaseTypeForErased (m, cenv.g.obj_ty))
    | _ -> None
#endif

and ConvTyconRef cenv (tcref:TyconRef) m = 
#if EXTENSIONTYPING
    match TryElimErasableTyconRef cenv m tcref with 
    | Some baseTy -> ConvTyconRef cenv (tcrefOfAppTy cenv.g baseTy) m
    | None ->  
    match tcref.TypeReprInfo with 
    | TProvidedTypeExtensionPoint info when not cenv.g.isInteractive && not info.IsErased -> 
        // Note, generated types are (currently) non-generic
        let tref = ExtensionTyping.GetILTypeRefOfProvidedType (info.ProvidedType, m)
        ConvILTypeRefUnadjusted cenv m tref
    | _ -> 
#endif
    let repr = tcref.CompiledRepresentation
    match repr with 
    | CompiledTypeRepr.ILAsmOpen asm -> 
        match asm with 
        | ILType.Boxed tspec | ILType.Value tspec -> 
            ConvILTypeRef cenv tspec.TypeRef
        | _ -> 
            wfail(Error(FSComp.SR.crefQuotationsCantContainThisType(),m))
    | CompiledTypeRepr.ILAsmNamed (tref,_boxity,_) -> 
        ConvILTypeRefUnadjusted cenv m tref

and ConvReturnType cenv envinner m retTy =
    match retTy with 
    | None -> ConvVoidType cenv m
    | Some ty -> ConvType cenv envinner m ty

let ConvExprPublic cenv env e = 
    let astExpr = 
        let astExpr = ConvExpr cenv env e
        // always emit debug info for the top level expression
        cenv.emitDebugInfoInQuotations <- true
        // EmitDebugInfoIfNecessary will check if astExpr is already augmented with debug info and won't wrap it twice
        EmitDebugInfoIfNecessary cenv env e.Range astExpr

    astExpr

let ConvMethodBase cenv env (methName, v:Val) = 
    let m = v.Range 
    let parentTyconR = ConvTyconRef cenv v.TopValActualParent m 

    match v.MemberInfo with 
    | Some vspr when not v.IsExtensionMember -> 

        let vref = mkLocalValRef v
        let tps,argInfos,retTy,_ = GetTypeOfMemberInMemberForm cenv.g vref 
        let numEnclTypeArgs = vref.MemberApparentParent.TyparsNoRange.Length
        let argTys = argInfos |> List.concat |> List.map fst 

        let isNewObj = (vspr.MemberFlags.MemberKind = MemberKind.Constructor)

        // The signature types are w.r.t. to the formal context 
        let envinner = BindFormalTypars env tps 
        let methArgTypesR = ConvTypes cenv envinner m argTys 
        let methRetTypeR = ConvReturnType cenv envinner m retTy

        let numGenericArgs = tps.Length-numEnclTypeArgs  

        if isNewObj then 
             QP.MethodBaseData.Ctor 
                 { ctorParent   = parentTyconR 
                   ctorArgTypes = methArgTypesR }
        else 
             QP.MethodBaseData.Method 
                { methParent   = parentTyconR 
                  methArgTypes = methArgTypesR
                  methRetType  = methRetTypeR
                  methName     = methName
                  numGenericArgs=numGenericArgs }

    | _ when v.IsExtensionMember -> 

        let tps,argInfos,retTy,_ = GetTopValTypeInCompiledForm cenv.g v.ValReprInfo.Value v.Type v.Range
        let argTys = argInfos |> List.concat |> List.map fst 
        let envinner = BindFormalTypars env tps 
        let methArgTypesR = ConvTypes cenv envinner m argTys 
        let methRetTypeR = ConvReturnType cenv envinner m retTy
        let numGenericArgs = tps.Length

        QP.MethodBaseData.Method 
          { methParent   = parentTyconR
            methArgTypes = methArgTypesR
            methRetType  = methRetTypeR
            methName     = methName
            numGenericArgs=numGenericArgs }
    | _ ->

        QP.MethodBaseData.ModuleDefn
            { Name = methName
              Module = parentTyconR
              IsProperty = IsCompiledAsStaticProperty cenv.g v }


// FSComp.SR.crefQuotationsCantContainLiteralByteArrays
<|MERGE_RESOLUTION|>--- conflicted
+++ resolved
@@ -428,7 +428,6 @@
             let argsR = ConvExprs cenv env args
             QP.mkRecdMk(rgtypR,tyargsR,argsR)
 
-<<<<<<< HEAD
         | TOp.AnonRecd anonInfo, _, _  ->  
             if anonInfo.IsErased then 
                 ConvExprCore cenv env (Expr.Op(TOp.Tuple anonInfo.TupInfo,tyargs,args,m)) 
@@ -449,8 +448,6 @@
                 let argsR = ConvExprs cenv env args
                 QP.mkRecdGet((rgtypR,anonInfo.Names.[n]),tyargsR,argsR)
 
-=======
->>>>>>> d48f3bf3
         | TOp.UnionCaseFieldGet (ucref,n),tyargs,[e] -> 
             ConvUnionFieldGet cenv env m ucref n tyargs e
 
