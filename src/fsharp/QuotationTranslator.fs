// Copyright (c) Microsoft Corporation.  All Rights Reserved.  Licensed under the Apache License, Version 2.0.  See License.txt in the project root for license information.

module internal Microsoft.FSharp.Compiler.QuotationTranslator

open Internal.Utilities
open Microsoft.FSharp.Compiler 
open Microsoft.FSharp.Compiler.AbstractIL
open Microsoft.FSharp.Compiler.AbstractIL.IL 
open Microsoft.FSharp.Compiler.AbstractIL.Internal 
open Microsoft.FSharp.Compiler.AbstractIL.Internal.Library
open Microsoft.FSharp.Compiler.AbstractIL.Diagnostics
open Microsoft.FSharp.Compiler.Tast
open Microsoft.FSharp.Compiler.Tastops
open Microsoft.FSharp.Compiler.Lib
open Microsoft.FSharp.Compiler.Ast
open Microsoft.FSharp.Compiler.PrettyNaming
open Microsoft.FSharp.Compiler.ErrorLogger
open Microsoft.FSharp.Compiler.TcGlobals
open Microsoft.FSharp.Compiler.TypeRelations
open Microsoft.FSharp.Compiler.Range
open System.Collections.Generic

module QP = Microsoft.FSharp.Compiler.QuotationPickler


let verboseCReflect = condition "VERBOSE_CREFLECT"


[<RequireQualifiedAccess>]
type IsReflectedDefinition =
|   Yes
|   No

[<RequireQualifiedAccess>]
type QuotationSerializationFormat =
/// Indicates that type references are emitted as integer indexes into a supplied table
|   FSharp_40_Plus
|   FSharp_20_Plus

type QuotationGenerationScope = 
    { g: TcGlobals 
      amap: Import.ImportMap
      scope: CcuThunk 
      // Accumulate the references to type definitions
      referencedTypeDefs: ResizeArray<ILTypeRef>
      referencedTypeDefsTable: Dictionary<ILTypeRef, int>
      // Accumulate the type splices (i.e. captured type parameters) into here
      typeSplices: ResizeArray<Tast.Typar * range>
      // Accumulate the expression splices into here
      exprSplices: ResizeArray<Expr * range> 
      isReflectedDefinition : IsReflectedDefinition
      quotationFormat : QuotationSerializationFormat
      mutable emitDebugInfoInQuotations : bool }

    static member Create (g: TcGlobals, amap, scope, isReflectedDefinition) = 
        { g = g
          scope = scope
          amap = amap
          referencedTypeDefs = new ResizeArray<_>() 
          referencedTypeDefsTable = new Dictionary<_,_>() 
          typeSplices = new ResizeArray<_>() 
          exprSplices = new ResizeArray<_>() 
          isReflectedDefinition = isReflectedDefinition      
          quotationFormat = QuotationGenerationScope.ComputeQuotationFormat g
          emitDebugInfoInQuotations = g.emitDebugInfoInQuotations } 

    member cenv.Close() = 
        cenv.referencedTypeDefs |> ResizeArray.toList, 
        cenv.typeSplices |> ResizeArray.map (fun (ty,m) -> mkTyparTy ty, m) |> ResizeArray.toList, 
        cenv.exprSplices |> ResizeArray.toList

    static member ComputeQuotationFormat g = 
        let deserializeExValRef = ValRefForIntrinsic g.deserialize_quoted_FSharp_40_plus_info 
        if deserializeExValRef.TryDeref.IsSome then 
            QuotationSerializationFormat.FSharp_40_Plus
        else 
            QuotationSerializationFormat.FSharp_20_Plus

type QuotationTranslationEnv = 
    { //Map from Val to binding index
      vs: ValMap<int> 
      nvs: int
      //Map from typar stamps to binding index
      tyvs: StampMap<int>
      // Map for values bound by the 
      //     'let v = isinst e in .... if nonnull v then ...v .... ' 
      // construct arising out the compilation of pattern matching. We decode these back to the form
      //     'if istype v then ...unbox v .... ' 
      isinstVals: ValMap<TType * Expr> 
      substVals: ValMap<Expr> }

    static member Empty = 
        { vs = ValMap<_>.Empty 
          nvs = 0
          tyvs = Map.empty 
          isinstVals = ValMap<_>.Empty 
          substVals = ValMap<_>.Empty }

    member env.BindTypar (v:Typar) = 
        let idx = env.tyvs.Count
        { env with tyvs = env.tyvs.Add(v.Stamp,idx ) }

    member env.BindTypars vs = 
        (env, vs) ||> List.fold (fun env v -> env.BindTypar v) // fold left-to-right because indexes are left-to-right 

let BindFormalTypars (env:QuotationTranslationEnv) vs = 
    { env with tyvs = Map.empty }.BindTypars vs 

let BindVal env v =
    { env with 
       vs = env.vs.Add v env.nvs
       nvs = env.nvs + 1 }

let BindIsInstVal env v (ty,e) = 
    { env with isinstVals = env.isinstVals.Add v (ty,e) }

let BindSubstVal env v e = 
    { env with substVals = env.substVals.Add v e  }


let BindVals env vs = List.fold BindVal env vs // fold left-to-right because indexes are left-to-right 
let BindFlatVals env vs = List.fold BindVal env vs // fold left-to-right because indexes are left-to-right 

exception InvalidQuotedTerm of exn
exception IgnoringPartOfQuotedTermWarning of string * Range.range

let wfail e = raise (InvalidQuotedTerm e)

let (|ModuleValueOrMemberUse|_|) g expr = 
    let rec loop expr args = 
        match stripExpr expr with 
        | Expr.App((InnerExprPat(Expr.Val(vref,vFlags,_) as f)),fty,tyargs,actualArgs,_m) when vref.IsMemberOrModuleBinding ->
            Some(vref,vFlags,f,fty,tyargs,actualArgs @ args)
        | Expr.App(f,_fty,[],actualArgs,_)  ->
            loop f (actualArgs @ args)
        | (Expr.Val(vref,vFlags,_m) as f) when (match vref.ActualParent with ParentNone -> false | _ -> true) -> 
            let fty = tyOfExpr g f
            Some(vref,vFlags,f,fty,[],args)
        | _ -> 
            None
    loop expr []

let (|SimpleArrayLoopUpperBound|_|) expr =
    match expr with
    | Expr.Op(TOp.ILAsm([AI_sub], _), _, [Expr.Op(TOp.ILAsm([I_ldlen; AI_conv ILBasicType.DT_I4], _), _, _, _); Expr.Const(Const.Int32 1, _, _) ], _) -> Some ()
    | _ -> None

let (|SimpleArrayLoopBody|_|) g expr = 
    match expr with
    | Expr.Lambda(_, a, b, ([_] as args), Expr.Let(TBind(forVarLoop, Expr.Op(TOp.ILAsm([I_ldelem_any(ILArrayShape [(Some 0, None)], _)], _), [elemTy], [arr; idx], m1), seqPoint), body, m2, freeVars), m, ty) -> 
        let body = Expr.Let(TBind(forVarLoop, mkCallArrayGet g m1 elemTy arr idx, seqPoint), body, m2, freeVars)
        let expr = Expr.Lambda(newUnique(), a, b, args, body, m, ty)
        Some (arr, elemTy, expr)
    | _ -> None

let (|ObjectInitializationCheck|_|) g expr = 
    // recognize "if this.init@ < 1 then failinit"
    match expr with
    | Expr.Match
        (
           _, _, 
           TDSwitch 
            (
                Expr.Op(TOp.ILAsm([AI_clt], _), _, [Expr.Op(TOp.ValFieldGet((RFRef(_, name))), _, [Expr.Val(selfRef, NormalValUse, _)], _); Expr.Const(Const.Int32 1, _, _)], _),  _, _, _
            ), 
           [| TTarget([], Expr.App(Expr.Val(failInitRef, _, _), _, _, _, _), _); _ |], _, resultTy
        ) when 
            IsCompilerGeneratedName name &&
            name.StartsWith "init" &&
            selfRef.BaseOrThisInfo = MemberThisVal &&
            valRefEq g failInitRef (ValRefForIntrinsic g.fail_init_info) &&
            isUnitTy g resultTy -> Some()
    | _ -> None

let isSplice g vref = valRefEq g vref g.splice_expr_vref || valRefEq g vref g.splice_raw_expr_vref

let rec EmitDebugInfoIfNecessary cenv env m astExpr : QP.ExprData =
    // do not emit debug info if emitDebugInfoInQuotations = false or it was already written for the given expression
    if cenv.emitDebugInfoInQuotations && not (QP.isAttributedExpression astExpr) then
        cenv.emitDebugInfoInQuotations <- false
        try
            let mk_tuple g m es = mkRefTupled g m es (List.map (tyOfExpr g) es)

            let rangeExpr = 
                    mk_tuple cenv.g m 
                        [ mkString cenv.g m m.FileName 
                          mkInt cenv.g m m.StartLine 
                          mkInt cenv.g m m.StartColumn 
                          mkInt cenv.g m m.EndLine 
                          mkInt cenv.g m m.EndColumn ] 
            let attrExpr = 
                mk_tuple cenv.g m 
                    [ mkString cenv.g m "DebugRange"
                      rangeExpr ]

            let attrExprR = ConvExprCore cenv env attrExpr

            QP.mkAttributedExpression(astExpr, attrExprR)
        finally
            cenv.emitDebugInfoInQuotations <- true
    else 
        astExpr

and ConvExpr cenv env (expr : Expr) =
    EmitDebugInfoIfNecessary cenv env expr.Range (ConvExprCore cenv env expr)

and private ConvExprCore cenv (env : QuotationTranslationEnv) (expr: Expr) : QP.ExprData = 

    let expr = DetectAndOptimizeForExpression cenv.g OptimizeIntRangesOnly expr

    // Eliminate subsumption coercions for functions. This must be done post-typechecking because we need
    // complete inference types.
    let expr = NormalizeAndAdjustPossibleSubsumptionExprs cenv.g expr

    // Remove TExpr_ref nodes
    let expr = stripExpr expr 

    // Recognize F# object model calls 
    // Recognize applications of module functions. 
    match expr with 
    // Detect expression tree exprSplices
    | Expr.App(InnerExprPat(Expr.Val(vf,_,_)),_,_,x0::rest,m) 
           when isSplice cenv.g vf -> 
        let idx = cenv.exprSplices.Count
        let ty = tyOfExpr cenv.g expr
        
        match (freeInExpr CollectTyparsAndLocalsNoCaching x0).FreeLocals |> Seq.tryPick (fun v -> if env.vs.ContainsVal v then Some v else None) with 
        | Some v -> errorR(Error(FSComp.SR.crefBoundVarUsedInSplice(v.DisplayName), v.Range))
        | None -> ()

        cenv.exprSplices.Add((x0, m))
        let hole = QP.mkHole(ConvType cenv env m ty,idx)
        (hole, rest) ||> List.fold (fun fR arg -> QP.mkApp (fR,ConvExpr cenv env arg))

    | ModuleValueOrMemberUse cenv.g (vref,vFlags,_f,_fty,tyargs,curriedArgs) 
        when not (isSplice cenv.g vref) ->
        let m = expr.Range 

        let (numEnclTypeArgs,_,isNewObj,valUseFlags,isSelfInit,takesInstanceArg,isPropGet,isPropSet) = 
            GetMemberCallInfo cenv.g (vref,vFlags)

        let isMember,tps,curriedArgInfos,retTy =
            match vref.MemberInfo with 
            | Some _ when not vref.IsExtensionMember -> 
                // This is an application of a member method
                // We only count one argument block for these.
                let tps,curriedArgInfos,retTy,_ = GetTypeOfIntrinsicMemberInCompiledForm cenv.g vref 
                true,tps,curriedArgInfos,retTy
            | _ -> 
                // This is an application of a module value or extension member
                let arities = arityOfVal vref.Deref 
                let tps,curriedArgInfos,retTy,_ = GetTopValTypeInCompiledForm cenv.g arities vref.Type m
                false,tps,curriedArgInfos,retTy

        // Compute the object arguments as they appear in a compiled call
        // Strip off the object argument, if any. The curriedArgInfos are already adjusted to compiled member form
        let objArgs,curriedArgs = 
            match takesInstanceArg,curriedArgs with 
            | false,curriedArgs -> [],curriedArgs
            | true,(objArg::curriedArgs) -> [objArg],curriedArgs
            | true,[] -> wfail(InternalError("warning: unexpected missing object argument when generating quotation for call to F# object member "^vref.LogicalName,m)) 

        if verboseCReflect then 
            dprintfn "vref.DisplayName = %A,  #objArgs = %A, #curriedArgs = %A" vref.DisplayName objArgs.Length curriedArgs.Length

        // Check to see if there aren't enough arguments or if there is a tuple-arity mismatch
        // If so, adjust and try again
        if curriedArgs.Length < curriedArgInfos.Length ||
           ((List.take curriedArgInfos.Length curriedArgs,curriedArgInfos) ||> List.exists2 (fun arg argInfo -> 
                       (argInfo.Length > (tryDestRefTupleExpr arg).Length)))
        then
            if verboseCReflect then 
                dprintfn "vref.DisplayName = %A was under applied" vref.DisplayName 
            // Too few arguments or incorrect tupling? Convert to a lambda and beta-reduce the 
            // partially applied arguments to 'let' bindings 
            let topValInfo = 
               match vref.ValReprInfo with 
               | None -> error(InternalError("no arity information found for F# value "^vref.LogicalName,vref.Range))
               | Some a -> a 

            let expr,exprty = AdjustValForExpectedArity cenv.g m vref vFlags topValInfo 
            ConvExpr cenv env (MakeApplicationAndBetaReduce cenv.g (expr,exprty,[tyargs],curriedArgs,m)) 
        else
            // Too many arguments? Chop 
            let (curriedArgs:Expr list ),laterArgs = List.chop curriedArgInfos.Length curriedArgs 

            let callR = 
                // We now have the right number of arguments, w.r.t. currying and tupling.
                // Next work out what kind of object model call and build an object model call node. 
                
                // detuple the args
                let untupledCurriedArgs = 
                    (curriedArgs,curriedArgInfos) ||> List.map2 (fun arg curriedArgInfo -> 
                        let numUntupledArgs = curriedArgInfo.Length 
                        (if numUntupledArgs = 0 then [] 
                         elif numUntupledArgs = 1 then [arg] 
                         else tryDestRefTupleExpr arg))

                if verboseCReflect then 
                    dprintfn "vref.DisplayName  = %A , after unit adjust, #untupledCurriedArgs = %A, #curriedArgInfos = %d" vref.DisplayName  (List.map List.length untupledCurriedArgs) curriedArgInfos.Length
                let subCall =
                    if isMember then 
                        // This is an application of a member method
                        // We only count one argument block for these.
                        let callArgs = (objArgs::untupledCurriedArgs) |> List.concat

                        let parentTyconR = ConvTyconRef cenv vref.TopValActualParent m 
                        let isNewObj = isNewObj || valUseFlags || isSelfInit
                        // The signature types are w.r.t. to the formal context 
                        let envinner = BindFormalTypars env tps 
                        let argTys = curriedArgInfos |> List.concat |> List.map fst
                        let methArgTypesR = ConvTypes cenv envinner m argTys 
                        let methRetTypeR = ConvReturnType cenv envinner m retTy
                        let methName = vref.CompiledName 
                        let numGenericArgs = tyargs.Length - numEnclTypeArgs  
                        ConvObjectModelCall cenv env m (isPropGet,isPropSet,isNewObj,parentTyconR,methArgTypesR,methRetTypeR,methName,tyargs,numGenericArgs,callArgs)
                    else
                        // This is an application of the module value. 
                        ConvModuleValueApp cenv env m vref tyargs untupledCurriedArgs
                match curriedArgs,curriedArgInfos with
                // static member and module value unit argument elimination
                | [arg:Expr],[[]] ->
                    // we got here if quotation is represents a call with unit argument
                    // let f () = ()
                    // <@ f @> // => (\arg -> f arg) => arg is Expr.Val - no-effects, first case
                    // <@ f() @> // Expr.Const(Unit) - no-effects - first case
                    // <@ f (someFunctionThatReturnsUnit) @> - potential effects - second case
                    match arg with
                    | Expr.Val _ 
                    | Expr.Const(Const.Unit,_,_) -> subCall
                    | _ ->
                        let argQ = ConvExpr cenv env arg 
                        QP.mkSequential(argQ, subCall)
                | _ -> subCall

            List.fold (fun fR arg -> QP.mkApp (fR,ConvExpr cenv env arg)) callR laterArgs


    // Blast type application nodes and expression application nodes apart so values are left with just their type arguments 
    | Expr.App(f,fty,(_ :: _ as tyargs),(_ :: _ as args),m) -> 
      let rfty = applyForallTy cenv.g fty tyargs
      ConvExpr cenv env (primMkApp (primMkApp (f,fty) tyargs [] m, rfty) [] args m) 

    // Uses of possibly-polymorphic values 
    | Expr.App(InnerExprPat(Expr.Val(vref,_vFlags,m)),_fty,tyargs,[],_) -> 
      ConvValRef true cenv env m vref tyargs

    // Simple applications 
    | Expr.App(f,_fty,tyargs,args,m) -> 
        if not (List.isEmpty tyargs) then wfail(Error(FSComp.SR.crefQuotationsCantContainGenericExprs(), m))
        List.fold (fun fR arg -> QP.mkApp (fR,ConvExpr cenv env arg)) (ConvExpr cenv env f) args
    
    // REVIEW: what is the quotation view of literals accessing enumerations? Currently they show up as integers. 
    | Expr.Const(c,m,ty) -> 
        ConvConst cenv env m c ty

    | Expr.Val(vref,_vFlags,m) ->
        ConvValRef true cenv env m vref []

    | Expr.Let(bind,body,_,_) ->
        // The binding may be a compiler-generated binding that gets removed in the quotation presentation
        match ConvLetBind cenv env bind with 
        | None, env -> ConvExpr cenv env body
        | Some(bindR),env -> QP.mkLet(bindR,ConvExpr cenv env body)
        
    | Expr.LetRec(binds,body,_,_) -> 
         let vs = valsOfBinds binds
         let vsR = vs |> List.map (ConvVal cenv env) 
         let env = BindFlatVals env vs
         let bodyR = ConvExpr cenv env body 
         let bindsR = List.zip vsR (binds |> List.map (fun b -> ConvExpr cenv env b.Expr))
         QP.mkLetRec(bindsR,bodyR)

    | Expr.Lambda(_,_,_,vs,b,_,_) -> 
        let v,b = MultiLambdaToTupledLambda cenv.g vs b 
        let vR = ConvVal cenv env v 
        let bR = ConvExpr cenv (BindVal env v) b 
        QP.mkLambda(vR, bR)

    | Expr.Quote(ast,_,_,_,ety) -> 
        // F# 2.0-3.1 had a bug with nested 'raw' quotations. F# 4.0 + FSharp.Core 4.4.0.0+ allows us to do the right thing.
        if cenv.quotationFormat = QuotationSerializationFormat.FSharp_40_Plus && 
           // Look for a 'raw' quotation
           tyconRefEq cenv.g (tcrefOfAppTy cenv.g ety) cenv.g.raw_expr_tcr 
        then
            QP.mkQuoteRaw40(ConvExpr cenv env ast)
        else
            QP.mkQuote(ConvExpr cenv env ast)

    | Expr.TyLambda (_,_,_,m,_) -> 
        wfail(Error(FSComp.SR.crefQuotationsCantContainGenericFunctions(), m))

    | Expr.Match (_spBind,m,dtree,tgs,_,retTy) ->
        let typR = ConvType cenv env m retTy 
        ConvDecisionTree cenv env tgs typR dtree 
    
    // initialization check
    | Expr.Sequential(ObjectInitializationCheck cenv.g, x1, NormalSeq, _, _) -> ConvExpr cenv env x1
    | Expr.Sequential (x0,x1,NormalSeq,_,_)  -> QP.mkSequential(ConvExpr cenv env x0, ConvExpr cenv env x1)
    | Expr.Obj (_,typ,_,_,[TObjExprMethod(TSlotSig(_,ctyp, _,_,_,_),_,tps,[tmvs],e,_) as tmethod],_,m) when isDelegateTy cenv.g typ -> 
         let f = mkLambdas m tps tmvs (e,GetFSharpViewOfReturnType cenv.g (returnTyOfMethod cenv.g tmethod))
         let fR = ConvExpr cenv env f 
         let tyargR = ConvType cenv env m ctyp 
         QP.mkDelegate(tyargR, fR)

    | Expr.StaticOptimization (_,_,x,_)               -> ConvExpr cenv env x
    | Expr.TyChoose _  -> ConvExpr cenv env (TypeRelations.ChooseTyparSolutionsForFreeChoiceTypars cenv.g cenv.amap expr)
    | Expr.Sequential  (x0,x1,ThenDoSeq,_,_)                        -> QP.mkSequential(ConvExpr cenv env x0, ConvExpr cenv env x1)
    | Expr.Obj (_lambdaId,_typ,_basev,_basecall,_overrides,_iimpls,m)      -> wfail(Error(FSComp.SR.crefQuotationsCantContainObjExprs(),m))

    | Expr.Op(op,tyargs,args,m) -> 
        match op,tyargs,args with 
        | TOp.UnionCase ucref,_,_ -> 
            let mkR = ConvUnionCaseRef cenv ucref m
            let tyargsR = ConvTypes cenv env m tyargs
            let argsR = ConvExprs cenv env args
<<<<<<< HEAD
            QP.mkUnion(mkR,tyargsR,argsR)
=======
            QP.mkSum(mkR,tyargsR,argsR)
>>>>>>> e6d12f88

        | TOp.Tuple tupInfo,tyargs,_ -> 
            let tyR = ConvType cenv env m (mkAnyTupledTy cenv.g tupInfo tyargs)
            let argsR = ConvExprs cenv env args
            QP.mkTuple(tyR,argsR) // TODO: propagate to quotations

        | TOp.Recd (_,tcref),_,_  -> 
            let rgtypR = ConvTyconRef cenv tcref m
            let tyargsR = ConvTypes cenv env m tyargs
            let argsR = ConvExprs cenv env args
            QP.mkRecdMk(rgtypR,tyargsR,argsR)

        | TOp.UnionCaseFieldGet (ucref,n),tyargs,[e] -> 
            ConvUnionFieldGet cenv env m ucref n tyargs e

        | TOp.ValFieldGetAddr(_rfref),_tyargs,_ -> 
            wfail(Error(FSComp.SR.crefQuotationsCantContainAddressOf(), m)) 

        | TOp.UnionCaseFieldGetAddr _,_tyargs,_ -> 
            wfail(Error(FSComp.SR.crefQuotationsCantContainAddressOf(), m)) 

        | TOp.ValFieldGet(_rfref),_tyargs,[] -> 
            wfail(Error(FSComp.SR.crefQuotationsCantContainStaticFieldRef(),m)) 

        | TOp.ValFieldGet(rfref),tyargs,args ->
            ConvClassOrRecdFieldGet cenv env m rfref tyargs args            

        | TOp.TupleFieldGet(tupInfo,n),tyargs,[e] -> 
            let eR = ConvLValueExpr cenv env e
            let tyR = ConvType cenv env m (mkAnyTupledTy cenv.g tupInfo tyargs)
            QP.mkTupleGet(tyR, n, eR)

        | TOp.ILAsm(([ I_ldfld(_,_,fspec) ] 
                    | [ I_ldfld(_,_,fspec); AI_nop ]
                    | [ I_ldsfld (_,fspec) ] 
                    | [ I_ldsfld (_,fspec); AI_nop ]),_),enclTypeArgs,args  -> 
            ConvLdfld  cenv env m fspec enclTypeArgs args

        | TOp.ILAsm([ I_stfld(_,_,fspec) | I_stsfld (_,fspec) ],_),enclTypeArgs,args  -> 
            let tyargsR = ConvTypes cenv env m enclTypeArgs
            let parentTyconR = ConvILTypeRefUnadjusted cenv m fspec.EnclosingTypeRef
            let argsR = ConvLValueArgs cenv env args
            QP.mkFieldSet( (parentTyconR, fspec.Name),tyargsR, argsR)

        | TOp.ILAsm([ AI_ceq ],_),_,[arg1;arg2]  -> 
            let ty = tyOfExpr cenv.g arg1
            let eq = mkCallEqualsOperator cenv.g m ty arg1 arg2
            ConvExpr cenv env eq

        | TOp.ILAsm([ I_throw ],_),_,[arg1]  -> 
            let raiseExpr = mkCallRaise cenv.g m (tyOfExpr cenv.g expr) arg1 
            ConvExpr cenv env raiseExpr        

        | TOp.ILAsm(_il,_),_,_                         -> 
            wfail(Error(FSComp.SR.crefQuotationsCantContainInlineIL(), m))

        | TOp.ExnConstr tcref,_,args              -> 
            let _rgtypR = ConvTyconRef cenv tcref m
            let _typ = mkAppTy tcref []
            let parentTyconR = ConvTyconRef cenv tcref m  
            let argtys = tcref |> recdFieldsOfExnDefRef  |> List.map (fun rfld -> rfld.FormalType) 
            let methArgTypesR = ConvTypes cenv env m argtys
            let argsR = ConvExprs cenv env args
            let objR = 
                QP.mkCtorCall( { ctorParent   = parentTyconR 
                                 ctorArgTypes = methArgTypesR },
                              [], argsR)
            let exnTypeR = ConvType cenv env m cenv.g.exn_ty
            QP.mkCoerce(exnTypeR, objR)

        | TOp.ValFieldSet rfref, _tinst,args     -> 
            let argsR = ConvLValueArgs cenv env args 
            let tyargsR = ConvTypes cenv env m tyargs
            let ((_parentTyconR,fldOrPropName) as projR) = ConvRecdFieldRef cenv rfref m
            if rfref.TyconRef.IsRecordTycon then
                QP.mkRecdSet(projR,tyargsR,argsR)
            else
                let fspec = rfref.RecdField 
                let tcref = rfref.TyconRef
                let parentTyconR = ConvTyconRef cenv tcref m
                if useGenuineField tcref.Deref fspec then
                    QP.mkFieldSet( projR,tyargsR, argsR)
                else
                    let envinner = BindFormalTypars env (tcref.TyparsNoRange)
                    let propRetTypeR = ConvType cenv envinner m fspec.FormalType
                    QP.mkPropSet( (parentTyconR, fldOrPropName,propRetTypeR,[]),tyargsR, argsR)

        | TOp.ExnFieldGet(tcref,i),[],[obj] -> 
            let exnc = stripExnEqns tcref
            let fspec = exnc.TrueInstanceFieldsAsList.[i]
            let parentTyconR = ConvTyconRef cenv tcref m  
            let propRetTypeR = ConvType cenv env m fspec.FormalType
            let callArgR = ConvExpr cenv env obj
            let exnTypeR = ConvType cenv env m (generalizedTyconRef tcref)
            QP.mkPropGet( (parentTyconR, fspec.Name,propRetTypeR,[]),[], [QP.mkCoerce (exnTypeR, callArgR)])

        | TOp.Coerce,[tgtTy;srcTy],[x]  -> 
            let xR = ConvExpr cenv env x
            if typeEquiv cenv.g tgtTy srcTy then 
                xR
            else
                QP.mkCoerce(ConvType cenv env m tgtTy,xR)

        | TOp.Reraise,[toTy],[]         -> 
            // rebuild reraise<T>() and Convert 
            mkReraiseLibCall cenv.g toTy m |> ConvExpr cenv env 

        | TOp.LValueOp(LGetAddr,vref),[],[] -> 
            QP.mkAddressOf(ConvValRef false cenv env m vref [])

        | TOp.LValueOp(LByrefSet,vref),[],[e] -> 
            QP.mkAddressSet(ConvValRef false cenv env m vref [], ConvExpr cenv env e)

        | TOp.LValueOp(LSet,vref),[],[e] -> 
            // Sets of module values become property sets
            match vref.ActualParent with 
            | Parent tcref when IsCompiledAsStaticProperty cenv.g vref.Deref  -> 
                let parentTyconR = ConvTyconRef cenv tcref m 
                let propName = vref.CompiledName
                let propTy = ConvType cenv env m vref.Type 
                QP.mkPropSet( (parentTyconR, propName,propTy,[]),[], [ConvExpr cenv env e])
            | _ -> 
                QP.mkVarSet( ConvValRef false cenv env m vref [], ConvExpr cenv env e)

        | TOp.LValueOp(LByrefGet,vref),[],[] -> 
            ConvValRef false cenv env m vref []

        | TOp.Array,[ty],xa -> 
             QP.mkNewArray(ConvType cenv env m ty,ConvExprs cenv env xa)                            

        | TOp.While _,[],[Expr.Lambda(_,_,_,[_],test,_,_);Expr.Lambda(_,_,_,[_],body,_,_)]  -> 
              QP.mkWhileLoop(ConvExpr cenv env test, ConvExpr cenv env body)
        
        | TOp.For(_, FSharpForLoopUp), [], [Expr.Lambda(_,_,_,[_], lim0,_,_); Expr.Lambda(_,_,_,[_], SimpleArrayLoopUpperBound, lm,_); SimpleArrayLoopBody cenv.g (arr, elemTy, body)] ->
            let lim1 = 
                let len = mkCallArrayLength cenv.g lm elemTy arr // Array.length arr
                mkCallSubtractionOperator cenv.g lm cenv.g.int32_ty len (Expr.Const(Const.Int32 1, m, cenv.g.int32_ty)) // len - 1
            QP.mkForLoop(ConvExpr cenv env lim0, ConvExpr cenv env lim1, ConvExpr cenv env body)

        | TOp.For(_,dir),[],[Expr.Lambda(_,_,_,[_],lim0,_,_);Expr.Lambda(_,_,_,[_],lim1,_,_);body]  -> 
            match dir with 
            | FSharpForLoopUp -> QP.mkForLoop(ConvExpr cenv env lim0,ConvExpr cenv env lim1, ConvExpr cenv env body)
            | _ -> wfail(Error(FSComp.SR.crefQuotationsCantContainDescendingForLoops(), m))

        | TOp.ILCall(_,_,_,isNewObj,valUseFlags,isProp,_,ilMethRef,enclTypeArgs,methTypeArgs,_tys),[],callArgs -> 
             let parentTyconR = ConvILTypeRefUnadjusted cenv m ilMethRef.EnclosingTypeRef
             let isNewObj = isNewObj || (match valUseFlags with CtorValUsedAsSuperInit | CtorValUsedAsSelfInit -> true | _ -> false)
             let methArgTypesR = List.map (ConvILType cenv env m) ilMethRef.ArgTypes
             let methRetTypeR = ConvILType cenv env m ilMethRef.ReturnType
             let methName = ilMethRef.Name
             let isPropGet = isProp && methName.StartsWith("get_",System.StringComparison.Ordinal)
             let isPropSet = isProp && methName.StartsWith("set_",System.StringComparison.Ordinal)
             let tyargs = (enclTypeArgs@methTypeArgs)
             ConvObjectModelCall cenv env m (isPropGet,isPropSet,isNewObj,parentTyconR,methArgTypesR,methRetTypeR,methName,tyargs,methTypeArgs.Length,callArgs)

        | TOp.TryFinally _,[_resty],[Expr.Lambda(_,_,_,[_],e1,_,_); Expr.Lambda(_,_,_,[_],e2,_,_)] -> 
            QP.mkTryFinally(ConvExpr cenv env e1,ConvExpr cenv env e2)

        | TOp.TryCatch _,[_resty],[Expr.Lambda(_,_,_,[_],e1,_,_); Expr.Lambda(_,_,_,[vf],ef,_,_); Expr.Lambda(_,_,_,[vh],eh,_,_)] -> 
            let vfR = ConvVal cenv env vf
            let envf = BindVal env vf
            let vhR = ConvVal cenv env vh
            let envh = BindVal env vh
            QP.mkTryWith(ConvExpr cenv env e1,vfR,ConvExpr cenv envf ef,vhR,ConvExpr cenv envh eh)

        | TOp.Bytes bytes,[],[] -> 
              ConvExpr cenv env (Expr.Op(TOp.Array, [cenv.g.byte_ty], List.ofArray (Array.map (mkByte cenv.g m) bytes), m))

        | TOp.UInt16s arr,[],[] -> 
              ConvExpr cenv env (Expr.Op(TOp.Array, [cenv.g.uint16_ty], List.ofArray (Array.map (mkUInt16 cenv.g m) arr), m))
              
        | TOp.UnionCaseProof _,_,[e]       -> ConvExpr cenv env e  // Note: we erase the union case proof conversions when converting to quotations
        | TOp.UnionCaseTagGet _tycr,_tinst,[_cx]          -> wfail(Error(FSComp.SR.crefQuotationsCantFetchUnionIndexes(), m))
        | TOp.UnionCaseFieldSet (_c,_i),_tinst,[_cx;_x]     -> wfail(Error(FSComp.SR.crefQuotationsCantSetUnionFields(), m))
        | TOp.ExnFieldSet(_tcref,_i),[],[_ex;_x] -> wfail(Error(FSComp.SR.crefQuotationsCantSetExceptionFields(), m))
        | TOp.RefAddrGet,_,_                       -> wfail(Error(FSComp.SR.crefQuotationsCantRequireByref(), m))
        | TOp.TraitCall (_ss),_,_                    -> wfail(Error(FSComp.SR.crefQuotationsCantCallTraitMembers(), m))
        | _ -> 
            wfail(InternalError( "Unexpected expression shape",m))

    | _ -> 
        wfail(InternalError(sprintf "unhandled construct in AST: %A" expr,expr.Range))

and ConvLdfld cenv env m (fspec: ILFieldSpec) enclTypeArgs args =
    let tyargsR = ConvTypes cenv env m enclTypeArgs
    let parentTyconR = ConvILTypeRefUnadjusted cenv m fspec.EnclosingTypeRef
    let argsR = ConvLValueArgs cenv env args
    QP.mkFieldGet( (parentTyconR, fspec.Name),tyargsR, argsR)

and ConvUnionFieldGet cenv env m ucref n tyargs e =
    let tyargsR = ConvTypes cenv env m tyargs
    let tcR,s = ConvUnionCaseRef cenv ucref m
    let projR = (tcR,s,n)
    let eR = ConvLValueExpr cenv env e
    QP.mkUnionFieldGet(projR, tyargsR, eR)

and ConvClassOrRecdFieldGet cenv env m rfref tyargs args =
    EmitDebugInfoIfNecessary cenv env m (ConvClassOrRecdFieldGetCore cenv env m rfref tyargs args)

and private ConvClassOrRecdFieldGetCore cenv env m rfref tyargs args = 
    let tyargsR = ConvTypes cenv env m tyargs
    let argsR = ConvLValueArgs cenv env args 
    let ((parentTyconR,fldOrPropName) as projR) = ConvRecdFieldRef cenv rfref m
    if rfref.TyconRef.IsRecordTycon then
        QP.mkRecdGet(projR,tyargsR,argsR)
    else
        let fspec = rfref.RecdField 
        let tcref = rfref.TyconRef
        if useGenuineField tcref.Deref fspec then
            QP.mkFieldGet(projR,tyargsR, argsR)
        else
            let envinner = BindFormalTypars env tcref.TyparsNoRange
            let propRetTypeR = ConvType cenv envinner m fspec.FormalType
            QP.mkPropGet( (parentTyconR, fldOrPropName,propRetTypeR,[]),tyargsR, argsR)

and ConvLetBind cenv env (bind : Binding) = 
    match bind.Expr with 
    // Map for values bound by the 
    //     'let v = isinst e in .... if nonnull v then ...v .... ' 
    // construct arising out the compilation of pattern matching. We decode these back to the form
    //     'if istype e then ...unbox e .... ' 
    // It's bit annoying that pattern matching does this transformation. Like all premature optimization we pay a 
    // cost here to undo it.
    | Expr.Op(TOp.ILAsm([ I_isinst _ ],_),[ty],[e],_) -> 
        None, BindIsInstVal env bind.Var (ty,e)
    
    // Remove let <compilerGeneratedVar> = <var> from quotation tree
    | Expr.Val _ when bind.Var.IsCompilerGenerated -> 
        None, BindSubstVal env bind.Var bind.Expr

    // Remove let unionCase = ... from quotation tree
    | Expr.Op(TOp.UnionCaseProof _,_,[e],_) -> 
        None, BindSubstVal env bind.Var e

    | _ ->
        let v = bind.Var
        let vR = ConvVal cenv env v 
        let rhsR = ConvExpr cenv env bind.Expr
        let envinner = BindVal env v
        Some(vR,rhsR),envinner

and ConvLValueArgs cenv env args = 
    match args with 
    | obj::rest -> ConvLValueExpr cenv env obj :: ConvExprs cenv env rest
    | [] -> []

and ConvLValueExpr cenv env expr = 
    EmitDebugInfoIfNecessary cenv env expr.Range (ConvLValueExprCore cenv env expr)

// This function has to undo the work of mkExprAddrOfExpr 
and ConvLValueExprCore cenv env expr = 
    match expr with 
    | Expr.Op(op,tyargs,args,m) -> 
        match op, args, tyargs  with
        | TOp.LValueOp(LGetAddr,vref),_,_ -> ConvValRef false cenv env m vref [] 
        | TOp.ValFieldGetAddr(rfref),_,_ -> ConvClassOrRecdFieldGet cenv env m rfref tyargs args
        | TOp.UnionCaseFieldGetAddr(ucref,n),[e],_ -> ConvUnionFieldGet cenv env m ucref n tyargs e
        | TOp.ILAsm([ I_ldflda(fspec) ],_rtys),_,_  -> ConvLdfld  cenv env m fspec tyargs args
        | TOp.ILAsm([ I_ldsflda(fspec) ],_rtys),_,_  -> ConvLdfld  cenv env m fspec tyargs args
        | TOp.ILAsm(([ I_ldelema(_ro,_isNativePtr,shape,_tyarg) ] ),_), (arr::idxs), [elemty]  -> 
            match shape.Rank, idxs with 
            | 1, [idx1] -> ConvExpr cenv env (mkCallArrayGet cenv.g m elemty arr idx1)
            | 2, [idx1; idx2] -> ConvExpr cenv env (mkCallArray2DGet cenv.g m elemty arr idx1 idx2)
            | 3, [idx1; idx2; idx3] -> ConvExpr cenv env (mkCallArray3DGet cenv.g m elemty arr idx1 idx2 idx3)
            | 4, [idx1; idx2; idx3; idx4] -> ConvExpr cenv env (mkCallArray4DGet cenv.g m elemty arr idx1 idx2 idx3 idx4)
            | _ -> ConvExpr cenv env expr
        | _ -> ConvExpr cenv env expr
    | _ -> ConvExpr cenv env expr
    
and ConvObjectModelCall cenv env m callInfo =
    EmitDebugInfoIfNecessary cenv env m (ConvObjectModelCallCore cenv env m callInfo)

and ConvObjectModelCallCore cenv env m (isPropGet,isPropSet,isNewObj,parentTyconR,methArgTypesR,methRetTypeR,methName,tyargs,numGenericArgs,callArgs) =
    let tyargsR = ConvTypes cenv env m tyargs
    let callArgsR = ConvLValueArgs cenv env callArgs

    if isPropGet || isPropSet then 
        let propName = ChopPropertyName methName
        if isPropGet then 
            QP.mkPropGet( (parentTyconR, propName,methRetTypeR,methArgTypesR),tyargsR, callArgsR)
        else 
            let args,propTy = List.frontAndBack methArgTypesR
            QP.mkPropSet( (parentTyconR, propName,propTy,args),tyargsR, callArgsR)

    elif isNewObj then 
        let ctorR : QuotationPickler.CtorData = 
            { ctorParent   = parentTyconR 
              ctorArgTypes = methArgTypesR }        
        QP.mkCtorCall(ctorR, tyargsR, callArgsR)

    else 
        let methR : QuotationPickler.MethodData = 
            { methParent   = parentTyconR 
              methArgTypes = methArgTypesR
              methRetType  = methRetTypeR
              methName     = methName
              numGenericArgs = numGenericArgs }
        QP.mkMethodCall(methR, tyargsR, callArgsR)

and ConvModuleValueApp cenv env m (vref:ValRef) tyargs (args: Expr list list) =
    EmitDebugInfoIfNecessary cenv env m (ConvModuleValueAppCore cenv env m vref tyargs args)

and ConvModuleValueAppCore cenv env m (vref:ValRef) tyargs (args: Expr list list) =
    match vref.ActualParent with 
    | ParentNone -> failwith "ConvModuleValueApp"
    | Parent(tcref) -> 
        let isProperty = IsCompiledAsStaticProperty cenv.g vref.Deref
        let tcrefR = ConvTyconRef cenv tcref m 
        let tyargsR = ConvTypes cenv env m tyargs 
        let nm = vref.CompiledName
        let argsR = List.map (ConvExprs cenv env) args
        QP.mkModuleValueApp(tcrefR,nm,isProperty,tyargsR,argsR)

and ConvExprs cenv env args =
    List.map (ConvExpr cenv env) args 

and ConvValRef holeOk cenv env m (vref:ValRef) tyargs =
    EmitDebugInfoIfNecessary cenv env m (ConvValRefCore holeOk cenv env m vref tyargs)

and private ConvValRefCore holeOk cenv env m (vref:ValRef) tyargs =
    let v = vref.Deref
    if env.isinstVals.ContainsVal v then 
        let (ty,e) = env.isinstVals.[v]
        ConvExpr cenv env (mkCallUnbox cenv.g m ty e)
    elif env.substVals.ContainsVal v then 
        let e = env.substVals.[v]
        ConvExpr cenv env e
    elif env.vs.ContainsVal v then 
        if not (List.isEmpty tyargs) then wfail(InternalError("ignoring generic application of local quoted variable",m))
        QP.mkVar(env.vs.[v])
    elif v.BaseOrThisInfo = CtorThisVal && cenv.isReflectedDefinition = IsReflectedDefinition.Yes then 
        QP.mkThisVar(ConvType cenv env m v.Type)
    else 
        let vty = v.Type
        match v.ActualParent with 
        | ParentNone -> 
              // References to local values are embedded by value
              if not holeOk then wfail(Error(FSComp.SR.crefNoSetOfHole(),m))
              let idx = cenv.exprSplices.Count 
              cenv.exprSplices.Add((mkCallLiftValueWithName cenv.g m vty v.LogicalName (exprForValRef m vref), m))
              QP.mkHole(ConvType cenv env m vty,idx)
        | Parent _ -> 
              ConvModuleValueApp cenv env m vref tyargs []

and ConvUnionCaseRef cenv (ucref:UnionCaseRef) m =
    let ucgtypR = ConvTyconRef cenv ucref.TyconRef m
    let nm = 
        if cenv.g.unionCaseRefEq ucref cenv.g.cons_ucref then "Cons"
        elif cenv.g.unionCaseRefEq ucref cenv.g.nil_ucref then "Empty"
        else ucref.CaseName 
    (ucgtypR,nm) 

and ConvRecdFieldRef cenv (rfref:RecdFieldRef) m =
    let typR = ConvTyconRef cenv rfref.TyconRef m
    let nm = 
        if useGenuineField rfref.TyconRef.Deref rfref.RecdField then
            ComputeFieldName rfref.TyconRef.Deref rfref.RecdField
        else 
            rfref.FieldName
    (typR,nm)

and ConvVal cenv env (v:Val) = 
    let tyR = ConvType cenv env v.Range v.Type
    QP.freshVar (v.CompiledName, tyR, v.IsMutable)

and ConvTyparRef cenv env m (tp:Typar) = 
    match env.tyvs.TryFind tp.Stamp  with
    | Some x -> x
    | None -> 
        match ResizeArray.tryFindIndex (fun (tp2,_m) -> typarEq tp tp2) cenv.typeSplices with
        | Some idx -> idx
        | None  ->
            let idx = cenv.typeSplices.Count 
            cenv.typeSplices.Add((tp, m))
            idx

and FilterMeasureTyargs tys = 
    tys |> List.filter (fun ty -> match ty with TType_measure _ -> false | _ -> true) 

and ConvType cenv env m typ =
    match stripTyEqnsAndMeasureEqns cenv.g typ with 
    | TType_app(tcref,[tyarg]) when isArrayTyconRef cenv.g tcref -> 
        QP.mkArrayTy(rankOfArrayTyconRef cenv.g tcref,ConvType cenv env m tyarg)

    | TType_ucase(UCRef(tcref,_),tyargs) // Note: we erase union case 'types' when converting to quotations
    | TType_app(tcref,tyargs) -> 
#if EXTENSIONTYPING
        match TryElimErasableTyconRef cenv m tcref with 
        | Some baseTy -> ConvType cenv env m baseTy
        | _ ->  
#endif
        QP.mkILNamedTy(ConvTyconRef cenv tcref m, ConvTypes cenv env m tyargs)

    | TType_fun(a,b)          -> QP.mkFunTy(ConvType cenv env m a,ConvType cenv env m b)
    | TType_tuple(tupInfo,l)  -> ConvType cenv env m (mkCompiledTupleTy cenv.g (evalTupInfoIsStruct tupInfo) l)
    | TType_var(tp)           -> QP.mkVarTy(ConvTyparRef cenv env m tp)
    | TType_forall(_spec,_ty)   -> wfail(Error(FSComp.SR.crefNoInnerGenericsInQuotations(),m))
    | _ -> wfail(Error (FSComp.SR.crefQuotationsCantContainThisType(),m))

and ConvTypes cenv env m typs =
    List.map (ConvType cenv env m) (FilterMeasureTyargs typs)

and ConvConst cenv env m c ty =
    match TryEliminateDesugaredConstants cenv.g m c with 
    | Some e -> ConvExpr cenv env e
    | None ->
        let tyR = ConvType cenv env m ty
        match c with 
        | Const.Bool    i ->  QP.mkBool (i, tyR)
        | Const.SByte   i ->  QP.mkSByte (i, tyR)
        | Const.Byte    i ->  QP.mkByte (i, tyR)
        | Const.Int16   i ->  QP.mkInt16 (i, tyR)
        | Const.UInt16  i ->  QP.mkUInt16 (i, tyR)
        | Const.Int32   i ->  QP.mkInt32 (i, tyR)
        | Const.UInt32  i ->  QP.mkUInt32 (i, tyR)
        | Const.Int64   i ->  QP.mkInt64 (i, tyR)
        | Const.UInt64  i ->  QP.mkUInt64 (i, tyR)
        | Const.Double   i ->  QP.mkDouble (i, tyR)
        | Const.Single i ->  QP.mkSingle (i, tyR)
        | Const.String  s ->  QP.mkString (s, tyR)
        | Const.Char    c ->  QP.mkChar (c, tyR)
        | Const.Unit      ->  QP.mkUnit()
        | Const.Zero      ->  
            if isRefTy cenv.g ty then 
                QP.mkNull tyR
            else
                QP.mkDefaultValue tyR
        | _ -> 
            wfail(Error (FSComp.SR.crefQuotationsCantContainThisConstant(), m))

and ConvDecisionTree cenv env tgs typR x = 
    match x with 
    | TDSwitch(e1,csl,dfltOpt,m) -> 
        let acc = 
            match dfltOpt with 
            | Some d -> ConvDecisionTree cenv env tgs typR d 
            | None -> wfail(Error(FSComp.SR.crefQuotationsCantContainThisPatternMatch(), m))

        let converted = 
            (csl,acc) ||> List.foldBack (fun (TCase(discrim,dtree)) acc -> 

                  match discrim with 
                  | DecisionTreeTest.UnionCase (ucref, tyargs) -> 
                      let e1R = ConvLValueExpr cenv env e1
                      let ucR = ConvUnionCaseRef cenv ucref m
                      let tyargsR = ConvTypes cenv env m tyargs
                      QP.mkCond (QP.mkUnionCaseTagTest (ucR, tyargsR, e1R), ConvDecisionTree cenv env tgs typR dtree, acc)

                  | DecisionTreeTest.Const (Const.Bool true) -> 
                      let e1R = ConvExpr cenv env e1
                      QP.mkCond (e1R, ConvDecisionTree cenv env tgs typR dtree, acc)

                  | DecisionTreeTest.Const (Const.Bool false) -> 
                      let e1R = ConvExpr cenv env e1
                      // Note, reverse the branches
                      QP.mkCond (e1R, acc, ConvDecisionTree cenv env tgs typR dtree)

                  | DecisionTreeTest.Const c -> 
                      let ty = tyOfExpr cenv.g e1
                      let eq = mkCallEqualsOperator cenv.g m ty e1 (Expr.Const (c, m, ty))
                      let eqR = ConvExpr cenv env eq 
                      QP.mkCond (eqR, ConvDecisionTree cenv env tgs typR dtree, acc)

                  | DecisionTreeTest.IsNull -> 
                      // Decompile cached isinst tests
                      match e1 with 
                      | Expr.Val(vref,_,_) when env.isinstVals.ContainsVal vref.Deref  ->
                          let (ty,e) =  env.isinstVals.[vref.Deref]
                          let tyR = ConvType cenv env m ty
                          let eR = ConvExpr cenv env e
                          // note: reverse the branches - a null test is a failure of an isinst test
                          QP.mkCond (QP.mkTypeTest (tyR,eR), acc, ConvDecisionTree cenv env tgs typR dtree)
                      | _ -> 
                          let ty = tyOfExpr cenv.g e1
                          let eq = mkCallEqualsOperator cenv.g m ty e1 (Expr.Const (Const.Zero, m, ty))
                          let eqR = ConvExpr cenv env eq 
                          QP.mkCond (eqR, ConvDecisionTree cenv env tgs typR dtree, acc)

                  | DecisionTreeTest.IsInst (_srcty, tgty) -> 
                      let e1R = ConvExpr cenv env e1
                      QP.mkCond (QP.mkTypeTest (ConvType cenv env m tgty, e1R), ConvDecisionTree cenv env tgs typR dtree, acc)

                  | DecisionTreeTest.ActivePatternCase _ -> wfail(InternalError( "DecisionTreeTest.ActivePatternCase test in quoted expression",m))

                  | DecisionTreeTest.ArrayLength _ -> wfail(Error(FSComp.SR.crefQuotationsCantContainArrayPatternMatching(), m))
                 )
        EmitDebugInfoIfNecessary cenv env m converted

      | TDSuccess (args,n) -> 
          let (TTarget(vars,rhs,_)) = tgs.[n] 
          // TAST stores pattern bindings in reverse order for some reason
          // Reverse them here to give a good presentation to the user
          let args = List.rev args
          let vars = List.rev vars
          
          let varsR = vars |> List.map (ConvVal cenv env) 
          let targetR = ConvExpr cenv (BindVals env vars) rhs
          (varsR,args,targetR) |||> List.foldBack2 (fun vR arg acc -> QP.mkLet((vR,ConvExpr cenv env arg), acc) ) 
          
      | TDBind(bind,rest) -> 
          // The binding may be a compiler-generated binding that gets removed in the quotation presentation
          match ConvLetBind cenv env bind with 
          | None, env -> ConvDecisionTree cenv env tgs typR rest 
          | Some(bindR),env -> QP.mkLet(bindR,ConvDecisionTree cenv env tgs typR rest)


// Check if this is an provider-generated assembly that will be statically linked
and IsILTypeRefStaticLinkLocal cenv m (tr:ILTypeRef) =
        ignore cenv; ignore m
        match tr.Scope with 
#if EXTENSIONTYPING
        | ILScopeRef.Assembly aref 
            when not cenv.g.isInteractive &&
                 aref.Name <> cenv.g.ilg.primaryAssemblyName && // optimization to avoid this check in the common case

                 // Explanation: This represents an unchecked invariant in the hosted compiler: that any operations
                 // which import types (and resolve assemblies from the tcImports tables) happen on the compilation thread.
                 let ctok = AssumeCompilationThreadWithoutEvidence() 

                 (match cenv.amap.assemblyLoader.FindCcuFromAssemblyRef (ctok, m,aref) with 
                  | ResolvedCcu ccu -> ccu.IsProviderGenerated
                  | UnresolvedCcu _ -> false) 
            -> true
#endif
        | _ -> false

// Adjust for static linking information, then convert
and ConvILTypeRefUnadjusted cenv m (tr:ILTypeRef) = 
    let trefAdjusted = 
        if IsILTypeRefStaticLinkLocal cenv m tr then 
            ILTypeRef.Create(ILScopeRef.Local, tr.Enclosing, tr.Name) 
        else tr
    ConvILTypeRef cenv trefAdjusted
  
and ConvILTypeRef cenv (tr:ILTypeRef) = 
    match cenv.quotationFormat with
    | QuotationSerializationFormat.FSharp_40_Plus ->
        let idx = 
            match cenv.referencedTypeDefsTable.TryGetValue tr with
            | true, idx -> idx
            | _ -> 
                let idx = cenv.referencedTypeDefs.Count
                cenv.referencedTypeDefs.Add tr
                cenv.referencedTypeDefsTable.[tr] <- idx
                idx
        QP.Idx idx
 
    | QuotationSerializationFormat.FSharp_20_Plus ->
        let assref = 
            match tr.Scope with 
            | ILScopeRef.Local -> "."
            | _ -> tr.Scope.QualifiedName 

        QP.Named(tr.BasicQualifiedName, assref)
  
and ConvVoidType cenv m = QP.mkILNamedTy(ConvTyconRef cenv cenv.g.system_Void_tcref m, [])

and ConvILType cenv env m ty = 
    match ty with 
    | ILType.Boxed tspec | ILType.Value tspec -> QP.mkILNamedTy(ConvILTypeRefUnadjusted cenv m tspec.TypeRef, List.map (ConvILType cenv env m) tspec.GenericArgs)
    | ILType.Array (shape,ty) -> QP.mkArrayTy(shape.Rank,ConvILType cenv env m ty)
    | ILType.TypeVar idx -> QP.mkVarTy(int idx)
    | ILType.Void -> ConvVoidType cenv m
    | ILType.Ptr _ 
    | ILType.Byref _ 
    | ILType.Modified _ 
    | ILType.FunctionPointer _ -> wfail(Error(FSComp.SR.crefQuotationsCantContainThisType(), m))
  

#if EXTENSIONTYPING
and TryElimErasableTyconRef cenv m (tcref:TyconRef) = 
    match tcref.TypeReprInfo with 
    // Get the base type
    | TProvidedTypeExtensionPoint info when info.IsErased -> Some (info.BaseTypeForErased (m, cenv.g.obj_ty))
    | _ -> None
#endif

and ConvTyconRef cenv (tcref:TyconRef) m = 
#if EXTENSIONTYPING
    match TryElimErasableTyconRef cenv m tcref with 
    | Some baseTy -> ConvTyconRef cenv (tcrefOfAppTy cenv.g baseTy) m
    | None ->  
    match tcref.TypeReprInfo with 
    | TProvidedTypeExtensionPoint info when not cenv.g.isInteractive && not info.IsErased -> 
        // Note, generated types are (currently) non-generic
        let tref = ExtensionTyping.GetILTypeRefOfProvidedType (info.ProvidedType, m)
        ConvILTypeRefUnadjusted cenv m tref
    | _ -> 
#endif
    let repr = tcref.CompiledRepresentation
    match repr with 
    | CompiledTypeRepr.ILAsmOpen asm -> 
        match asm with 
        | ILType.Boxed tspec | ILType.Value tspec -> 
            ConvILTypeRef cenv tspec.TypeRef
        | _ -> 
            wfail(Error(FSComp.SR.crefQuotationsCantContainThisType(),m))
    | CompiledTypeRepr.ILAsmNamed (tref,_boxity,_) -> 
        ConvILTypeRefUnadjusted cenv m tref

and ConvReturnType cenv envinner m retTy =
    match retTy with 
    | None -> ConvVoidType cenv m
    | Some ty -> ConvType cenv envinner m ty

let ConvExprPublic cenv env e = 
    let astExpr = 
        let astExpr = ConvExpr cenv env e
        // always emit debug info for the top level expression
        cenv.emitDebugInfoInQuotations <- true
        // EmitDebugInfoIfNecessary will check if astExpr is already augmented with debug info and won't wrap it twice
        EmitDebugInfoIfNecessary cenv env e.Range astExpr

    astExpr

let ConvMethodBase cenv env (methName, v:Val) = 
    let m = v.Range 
    let parentTyconR = ConvTyconRef cenv v.TopValActualParent m 

    match v.MemberInfo with 
    | Some vspr when not v.IsExtensionMember -> 

        let vref = mkLocalValRef v
        let tps,argInfos,retTy,_ = GetTypeOfMemberInMemberForm cenv.g vref 
        let numEnclTypeArgs = vref.MemberApparentParent.TyparsNoRange.Length
        let argTys = argInfos |> List.concat |> List.map fst 

        let isNewObj = (vspr.MemberFlags.MemberKind = MemberKind.Constructor)

        // The signature types are w.r.t. to the formal context 
        let envinner = BindFormalTypars env tps 
        let methArgTypesR = ConvTypes cenv envinner m argTys 
        let methRetTypeR = ConvReturnType cenv envinner m retTy

        let numGenericArgs = tps.Length-numEnclTypeArgs  

        if isNewObj then 
             QP.MethodBaseData.Ctor 
                 { ctorParent   = parentTyconR 
                   ctorArgTypes = methArgTypesR }
        else 
             QP.MethodBaseData.Method 
                { methParent   = parentTyconR 
                  methArgTypes = methArgTypesR
                  methRetType  = methRetTypeR
                  methName     = methName
                  numGenericArgs=numGenericArgs }

    | _ when v.IsExtensionMember -> 

        let tps,argInfos,retTy,_ = GetTopValTypeInCompiledForm cenv.g v.ValReprInfo.Value v.Type v.Range
        let argTys = argInfos |> List.concat |> List.map fst 
        let envinner = BindFormalTypars env tps 
        let methArgTypesR = ConvTypes cenv envinner m argTys 
        let methRetTypeR = ConvReturnType cenv envinner m retTy
        let numGenericArgs = tps.Length

        QP.MethodBaseData.Method 
          { methParent   = parentTyconR
            methArgTypes = methArgTypesR
            methRetType  = methRetTypeR
            methName     = methName
            numGenericArgs=numGenericArgs }
    | _ ->

        QP.MethodBaseData.ModuleDefn
            { Name = methName
              Module = parentTyconR
              IsProperty = IsCompiledAsStaticProperty cenv.g v }


// FSComp.SR.crefQuotationsCantContainLiteralByteArrays
<|MERGE_RESOLUTION|>--- conflicted
+++ resolved
@@ -414,11 +414,8 @@
             let mkR = ConvUnionCaseRef cenv ucref m
             let tyargsR = ConvTypes cenv env m tyargs
             let argsR = ConvExprs cenv env args
-<<<<<<< HEAD
             QP.mkUnion(mkR,tyargsR,argsR)
-=======
-            QP.mkSum(mkR,tyargsR,argsR)
->>>>>>> e6d12f88
+
 
         | TOp.Tuple tupInfo,tyargs,_ -> 
             let tyR = ConvType cenv env m (mkAnyTupledTy cenv.g tupInfo tyargs)
