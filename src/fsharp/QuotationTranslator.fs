// Copyright (c) Microsoft Corporation.  All Rights Reserved.  See License.txt in the project root for license information.

module internal FSharp.Compiler.QuotationTranslator

open Internal.Utilities
open FSharp.Compiler
open FSharp.Compiler.AbstractIL.IL
open FSharp.Compiler.AbstractIL.Internal.Library
open FSharp.Compiler.AbstractIL.Diagnostics
open FSharp.Compiler.Tast
open FSharp.Compiler.Tastops
open FSharp.Compiler.Lib
open FSharp.Compiler.Ast
open FSharp.Compiler.PrettyNaming
open FSharp.Compiler.ErrorLogger
open FSharp.Compiler.TcGlobals
open FSharp.Compiler.Range
open System.Collections.Generic

module QP = FSharp.Compiler.QuotationPickler

let verboseCReflect = condition "VERBOSE_CREFLECT"

[<RequireQualifiedAccess>]
type IsReflectedDefinition =
    | Yes
    | No

[<RequireQualifiedAccess>]
type QuotationSerializationFormat =
    /// Indicates that type references are emitted as integer indexes into a supplied table
    | FSharp_40_Plus
    | FSharp_20_Plus

type QuotationGenerationScope =
    { g: TcGlobals
      amap: Import.ImportMap
      scope: CcuThunk
      // Accumulate the references to type definitions
      referencedTypeDefs: ResizeArray<ILTypeRef>
      referencedTypeDefsTable: Dictionary<ILTypeRef, int>
      // Accumulate the type splices (i.e. captured type parameters) into here
      typeSplices: ResizeArray<Tast.Typar * range>
      // Accumulate the expression splices into here
      exprSplices: ResizeArray<Expr * range>
      isReflectedDefinition : IsReflectedDefinition
      quotationFormat : QuotationSerializationFormat
      mutable emitDebugInfoInQuotations : bool }

    static member Create (g: TcGlobals, amap, scope, isReflectedDefinition) =
        { g = g
          scope = scope
          amap = amap
          referencedTypeDefs = new ResizeArray<_>()
          referencedTypeDefsTable = new Dictionary<_, _>()
          typeSplices = new ResizeArray<_>()
          exprSplices = new ResizeArray<_>()
          isReflectedDefinition = isReflectedDefinition
          quotationFormat = QuotationGenerationScope.ComputeQuotationFormat g
          emitDebugInfoInQuotations = g.emitDebugInfoInQuotations }

    member cenv.Close() =
        cenv.referencedTypeDefs |> ResizeArray.toList,
        cenv.typeSplices |> ResizeArray.map (fun (ty, m) -> mkTyparTy ty, m) |> ResizeArray.toList,
        cenv.exprSplices |> ResizeArray.toList

    static member ComputeQuotationFormat g =
        let deserializeExValRef = ValRefForIntrinsic g.deserialize_quoted_FSharp_40_plus_info
        if deserializeExValRef.TryDeref.IsSome then
            QuotationSerializationFormat.FSharp_40_Plus
        else
            QuotationSerializationFormat.FSharp_20_Plus

type QuotationTranslationEnv =
    { 
      /// Map from Val to binding index
      vs: ValMap<int>

      nvs: int

      /// Map from typar stamps to binding index
      tyvs: StampMap<int>

      // Map for values bound by the
      //     'let v = isinst e in .... if nonnull v then ...v .... '
      // construct arising out the compilation of pattern matching. We decode these back to the form
      //     'if istype v then ...unbox v .... '
      isinstVals: ValMap<TType * Expr>

      substVals: ValMap<Expr> 
    }

    static member Empty =
        { vs = ValMap<_>.Empty
          nvs = 0
          tyvs = Map.empty
          isinstVals = ValMap<_>.Empty
          substVals = ValMap<_>.Empty }

    member env.BindTypar (v: Typar) =
        let idx = env.tyvs.Count
        { env with tyvs = env.tyvs.Add(v.Stamp, idx ) }

    member env.BindTypars vs =
        (env, vs) ||> List.fold (fun env v -> env.BindTypar v) // fold left-to-right because indexes are left-to-right

let BindFormalTypars (env: QuotationTranslationEnv) vs =
    { env with tyvs = Map.empty }.BindTypars vs

let BindVal env v =
    { env with
       vs = env.vs.Add v env.nvs
       nvs = env.nvs + 1 }

let BindIsInstVal env v (ty, e) =
    { env with isinstVals = env.isinstVals.Add v (ty, e) }

let BindSubstVal env v e =
    { env with substVals = env.substVals.Add v e  }

let BindVals env vs = List.fold BindVal env vs // fold left-to-right because indexes are left-to-right

let BindFlatVals env vs = List.fold BindVal env vs // fold left-to-right because indexes are left-to-right

exception InvalidQuotedTerm of exn

exception IgnoringPartOfQuotedTermWarning of string * Range.range

let wfail e = raise (InvalidQuotedTerm e)

let (|ModuleValueOrMemberUse|_|) g expr =
    let rec loop expr args =
        match stripExpr expr with
        | Expr.App ((InnerExprPat(Expr.Val (vref, vFlags, _) as f)), fty, tyargs, actualArgs, _m) when vref.IsMemberOrModuleBinding ->
            Some(vref, vFlags, f, fty, tyargs, actualArgs @ args)
        | Expr.App (f, _fty, [], actualArgs, _)  ->
            loop f (actualArgs @ args)
        | (Expr.Val (vref, vFlags, _m) as f) when (match vref.DeclaringEntity with ParentNone -> false | _ -> true) ->
            let fty = tyOfExpr g f
            Some(vref, vFlags, f, fty, [], args)
        | _ ->
            None
    loop expr []

let (|SimpleArrayLoopUpperBound|_|) expr =
    match expr with
    | Expr.Op (TOp.ILAsm ([AI_sub], _), _, [Expr.Op (TOp.ILAsm ([I_ldlen; AI_conv ILBasicType.DT_I4], _), _, _, _); Expr.Const (Const.Int32 1, _, _) ], _) -> Some ()
    | _ -> None

let (|SimpleArrayLoopBody|_|) g expr =
    match expr with
    | Expr.Lambda (_, a, b, ([_] as args), Expr.Let (TBind(forVarLoop, Expr.Op (TOp.ILAsm ([I_ldelem_any(ILArrayShape [(Some 0, None)], _)], _), [elemTy], [arr; idx], m1), seqPoint), body, m2, freeVars), m, ty) ->
        let body = Expr.Let (TBind(forVarLoop, mkCallArrayGet g m1 elemTy arr idx, seqPoint), body, m2, freeVars)
        let expr = Expr.Lambda (newUnique(), a, b, args, body, m, ty)
        Some (arr, elemTy, expr)
    | _ -> None

let (|ObjectInitializationCheck|_|) g expr =
    // recognize "if this.init@ < 1 then failinit"
    match expr with
    | Expr.Match
        (
           _, _,
           TDSwitch
            (
                Expr.Op (TOp.ILAsm ([AI_clt], _), _, [Expr.Op (TOp.ValFieldGet ((RFRef(_, name))), _, [Expr.Val (selfRef, NormalValUse, _)], _); Expr.Const (Const.Int32 1, _, _)], _), _, _, _
            ),
           [| TTarget([], Expr.App (Expr.Val (failInitRef, _, _), _, _, _, _), _); _ |], _, resultTy
        ) when
            IsCompilerGeneratedName name &&
            name.StartsWithOrdinal("init") &&
            selfRef.BaseOrThisInfo = MemberThisVal &&
            valRefEq g failInitRef (ValRefForIntrinsic g.fail_init_info) &&
            isUnitTy g resultTy -> Some()
    | _ -> None

let isSplice g vref = valRefEq g vref g.splice_expr_vref || valRefEq g vref g.splice_raw_expr_vref

let rec EmitDebugInfoIfNecessary cenv env m astExpr : QP.ExprData =
    // do not emit debug info if emitDebugInfoInQuotations = false or it was already written for the given expression
    if cenv.emitDebugInfoInQuotations && not (QP.isAttributedExpression astExpr) then
        cenv.emitDebugInfoInQuotations <- false
        try
            let mk_tuple g m es = mkRefTupled g m es (List.map (tyOfExpr g) es)

            let rangeExpr =
                    mk_tuple cenv.g m
                        [ mkString cenv.g m m.FileName
                          mkInt cenv.g m m.StartLine
                          mkInt cenv.g m m.StartColumn
                          mkInt cenv.g m m.EndLine
                          mkInt cenv.g m m.EndColumn ]
            let attrExpr =
                mk_tuple cenv.g m
                    [ mkString cenv.g m "DebugRange"
                      rangeExpr ]

            let attrExprR = ConvExprCore cenv env attrExpr

            QP.mkAttributedExpression(astExpr, attrExprR)
        finally
            cenv.emitDebugInfoInQuotations <- true
    else
        astExpr

and ConvExpr cenv env (expr : Expr) =
    EmitDebugInfoIfNecessary cenv env expr.Range (ConvExprCore cenv env expr)

and private ConvExprCore cenv (env : QuotationTranslationEnv) (expr: Expr) : QP.ExprData = 
    let g = cenv.g

    let expr = DetectAndOptimizeForExpression cenv.g OptimizeIntRangesOnly expr

    // Eliminate subsumption coercions for functions. This must be done post-typechecking because we need
    // complete inference types.
    let expr = NormalizeAndAdjustPossibleSubsumptionExprs cenv.g expr

    // Remove TExpr_ref nodes
    let expr = stripExpr expr

    // Recognize F# object model calls
    // Recognize applications of module functions.
    match expr with
    // Detect expression tree exprSplices
    | Expr.App (InnerExprPat (Expr.Val (vf, _, _)), _, _, x0 :: rest, m) 
           when isSplice g vf -> 
        let idx = cenv.exprSplices.Count
        let ty = tyOfExpr g expr
        
        match (freeInExpr CollectTyparsAndLocalsNoCaching x0).FreeLocals |> Seq.tryPick (fun v -> if env.vs.ContainsVal v then Some v else None) with 
        | Some v -> errorR(Error(FSComp.SR.crefBoundVarUsedInSplice(v.DisplayName), v.Range))
        | None -> ()

        cenv.exprSplices.Add((x0, m))
        let hole = QP.mkHole(ConvType cenv env m ty, idx)
        (hole, rest) ||> List.fold (fun fR arg -> QP.mkApp (fR, ConvExpr cenv env arg))

    | ModuleValueOrMemberUse g (vref, vFlags, _f, _fty, tyargs, curriedArgs) 
        when not (isSplice g vref) ->
        let m = expr.Range 

        let (numEnclTypeArgs,_,isNewObj,valUseFlags,isSelfInit,takesInstanceArg,isPropGet,isPropSet) = 
            GetMemberCallInfo g (vref,vFlags)

        let isMember, tps, curriedArgInfos, retTy =
            match vref.MemberInfo with
            | Some _ when not vref.IsExtensionMember ->
                // This is an application of a member method
                // We only count one argument block for these.
                let tps, curriedArgInfos, retTy, _ = GetTypeOfIntrinsicMemberInCompiledForm g vref 
                true, tps, curriedArgInfos, retTy
            | _ -> 
                // This is an application of a module value or extension member
                let arities = arityOfVal vref.Deref 
                let tps, curriedArgInfos, retTy, _ = GetTopValTypeInCompiledForm g arities vref.Type m
                false, tps, curriedArgInfos, retTy

        // Compute the object arguments as they appear in a compiled call
        // Strip off the object argument, if any. The curriedArgInfos are already adjusted to compiled member form
        let objArgs, curriedArgs =
            match takesInstanceArg, curriedArgs with
            | false, curriedArgs -> [], curriedArgs
            | true, (objArg :: curriedArgs) -> [objArg], curriedArgs
            | true, [] -> wfail(InternalError("warning: unexpected missing object argument when generating quotation for call to F# object member " + vref.LogicalName, m))

        if verboseCReflect then
            dprintfn "vref.DisplayName = %A, #objArgs = %A, #curriedArgs = %A" vref.DisplayName objArgs.Length curriedArgs.Length

        // Check to see if there aren't enough arguments or if there is a tuple-arity mismatch
        // If so, adjust and try again
        let nCurriedArgInfos = curriedArgInfos.Length
        if curriedArgs.Length < nCurriedArgInfos ||
           ((List.truncate nCurriedArgInfos curriedArgs, curriedArgInfos) ||> List.exists2 (fun arg argInfo ->
                       (argInfo.Length > (tryDestRefTupleExpr arg).Length)))
        then
            if verboseCReflect then 
                dprintfn "vref.DisplayName = %A was under applied" vref.DisplayName 
            // Too few arguments or incorrect tupling? Convert to a lambda and beta-reduce the 
            // partially applied arguments to 'let' bindings 
            let topValInfo = 
               match vref.ValReprInfo with 
               | None -> error(InternalError("no arity information found for F# value " + vref.LogicalName,vref.Range))
               | Some a -> a 

            let expr,exprty = AdjustValForExpectedArity g m vref vFlags topValInfo 
            ConvExpr cenv env (MakeApplicationAndBetaReduce g (expr,exprty,[tyargs],curriedArgs,m)) 
        else
            // Too many arguments? Chop
            let (curriedArgs: Expr list ), laterArgs = List.splitAt nCurriedArgInfos curriedArgs

            let callR =
                // We now have the right number of arguments, w.r.t. currying and tupling.
                // Next work out what kind of object model call and build an object model call node.

                // detuple the args
                let untupledCurriedArgs =
                    (curriedArgs, curriedArgInfos) ||> List.map2 (fun arg curriedArgInfo ->
                        let numUntupledArgs = curriedArgInfo.Length
                        (if numUntupledArgs = 0 then []
                         elif numUntupledArgs = 1 then [arg]
                         else tryDestRefTupleExpr arg))

                if verboseCReflect then
                    dprintfn "vref.DisplayName  = %A, after unit adjust, #untupledCurriedArgs = %A, #curriedArgInfos = %d" vref.DisplayName  (List.map List.length untupledCurriedArgs) curriedArgInfos.Length
                let subCall =
                    if isMember then
                        // This is an application of a member method
                        // We only count one argument block for these.
                        let callArgs = (objArgs :: untupledCurriedArgs) |> List.concat

                        let parentTyconR = ConvTyconRef cenv vref.TopValDeclaringEntity m
                        let isNewObj = isNewObj || valUseFlags || isSelfInit
                        // The signature types are w.r.t. to the formal context
                        let envinner = BindFormalTypars env tps
                        let argTys = curriedArgInfos |> List.concat |> List.map fst
                        let methArgTypesR = ConvTypes cenv envinner m argTys
                        let methRetTypeR = ConvReturnType cenv envinner m retTy
                        let methName = vref.CompiledName cenv.g.CompilerGlobalState
                        let numGenericArgs = tyargs.Length - numEnclTypeArgs
                        ConvObjectModelCall cenv env m (isPropGet, isPropSet, isNewObj, parentTyconR, methArgTypesR, methRetTypeR, methName, tyargs, numGenericArgs, callArgs)
                    else
                        // This is an application of the module value.
                        ConvModuleValueApp cenv env m vref tyargs untupledCurriedArgs
                match curriedArgs, curriedArgInfos with
                // static member and module value unit argument elimination
                | [arg: Expr], [[]] ->
                    // we got here if quotation is represents a call with unit argument
                    // let f () = ()
                    // <@ f @> // => (\arg -> f arg) => arg is Expr.Val - no-effects, first case
                    // <@ f() @> // Expr.Const (Unit) - no-effects - first case
                    // <@ f (someFunctionThatReturnsUnit) @> - potential effects - second case
                    match arg with
                    | Expr.Val _
                    | Expr.Const (Const.Unit, _, _) -> subCall
                    | _ ->
                        let argQ = ConvExpr cenv env arg
                        QP.mkSequential(argQ, subCall)
                | _ -> subCall

            List.fold (fun fR arg -> QP.mkApp (fR, ConvExpr cenv env arg)) callR laterArgs


    // Blast type application nodes and expression application nodes apart so values are left with just their type arguments 
    | Expr.App (f, fty, (_ :: _ as tyargs),(_ :: _ as args), m) -> 
      let rfty = applyForallTy g fty tyargs
      ConvExpr cenv env (primMkApp (primMkApp (f,fty) tyargs [] m, rfty) [] args m) 

    // Uses of possibly-polymorphic values
    | Expr.App (InnerExprPat(Expr.Val (vref, _vFlags, m)), _fty, tyargs, [], _) ->
      ConvValRef true cenv env m vref tyargs

    // Simple applications
    | Expr.App (f, _fty, tyargs, args, m) ->
        if not (List.isEmpty tyargs) then wfail(Error(FSComp.SR.crefQuotationsCantContainGenericExprs(), m))
        List.fold (fun fR arg -> QP.mkApp (fR, ConvExpr cenv env arg)) (ConvExpr cenv env f) args

    // REVIEW: what is the quotation view of literals accessing enumerations? Currently they show up as integers.
    | Expr.Const (c, m, ty) ->
        ConvConst cenv env m c ty

    | Expr.Val (vref, _vFlags, m) ->
        ConvValRef true cenv env m vref []

    | Expr.Let (bind, body, _, _) ->
        // The binding may be a compiler-generated binding that gets removed in the quotation presentation
        match ConvLetBind cenv env bind with
        | None, env -> ConvExpr cenv env body
        | Some(bindR), env -> QP.mkLet(bindR, ConvExpr cenv env body)

    | Expr.LetRec (binds, body, _, _) ->
         let vs = valsOfBinds binds
         let vsR = vs |> List.map (ConvVal cenv env)
         let env = BindFlatVals env vs
         let bodyR = ConvExpr cenv env body
         let bindsR = List.zip vsR (binds |> List.map (fun b -> ConvExpr cenv env b.Expr))
         QP.mkLetRec(bindsR, bodyR)

    | Expr.Lambda (_, _, _, vs, b, _, _) -> 
        let v,b = MultiLambdaToTupledLambda g vs b 
        let vR = ConvVal cenv env v 
        let bR = ConvExpr cenv (BindVal env v) b 
        QP.mkLambda(vR, bR)

    | Expr.Quote (ast, _, _, _, ety) ->
        // F# 2.0-3.1 had a bug with nested 'raw' quotations. F# 4.0 + FSharp.Core 4.4.0.0+ allows us to do the right thing.
        if cenv.quotationFormat = QuotationSerializationFormat.FSharp_40_Plus &&
           // Look for a 'raw' quotation
           tyconRefEq g (tcrefOfAppTy g ety) g.raw_expr_tcr 
        then
            QP.mkQuoteRaw40(ConvExpr cenv env ast)
        else
            QP.mkQuote(ConvExpr cenv env ast)

    | Expr.TyLambda (_, _, _, m, _) ->
        wfail(Error(FSComp.SR.crefQuotationsCantContainGenericFunctions(), m))

    | Expr.Match (_spBind, m, dtree, tgs, _, retTy) ->
        let typR = ConvType cenv env m retTy
        ConvDecisionTree cenv env tgs typR dtree

    // initialization check
    | Expr.Sequential (ObjectInitializationCheck g, x1, NormalSeq, _, _) -> ConvExpr cenv env x1
    | Expr.Sequential (x0,x1,NormalSeq,_,_)  -> QP.mkSequential(ConvExpr cenv env x0, ConvExpr cenv env x1)
    | Expr.Obj (_, ty, _, _, [TObjExprMethod(TSlotSig(_, ctyp, _, _, _, _), _, tps, [tmvs], e, _) as tmethod],_,m) when isDelegateTy g ty -> 
         let f = mkLambdas g m tps tmvs (e,GetFSharpViewOfReturnType g (returnTyOfMethod g tmethod))
         let fR = ConvExpr cenv env f 
         let tyargR = ConvType cenv env m ctyp 
         QP.mkDelegate(tyargR, fR)

    | Expr.StaticOptimization (_, _, x, _) ->
        ConvExpr cenv env x

    | Expr.TyChoose _ ->
        ConvExpr cenv env (TypeRelations.ChooseTyparSolutionsForFreeChoiceTypars g cenv.amap expr)

    | Expr.Sequential  (x0, x1, ThenDoSeq, _, _)
        -> QP.mkSequential(ConvExpr cenv env x0, ConvExpr cenv env x1)

    | Expr.Obj (_lambdaId, _typ, _basev, _basecall, _overrides, _iimpls, m) -> 
        wfail(Error(FSComp.SR.crefQuotationsCantContainObjExprs(),m))

    | Expr.Op (op, tyargs, args, m) ->
        match op, tyargs, args with
        | TOp.UnionCase ucref, _, _ ->
            let mkR = ConvUnionCaseRef cenv ucref m
            let tyargsR = ConvTypes cenv env m tyargs
            let argsR = ConvExprs cenv env args
            QP.mkUnion(mkR, tyargsR, argsR)

        | TOp.Tuple tupInfo, tyargs, _ -> 
            let tyR = ConvType cenv env m (mkAnyTupledTy g tupInfo tyargs)
            let argsR = ConvExprs cenv env args
            QP.mkTuple(tyR, argsR)

        | TOp.Recd (_, tcref), _, _  ->
            let rgtypR = ConvTyconRef cenv tcref m
            let tyargsR = ConvTypes cenv env m tyargs
            let argsR = ConvExprs cenv env args
            QP.mkRecdMk(rgtypR, tyargsR, argsR)

        | TOp.AnonRecd anonInfo, _, _  ->
            let tref = anonInfo.ILTypeRef
            let rgtypR = ConvILTypeRef cenv tref
            let tyargsR = ConvTypes cenv env m tyargs
            let argsR = ConvExprs cenv env args
            QP.mkRecdMk(rgtypR, tyargsR, argsR)

        | TOp.AnonRecdGet (anonInfo, n), _, _  ->
            let tref = anonInfo.ILTypeRef
            let rgtypR = ConvILTypeRef cenv tref
            let tyargsR = ConvTypes cenv env m tyargs
            let argsR = ConvExprs cenv env args
            QP.mkRecdGet((rgtypR, anonInfo.SortedNames.[n]), tyargsR, argsR)

        | TOp.UnionCaseFieldGet (ucref, n), tyargs, [e] ->
            ConvUnionFieldGet cenv env m ucref n tyargs e

        | TOp.ValFieldGetAddr (_rfref, _readonly), _tyargs, _ ->
            wfail(Error(FSComp.SR.crefQuotationsCantContainAddressOf(), m))

        | TOp.UnionCaseFieldGetAddr _, _tyargs, _ ->
            wfail(Error(FSComp.SR.crefQuotationsCantContainAddressOf(), m))

        | TOp.ValFieldGet (_rfref), _tyargs, [] ->
            wfail(Error(FSComp.SR.crefQuotationsCantContainStaticFieldRef(), m))

        | TOp.ValFieldGet (rfref), tyargs, args ->
            ConvClassOrRecdFieldGet cenv env m rfref tyargs args

        | TOp.TupleFieldGet (tupInfo, n), tyargs, [e] ->
            let eR = ConvLValueExpr cenv env e
            let tyR = ConvType cenv env m (mkAnyTupledTy g tupInfo tyargs)
            QP.mkTupleGet(tyR, n, eR)

        | TOp.ILAsm (([ I_ldfld (_, _, fspec) ]
                    | [ I_ldfld (_, _, fspec); AI_nop ]
                    | [ I_ldsfld (_, fspec) ]
                    | [ I_ldsfld (_, fspec); AI_nop ]), _), enclTypeArgs, args  ->
            ConvLdfld  cenv env m fspec enclTypeArgs args

        | TOp.ILAsm ([ I_stfld (_, _, fspec) | I_stsfld (_, fspec) ], _), enclTypeArgs, args  ->
            let tyargsR = ConvTypes cenv env m enclTypeArgs
            let parentTyconR = ConvILTypeRefUnadjusted cenv m fspec.DeclaringTypeRef
            let argsR = ConvLValueArgs cenv env args
            QP.mkFieldSet( (parentTyconR, fspec.Name), tyargsR, argsR)

        | TOp.ILAsm ([ AI_ceq ], _), _,[arg1; arg2]  -> 
            let ty = tyOfExpr g arg1
            let eq = mkCallEqualsOperator g m ty arg1 arg2
            ConvExpr cenv env eq

        | TOp.ILAsm ([ I_throw ], _), _, [arg1]  -> 
            let raiseExpr = mkCallRaise g m (tyOfExpr g expr) arg1 
            ConvExpr cenv env raiseExpr        

        | TOp.ILAsm (_il, _), _, _                         ->
            wfail(Error(FSComp.SR.crefQuotationsCantContainInlineIL(), m))

        | TOp.ExnConstr tcref, _, args              ->
            let _rgtypR = ConvTyconRef cenv tcref m
            let _typ = mkAppTy tcref []
            let parentTyconR = ConvTyconRef cenv tcref m
            let argtys = tcref |> recdFieldsOfExnDefRef  |> List.map (fun rfld -> rfld.FormalType)
            let methArgTypesR = ConvTypes cenv env m argtys
            let argsR = ConvExprs cenv env args
            let objR =
                QP.mkCtorCall( { ctorParent   = parentTyconR
                                 ctorArgTypes = methArgTypesR },
                              [], argsR)
            let exnTypeR = ConvType cenv env m g.exn_ty
            QP.mkCoerce(exnTypeR, objR)

        | TOp.ValFieldSet rfref, _tinst, args     ->
            let argsR = ConvLValueArgs cenv env args
            let tyargsR = ConvTypes cenv env m tyargs
            let ((_parentTyconR, fldOrPropName) as projR) = ConvRecdFieldRef cenv rfref m
            if rfref.TyconRef.IsRecordTycon then
                QP.mkRecdSet(projR, tyargsR, argsR)
            else
                let fspec = rfref.RecdField
                let tcref = rfref.TyconRef
                let parentTyconR = ConvTyconRef cenv tcref m
                if useGenuineField tcref.Deref fspec then
                    QP.mkFieldSet( projR, tyargsR, argsR)
                else
                    let envinner = BindFormalTypars env (tcref.TyparsNoRange)
                    let propRetTypeR = ConvType cenv envinner m fspec.FormalType
                    QP.mkPropSet( (parentTyconR, fldOrPropName, propRetTypeR, []), tyargsR, argsR)

        | TOp.ExnFieldGet (tcref, i), [], [obj] ->
            let exnc = stripExnEqns tcref
            let fspec = exnc.TrueInstanceFieldsAsList.[i]
            let parentTyconR = ConvTyconRef cenv tcref m
            let propRetTypeR = ConvType cenv env m fspec.FormalType
            let callArgR = ConvExpr cenv env obj
            let exnTypeR = ConvType cenv env m (generalizedTyOfTyconRef g tcref)
            QP.mkPropGet( (parentTyconR, fspec.Name,propRetTypeR, []), [], [QP.mkCoerce (exnTypeR, callArgR)])

        | TOp.Coerce, [tgtTy;srcTy], [x]  ->
            let xR = ConvExpr cenv env x
            if typeEquiv g tgtTy srcTy then 
                xR
            else
                QP.mkCoerce(ConvType cenv env m tgtTy, xR)

        | TOp.Reraise, [toTy], []         -> 
            // rebuild reraise<T>() and Convert 
            mkReraiseLibCall g toTy m |> ConvExpr cenv env 

        | TOp.LValueOp (LAddrOf _, vref), [], [] ->
            QP.mkAddressOf(ConvValRef false cenv env m vref [])

        | TOp.LValueOp (LByrefSet, vref), [], [e] ->
            QP.mkAddressSet(ConvValRef false cenv env m vref [], ConvExpr cenv env e)

        | TOp.LValueOp (LSet, vref), [], [e] ->
            // Sets of module values become property sets
<<<<<<< HEAD
            match vref.DeclaringEntity with 
            | Parent tcref when IsCompiledAsStaticProperty g vref.Deref  -> 
                let parentTyconR = ConvTyconRef cenv tcref m 
                let propName = vref.CompiledName
=======
            match vref.DeclaringEntity with
            | Parent tcref when IsCompiledAsStaticProperty cenv.g vref.Deref  ->
                let parentTyconR = ConvTyconRef cenv tcref m
                let propName = vref.CompiledName cenv.g.CompilerGlobalState
>>>>>>> d7ebc4a1
                let propTy = ConvType cenv env m vref.Type
                QP.mkPropSet( (parentTyconR, propName, propTy, []), [], [ConvExpr cenv env e])
            | _ ->
                QP.mkVarSet( ConvValRef false cenv env m vref [], ConvExpr cenv env e)

        | TOp.LValueOp (LByrefGet, vref), [], [] ->
            ConvValRef false cenv env m vref []

        | TOp.Array, [ty], xa ->
             QP.mkNewArray(ConvType cenv env m ty, ConvExprs cenv env xa)

        | TOp.While _, [], [Expr.Lambda (_, _, _, [_], test, _, _);Expr.Lambda (_, _, _, [_], body, _, _)]  ->
              QP.mkWhileLoop(ConvExpr cenv env test, ConvExpr cenv env body)
        
        | TOp.For (_, FSharpForLoopUp), [], [Expr.Lambda (_, _, _, [_], lim0, _, _); Expr.Lambda (_, _, _, [_], SimpleArrayLoopUpperBound, lm, _); SimpleArrayLoopBody g (arr, elemTy, body)] ->
            let lim1 = 
                let len = mkCallArrayLength g lm elemTy arr // Array.length arr
                mkCallSubtractionOperator g lm g.int32_ty len (Expr.Const(Const.Int32 1, m, g.int32_ty)) // len - 1
            QP.mkForLoop(ConvExpr cenv env lim0, ConvExpr cenv env lim1, ConvExpr cenv env body)

        | TOp.For (_, dir), [], [Expr.Lambda (_, _, _, [_], lim0, _, _);Expr.Lambda (_, _, _, [_], lim1, _, _);body]  ->
            match dir with
            | FSharpForLoopUp -> QP.mkForLoop(ConvExpr cenv env lim0, ConvExpr cenv env lim1, ConvExpr cenv env body)
            | _ -> wfail(Error(FSComp.SR.crefQuotationsCantContainDescendingForLoops(), m))

        | TOp.ILCall (_, _, _, isNewObj, valUseFlags, isProp, _, ilMethRef, enclTypeArgs, methTypeArgs, _tys), [], callArgs ->
             let parentTyconR = ConvILTypeRefUnadjusted cenv m ilMethRef.DeclaringTypeRef
             let isNewObj = isNewObj || (match valUseFlags with CtorValUsedAsSuperInit | CtorValUsedAsSelfInit -> true | _ -> false)
             let methArgTypesR = List.map (ConvILType cenv env m) ilMethRef.ArgTypes
             let methRetTypeR = ConvILType cenv env m ilMethRef.ReturnType
             let methName = ilMethRef.Name
             let isPropGet = isProp && methName.StartsWithOrdinal("get_")
             let isPropSet = isProp && methName.StartsWithOrdinal("set_")
             let tyargs = (enclTypeArgs@methTypeArgs)
             ConvObjectModelCall cenv env m (isPropGet, isPropSet, isNewObj, parentTyconR, methArgTypesR, methRetTypeR, methName, tyargs, methTypeArgs.Length, callArgs)

        | TOp.TryFinally _, [_resty], [Expr.Lambda (_, _, _, [_], e1, _, _); Expr.Lambda (_, _, _, [_], e2, _, _)] ->
            QP.mkTryFinally(ConvExpr cenv env e1, ConvExpr cenv env e2)

        | TOp.TryCatch _, [_resty], [Expr.Lambda (_, _, _, [_], e1, _, _); Expr.Lambda (_, _, _, [vf], ef, _, _); Expr.Lambda (_, _, _, [vh], eh, _, _)] ->
            let vfR = ConvVal cenv env vf
            let envf = BindVal env vf
            let vhR = ConvVal cenv env vh
            let envh = BindVal env vh
            QP.mkTryWith(ConvExpr cenv env e1, vfR, ConvExpr cenv envf ef, vhR, ConvExpr cenv envh eh)

        | TOp.Bytes bytes, [], [] -> 
              ConvExpr cenv env (Expr.Op(TOp.Array, [g.byte_ty], List.ofArray (Array.map (mkByte g m) bytes), m))

        | TOp.UInt16s arr, [], [] -> 
              ConvExpr cenv env (Expr.Op(TOp.Array, [g.uint16_ty], List.ofArray (Array.map (mkUInt16 g m) arr), m))
              
        | TOp.UnionCaseProof _, _, [e] ->
            ConvExpr cenv env e  // Note: we erase the union case proof conversions when converting to quotations

        | TOp.UnionCaseTagGet _tycr, _tinst, [_cx] ->
            wfail(Error(FSComp.SR.crefQuotationsCantFetchUnionIndexes(), m))

        | TOp.UnionCaseFieldSet (_c, _i), _tinst, [_cx; _x] ->
            wfail(Error(FSComp.SR.crefQuotationsCantSetUnionFields(), m))

        | TOp.ExnFieldSet(_tcref, _i), [], [_ex; _x] ->
            wfail(Error(FSComp.SR.crefQuotationsCantSetExceptionFields(), m))

        | TOp.RefAddrGet _, _, _ ->
            wfail(Error(FSComp.SR.crefQuotationsCantRequireByref(), m))

        | TOp.TraitCall (_ss), _, _ ->
            wfail(Error(FSComp.SR.crefQuotationsCantCallTraitMembers(), m))

        | _ -> 
            wfail(InternalError( "Unexpected expression shape",m))

    | _ -> 
        wfail(InternalError(sprintf "unhandled construct in AST: %A" expr,expr.Range))

and ConvLdfld cenv env m (fspec: ILFieldSpec) enclTypeArgs args =
    let tyargsR = ConvTypes cenv env m enclTypeArgs
    let parentTyconR = ConvILTypeRefUnadjusted cenv m fspec.DeclaringTypeRef
    let argsR = ConvLValueArgs cenv env args
    QP.mkFieldGet( (parentTyconR, fspec.Name), tyargsR, argsR)

and ConvUnionFieldGet cenv env m ucref n tyargs e =
    let tyargsR = ConvTypes cenv env m tyargs
    let tcR, s = ConvUnionCaseRef cenv ucref m
    let projR = (tcR, s, n)
    let eR = ConvLValueExpr cenv env e
    QP.mkUnionFieldGet(projR, tyargsR, eR)

and ConvClassOrRecdFieldGet cenv env m rfref tyargs args =
    EmitDebugInfoIfNecessary cenv env m (ConvClassOrRecdFieldGetCore cenv env m rfref tyargs args)

and private ConvClassOrRecdFieldGetCore cenv env m rfref tyargs args =
    let tyargsR = ConvTypes cenv env m tyargs
    let argsR = ConvLValueArgs cenv env args
    let ((parentTyconR, fldOrPropName) as projR) = ConvRecdFieldRef cenv rfref m
    if rfref.TyconRef.IsRecordTycon then
        QP.mkRecdGet(projR, tyargsR, argsR)
    else
        let fspec = rfref.RecdField
        let tcref = rfref.TyconRef
        if useGenuineField tcref.Deref fspec then
            QP.mkFieldGet(projR, tyargsR, argsR)
        else
            let envinner = BindFormalTypars env tcref.TyparsNoRange
            let propRetTypeR = ConvType cenv envinner m fspec.FormalType
            QP.mkPropGet( (parentTyconR, fldOrPropName, propRetTypeR, []), tyargsR, argsR)

and ConvLetBind cenv env (bind : Binding) =
    match bind.Expr with
    // Map for values bound by the
    //     'let v = isinst e in .... if nonnull v then ...v .... '
    // construct arising out the compilation of pattern matching. We decode these back to the form
    //     'if istype e then ...unbox e .... '
    // It's bit annoying that pattern matching does this transformation. Like all premature optimization we pay a
    // cost here to undo it.
    | Expr.Op (TOp.ILAsm ([ I_isinst _ ], _), [ty], [e], _) ->
        None, BindIsInstVal env bind.Var (ty, e)

    // Remove let <compilerGeneratedVar> = <var> from quotation tree
    | Expr.Val _ when bind.Var.IsCompilerGenerated ->
        None, BindSubstVal env bind.Var bind.Expr

    // Remove let unionCase = ... from quotation tree
    | Expr.Op (TOp.UnionCaseProof _, _, [e], _) ->
        None, BindSubstVal env bind.Var e

    | _ ->
        let v = bind.Var
        let vR = ConvVal cenv env v
        let rhsR = ConvExpr cenv env bind.Expr
        let envinner = BindVal env v
        Some(vR, rhsR), envinner

and ConvLValueArgs cenv env args =
    match args with
    | obj :: rest -> ConvLValueExpr cenv env obj :: ConvExprs cenv env rest
    | [] -> []

and ConvLValueExpr cenv env expr =
    EmitDebugInfoIfNecessary cenv env expr.Range (ConvLValueExprCore cenv env expr)

// This function has to undo the work of mkExprAddrOfExpr 
and ConvLValueExprCore cenv env expr = 
    let g = cenv.g
    match expr with 
    | Expr.Op(op, tyargs, args, m) -> 
        match op, args, tyargs  with
        | TOp.LValueOp(LAddrOf _,vref),_,_ -> ConvValRef false cenv env m vref [] 
        | TOp.ValFieldGetAddr(rfref, _),_,_ -> ConvClassOrRecdFieldGet cenv env m rfref tyargs args
        | TOp.UnionCaseFieldGetAddr(ucref, n, _), [e], _ -> ConvUnionFieldGet cenv env m ucref n tyargs e
        | TOp.ILAsm([ I_ldflda(fspec) ], _rtys), _, _  -> ConvLdfld  cenv env m fspec tyargs args
        | TOp.ILAsm([ I_ldsflda(fspec) ], _rtys), _, _  -> ConvLdfld  cenv env m fspec tyargs args
        | TOp.ILAsm(([ I_ldelema(_ro, _isNativePtr, shape, _tyarg) ] ), _), (arr::idxs), [elemty]  -> 
            match shape.Rank, idxs with 
            | 1, [idx1] -> ConvExpr cenv env (mkCallArrayGet g m elemty arr idx1)
            | 2, [idx1; idx2] -> ConvExpr cenv env (mkCallArray2DGet g m elemty arr idx1 idx2)
            | 3, [idx1; idx2; idx3] -> ConvExpr cenv env (mkCallArray3DGet g m elemty arr idx1 idx2 idx3)
            | 4, [idx1; idx2; idx3; idx4] -> ConvExpr cenv env (mkCallArray4DGet g m elemty arr idx1 idx2 idx3 idx4)
            | _ -> ConvExpr cenv env expr
        | _ -> ConvExpr cenv env expr
    | _ -> ConvExpr cenv env expr

and ConvObjectModelCall cenv env m callInfo =
    EmitDebugInfoIfNecessary cenv env m (ConvObjectModelCallCore cenv env m callInfo)

and ConvObjectModelCallCore cenv env m (isPropGet, isPropSet, isNewObj, parentTyconR, methArgTypesR, methRetTypeR, methName, tyargs, numGenericArgs, callArgs) =
    let tyargsR = ConvTypes cenv env m tyargs
    let callArgsR = ConvLValueArgs cenv env callArgs

    if isPropGet || isPropSet then
        let propName = ChopPropertyName methName
        if isPropGet then
            QP.mkPropGet( (parentTyconR, propName, methRetTypeR, methArgTypesR), tyargsR, callArgsR)
        else
            let args, propTy = List.frontAndBack methArgTypesR
            QP.mkPropSet( (parentTyconR, propName, propTy, args), tyargsR, callArgsR)

    elif isNewObj then
        let ctorR : QuotationPickler.CtorData =
            { ctorParent   = parentTyconR
              ctorArgTypes = methArgTypesR }
        QP.mkCtorCall(ctorR, tyargsR, callArgsR)

    else
        let methR : QuotationPickler.MethodData =
            { methParent   = parentTyconR
              methArgTypes = methArgTypesR
              methRetType  = methRetTypeR
              methName     = methName
              numGenericArgs = numGenericArgs }
        QP.mkMethodCall(methR, tyargsR, callArgsR)

and ConvModuleValueApp cenv env m (vref: ValRef) tyargs (args: Expr list list) =
    EmitDebugInfoIfNecessary cenv env m (ConvModuleValueAppCore cenv env m vref tyargs args)

and ConvModuleValueAppCore cenv env m (vref: ValRef) tyargs (args: Expr list list) =
    let g = cenv.g
    match vref.DeclaringEntity with 
    | ParentNone -> failwith "ConvModuleValueApp"
<<<<<<< HEAD
    | Parent tcref -> 
        let isProperty = IsCompiledAsStaticProperty g vref.Deref
        let tcrefR = ConvTyconRef cenv tcref m 
        let tyargsR = ConvTypes cenv env m tyargs 
        let nm = vref.CompiledName
=======
    | Parent(tcref) ->
        let isProperty = IsCompiledAsStaticProperty cenv.g vref.Deref
        let tcrefR = ConvTyconRef cenv tcref m
        let tyargsR = ConvTypes cenv env m tyargs
        let nm = vref.CompiledName cenv.g.CompilerGlobalState
>>>>>>> d7ebc4a1
        let argsR = List.map (ConvExprs cenv env) args
        QP.mkModuleValueApp(tcrefR, nm, isProperty, tyargsR, argsR)

and ConvExprs cenv env args =
    List.map (ConvExpr cenv env) args

and ConvValRef holeOk cenv env m (vref: ValRef) tyargs =
    EmitDebugInfoIfNecessary cenv env m (ConvValRefCore holeOk cenv env m vref tyargs)

and private ConvValRefCore holeOk cenv env m (vref: ValRef) tyargs =
    let g = cenv.g
    let v = vref.Deref
    if env.isinstVals.ContainsVal v then 
        let (ty, e) = env.isinstVals.[v]
        ConvExpr cenv env (mkCallUnbox g m ty e)
    elif env.substVals.ContainsVal v then 
        let e = env.substVals.[v]
        ConvExpr cenv env e
    elif env.vs.ContainsVal v then
        if not (List.isEmpty tyargs) then wfail(InternalError("ignoring generic application of local quoted variable", m))
        QP.mkVar(env.vs.[v])
    elif v.BaseOrThisInfo = CtorThisVal && cenv.isReflectedDefinition = IsReflectedDefinition.Yes then
        QP.mkThisVar(ConvType cenv env m v.Type)
    else
        let vty = v.Type
        match v.DeclaringEntity with
        | ParentNone ->
              // References to local values are embedded by value
              if not holeOk then wfail(Error(FSComp.SR.crefNoSetOfHole(), m))
              let idx = cenv.exprSplices.Count 
              cenv.exprSplices.Add((mkCallLiftValueWithName g m vty v.LogicalName (exprForValRef m vref), m))
              QP.mkHole(ConvType cenv env m vty, idx)
        | Parent _ -> 
              ConvModuleValueApp cenv env m vref tyargs []

and ConvUnionCaseRef cenv (ucref: UnionCaseRef) m =
    let g = cenv.g
    let ucgtypR = ConvTyconRef cenv ucref.TyconRef m
    let nm = 
        if g.unionCaseRefEq ucref g.cons_ucref then "Cons"
        elif g.unionCaseRefEq ucref g.nil_ucref then "Empty"
        else ucref.CaseName 
    (ucgtypR, nm) 

and ConvRecdFieldRef cenv (rfref: RecdFieldRef) m =
    let typR = ConvTyconRef cenv rfref.TyconRef m
    let nm =
        if useGenuineField rfref.TyconRef.Deref rfref.RecdField then
            ComputeFieldName rfref.TyconRef.Deref rfref.RecdField
        else
            rfref.FieldName
    (typR, nm)

and ConvVal cenv env (v: Val) =
    let tyR = ConvType cenv env v.Range v.Type
    QP.freshVar (v.CompiledName cenv.g.CompilerGlobalState, tyR, v.IsMutable)

and ConvTyparRef cenv env m (tp: Typar) =
    match env.tyvs.TryFind tp.Stamp  with
    | Some x -> x
    | None ->
        match ResizeArray.tryFindIndex (fun (tp2, _m) -> typarEq tp tp2) cenv.typeSplices with
        | Some idx -> idx
        | None  ->
            let idx = cenv.typeSplices.Count
            cenv.typeSplices.Add((tp, m))
            idx

and FilterMeasureTyargs tys =
    tys |> List.filter (fun ty -> match ty with TType_measure _ -> false | _ -> true)

and ConvType cenv env m ty =
    let g = cenv.g
    match stripTyEqnsAndMeasureEqns g ty with 
    | TType_app(tcref, [tyarg],_) when isArrayTyconRef g tcref -> 
        QP.mkArrayTy(rankOfArrayTyconRef g tcref, ConvType cenv env m tyarg)

    | TType_ucase(UCRef(tcref, _), tyargs) // Note: we erase union case 'types' when converting to quotations
    | TType_app(tcref, tyargs, _) -> 
#if !NO_EXTENSIONTYPING
        match TryElimErasableTyconRef cenv m tcref with
        | Some baseTy -> ConvType cenv env m baseTy
        | _ ->
#endif
        QP.mkILNamedTy(ConvTyconRef cenv tcref m, ConvTypes cenv env m tyargs)

    | TType_fun(a, b, _nullness) -> 
        QP.mkFunTy(ConvType cenv env m a, ConvType cenv env m b)
    | TType_tuple(tupInfo, l)  -> 
        ConvType cenv env m (mkCompiledTupleTy cenv.g (evalTupInfoIsStruct tupInfo) l)
    | TType_anon(anonInfo, tinst) -> 
        let tref = anonInfo.ILTypeRef
        let tinstR = ConvTypes cenv env m tinst
        QP.mkILNamedTy(ConvILTypeRefUnadjusted cenv m tref, tinstR)
    | TType_var(tp, _nullness) -> QP.mkVarTy(ConvTyparRef cenv env m tp)
    | TType_forall(_spec, _ty)   -> wfail(Error(FSComp.SR.crefNoInnerGenericsInQuotations(), m))
    | _ -> wfail(Error (FSComp.SR.crefQuotationsCantContainThisType(), m))

and ConvTypes cenv env m tys =
    List.map (ConvType cenv env m) (FilterMeasureTyargs tys)

and ConvConst cenv env m c ty =
    let g = cenv.g
    match TryEliminateDesugaredConstants g m c with 
    | Some e -> ConvExpr cenv env e
    | None ->
        let tyR = ConvType cenv env m ty
        match c with
        | Const.Bool    i ->  QP.mkBool (i, tyR)
        | Const.SByte   i ->  QP.mkSByte (i, tyR)
        | Const.Byte    i ->  QP.mkByte (i, tyR)
        | Const.Int16   i ->  QP.mkInt16 (i, tyR)
        | Const.UInt16  i ->  QP.mkUInt16 (i, tyR)
        | Const.Int32   i ->  QP.mkInt32 (i, tyR)
        | Const.UInt32  i ->  QP.mkUInt32 (i, tyR)
        | Const.Int64   i ->  QP.mkInt64 (i, tyR)
        | Const.UInt64  i ->  QP.mkUInt64 (i, tyR)
        | Const.Double   i ->  QP.mkDouble (i, tyR)
        | Const.Single i ->  QP.mkSingle (i, tyR)
        | Const.String  s ->  QP.mkString (s, tyR)
        | Const.Char    c ->  QP.mkChar (c, tyR)
        | Const.Unit      ->  QP.mkUnit()
        | Const.Zero      ->  
            if isRefTy g ty then 
                QP.mkNull tyR
            else
                QP.mkDefaultValue tyR
        | _ ->
            wfail(Error (FSComp.SR.crefQuotationsCantContainThisConstant(), m))

and ConvDecisionTree cenv env tgs typR x = 
    let g = cenv.g
    match x with 
    | TDSwitch(e1, csl, dfltOpt, m) -> 
        let acc = 
            match dfltOpt with 
            | Some d -> ConvDecisionTree cenv env tgs typR d 
            | None -> wfail(Error(FSComp.SR.crefQuotationsCantContainThisPatternMatch(), m))

        let converted =
            (csl, acc) ||> List.foldBack (fun (TCase(discrim, dtree)) acc ->

                  match discrim with
                  | DecisionTreeTest.UnionCase (ucref, tyargs) ->
                      let e1R = ConvLValueExpr cenv env e1
                      let ucR = ConvUnionCaseRef cenv ucref m
                      let tyargsR = ConvTypes cenv env m tyargs
                      QP.mkCond (QP.mkUnionCaseTagTest (ucR, tyargsR, e1R), ConvDecisionTree cenv env tgs typR dtree, acc)

                  | DecisionTreeTest.Const (Const.Bool true) ->
                      let e1R = ConvExpr cenv env e1
                      QP.mkCond (e1R, ConvDecisionTree cenv env tgs typR dtree, acc)

                  | DecisionTreeTest.Const (Const.Bool false) ->
                      let e1R = ConvExpr cenv env e1
                      // Note, reverse the branches
                      QP.mkCond (e1R, acc, ConvDecisionTree cenv env tgs typR dtree)

                  | DecisionTreeTest.Const c -> 
                      let ty = tyOfExpr g e1
                      let eq = mkCallEqualsOperator g m ty e1 (Expr.Const (c, m, ty))
                      let eqR = ConvExpr cenv env eq 
                      QP.mkCond (eqR, ConvDecisionTree cenv env tgs typR dtree, acc)

                  | DecisionTreeTest.IsNull ->
                      // Decompile cached isinst tests
                      match e1 with
                      | Expr.Val (vref, _, _) when env.isinstVals.ContainsVal vref.Deref  ->
                          let (ty, e) =  env.isinstVals.[vref.Deref]
                          let tyR = ConvType cenv env m ty
                          let eR = ConvExpr cenv env e
                          // note: reverse the branches - a null test is a failure of an isinst test
                          QP.mkCond (QP.mkTypeTest (tyR, eR), acc, ConvDecisionTree cenv env tgs typR dtree)
                      | _ -> 
                          let ty = tyOfExpr g e1
                          let eq = mkCallEqualsOperator g m ty e1 (Expr.Const (Const.Zero, m, ty))
                          let eqR = ConvExpr cenv env eq 
                          QP.mkCond (eqR, ConvDecisionTree cenv env tgs typR dtree, acc)

                  | DecisionTreeTest.IsInst (_srcty, tgty) ->
                      let e1R = ConvExpr cenv env e1
                      QP.mkCond (QP.mkTypeTest (ConvType cenv env m tgty, e1R), ConvDecisionTree cenv env tgs typR dtree, acc)

                  | DecisionTreeTest.ActivePatternCase _ -> wfail(InternalError( "DecisionTreeTest.ActivePatternCase test in quoted expression", m))

                  | DecisionTreeTest.ArrayLength _ -> wfail(Error(FSComp.SR.crefQuotationsCantContainArrayPatternMatching(), m))
                 )
        EmitDebugInfoIfNecessary cenv env m converted

      | TDSuccess (args, n) ->
          let (TTarget(vars, rhs, _)) = tgs.[n]
          // TAST stores pattern bindings in reverse order for some reason
          // Reverse them here to give a good presentation to the user
          let args = List.rev args
          let vars = List.rev vars

          let varsR = vars |> List.map (ConvVal cenv env)
          let targetR = ConvExpr cenv (BindVals env vars) rhs
          (varsR, args, targetR) |||> List.foldBack2 (fun vR arg acc -> QP.mkLet((vR, ConvExpr cenv env arg), acc) )

      | TDBind(bind, rest) ->
          // The binding may be a compiler-generated binding that gets removed in the quotation presentation
          match ConvLetBind cenv env bind with
          | None, env -> ConvDecisionTree cenv env tgs typR rest
          | Some(bindR), env -> QP.mkLet(bindR, ConvDecisionTree cenv env tgs typR rest)


// Check if this is an provider-generated assembly that will be statically linked
and IsILTypeRefStaticLinkLocal cenv m (tr: ILTypeRef) =
#if NO_EXTENSIONTYPING
        ignore m; ignore cenv; ignore tr
        false
#else
        let g = cenv.g
        match tr.Scope with 
        | ILScopeRef.Assembly aref 
            when not g.isInteractive &&
                 aref.Name <> g.ilg.primaryAssemblyName && // optimization to avoid this check in the common case

                 // Explanation: This represents an unchecked invariant in the hosted compiler: that any operations
                 // which import types (and resolve assemblies from the tcImports tables) happen on the compilation thread.
                 let ctok = AssumeCompilationThreadWithoutEvidence()

                 (match cenv.amap.assemblyLoader.FindCcuFromAssemblyRef (ctok, m, aref) with
                  | ResolvedCcu ccu -> ccu.IsProviderGenerated
                  | UnresolvedCcu _ -> false)
            -> true
        | _ -> false
#endif

// Adjust for static linking information, then convert
and ConvILTypeRefUnadjusted cenv m (tr: ILTypeRef) =
    let trefAdjusted =
        if IsILTypeRefStaticLinkLocal cenv m tr then
            ILTypeRef.Create(ILScopeRef.Local, tr.Enclosing, tr.Name)
        else tr
    ConvILTypeRef cenv trefAdjusted

and ConvILTypeRef cenv (tr: ILTypeRef) =
    match cenv.quotationFormat with
    | QuotationSerializationFormat.FSharp_40_Plus ->
        let idx =
            match cenv.referencedTypeDefsTable.TryGetValue tr with
            | true, idx -> idx
            | _ ->
                let idx = cenv.referencedTypeDefs.Count
                cenv.referencedTypeDefs.Add tr
                cenv.referencedTypeDefsTable.[tr] <- idx
                idx
        QP.Idx idx

    | QuotationSerializationFormat.FSharp_20_Plus ->
        let assemblyRef =
            match tr.Scope with
            | ILScopeRef.Local -> "."
            | _ -> tr.Scope.QualifiedName

        QP.Named(tr.BasicQualifiedName, assemblyRef)
  
and ConvVoidType cenv m = 
    let g = cenv.g
    QP.mkILNamedTy(ConvTyconRef cenv g.system_Void_tcref m, [])

and ConvILType cenv env m ty =
    match ty with
    | ILType.Boxed tspec | ILType.Value tspec -> QP.mkILNamedTy(ConvILTypeRefUnadjusted cenv m tspec.TypeRef, List.map (ConvILType cenv env m) tspec.GenericArgs)
    | ILType.Array (shape, ty) -> QP.mkArrayTy(shape.Rank, ConvILType cenv env m ty)
    | ILType.TypeVar idx -> QP.mkVarTy(int idx)
    | ILType.Void -> ConvVoidType cenv m
    | ILType.Ptr _
    | ILType.Byref _
    | ILType.Modified _
    | ILType.FunctionPointer _ -> wfail(Error(FSComp.SR.crefQuotationsCantContainThisType(), m))


#if !NO_EXTENSIONTYPING
and TryElimErasableTyconRef cenv m (tcref: TyconRef) =
    match tcref.TypeReprInfo with
    // Get the base type
    | TProvidedTypeExtensionPoint info when info.IsErased -> Some (info.BaseTypeForErased (m, cenv.g.obj_ty))
    | _ -> None
#endif

and ConvTyconRef cenv (tcref: TyconRef) m =
#if !NO_EXTENSIONTYPING
    match TryElimErasableTyconRef cenv m tcref with
    | Some baseTy -> ConvTyconRef cenv (tcrefOfAppTy cenv.g baseTy) m
    | None ->
    match tcref.TypeReprInfo with
    | TProvidedTypeExtensionPoint info when not cenv.g.isInteractive && not info.IsErased ->
        // Note, generated types are (currently) non-generic
        let tref = ExtensionTyping.GetILTypeRefOfProvidedType (info.ProvidedType, m)
        ConvILTypeRefUnadjusted cenv m tref
    | _ ->
#endif
    let repr = tcref.CompiledRepresentation
    match repr with
    | CompiledTypeRepr.ILAsmOpen asm ->
        match asm with
        | ILType.Boxed tspec | ILType.Value tspec ->
            ConvILTypeRef cenv tspec.TypeRef
        | _ ->
            wfail(Error(FSComp.SR.crefQuotationsCantContainThisType(), m))
    | CompiledTypeRepr.ILAsmNamed (tref, _boxity, _) ->
        ConvILTypeRefUnadjusted cenv m tref

and ConvReturnType cenv envinner m retTy =
    match retTy with
    | None -> ConvVoidType cenv m
    | Some ty -> ConvType cenv envinner m ty

let ConvExprPublic cenv env e =
    let astExpr =
        let astExpr = ConvExpr cenv env e
        // always emit debug info for the top level expression
        cenv.emitDebugInfoInQuotations <- true
        // EmitDebugInfoIfNecessary will check if astExpr is already augmented with debug info and won't wrap it twice
        EmitDebugInfoIfNecessary cenv env e.Range astExpr

    astExpr

let ConvMethodBase cenv env (methName, v: Val) =
    let m = v.Range
    let parentTyconR = ConvTyconRef cenv v.TopValDeclaringEntity m

    match v.MemberInfo with
    | Some vspr when not v.IsExtensionMember ->

        let vref = mkLocalValRef v
        let tps, argInfos, retTy, _ = GetTypeOfMemberInMemberForm cenv.g vref
        let numEnclTypeArgs = vref.MemberApparentEntity.TyparsNoRange.Length
        let argTys = argInfos |> List.concat |> List.map fst

        let isNewObj = (vspr.MemberFlags.MemberKind = MemberKind.Constructor)

        // The signature types are w.r.t. to the formal context
        let envinner = BindFormalTypars env tps
        let methArgTypesR = ConvTypes cenv envinner m argTys
        let methRetTypeR = ConvReturnType cenv envinner m retTy

        let numGenericArgs = tps.Length-numEnclTypeArgs

        if isNewObj then
             QP.MethodBaseData.Ctor
                 { ctorParent   = parentTyconR
                   ctorArgTypes = methArgTypesR }
        else
             QP.MethodBaseData.Method
                { methParent   = parentTyconR
                  methArgTypes = methArgTypesR
                  methRetType  = methRetTypeR
                  methName     = methName
                  numGenericArgs=numGenericArgs }

    | _ when v.IsExtensionMember ->

        let tps, argInfos, retTy, _ = GetTopValTypeInCompiledForm cenv.g v.ValReprInfo.Value v.Type v.Range
        let argTys = argInfos |> List.concat |> List.map fst
        let envinner = BindFormalTypars env tps
        let methArgTypesR = ConvTypes cenv envinner m argTys
        let methRetTypeR = ConvReturnType cenv envinner m retTy
        let numGenericArgs = tps.Length

        QP.MethodBaseData.Method
          { methParent   = parentTyconR
            methArgTypes = methArgTypesR
            methRetType  = methRetTypeR
            methName     = methName
            numGenericArgs=numGenericArgs }
    | _ ->

        QP.MethodBaseData.ModuleDefn
            { Name = methName
              Module = parentTyconR
              IsProperty = IsCompiledAsStaticProperty cenv.g v }


// FSComp.SR.crefQuotationsCantContainLiteralByteArrays
<|MERGE_RESOLUTION|>--- conflicted
+++ resolved
@@ -555,17 +555,10 @@
 
         | TOp.LValueOp (LSet, vref), [], [e] ->
             // Sets of module values become property sets
-<<<<<<< HEAD
             match vref.DeclaringEntity with 
             | Parent tcref when IsCompiledAsStaticProperty g vref.Deref  -> 
                 let parentTyconR = ConvTyconRef cenv tcref m 
-                let propName = vref.CompiledName
-=======
-            match vref.DeclaringEntity with
-            | Parent tcref when IsCompiledAsStaticProperty cenv.g vref.Deref  ->
-                let parentTyconR = ConvTyconRef cenv tcref m
                 let propName = vref.CompiledName cenv.g.CompilerGlobalState
->>>>>>> d7ebc4a1
                 let propTy = ConvType cenv env m vref.Type
                 QP.mkPropSet( (parentTyconR, propName, propTy, []), [], [ConvExpr cenv env e])
             | _ ->
@@ -766,19 +759,11 @@
     let g = cenv.g
     match vref.DeclaringEntity with 
     | ParentNone -> failwith "ConvModuleValueApp"
-<<<<<<< HEAD
     | Parent tcref -> 
         let isProperty = IsCompiledAsStaticProperty g vref.Deref
         let tcrefR = ConvTyconRef cenv tcref m 
         let tyargsR = ConvTypes cenv env m tyargs 
-        let nm = vref.CompiledName
-=======
-    | Parent(tcref) ->
-        let isProperty = IsCompiledAsStaticProperty cenv.g vref.Deref
-        let tcrefR = ConvTyconRef cenv tcref m
-        let tyargsR = ConvTypes cenv env m tyargs
         let nm = vref.CompiledName cenv.g.CompilerGlobalState
->>>>>>> d7ebc4a1
         let argsR = List.map (ConvExprs cenv env) args
         QP.mkModuleValueApp(tcrefR, nm, isProperty, tyargsR, argsR)
 
