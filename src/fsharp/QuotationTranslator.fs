// Copyright (c) Microsoft Corporation.  All Rights Reserved.  See License.txt in the project root for license information.

module internal FSharp.Compiler.QuotationTranslator

open Internal.Utilities
open FSharp.Compiler
open FSharp.Compiler.AbstractIL.IL
open FSharp.Compiler.AbstractIL.Internal.Library
open FSharp.Compiler.AbstractIL.Diagnostics
open FSharp.Compiler.Tast
open FSharp.Compiler.Tastops
open FSharp.Compiler.Lib
open FSharp.Compiler.AbstractSyntax
open FSharp.Compiler.PrettyNaming
open FSharp.Compiler.ErrorLogger
open FSharp.Compiler.TcGlobals
open FSharp.Compiler.Range
open System.Collections.Generic

module QP = FSharp.Compiler.QuotationPickler

let verboseCReflect = condition "VERBOSE_CREFLECT"

[<RequireQualifiedAccess>]
type IsReflectedDefinition =
    | Yes
    | No

[<RequireQualifiedAccess>]
type QuotationSerializationFormat =
    /// Indicates that type references are emitted as integer indexes into a supplied table
    | FSharp_40_Plus
    | FSharp_20_Plus

type QuotationGenerationScope =
    { g: TcGlobals
      amap: Import.ImportMap
      scope: CcuThunk
      // Accumulate the references to type definitions
      referencedTypeDefs: ResizeArray<ILTypeRef>
      referencedTypeDefsTable: Dictionary<ILTypeRef, int>
      // Accumulate the type splices (i.e. captured type parameters) into here
      typeSplices: ResizeArray<Tast.Typar * range>
      // Accumulate the expression splices into here
      exprSplices: ResizeArray<Expr * range>
      isReflectedDefinition : IsReflectedDefinition
      quotationFormat : QuotationSerializationFormat
      mutable emitDebugInfoInQuotations : bool }

    static member Create (g: TcGlobals, amap, scope, isReflectedDefinition) =
        { g = g
          scope = scope
          amap = amap
          referencedTypeDefs = new ResizeArray<_>()
          referencedTypeDefsTable = new Dictionary<_, _>()
          typeSplices = new ResizeArray<_>()
          exprSplices = new ResizeArray<_>()
          isReflectedDefinition = isReflectedDefinition
          quotationFormat = QuotationGenerationScope.ComputeQuotationFormat g
          emitDebugInfoInQuotations = g.emitDebugInfoInQuotations }

    member cenv.Close() =
        cenv.referencedTypeDefs |> ResizeArray.toList,
        cenv.typeSplices |> ResizeArray.map (fun (ty, m) -> mkTyparTy ty, m) |> ResizeArray.toList,
        cenv.exprSplices |> ResizeArray.toList

    static member ComputeQuotationFormat g =
        let deserializeExValRef = ValRefForIntrinsic g.deserialize_quoted_FSharp_40_plus_info
        if deserializeExValRef.TryDeref.IsSome then
            QuotationSerializationFormat.FSharp_40_Plus
        else
            QuotationSerializationFormat.FSharp_20_Plus

type QuotationTranslationEnv =
    { 
      /// Map from Val to binding index
      vs: ValMap<int>

      nvs: int

      /// Map from typar stamps to binding index
      tyvs: StampMap<int>

      // Map for values bound by the
      //     'let v = isinst e in .... if nonnull v then ...v .... '
      // construct arising out the compilation of pattern matching. We decode these back to the form
      //     'if istype v then ...unbox v .... '
      isinstVals: ValMap<TType * Expr>

      substVals: ValMap<Expr> 
    }

    static member Empty =
        { vs = ValMap<_>.Empty
          nvs = 0
          tyvs = Map.empty
          isinstVals = ValMap<_>.Empty
          substVals = ValMap<_>.Empty }

    member env.BindTypar (v: Typar) =
        let idx = env.tyvs.Count
        { env with tyvs = env.tyvs.Add(v.Stamp, idx ) }

    member env.BindTypars vs =
        (env, vs) ||> List.fold (fun env v -> env.BindTypar v) // fold left-to-right because indexes are left-to-right

let BindFormalTypars (env: QuotationTranslationEnv) vs =
    { env with tyvs = Map.empty }.BindTypars vs

let BindVal env v =
    { env with
       vs = env.vs.Add v env.nvs
       nvs = env.nvs + 1 }

let BindIsInstVal env v (ty, e) =
    { env with isinstVals = env.isinstVals.Add v (ty, e) }

let BindSubstVal env v e =
    { env with substVals = env.substVals.Add v e  }

let BindVals env vs = List.fold BindVal env vs // fold left-to-right because indexes are left-to-right

let BindFlatVals env vs = List.fold BindVal env vs // fold left-to-right because indexes are left-to-right

exception InvalidQuotedTerm of exn

exception IgnoringPartOfQuotedTermWarning of string * Range.range

let wfail e = raise (InvalidQuotedTerm e)

let (|ModuleValueOrMemberUse|_|) g expr =
    let rec loop expr args =
        match stripExpr expr with
        | Expr.App ((InnerExprPat(Expr.Val (vref, vFlags, _) as f)), fty, tyargs, actualArgs, _m) when vref.IsMemberOrModuleBinding ->
            Some(vref, vFlags, f, fty, tyargs, actualArgs @ args)
        | Expr.App (f, _fty, [], actualArgs, _)  ->
            loop f (actualArgs @ args)
        | (Expr.Val (vref, vFlags, _m) as f) when (match vref.DeclaringEntity with ParentNone -> false | _ -> true) ->
            let fty = tyOfExpr g f
            Some(vref, vFlags, f, fty, [], args)
        | _ ->
            None
    loop expr []

let (|SimpleArrayLoopUpperBound|_|) expr =
    match expr with
    | Expr.Op (TOp.ILAsm ([AI_sub], _), _, [Expr.Op (TOp.ILAsm ([I_ldlen; AI_conv ILBasicType.DT_I4], _), _, _, _); Expr.Const (Const.Int32 1, _, _) ], _) -> Some ()
    | _ -> None

let (|SimpleArrayLoopBody|_|) g expr =
    match expr with
    | Expr.Lambda (_, a, b, ([_] as args), Expr.Let (TBind(forVarLoop, Expr.Op (TOp.ILAsm ([I_ldelem_any(ILArrayShape [(Some 0, None)], _)], _), [elemTy], [arr; idx], m1), seqPoint), body, m2, freeVars), m, ty) ->
        let body = Expr.Let (TBind(forVarLoop, mkCallArrayGet g m1 elemTy arr idx, seqPoint), body, m2, freeVars)
        let expr = Expr.Lambda (newUnique(), a, b, args, body, m, ty)
        Some (arr, elemTy, expr)
    | _ -> None

let (|ObjectInitializationCheck|_|) g expr =
    // recognize "if this.init@ < 1 then failinit"
    match expr with
    | Expr.Match
        (
           _, _,
           TDSwitch
            (
                Expr.Op (TOp.ILAsm ([AI_clt], _), _, [Expr.Op (TOp.ValFieldGet ((RFRef(_, name))), _, [Expr.Val (selfRef, NormalValUse, _)], _); Expr.Const (Const.Int32 1, _, _)], _), _, _, _
            ),
           [| TTarget([], Expr.App (Expr.Val (failInitRef, _, _), _, _, _, _), _); _ |], _, resultTy
        ) when
            IsCompilerGeneratedName name &&
            name.StartsWithOrdinal("init") &&
            selfRef.BaseOrThisInfo = MemberThisVal &&
            valRefEq g failInitRef (ValRefForIntrinsic g.fail_init_info) &&
            isUnitTy g resultTy -> Some()
    | _ -> None

let isSplice g vref = valRefEq g vref g.splice_expr_vref || valRefEq g vref g.splice_raw_expr_vref

let rec EmitDebugInfoIfNecessary cenv env m astExpr : QP.ExprData =
    // do not emit debug info if emitDebugInfoInQuotations = false or it was already written for the given expression
    if cenv.emitDebugInfoInQuotations && not (QP.isAttributedExpression astExpr) then
        cenv.emitDebugInfoInQuotations <- false
        try
            let mk_tuple g m es = mkRefTupled g m es (List.map (tyOfExpr g) es)

            let rangeExpr =
                    mk_tuple cenv.g m
                        [ mkString cenv.g m m.FileName
                          mkInt cenv.g m m.StartLine
                          mkInt cenv.g m m.StartColumn
                          mkInt cenv.g m m.EndLine
                          mkInt cenv.g m m.EndColumn ]
            let attrExpr =
                mk_tuple cenv.g m
                    [ mkString cenv.g m "DebugRange"
                      rangeExpr ]

            let attrExprR = ConvExprCore cenv env attrExpr

            QP.mkAttributedExpression(astExpr, attrExprR)
        finally
            cenv.emitDebugInfoInQuotations <- true
    else
        astExpr

and ConvExpr cenv env (expr : Expr) =
    EmitDebugInfoIfNecessary cenv env expr.Range (ConvExprCore cenv env expr)

and private ConvExprCore cenv (env : QuotationTranslationEnv) (expr: Expr) : QP.ExprData = 
    let g = cenv.g

    let expr = DetectAndOptimizeForExpression cenv.g OptimizeIntRangesOnly expr

    // Eliminate subsumption coercions for functions. This must be done post-typechecking because we need
    // complete inference types.
    let expr = NormalizeAndAdjustPossibleSubsumptionExprs cenv.g expr

    // Remove TExpr_ref nodes
    let expr = stripExpr expr

    // Recognize F# object model calls
    // Recognize applications of module functions.
    match expr with
    // Detect expression tree exprSplices
    | Expr.App (InnerExprPat (Expr.Val (vf, _, _)), _, _, x0 :: rest, m) 
           when isSplice g vf -> 
        let idx = cenv.exprSplices.Count
        let ty = tyOfExpr g expr
        
        match (freeInExpr CollectTyparsAndLocalsNoCaching x0).FreeLocals |> Seq.tryPick (fun v -> if env.vs.ContainsVal v then Some v else None) with 
        | Some v -> errorR(Error(FSComp.SR.crefBoundVarUsedInSplice(v.DisplayName), v.Range))
        | None -> ()

        cenv.exprSplices.Add((x0, m))
        let hole = QP.mkHole(ConvType cenv env m ty, idx)
        (hole, rest) ||> List.fold (fun fR arg -> QP.mkApp (fR, ConvExpr cenv env arg))

    | ModuleValueOrMemberUse g (vref, vFlags, _f, _fty, tyargs, curriedArgs) 
        when not (isSplice g vref) ->
        let m = expr.Range 

        let (numEnclTypeArgs,_,isNewObj,valUseFlags,isSelfInit,takesInstanceArg,isPropGet,isPropSet) = 
            GetMemberCallInfo g (vref,vFlags)

        let isMember, tps, curriedArgInfos, retTy =
            match vref.MemberInfo with
            | Some _ when not vref.IsExtensionMember ->
                // This is an application of a member method
                // We only count one argument block for these.
                let tps, curriedArgInfos, retTy, _ = GetTypeOfIntrinsicMemberInCompiledForm g vref 
                true, tps, curriedArgInfos, retTy
            | _ -> 
                // This is an application of a module value or extension member
                let arities = arityOfVal vref.Deref 
                let tps, curriedArgInfos, retTy, _ = GetTopValTypeInCompiledForm g arities vref.Type m
                false, tps, curriedArgInfos, retTy

        // Compute the object arguments as they appear in a compiled call
        // Strip off the object argument, if any. The curriedArgInfos are already adjusted to compiled member form
        let objArgs, curriedArgs =
            match takesInstanceArg, curriedArgs with
            | false, curriedArgs -> [], curriedArgs
            | true, (objArg :: curriedArgs) -> [objArg], curriedArgs
            | true, [] -> wfail(InternalError("warning: unexpected missing object argument when generating quotation for call to F# object member " + vref.LogicalName, m))

        if verboseCReflect then
            dprintfn "vref.DisplayName = %A, #objArgs = %A, #curriedArgs = %A" vref.DisplayName objArgs.Length curriedArgs.Length

        // Check to see if there aren't enough arguments or if there is a tuple-arity mismatch
        // If so, adjust and try again
        let nCurriedArgInfos = curriedArgInfos.Length
        if curriedArgs.Length < nCurriedArgInfos ||
           ((List.truncate nCurriedArgInfos curriedArgs, curriedArgInfos) ||> List.exists2 (fun arg argInfo ->
                       (argInfo.Length > (tryDestRefTupleExpr arg).Length)))
        then
            if verboseCReflect then 
                dprintfn "vref.DisplayName = %A was under applied" vref.DisplayName 
            // Too few arguments or incorrect tupling? Convert to a lambda and beta-reduce the 
            // partially applied arguments to 'let' bindings 
            let topValInfo = 
               match vref.ValReprInfo with 
               | None -> error(InternalError("no arity information found for F# value " + vref.LogicalName,vref.Range))
               | Some a -> a 

            let expr,exprty = AdjustValForExpectedArity g m vref vFlags topValInfo 
            ConvExpr cenv env (MakeApplicationAndBetaReduce g (expr,exprty,[tyargs],curriedArgs,m)) 
        else
            // Too many arguments? Chop
            let (curriedArgs: Expr list ), laterArgs = List.splitAt nCurriedArgInfos curriedArgs

            let callR =
                // We now have the right number of arguments, w.r.t. currying and tupling.
                // Next work out what kind of object model call and build an object model call node.

                // detuple the args
                let untupledCurriedArgs =
                    (curriedArgs, curriedArgInfos) ||> List.map2 (fun arg curriedArgInfo ->
                        let numUntupledArgs = curriedArgInfo.Length
                        (if numUntupledArgs = 0 then []
                         elif numUntupledArgs = 1 then [arg]
                         else tryDestRefTupleExpr arg))

                if verboseCReflect then
                    dprintfn "vref.DisplayName  = %A, after unit adjust, #untupledCurriedArgs = %A, #curriedArgInfos = %d" vref.DisplayName  (List.map List.length untupledCurriedArgs) curriedArgInfos.Length
                let subCall =
                    if isMember then
                        // This is an application of a member method
                        // We only count one argument block for these.
                        let callArgs = (objArgs :: untupledCurriedArgs) |> List.concat

                        let parentTyconR = ConvTyconRef cenv vref.TopValDeclaringEntity m
                        let isNewObj = isNewObj || valUseFlags || isSelfInit
                        // The signature types are w.r.t. to the formal context
                        let envinner = BindFormalTypars env tps
                        let argTys = curriedArgInfos |> List.concat |> List.map fst
                        let methArgTypesR = ConvTypes cenv envinner m argTys
                        let methRetTypeR = ConvReturnType cenv envinner m retTy
                        let methName = vref.CompiledName cenv.g.CompilerGlobalState
                        let numGenericArgs = tyargs.Length - numEnclTypeArgs
                        ConvObjectModelCall cenv env m (isPropGet, isPropSet, isNewObj, parentTyconR, methArgTypesR, methRetTypeR, methName, tyargs, numGenericArgs, callArgs)
                    else
                        // This is an application of the module value.
                        ConvModuleValueApp cenv env m vref tyargs untupledCurriedArgs
                match curriedArgs, curriedArgInfos with
                // static member and module value unit argument elimination
                | [arg: Expr], [[]] ->
                    // we got here if quotation is represents a call with unit argument
                    // let f () = ()
                    // <@ f @> // => (\arg -> f arg) => arg is Expr.Val - no-effects, first case
                    // <@ f() @> // Expr.Const (Unit) - no-effects - first case
                    // <@ f (someFunctionThatReturnsUnit) @> - potential effects - second case
                    match arg with
                    | Expr.Val _
                    | Expr.Const (Const.Unit, _, _) -> subCall
                    | _ ->
                        let argQ = ConvExpr cenv env arg
                        QP.mkSequential(argQ, subCall)
                | _ -> subCall

            List.fold (fun fR arg -> QP.mkApp (fR, ConvExpr cenv env arg)) callR laterArgs


    // Blast type application nodes and expression application nodes apart so values are left with just their type arguments 
    | Expr.App (f, fty, (_ :: _ as tyargs),(_ :: _ as args), m) -> 
      let rfty = applyForallTy g fty tyargs
      ConvExpr cenv env (primMkApp (primMkApp (f,fty) tyargs [] m, rfty) [] args m) 

    // Uses of possibly-polymorphic values
    | Expr.App (InnerExprPat(Expr.Val (vref, _vFlags, m)), _fty, tyargs, [], _) ->
      ConvValRef true cenv env m vref tyargs

    // Simple applications
    | Expr.App (f, _fty, tyargs, args, m) ->
        if not (List.isEmpty tyargs) then wfail(Error(FSComp.SR.crefQuotationsCantContainGenericExprs(), m))
        List.fold (fun fR arg -> QP.mkApp (fR, ConvExpr cenv env arg)) (ConvExpr cenv env f) args

    // REVIEW: what is the quotation view of literals accessing enumerations? Currently they show up as integers.
    | Expr.Const (c, m, ty) ->
        ConvConst cenv env m c ty

    | Expr.Val (vref, _vFlags, m) ->
        ConvValRef true cenv env m vref []

    | Expr.Let (bind, body, _, _) ->
        // The binding may be a compiler-generated binding that gets removed in the quotation presentation
        match ConvLetBind cenv env bind with
        | None, env -> ConvExpr cenv env body
        | Some(bindR), env -> QP.mkLet(bindR, ConvExpr cenv env body)

    | Expr.LetRec (binds, body, _, _) ->
         let vs = valsOfBinds binds
         let vsR = vs |> List.map (ConvVal cenv env)
         let env = BindFlatVals env vs
         let bodyR = ConvExpr cenv env body
         let bindsR = List.zip vsR (binds |> List.map (fun b -> ConvExpr cenv env b.Expr))
         QP.mkLetRec(bindsR, bodyR)

    | Expr.Lambda (_, _, _, vs, b, _, _) -> 
        let v,b = MultiLambdaToTupledLambda g vs b 
        let vR = ConvVal cenv env v 
        let bR = ConvExpr cenv (BindVal env v) b 
        QP.mkLambda(vR, bR)

    | Expr.Quote (ast, _, _, _, ety) ->
        // F# 2.0-3.1 had a bug with nested 'raw' quotations. F# 4.0 + FSharp.Core 4.4.0.0+ allows us to do the right thing.
        if cenv.quotationFormat = QuotationSerializationFormat.FSharp_40_Plus &&
           // Look for a 'raw' quotation
           tyconRefEq g (tcrefOfAppTy g ety) g.raw_expr_tcr 
        then
            QP.mkQuoteRaw40(ConvExpr cenv env ast)
        else
            QP.mkQuote(ConvExpr cenv env ast)

    | Expr.TyLambda (_, _, _, m, _) ->
        wfail(Error(FSComp.SR.crefQuotationsCantContainGenericFunctions(), m))

    | Expr.Match (_spBind, m, dtree, tgs, _, retTy) ->
        let typR = ConvType cenv env m retTy
        ConvDecisionTree cenv env tgs typR dtree

    // initialization check
    | Expr.Sequential (ObjectInitializationCheck g, x1, NormalSeq, _, _) -> ConvExpr cenv env x1
    | Expr.Sequential (x0,x1,NormalSeq,_,_)  -> QP.mkSequential(ConvExpr cenv env x0, ConvExpr cenv env x1)
    | Expr.Obj (_, ty, _, _, [TObjExprMethod(TSlotSig(_, ctyp, _, _, _, _), _, tps, [tmvs], e, _) as tmethod],_,m) when isDelegateTy g ty -> 
         let f = mkLambdas g m tps tmvs (e,GetFSharpViewOfReturnType g (returnTyOfMethod g tmethod))
         let fR = ConvExpr cenv env f 
         let tyargR = ConvType cenv env m ctyp 
         QP.mkDelegate(tyargR, fR)

    | Expr.StaticOptimization (_, _, x, _) ->
        ConvExpr cenv env x

    | Expr.TyChoose _ ->
        ConvExpr cenv env (TypeRelations.ChooseTyparSolutionsForFreeChoiceTypars g cenv.amap expr)

    | Expr.Sequential  (x0, x1, ThenDoSeq, _, _)
        -> QP.mkSequential(ConvExpr cenv env x0, ConvExpr cenv env x1)

    | Expr.Obj (_lambdaId, _typ, _basev, _basecall, _overrides, _iimpls, m) -> 
        wfail(Error(FSComp.SR.crefQuotationsCantContainObjExprs(),m))

    | Expr.Op (op, tyargs, args, m) ->
        match op, tyargs, args with
        | TOp.UnionCase ucref, _, _ ->
            let tcR, s = ConvUnionCaseRef cenv ucref m
            let tyargsR = ConvTypes cenv env m tyargs
            let argsR = ConvExprs cenv env args
            QP.mkUnion(tcR, s, tyargsR, argsR)

        | TOp.Tuple tupInfo, tyargs, _ -> 
            let tyR = ConvType cenv env m (mkAnyTupledTy g tupInfo tyargs)
            let argsR = ConvExprs cenv env args
            QP.mkTuple(tyR, argsR)

        | TOp.Recd (_, tcref), _, _  ->
            let rgtypR = ConvTyconRef cenv tcref m
            let tyargsR = ConvTypes cenv env m tyargs
            let argsR = ConvExprs cenv env args
            QP.mkRecdMk(rgtypR, tyargsR, argsR)

        | TOp.AnonRecd anonInfo, _, _  ->
            let tref = anonInfo.ILTypeRef
            let rgtypR = ConvILTypeRef cenv tref
            let tyargsR = ConvTypes cenv env m tyargs
            let argsR = ConvExprs cenv env args
            QP.mkRecdMk(rgtypR, tyargsR, argsR)

        | TOp.AnonRecdGet (anonInfo, n), _, _  ->
            let tref = anonInfo.ILTypeRef
            let rgtypR = ConvILTypeRef cenv tref
            let tyargsR = ConvTypes cenv env m tyargs
            let argsR = ConvExprs cenv env args
            QP.mkRecdGet(rgtypR, anonInfo.SortedNames.[n], tyargsR, argsR)

        | TOp.UnionCaseFieldGet (ucref, n), tyargs, [e] ->
            ConvUnionFieldGet cenv env m ucref n tyargs e

        | TOp.ValFieldGetAddr (_rfref, _readonly), _tyargs, _ ->
            wfail(Error(FSComp.SR.crefQuotationsCantContainAddressOf(), m))

        | TOp.UnionCaseFieldGetAddr _, _tyargs, _ ->
            wfail(Error(FSComp.SR.crefQuotationsCantContainAddressOf(), m))

        | TOp.ValFieldGet (_rfref), _tyargs, [] ->
            wfail(Error(FSComp.SR.crefQuotationsCantContainStaticFieldRef(), m))

        | TOp.ValFieldGet (rfref), tyargs, args ->
            ConvClassOrRecdFieldGet cenv env m rfref tyargs args

        | TOp.TupleFieldGet (tupInfo, n), tyargs, [e] ->
            let eR = ConvLValueExpr cenv env e
            let tyR = ConvType cenv env m (mkAnyTupledTy g tupInfo tyargs)
            QP.mkTupleGet(tyR, n, eR)

        | TOp.ILAsm (([ I_ldfld (_, _, fspec) ]
                    | [ I_ldfld (_, _, fspec); AI_nop ]
                    | [ I_ldsfld (_, fspec) ]
                    | [ I_ldsfld (_, fspec); AI_nop ]), _), enclTypeArgs, args  ->
            ConvLdfld  cenv env m fspec enclTypeArgs args

        | TOp.ILAsm ([ I_stfld (_, _, fspec) | I_stsfld (_, fspec) ], _), enclTypeArgs, args  ->
            let tyargsR = ConvTypes cenv env m enclTypeArgs
            let parentTyconR = ConvILTypeRefUnadjusted cenv m fspec.DeclaringTypeRef
            let argsR = ConvLValueArgs cenv env args
            QP.mkFieldSet(parentTyconR, fspec.Name, tyargsR, argsR)

        | TOp.ILAsm ([ AI_ceq ], _), _,[arg1; arg2]  -> 
            let ty = tyOfExpr g arg1
            let eq = mkCallEqualsOperator g m ty arg1 arg2
            ConvExpr cenv env eq

        | TOp.ILAsm ([ I_throw ], _), _, [arg1]  -> 
            let raiseExpr = mkCallRaise g m (tyOfExpr g expr) arg1 
            ConvExpr cenv env raiseExpr        

        | TOp.ILAsm (_il, _), _, _                         ->
            wfail(Error(FSComp.SR.crefQuotationsCantContainInlineIL(), m))

        | TOp.ExnConstr tcref, _, args              ->
            let _rgtypR = ConvTyconRef cenv tcref m
            let _typ = mkAppTy tcref []
            let parentTyconR = ConvTyconRef cenv tcref m
            let argtys = tcref |> recdFieldsOfExnDefRef  |> List.map (fun rfld -> rfld.FormalType)
            let methArgTypesR = ConvTypes cenv env m argtys
            let argsR = ConvExprs cenv env args
            let objR =
                QP.mkCtorCall( { ctorParent   = parentTyconR
                                 ctorArgTypes = methArgTypesR },
                              [], argsR)
            let exnTypeR = ConvType cenv env m g.exn_ty
            QP.mkCoerce(exnTypeR, objR)

        | TOp.ValFieldSet rfref, _tinst, args     ->
            let argsR = ConvLValueArgs cenv env args
            let tyargsR = ConvTypes cenv env m tyargs
            let parentTyconR, fldOrPropName = ConvRecdFieldRef cenv rfref m
            if rfref.TyconRef.IsRecordTycon then
                QP.mkRecdSet(parentTyconR, fldOrPropName, tyargsR, argsR)
            else
                let fspec = rfref.RecdField
                let tcref = rfref.TyconRef
                let parentTyconR = ConvTyconRef cenv tcref m
                if useGenuineField tcref.Deref fspec then
                    QP.mkFieldSet(parentTyconR, fldOrPropName, tyargsR, argsR)
                else
                    let envinner = BindFormalTypars env (tcref.TyparsNoRange)
                    let propRetTypeR = ConvType cenv envinner m fspec.FormalType
                    QP.mkPropSet( (parentTyconR, fldOrPropName, propRetTypeR, []), tyargsR, argsR)

        | TOp.ExnFieldGet (tcref, i), [], [obj] ->
            let exnc = stripExnEqns tcref
            let fspec = exnc.TrueInstanceFieldsAsList.[i]
            let parentTyconR = ConvTyconRef cenv tcref m
            let propRetTypeR = ConvType cenv env m fspec.FormalType
            let callArgR = ConvExpr cenv env obj
            let exnTypeR = ConvType cenv env m (generalizedTyconRef g tcref)
            QP.mkPropGet( (parentTyconR, fspec.Name,propRetTypeR, []), [], [QP.mkCoerce (exnTypeR, callArgR)])

        | TOp.Coerce, [tgtTy;srcTy], [x]  ->
            let xR = ConvExpr cenv env x
            if typeEquiv g tgtTy srcTy then 
                xR
            else
                QP.mkCoerce(ConvType cenv env m tgtTy, xR)

        | TOp.Reraise, [toTy], []         -> 
            // rebuild reraise<T>() and Convert 
            mkReraiseLibCall g toTy m |> ConvExpr cenv env 

        | TOp.LValueOp (LAddrOf _, vref), [], [] ->
            QP.mkAddressOf(ConvValRef false cenv env m vref [])

        | TOp.LValueOp (LByrefSet, vref), [], [e] ->
            QP.mkAddressSet(ConvValRef false cenv env m vref [], ConvExpr cenv env e)

        | TOp.LValueOp (LSet, vref), [], [e] ->
            // Sets of module values become property sets
            match vref.DeclaringEntity with 
            | Parent tcref when IsCompiledAsStaticProperty g vref.Deref  -> 
                let parentTyconR = ConvTyconRef cenv tcref m 
                let propName = vref.CompiledName cenv.g.CompilerGlobalState
                let propTy = ConvType cenv env m vref.Type
                QP.mkPropSet( (parentTyconR, propName, propTy, []), [], [ConvExpr cenv env e])
            | _ ->
                QP.mkVarSet( ConvValRef false cenv env m vref [], ConvExpr cenv env e)

        | TOp.LValueOp (LByrefGet, vref), [], [] ->
            ConvValRef false cenv env m vref []

        | TOp.Array, [ty], xa ->
             QP.mkNewArray(ConvType cenv env m ty, ConvExprs cenv env xa)

        | TOp.While _, [], [Expr.Lambda (_, _, _, [_], test, _, _);Expr.Lambda (_, _, _, [_], body, _, _)]  ->
              QP.mkWhileLoop(ConvExpr cenv env test, ConvExpr cenv env body)
        
        | TOp.For (_, FSharpForLoopUp), [], [Expr.Lambda (_, _, _, [_], lim0, _, _); Expr.Lambda (_, _, _, [_], SimpleArrayLoopUpperBound, lm, _); SimpleArrayLoopBody g (arr, elemTy, body)] ->
            let lim1 = 
                let len = mkCallArrayLength g lm elemTy arr // Array.length arr
                mkCallSubtractionOperator g lm g.int32_ty len (Expr.Const(Const.Int32 1, m, g.int32_ty)) // len - 1
            QP.mkForLoop(ConvExpr cenv env lim0, ConvExpr cenv env lim1, ConvExpr cenv env body)

        | TOp.For (_, dir), [], [Expr.Lambda (_, _, _, [_], lim0, _, _);Expr.Lambda (_, _, _, [_], lim1, _, _);body]  ->
            match dir with
            | FSharpForLoopUp -> QP.mkForLoop(ConvExpr cenv env lim0, ConvExpr cenv env lim1, ConvExpr cenv env body)
            | _ -> wfail(Error(FSComp.SR.crefQuotationsCantContainDescendingForLoops(), m))

        | TOp.ILCall (_, _, _, isNewObj, valUseFlags, isProp, _, ilMethRef, enclTypeArgs, methTypeArgs, _tys), [], callArgs ->
             let parentTyconR = ConvILTypeRefUnadjusted cenv m ilMethRef.DeclaringTypeRef
             let isNewObj = isNewObj || (match valUseFlags with CtorValUsedAsSuperInit | CtorValUsedAsSelfInit -> true | _ -> false)
             let methArgTypesR = List.map (ConvILType cenv env m) ilMethRef.ArgTypes
             let methRetTypeR = ConvILType cenv env m ilMethRef.ReturnType
             let methName = ilMethRef.Name
             let isPropGet = isProp && methName.StartsWithOrdinal("get_")
             let isPropSet = isProp && methName.StartsWithOrdinal("set_")
             let tyargs = (enclTypeArgs@methTypeArgs)
             ConvObjectModelCall cenv env m (isPropGet, isPropSet, isNewObj, parentTyconR, methArgTypesR, methRetTypeR, methName, tyargs, methTypeArgs.Length, callArgs)

        | TOp.TryFinally _, [_resty], [Expr.Lambda (_, _, _, [_], e1, _, _); Expr.Lambda (_, _, _, [_], e2, _, _)] ->
            QP.mkTryFinally(ConvExpr cenv env e1, ConvExpr cenv env e2)

        | TOp.TryCatch _, [_resty], [Expr.Lambda (_, _, _, [_], e1, _, _); Expr.Lambda (_, _, _, [vf], ef, _, _); Expr.Lambda (_, _, _, [vh], eh, _, _)] ->
            let vfR = ConvVal cenv env vf
            let envf = BindVal env vf
            let vhR = ConvVal cenv env vh
            let envh = BindVal env vh
            QP.mkTryWith(ConvExpr cenv env e1, vfR, ConvExpr cenv envf ef, vhR, ConvExpr cenv envh eh)

        | TOp.Bytes bytes, [], [] -> 
              ConvExpr cenv env (Expr.Op(TOp.Array, [g.byte_ty], List.ofArray (Array.map (mkByte g m) bytes), m))

        | TOp.UInt16s arr, [], [] -> 
              ConvExpr cenv env (Expr.Op(TOp.Array, [g.uint16_ty], List.ofArray (Array.map (mkUInt16 g m) arr), m))
              
        | TOp.UnionCaseProof _, _, [e] ->
            ConvExpr cenv env e  // Note: we erase the union case proof conversions when converting to quotations

<<<<<<< HEAD
        | TOp.UnionCaseTagGet _tycr, _tinst, [_cx] ->
            wfail(Error(FSComp.SR.crefQuotationsCantFetchUnionIndexes(), m))
=======
        | TOp.UnionCaseProof _, _, [e] ->
            ConvExpr cenv env e  // Note: we erase the union case proof conversions when converting to quotations

        | TOp.UnionCaseTagGet _tycr, _tinst, [_cx] ->
            wfail(Error(FSComp.SR.crefQuotationsCantFetchUnionIndexes(), m))

        | TOp.UnionCaseFieldSet (_c, _i), _tinst, [_cx;_x] ->
            wfail(Error(FSComp.SR.crefQuotationsCantSetUnionFields(), m))

        | TOp.ExnFieldSet (_tcref, _i), [], [_ex;_x] ->
            wfail(Error(FSComp.SR.crefQuotationsCantSetExceptionFields(), m))

        | TOp.RefAddrGet _, _, _ ->
            wfail(Error(FSComp.SR.crefQuotationsCantRequireByref(), m))

        | TOp.TraitCall (_ss), _, _ ->
            wfail(Error(FSComp.SR.crefQuotationsCantCallTraitMembers(), m))

        | _ ->
            wfail(InternalError( "Unexpected expression shape", m))
>>>>>>> 25b1d156

        | TOp.UnionCaseFieldSet (_c, _i), _tinst, [_cx; _x] ->
            wfail(Error(FSComp.SR.crefQuotationsCantSetUnionFields(), m))

        | TOp.ExnFieldSet(_tcref, _i), [], [_ex; _x] ->
            wfail(Error(FSComp.SR.crefQuotationsCantSetExceptionFields(), m))

        | TOp.RefAddrGet _, _, _ ->
            wfail(Error(FSComp.SR.crefQuotationsCantRequireByref(), m))

        | TOp.TraitCall (_ss), _, _ ->
            wfail(Error(FSComp.SR.crefQuotationsCantCallTraitMembers(), m))

        | _ -> 
            wfail(InternalError( "Unexpected expression shape",m))

    | _ -> 
        wfail(InternalError(sprintf "unhandled construct in AST: %A" expr,expr.Range))

and ConvLdfld cenv env m (fspec: ILFieldSpec) enclTypeArgs args =
    let tyargsR = ConvTypes cenv env m enclTypeArgs
    let parentTyconR = ConvILTypeRefUnadjusted cenv m fspec.DeclaringTypeRef
    let argsR = ConvLValueArgs cenv env args
    QP.mkFieldGet(parentTyconR, fspec.Name, tyargsR, argsR)

and ConvUnionFieldGet cenv env m ucref n tyargs e =
    let tyargsR = ConvTypes cenv env m tyargs
    let tcR, s = ConvUnionCaseRef cenv ucref m
    let eR = ConvLValueExpr cenv env e
    QP.mkUnionFieldGet(tcR, s, n, tyargsR, eR)

and ConvClassOrRecdFieldGet cenv env m rfref tyargs args =
    EmitDebugInfoIfNecessary cenv env m (ConvClassOrRecdFieldGetCore cenv env m rfref tyargs args)

and private ConvClassOrRecdFieldGetCore cenv env m rfref tyargs args =
    let tyargsR = ConvTypes cenv env m tyargs
    let argsR = ConvLValueArgs cenv env args
    let (parentTyconR, fldOrPropName) = ConvRecdFieldRef cenv rfref m
    if rfref.TyconRef.IsRecordTycon then
        QP.mkRecdGet(parentTyconR, fldOrPropName, tyargsR, argsR)
    else
        let fspec = rfref.RecdField
        let tcref = rfref.TyconRef
        if useGenuineField tcref.Deref fspec then
            QP.mkFieldGet(parentTyconR, fldOrPropName, tyargsR, argsR)
        else
            let envinner = BindFormalTypars env tcref.TyparsNoRange
            let propRetTypeR = ConvType cenv envinner m fspec.FormalType
            QP.mkPropGet( (parentTyconR, fldOrPropName, propRetTypeR, []), tyargsR, argsR)

and ConvLetBind cenv env (bind : Binding) =
    match bind.Expr with
    // Map for values bound by the
    //     'let v = isinst e in .... if nonnull v then ...v .... '
    // construct arising out the compilation of pattern matching. We decode these back to the form
    //     'if istype e then ...unbox e .... '
    // It's bit annoying that pattern matching does this transformation. Like all premature optimization we pay a
    // cost here to undo it.
    | Expr.Op (TOp.ILAsm ([ I_isinst _ ], _), [ty], [e], _) ->
        None, BindIsInstVal env bind.Var (ty, e)

    // Remove let <compilerGeneratedVar> = <var> from quotation tree
    | Expr.Val _ when bind.Var.IsCompilerGenerated ->
        None, BindSubstVal env bind.Var bind.Expr

    // Remove let unionCase = ... from quotation tree
    | Expr.Op (TOp.UnionCaseProof _, _, [e], _) ->
        None, BindSubstVal env bind.Var e

    | _ ->
        let v = bind.Var
        let vR = ConvVal cenv env v
        let rhsR = ConvExpr cenv env bind.Expr
        let envinner = BindVal env v
        Some(vR, rhsR), envinner

and ConvLValueArgs cenv env args =
    match args with
    | obj :: rest -> ConvLValueExpr cenv env obj :: ConvExprs cenv env rest
    | [] -> []

and ConvLValueExpr cenv env expr =
    EmitDebugInfoIfNecessary cenv env expr.Range (ConvLValueExprCore cenv env expr)

// This function has to undo the work of mkExprAddrOfExpr 
and ConvLValueExprCore cenv env expr = 
    let g = cenv.g
    match expr with 
    | Expr.Op(op, tyargs, args, m) -> 
        match op, args, tyargs  with
        | TOp.LValueOp(LAddrOf _,vref),_,_ -> ConvValRef false cenv env m vref [] 
        | TOp.ValFieldGetAddr(rfref, _),_,_ -> ConvClassOrRecdFieldGet cenv env m rfref tyargs args
        | TOp.UnionCaseFieldGetAddr(ucref, n, _), [e], _ -> ConvUnionFieldGet cenv env m ucref n tyargs e
        | TOp.ILAsm([ I_ldflda(fspec) ], _rtys), _, _  -> ConvLdfld  cenv env m fspec tyargs args
        | TOp.ILAsm([ I_ldsflda(fspec) ], _rtys), _, _  -> ConvLdfld  cenv env m fspec tyargs args
        | TOp.ILAsm(([ I_ldelema(_ro, _isNativePtr, shape, _tyarg) ] ), _), (arr::idxs), [elemty]  -> 
            match shape.Rank, idxs with 
            | 1, [idx1] -> ConvExpr cenv env (mkCallArrayGet g m elemty arr idx1)
            | 2, [idx1; idx2] -> ConvExpr cenv env (mkCallArray2DGet g m elemty arr idx1 idx2)
            | 3, [idx1; idx2; idx3] -> ConvExpr cenv env (mkCallArray3DGet g m elemty arr idx1 idx2 idx3)
            | 4, [idx1; idx2; idx3; idx4] -> ConvExpr cenv env (mkCallArray4DGet g m elemty arr idx1 idx2 idx3 idx4)
            | _ -> ConvExpr cenv env expr
        | _ -> ConvExpr cenv env expr
    | _ -> ConvExpr cenv env expr

and ConvObjectModelCall cenv env m callInfo =
    EmitDebugInfoIfNecessary cenv env m (ConvObjectModelCallCore cenv env m callInfo)

and ConvObjectModelCallCore cenv env m (isPropGet, isPropSet, isNewObj, parentTyconR, methArgTypesR, methRetTypeR, methName, tyargs, numGenericArgs, callArgs) =
    let tyargsR = ConvTypes cenv env m tyargs
    let callArgsR = ConvLValueArgs cenv env callArgs

    if isPropGet || isPropSet then
        let propName = ChopPropertyName methName
        if isPropGet then
            QP.mkPropGet( (parentTyconR, propName, methRetTypeR, methArgTypesR), tyargsR, callArgsR)
        else
            let args, propTy = List.frontAndBack methArgTypesR
            QP.mkPropSet( (parentTyconR, propName, propTy, args), tyargsR, callArgsR)

    elif isNewObj then
        let ctorR : QuotationPickler.CtorData =
            { ctorParent   = parentTyconR
              ctorArgTypes = methArgTypesR }
        QP.mkCtorCall(ctorR, tyargsR, callArgsR)

    else
        let methR : QuotationPickler.MethodData =
            { methParent   = parentTyconR
              methArgTypes = methArgTypesR
              methRetType  = methRetTypeR
              methName     = methName
              numGenericArgs = numGenericArgs }
        QP.mkMethodCall(methR, tyargsR, callArgsR)

and ConvModuleValueApp cenv env m (vref: ValRef) tyargs (args: Expr list list) =
    EmitDebugInfoIfNecessary cenv env m (ConvModuleValueAppCore cenv env m vref tyargs args)

and ConvModuleValueAppCore cenv env m (vref: ValRef) tyargs (args: Expr list list) =
    let g = cenv.g
    match vref.DeclaringEntity with 
    | ParentNone -> failwith "ConvModuleValueApp"
    | Parent tcref -> 
        let isProperty = IsCompiledAsStaticProperty g vref.Deref
        let tcrefR = ConvTyconRef cenv tcref m 
        let tyargsR = ConvTypes cenv env m tyargs 
        let nm = vref.CompiledName cenv.g.CompilerGlobalState
        let argsR = List.map (ConvExprs cenv env) args
        QP.mkModuleValueApp(tcrefR, nm, isProperty, tyargsR, argsR)

and ConvExprs cenv env args =
    List.map (ConvExpr cenv env) args

and ConvValRef holeOk cenv env m (vref: ValRef) tyargs =
    EmitDebugInfoIfNecessary cenv env m (ConvValRefCore holeOk cenv env m vref tyargs)

and private ConvValRefCore holeOk cenv env m (vref: ValRef) tyargs =
    let g = cenv.g
    let v = vref.Deref
    if env.isinstVals.ContainsVal v then 
        let (ty, e) = env.isinstVals.[v]
        ConvExpr cenv env (mkCallUnbox g m ty e)
    elif env.substVals.ContainsVal v then 
        let e = env.substVals.[v]
        ConvExpr cenv env e
    elif env.vs.ContainsVal v then
        if not (List.isEmpty tyargs) then wfail(InternalError("ignoring generic application of local quoted variable", m))
        QP.mkVar(env.vs.[v])
    elif v.BaseOrThisInfo = CtorThisVal && cenv.isReflectedDefinition = IsReflectedDefinition.Yes then
        QP.mkThisVar(ConvType cenv env m v.Type)
    else
        let vty = v.Type
        match v.DeclaringEntity with
        | ParentNone ->
              // References to local values are embedded by value
              if not holeOk then wfail(Error(FSComp.SR.crefNoSetOfHole(), m))
              let idx = cenv.exprSplices.Count 
              cenv.exprSplices.Add((mkCallLiftValueWithName g m vty v.LogicalName (exprForValRef m vref), m))
              QP.mkHole(ConvType cenv env m vty, idx)
        | Parent _ -> 
              ConvModuleValueApp cenv env m vref tyargs []

and ConvUnionCaseRef cenv (ucref: UnionCaseRef) m =
    let g = cenv.g
    let ucgtypR = ConvTyconRef cenv ucref.TyconRef m
    let nm = 
        if g.unionCaseRefEq ucref g.cons_ucref then "Cons"
        elif g.unionCaseRefEq ucref g.nil_ucref then "Empty"
        else ucref.CaseName 
    (ucgtypR, nm) 

and ConvRecdFieldRef cenv (rfref: RecdFieldRef) m =
    let typR = ConvTyconRef cenv rfref.TyconRef m
    let nm =
        if useGenuineField rfref.TyconRef.Deref rfref.RecdField then
            ComputeFieldName rfref.TyconRef.Deref rfref.RecdField
        else
            rfref.FieldName
    (typR, nm)

and ConvVal cenv env (v: Val) =
    let tyR = ConvType cenv env v.Range v.Type
    QP.freshVar (v.CompiledName cenv.g.CompilerGlobalState, tyR, v.IsMutable)

and ConvTyparRef cenv env m (tp: Typar) =
    match env.tyvs.TryFind tp.Stamp  with
    | Some x -> x
    | None ->
        match ResizeArray.tryFindIndex (fun (tp2, _m) -> typarEq tp tp2) cenv.typeSplices with
        | Some idx -> idx
        | None  ->
            let idx = cenv.typeSplices.Count
            cenv.typeSplices.Add((tp, m))
            idx

and FilterMeasureTyargs tys =
    tys |> List.filter (fun ty -> match ty with TType_measure _ -> false | _ -> true)

and ConvType cenv env m ty =
    let g = cenv.g
    match stripTyEqnsAndMeasureEqns g ty with 
    | TType_app(tcref, [tyarg],_) when isArrayTyconRef g tcref -> 
        QP.mkArrayTy(rankOfArrayTyconRef g tcref, ConvType cenv env m tyarg)

    | TType_ucase(UCRef(tcref, _), tyargs) // Note: we erase union case 'types' when converting to quotations
    | TType_app(tcref, tyargs, _) -> 
#if !NO_EXTENSIONTYPING
        match TryElimErasableTyconRef cenv m tcref with
        | Some baseTy -> ConvType cenv env m baseTy
        | _ ->
#endif
        QP.mkILNamedTy(ConvTyconRef cenv tcref m, ConvTypes cenv env m tyargs)

    | TType_fun(a, b, _nullness) -> 
        QP.mkFunTy(ConvType cenv env m a, ConvType cenv env m b)
    | TType_tuple(tupInfo, l)  -> 
        ConvType cenv env m (mkCompiledTupleTy cenv.g (evalTupInfoIsStruct tupInfo) l)
    | TType_anon(anonInfo, tinst) -> 
        let tref = anonInfo.ILTypeRef
        let tinstR = ConvTypes cenv env m tinst
        QP.mkILNamedTy(ConvILTypeRefUnadjusted cenv m tref, tinstR)
    | TType_var(tp, _nullness) -> QP.mkVarTy(ConvTyparRef cenv env m tp)
    | TType_forall(_spec, _ty)   -> wfail(Error(FSComp.SR.crefNoInnerGenericsInQuotations(), m))
    | _ -> wfail(Error (FSComp.SR.crefQuotationsCantContainThisType(), m))

and ConvTypes cenv env m tys =
    List.map (ConvType cenv env m) (FilterMeasureTyargs tys)

and ConvConst cenv env m c ty =
    let g = cenv.g
    match TryEliminateDesugaredConstants g m c with 
    | Some e -> ConvExpr cenv env e
    | None ->
        let tyR = ConvType cenv env m ty
        match c with
        | Const.Bool    i ->  QP.mkBool (i, tyR)
        | Const.SByte   i ->  QP.mkSByte (i, tyR)
        | Const.Byte    i ->  QP.mkByte (i, tyR)
        | Const.Int16   i ->  QP.mkInt16 (i, tyR)
        | Const.UInt16  i ->  QP.mkUInt16 (i, tyR)
        | Const.Int32   i ->  QP.mkInt32 (i, tyR)
        | Const.UInt32  i ->  QP.mkUInt32 (i, tyR)
        | Const.Int64   i ->  QP.mkInt64 (i, tyR)
        | Const.UInt64  i ->  QP.mkUInt64 (i, tyR)
        | Const.Double   i ->  QP.mkDouble (i, tyR)
        | Const.Single i ->  QP.mkSingle (i, tyR)
        | Const.String  s ->  QP.mkString (s, tyR)
        | Const.Char    c ->  QP.mkChar (c, tyR)
        | Const.Unit      ->  QP.mkUnit()
        | Const.Zero      ->  
            if isRefTy g ty then 
                QP.mkNull tyR
            else
                QP.mkDefaultValue tyR
        | _ ->
            wfail(Error (FSComp.SR.crefQuotationsCantContainThisConstant(), m))

and ConvDecisionTree cenv env tgs typR x = 
    let g = cenv.g
    match x with 
    | TDSwitch(e1, csl, dfltOpt, m) -> 
        let acc = 
            match dfltOpt with 
            | Some d -> ConvDecisionTree cenv env tgs typR d 
            | None -> wfail(Error(FSComp.SR.crefQuotationsCantContainThisPatternMatch(), m))

        let converted =
            (csl, acc) ||> List.foldBack (fun (TCase(discrim, dtree)) acc ->

                  match discrim with
                  | DecisionTreeTest.UnionCase (ucref, tyargs) ->
                      let e1R = ConvLValueExpr cenv env e1
                      let tcR, s = ConvUnionCaseRef cenv ucref m
                      let tyargsR = ConvTypes cenv env m tyargs
                      QP.mkCond (QP.mkUnionCaseTagTest (tcR, s, tyargsR, e1R), ConvDecisionTree cenv env tgs typR dtree, acc)

                  | DecisionTreeTest.Const (Const.Bool true) ->
                      let e1R = ConvExpr cenv env e1
                      QP.mkCond (e1R, ConvDecisionTree cenv env tgs typR dtree, acc)

                  | DecisionTreeTest.Const (Const.Bool false) ->
                      let e1R = ConvExpr cenv env e1
                      // Note, reverse the branches
                      QP.mkCond (e1R, acc, ConvDecisionTree cenv env tgs typR dtree)

                  | DecisionTreeTest.Const c -> 
                      let ty = tyOfExpr g e1
                      let eq = mkCallEqualsOperator g m ty e1 (Expr.Const (c, m, ty))
                      let eqR = ConvExpr cenv env eq 
                      QP.mkCond (eqR, ConvDecisionTree cenv env tgs typR dtree, acc)

                  | DecisionTreeTest.IsNull ->
                      // Decompile cached isinst tests
                      match e1 with
                      | Expr.Val (vref, _, _) when env.isinstVals.ContainsVal vref.Deref  ->
                          let (ty, e) =  env.isinstVals.[vref.Deref]
                          let tyR = ConvType cenv env m ty
                          let eR = ConvExpr cenv env e
                          // note: reverse the branches - a null test is a failure of an isinst test
                          QP.mkCond (QP.mkTypeTest (tyR, eR), acc, ConvDecisionTree cenv env tgs typR dtree)
                      | _ -> 
                          let ty = tyOfExpr g e1
                          let eq = mkCallEqualsOperator g m ty e1 (Expr.Const (Const.Zero, m, ty))
                          let eqR = ConvExpr cenv env eq 
                          QP.mkCond (eqR, ConvDecisionTree cenv env tgs typR dtree, acc)

                  | DecisionTreeTest.IsInst (_srcty, tgty) ->
                      let e1R = ConvExpr cenv env e1
                      QP.mkCond (QP.mkTypeTest (ConvType cenv env m tgty, e1R), ConvDecisionTree cenv env tgs typR dtree, acc)

                  | DecisionTreeTest.ActivePatternCase _ -> wfail(InternalError( "DecisionTreeTest.ActivePatternCase test in quoted expression", m))

                  | DecisionTreeTest.ArrayLength _ -> wfail(Error(FSComp.SR.crefQuotationsCantContainArrayPatternMatching(), m))

                  | DecisionTreeTest.Error m -> wfail(InternalError( "DecisionTreeTest.Error in quoted expression", m))
                 )
        EmitDebugInfoIfNecessary cenv env m converted

      | TDSuccess (args, n) ->
          let (TTarget(vars, rhs, _)) = tgs.[n]
          // TAST stores pattern bindings in reverse order for some reason
          // Reverse them here to give a good presentation to the user
          let args = List.rev args
          let vars = List.rev vars

          let varsR = vars |> List.map (ConvVal cenv env)
          let targetR = ConvExpr cenv (BindVals env vars) rhs
          (varsR, args, targetR) |||> List.foldBack2 (fun vR arg acc -> QP.mkLet((vR, ConvExpr cenv env arg), acc) )

      | TDBind(bind, rest) ->
          // The binding may be a compiler-generated binding that gets removed in the quotation presentation
          match ConvLetBind cenv env bind with
          | None, env -> ConvDecisionTree cenv env tgs typR rest
          | Some(bindR), env -> QP.mkLet(bindR, ConvDecisionTree cenv env tgs typR rest)


// Check if this is an provider-generated assembly that will be statically linked
and IsILTypeRefStaticLinkLocal cenv m (tr: ILTypeRef) =
#if NO_EXTENSIONTYPING
        ignore m; ignore cenv; ignore tr
        false
#else
        let g = cenv.g
        match tr.Scope with 
        | ILScopeRef.Assembly aref 
            when not g.isInteractive &&
                 aref.Name <> g.ilg.primaryAssemblyName && // optimization to avoid this check in the common case

                 // Explanation: This represents an unchecked invariant in the hosted compiler: that any operations
                 // which import types (and resolve assemblies from the tcImports tables) happen on the compilation thread.
                 let ctok = AssumeCompilationThreadWithoutEvidence()

                 (match cenv.amap.assemblyLoader.FindCcuFromAssemblyRef (ctok, m, aref) with
                  | ResolvedCcu ccu -> ccu.IsProviderGenerated
                  | UnresolvedCcu _ -> false)
            -> true
        | _ -> false
#endif

// Adjust for static linking information, then convert
and ConvILTypeRefUnadjusted cenv m (tr: ILTypeRef) =
    let trefAdjusted =
        if IsILTypeRefStaticLinkLocal cenv m tr then
            ILTypeRef.Create(ILScopeRef.Local, tr.Enclosing, tr.Name)
        else tr
    ConvILTypeRef cenv trefAdjusted

and ConvILTypeRef cenv (tr: ILTypeRef) =
    match cenv.quotationFormat with
    | QuotationSerializationFormat.FSharp_40_Plus ->
        let idx =
            match cenv.referencedTypeDefsTable.TryGetValue tr with
            | true, idx -> idx
            | _ ->
                let idx = cenv.referencedTypeDefs.Count
                cenv.referencedTypeDefs.Add tr
                cenv.referencedTypeDefsTable.[tr] <- idx
                idx
        QP.Idx idx

    | QuotationSerializationFormat.FSharp_20_Plus ->
        let assemblyRef =
            match tr.Scope with
            | ILScopeRef.Local -> "."
            | ILScopeRef.PrimaryAssembly -> cenv.g.ilg.primaryAssemblyScopeRef.QualifiedName
            | _ -> tr.Scope.QualifiedName

        QP.Named(tr.BasicQualifiedName, assemblyRef)
  
and ConvVoidType cenv m = 
    let g = cenv.g
    QP.mkILNamedTy(ConvTyconRef cenv g.system_Void_tcref m, [])

and ConvILType cenv env m ty =
    match ty with
    | ILType.Boxed tspec | ILType.Value tspec -> QP.mkILNamedTy(ConvILTypeRefUnadjusted cenv m tspec.TypeRef, List.map (ConvILType cenv env m) tspec.GenericArgs)
    | ILType.Array (shape, ty) -> QP.mkArrayTy(shape.Rank, ConvILType cenv env m ty)
    | ILType.TypeVar idx -> QP.mkVarTy(int idx)
    | ILType.Void -> ConvVoidType cenv m
    | ILType.Ptr _
    | ILType.Byref _
    | ILType.Modified _
    | ILType.FunctionPointer _ -> wfail(Error(FSComp.SR.crefQuotationsCantContainThisType(), m))


#if !NO_EXTENSIONTYPING
and TryElimErasableTyconRef cenv m (tcref: TyconRef) =
    match tcref.TypeReprInfo with
    // Get the base type
    | TProvidedTypeExtensionPoint info when info.IsErased -> Some (info.BaseTypeForErased (m, cenv.g.obj_ty))
    | _ -> None
#endif

and ConvTyconRef cenv (tcref: TyconRef) m =
#if !NO_EXTENSIONTYPING
    match TryElimErasableTyconRef cenv m tcref with
    | Some baseTy -> ConvTyconRef cenv (tcrefOfAppTy cenv.g baseTy) m
    | None ->
    match tcref.TypeReprInfo with
    | TProvidedTypeExtensionPoint info when not cenv.g.isInteractive && not info.IsErased ->
        // Note, generated types are (currently) non-generic
        let tref = ExtensionTyping.GetILTypeRefOfProvidedType (info.ProvidedType, m)
        ConvILTypeRefUnadjusted cenv m tref
    | _ ->
#endif
    let repr = tcref.CompiledRepresentation
    match repr with
    | CompiledTypeRepr.ILAsmOpen asm ->
        match asm with
        | ILType.Boxed tspec | ILType.Value tspec ->
            ConvILTypeRef cenv tspec.TypeRef
        | _ ->
            wfail(Error(FSComp.SR.crefQuotationsCantContainThisType(), m))
    | CompiledTypeRepr.ILAsmNamed (tref, _boxity, _) ->
        ConvILTypeRefUnadjusted cenv m tref

and ConvReturnType cenv envinner m retTy =
    match retTy with
    | None -> ConvVoidType cenv m
    | Some ty -> ConvType cenv envinner m ty

let ConvExprPublic cenv e =
    let env = QuotationTranslationEnv.Empty
    let astExpr =
        let astExpr = ConvExpr cenv env e
        // always emit debug info for the top level expression
        cenv.emitDebugInfoInQuotations <- true
        // EmitDebugInfoIfNecessary will check if astExpr is already augmented with debug info and won't wrap it twice
        EmitDebugInfoIfNecessary cenv env e.Range astExpr

    astExpr

let ConvMethodBase cenv env (methName, v: Val) =
    let m = v.Range
    let parentTyconR = ConvTyconRef cenv v.TopValDeclaringEntity m

    match v.MemberInfo with
    | Some vspr when not v.IsExtensionMember ->

        let vref = mkLocalValRef v
        let tps, argInfos, retTy, _ = GetTypeOfMemberInMemberForm cenv.g vref
        let numEnclTypeArgs = vref.MemberApparentEntity.TyparsNoRange.Length
        let argTys = argInfos |> List.concat |> List.map fst

        let isNewObj = (vspr.MemberFlags.MemberKind = MemberKind.Constructor)

        // The signature types are w.r.t. to the formal context
        let envinner = BindFormalTypars env tps
        let methArgTypesR = ConvTypes cenv envinner m argTys
        let methRetTypeR = ConvReturnType cenv envinner m retTy

        let numGenericArgs = tps.Length-numEnclTypeArgs

        if isNewObj then
             QP.MethodBaseData.Ctor
                 { ctorParent   = parentTyconR
                   ctorArgTypes = methArgTypesR }
        else
             QP.MethodBaseData.Method
                { methParent   = parentTyconR
                  methArgTypes = methArgTypesR
                  methRetType  = methRetTypeR
                  methName     = methName
                  numGenericArgs=numGenericArgs }

    | _ when v.IsExtensionMember ->

        let tps, argInfos, retTy, _ = GetTopValTypeInCompiledForm cenv.g v.ValReprInfo.Value v.Type v.Range
        let argTys = argInfos |> List.concat |> List.map fst
        let envinner = BindFormalTypars env tps
        let methArgTypesR = ConvTypes cenv envinner m argTys
        let methRetTypeR = ConvReturnType cenv envinner m retTy
        let numGenericArgs = tps.Length

        QP.MethodBaseData.Method
          { methParent   = parentTyconR
            methArgTypes = methArgTypesR
            methRetType  = methRetTypeR
            methName     = methName
            numGenericArgs=numGenericArgs }
    | _ ->

        QP.MethodBaseData.ModuleDefn
            { Name = methName
              Module = parentTyconR
              IsProperty = IsCompiledAsStaticProperty cenv.g v }

let ConvReflectedDefinition cenv methName v e =
    let g = cenv.g
    let ety = tyOfExpr g e
    let tps, taue, _ =
        match e with
        | Expr.TyLambda (_, tps, body, _, _) -> tps, body, applyForallTy g ety (List.map mkTyparTy tps)
        | _ -> [], e, ety
    let env = QuotationTranslationEnv.Empty
    let env = env.BindTypars tps
    let astExpr =
        let astExpr = ConvExpr cenv env taue
        // always emit debug info for ReflectedDefinition expression
        let old = cenv.emitDebugInfoInQuotations
        try 
            cenv.emitDebugInfoInQuotations <- true
            EmitDebugInfoIfNecessary cenv env e.Range astExpr
        finally
            cenv.emitDebugInfoInQuotations <- old

    let mbaseR = ConvMethodBase cenv env (methName, v)
    mbaseR, astExpr<|MERGE_RESOLUTION|>--- conflicted
+++ resolved
@@ -614,31 +614,8 @@
         | TOp.UnionCaseProof _, _, [e] ->
             ConvExpr cenv env e  // Note: we erase the union case proof conversions when converting to quotations
 
-<<<<<<< HEAD
         | TOp.UnionCaseTagGet _tycr, _tinst, [_cx] ->
             wfail(Error(FSComp.SR.crefQuotationsCantFetchUnionIndexes(), m))
-=======
-        | TOp.UnionCaseProof _, _, [e] ->
-            ConvExpr cenv env e  // Note: we erase the union case proof conversions when converting to quotations
-
-        | TOp.UnionCaseTagGet _tycr, _tinst, [_cx] ->
-            wfail(Error(FSComp.SR.crefQuotationsCantFetchUnionIndexes(), m))
-
-        | TOp.UnionCaseFieldSet (_c, _i), _tinst, [_cx;_x] ->
-            wfail(Error(FSComp.SR.crefQuotationsCantSetUnionFields(), m))
-
-        | TOp.ExnFieldSet (_tcref, _i), [], [_ex;_x] ->
-            wfail(Error(FSComp.SR.crefQuotationsCantSetExceptionFields(), m))
-
-        | TOp.RefAddrGet _, _, _ ->
-            wfail(Error(FSComp.SR.crefQuotationsCantRequireByref(), m))
-
-        | TOp.TraitCall (_ss), _, _ ->
-            wfail(Error(FSComp.SR.crefQuotationsCantCallTraitMembers(), m))
-
-        | _ ->
-            wfail(InternalError( "Unexpected expression shape", m))
->>>>>>> 25b1d156
 
         | TOp.UnionCaseFieldSet (_c, _i), _tinst, [_cx; _x] ->
             wfail(Error(FSComp.SR.crefQuotationsCantSetUnionFields(), m))
