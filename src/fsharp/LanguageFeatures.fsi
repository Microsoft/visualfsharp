--- conflicted
+++ resolved
@@ -20,11 +20,8 @@
     | NullableOptionalInterop
     | DefaultInterfaceMemberConsumption
     | WitnessPassing
-<<<<<<< HEAD
     | InterfacesWithMultipleGenericInstantiation
-=======
     | NullnessChecking
->>>>>>> a798f005
 
 /// LanguageVersion management
 type LanguageVersion =
