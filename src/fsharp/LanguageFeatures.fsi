// Copyright (c) Microsoft Corporation.  All Rights Reserved.  See License.txt in the project root for license information.

/// Coordinating compiler operations - configuration, loading initial context, reporting errors etc.
module internal FSharp.Compiler.Features

/// LanguageFeature enumeration
[<RequireQualifiedAccess>]
type LanguageFeature =
    | SingleUnderscorePattern
    | WildCardInForLoop
    | RelaxWhitespace
    | NameOf
    | ImplicitYield
    | OpenTypeDeclaration
    | DotlessFloat32Literal
    | PackageManagement
    | FromEndSlicing
    | FixedIndexSlice3d4d
    | AndBang
    | NullableOptionalInterop
    | DefaultInterfaceMemberConsumption
    | WitnessPassing
    | InterfacesWithMultipleGenericInstantiation
    | StringInterpolation
    | OverloadsForCustomOperations
    | ExpandedMeasurables
    | StructActivePattern
    | PrintfBinaryFormat
    | UseBindingValueDiscard
<<<<<<< HEAD
    | UnionIsPropertiesVisible
=======
    | NonVariablePatternsToRightOfAsPatterns
>>>>>>> ec3323bb

/// LanguageVersion management
type LanguageVersion =

    /// Create a LanguageVersion management object
    new: string -> LanguageVersion

    /// Get the list of valid versions
    member ContainsVersion: string -> bool

    /// Has preview been explicitly specified
    member IsPreviewEnabled: bool

    /// Does the selected LanguageVersion support the specified feature
    member SupportsFeature: LanguageFeature -> bool

    /// Get the list of valid versions
    member ValidVersions: string array

    /// Get the list of valid options
    member ValidOptions: string array

    /// Get the specified LanguageVersion
    member SpecifiedVersion: decimal

    /// Get the specified LanguageVersion as a string
    member SpecifiedVersionString: string

    /// Get a string name for the given feature.
    member GetFeatureString: feature: LanguageFeature -> string

    /// Get a version string associated with the given feature.
    member GetFeatureVersionString: feature: LanguageFeature -> string<|MERGE_RESOLUTION|>--- conflicted
+++ resolved
@@ -27,11 +27,8 @@
     | StructActivePattern
     | PrintfBinaryFormat
     | UseBindingValueDiscard
-<<<<<<< HEAD
     | UnionIsPropertiesVisible
-=======
     | NonVariablePatternsToRightOfAsPatterns
->>>>>>> ec3323bb
 
 /// LanguageVersion management
 type LanguageVersion =
