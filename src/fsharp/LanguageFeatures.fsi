// Copyright (c) Microsoft Corporation.  All Rights Reserved.  See License.txt in the project root for license information.

/// Coordinating compiler operations - configuration, loading initial context, reporting errors etc.
module internal FSharp.Compiler.Features

/// LanguageFeature enumeration
[<RequireQualifiedAccess>]
type LanguageFeature =
    | LanguageVersion46 = 0
    | LanguageVersion47 = 1
    | SingleUnderscorePattern = 2
    | WildCardInForLoop = 3
    | RelaxWhitespace = 4
<<<<<<< HEAD
    | DefaultInterfaceMethodsInterop = 5
=======
    | NameOf = 5
>>>>>>> cfb414fe

/// LanguageVersion management
type LanguageVersion =

    /// Create a LanguageVersion management object
    new: string -> LanguageVersion

    /// Get the list of valid versions
    member ContainsVersion: string -> bool

    /// Does the specified LanguageVersion support the specified feature
    member SupportsFeature: LanguageFeature -> bool

    /// Get the list of valid versions
    member ValidVersions: string array

    /// Get the list of valid options
    member ValidOptions: string array<|MERGE_RESOLUTION|>--- conflicted
+++ resolved
@@ -11,11 +11,8 @@
     | SingleUnderscorePattern = 2
     | WildCardInForLoop = 3
     | RelaxWhitespace = 4
-<<<<<<< HEAD
-    | DefaultInterfaceMethodsInterop = 5
-=======
     | NameOf = 5
->>>>>>> cfb414fe
+    | DefaultInterfaceMethodsInterop = 6
 
 /// LanguageVersion management
 type LanguageVersion =
