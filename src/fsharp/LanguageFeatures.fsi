// Copyright (c) Microsoft Corporation.  All Rights Reserved.  See License.txt in the project root for license information.

/// Coordinating compiler operations - configuration, loading initial context, reporting errors etc.
module internal FSharp.Compiler.Features

/// LanguageFeature enumeration
[<RequireQualifiedAccess>]
type LanguageFeature =
    | SingleUnderscorePattern
    | WildCardInForLoop
    | RelaxWhitespace
    | NameOf
    | ImplicitYield
    | OpenTypeDeclaration
    | DotlessFloat32Literal
    | PackageManagement
    | FromEndSlicing
    | FixedIndexSlice3d4d
    | AndBang
    | NullableOptionalInterop
    | DefaultInterfaceMemberConsumption
    | WitnessPassing
<<<<<<< HEAD
    | ExtensionConstraintSolutions
=======
    | InterfacesWithMultipleGenericInstantiation
    | StringInterpolation
    | OverloadsForCustomOperations
>>>>>>> 2702b33d

/// LanguageVersion management
type LanguageVersion =

    /// Create a LanguageVersion management object
    new: string -> LanguageVersion

    /// Get the list of valid versions
    member ContainsVersion: string -> bool

    /// Has preview been explicitly specified
    member IsPreviewEnabled: bool

    /// Does the selected LanguageVersion support the specified feature
    member SupportsFeature: LanguageFeature -> bool

    /// Get the list of valid versions
    member ValidVersions: string array

    /// Get the list of valid options
    member ValidOptions: string array

    /// Get the specified LanguageVersion
    member SpecifiedVersion: decimal

    /// Get the specified LanguageVersion as a string
    member SpecifiedVersionString: string

    /// Get a string name for the given feature.
    member GetFeatureString: feature: LanguageFeature -> string

    /// Get a version string associated with the given feature.
    member GetFeatureVersionString: feature: LanguageFeature -> string<|MERGE_RESOLUTION|>--- conflicted
+++ resolved
@@ -20,13 +20,10 @@
     | NullableOptionalInterop
     | DefaultInterfaceMemberConsumption
     | WitnessPassing
-<<<<<<< HEAD
-    | ExtensionConstraintSolutions
-=======
     | InterfacesWithMultipleGenericInstantiation
     | StringInterpolation
     | OverloadsForCustomOperations
->>>>>>> 2702b33d
+    | ExtensionConstraintSolutions
 
 /// LanguageVersion management
 type LanguageVersion =
