--- conflicted
+++ resolved
@@ -4814,13 +4814,8 @@
 let rec DecideStaticOptimizations g cs haveWitnesses = 
     match cs with 
     | [] -> StaticOptimizationAnswer.Yes
-<<<<<<< HEAD
     | h::t -> 
         let d = decideStaticOptimizationConstraint g h haveWitnesses
-=======
-    | h:: t -> 
-        let d = decideStaticOptimizationConstraint g h 
->>>>>>> d5f5bd00
         if d = StaticOptimizationAnswer.No then StaticOptimizationAnswer.No 
         elif d = StaticOptimizationAnswer.Yes then DecideStaticOptimizations g t haveWitnesses
         else StaticOptimizationAnswer.Unknown
@@ -7770,13 +7765,8 @@
     | None -> "Extension Type"
 let prependPath path name = if path = "" then name else path + "." + name
 
-<<<<<<< HEAD
-let XmlDocSigOfVal g path (v:Val) =
+let XmlDocSigOfVal g path (v: Val) =
   let parentTypars, methTypars, cxs, argInfos, prefix, path, name = 
-=======
-let XmlDocSigOfVal g path (v: Val) =
-  let parentTypars, methTypars, argInfos, prefix, path, name = 
->>>>>>> d5f5bd00
 
     // CLEANUP: this is one of several code paths that treat module values and members 
     // separately when really it would be cleaner to make sure GetTopValTypeInFSharpForm, GetMemberTypeInFSharpForm etc.
