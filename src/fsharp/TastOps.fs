// Copyright (c) Microsoft Corporation.  All Rights Reserved.  See License.txt in the project root for license information.

/// Defines derived expression manipulation and construction functions.
module internal FSharp.Compiler.Tastops

open System.Collections.Generic 
open Internal.Utilities
open FSharp.Compiler.AbstractIL 
open FSharp.Compiler.AbstractIL.IL
open FSharp.Compiler.AbstractIL.Extensions.ILX 
open FSharp.Compiler.AbstractIL.Internal 
open FSharp.Compiler.AbstractIL.Internal.Library
open FSharp.Compiler 
open FSharp.Compiler.Range
open FSharp.Compiler.Rational
open FSharp.Compiler.Ast
open FSharp.Compiler.ErrorLogger
open FSharp.Compiler.Tast
open FSharp.Compiler.AbstractIL.Diagnostics
open FSharp.Compiler.Lib
open FSharp.Compiler.TcGlobals
open FSharp.Compiler.Layout
open FSharp.Compiler.Layout.TaggedTextOps
open FSharp.Compiler.PrettyNaming
#if !NO_EXTENSIONTYPING
open FSharp.Compiler.ExtensionTyping
#endif

//---------------------------------------------------------------------------
// Basic data structures
//---------------------------------------------------------------------------

[<NoEquality; NoComparison>]
type TyparMap<'T> = 
    | TPMap of StampMap<'T>

    member tm.Item 
        with get (v: Typar) = 
            let (TPMap m) = tm
            m.[v.Stamp]

    member tm.ContainsKey (v: Typar) = 
        let (TPMap m) = tm
        m.ContainsKey(v.Stamp)

    member tm.TryFind (v: Typar) = 
        let (TPMap m) = tm
        m.TryFind(v.Stamp)

    member tm.Add (v: Typar, x) = 
        let (TPMap m) = tm
        TPMap (m.Add(v.Stamp, x))

    static member Empty: TyparMap<'T> = TPMap Map.empty

[<NoEquality; NoComparison; Sealed>]
type TyconRefMap<'T>(imap: StampMap<'T>) =
    member m.Item with get (v: TyconRef) = imap.[v.Stamp]
    member m.TryFind (v: TyconRef) = imap.TryFind v.Stamp 
    member m.ContainsKey (v: TyconRef) =  imap.ContainsKey v.Stamp 
    member m.Add (v: TyconRef) x = TyconRefMap (imap.Add (v.Stamp, x))
    member m.Remove (v: TyconRef) = TyconRefMap (imap.Remove v.Stamp)
    member m.IsEmpty = imap.IsEmpty

    static member Empty: TyconRefMap<'T> = TyconRefMap Map.empty
    static member OfList vs = (vs, TyconRefMap<'T>.Empty) ||> List.foldBack (fun (x, y) acc -> acc.Add x y) 

[<Struct>]
[<NoEquality; NoComparison>]
type ValMap<'T>(imap: StampMap<'T>) = 
     
    member m.Contents = imap
    member m.Item with get (v: Val) = imap.[v.Stamp]
    member m.TryFind (v: Val) = imap.TryFind v.Stamp 
    member m.ContainsVal (v: Val) = imap.ContainsKey v.Stamp 
    member m.Add (v: Val) x = ValMap (imap.Add(v.Stamp, x))
    member m.Remove (v: Val) = ValMap (imap.Remove(v.Stamp))
    static member Empty = ValMap<'T> Map.empty
    member m.IsEmpty = imap.IsEmpty
    static member OfList vs = (vs, ValMap<'T>.Empty) ||> List.foldBack (fun (x, y) acc -> acc.Add x y) 

//--------------------------------------------------------------------------
// renamings
//--------------------------------------------------------------------------

type TyparInst = (Typar * TType) list

type TyconRefRemap = TyconRefMap<TyconRef>
type ValRemap = ValMap<ValRef>

let emptyTyconRefRemap: TyconRefRemap = TyconRefMap<_>.Empty
let emptyTyparInst = ([]: TyparInst)

[<NoEquality; NoComparison>]
type Remap =
    { tpinst: TyparInst
      valRemap: ValRemap
      tyconRefRemap: TyconRefRemap
      removeTraitSolutions: bool }

let emptyRemap = 
    { tpinst        = emptyTyparInst
      tyconRefRemap = emptyTyconRefRemap
      valRemap      = ValMap.Empty
      removeTraitSolutions = false }

type Remap with 
    static member Empty = emptyRemap

//--------------------------------------------------------------------------
// Substitute for type variables and remap type constructors 
//--------------------------------------------------------------------------

let addTyconRefRemap tcref1 tcref2 tmenv = 
    { tmenv with tyconRefRemap = tmenv.tyconRefRemap.Add tcref1 tcref2 }

let isRemapEmpty remap = 
    isNil remap.tpinst && 
    remap.tyconRefRemap.IsEmpty && 
    remap.valRemap.IsEmpty 

let rec instTyparRef tpinst ty tp  =
    match tpinst with 
    | [] -> ty
    | (tp', ty'):: t -> 
        if typarEq tp tp' then ty' 
        else instTyparRef t ty tp

let instMeasureTyparRef tpinst unt (tp: Typar)  =
   match tp.Kind with 
   | TyparKind.Measure ->
        let rec loop tpinst = 
            match tpinst with 
            | [] -> unt
            | (tp', ty'):: t -> 
                if typarEq tp tp' then 
                    match ty' with 
                    | TType_measure unt -> unt
                    | _ -> failwith "instMeasureTyparRef incorrect kind"
                else
                    loop t
        loop tpinst
   | _ -> failwith "instMeasureTyparRef: kind=Type"

let remapTyconRef (tcmap: TyconRefMap<_>) tcref  =
    match tcmap.TryFind tcref with 
    | Some tcref ->  tcref
    | None -> tcref

let remapUnionCaseRef tcmap (UCRef(tcref, nm)) = UCRef(remapTyconRef tcmap tcref, nm)
let remapRecdFieldRef tcmap (RFRef(tcref, nm)) = RFRef(remapTyconRef tcmap tcref, nm)

let mkTyparInst (typars: Typars) tyargs =  
#if CHECKED
    if List.length typars <> List.length tyargs then
      failwith ("mkTyparInst: invalid type" + (sprintf " %d <> %d" (List.length typars) (List.length tyargs)))
#endif
    (List.zip typars tyargs: TyparInst)

let generalizeTypar tp = mkTyparTy tp
let generalizeTypars tps = List.map generalizeTypar tps

let rec remapTypeAux (tyenv: Remap) (ty: TType) =
  let ty = stripTyparEqns ty
  match ty with
  | TType_var (tp, nullness) as ty -> 
      let res = instTyparRef tyenv.tpinst ty tp
      addNullnessToTy nullness res

  | TType_app (tcref, tinst, nullness) as ty -> 
      match tyenv.tyconRefRemap.TryFind tcref with 
      | Some tcref' ->  TType_app (tcref', remapTypesAux tyenv tinst, nullness)
      | None -> 
          match tinst with 
          | [] -> ty  // optimization to avoid re-allocation of TType_app node in the common case 
          | _ -> 
              // avoid reallocation on idempotent 
              let tinst' = remapTypesAux tyenv tinst
              if tinst === tinst' then ty else 
              TType_app (tcref, tinst', nullness)

  | TType_ucase (UCRef(tcref, n), tinst) -> 
      match tyenv.tyconRefRemap.TryFind tcref with 
      | Some tcref' ->  TType_ucase (UCRef(tcref', n), remapTypesAux tyenv tinst)
      | None -> TType_ucase (UCRef(tcref, n), remapTypesAux tyenv tinst)

  | TType_anon (anonInfo, l)  as ty -> 
      let tupInfo' = remapTupInfoAux tyenv anonInfo.TupInfo
      let l' = remapTypesAux tyenv l
      if anonInfo.TupInfo === tupInfo' && l === l' then ty else  
      TType_anon (AnonRecdTypeInfo.Create(anonInfo.Assembly, tupInfo', anonInfo.SortedIds), l')

  | TType_tuple (tupInfo, l)  as ty -> 
      let tupInfo' = remapTupInfoAux tyenv tupInfo
      let l' = remapTypesAux tyenv l
      if tupInfo === tupInfo' && l === l' then ty else  
      TType_tuple (tupInfo', l')

  | TType_fun (d, r, nullness) as ty      -> 
      let d' = remapTypeAux tyenv d
      let r' = remapTypeAux tyenv r
      if d === d' && r === r' then ty else
      TType_fun (d', r', nullness)

  | TType_forall (tps, ty) -> 
      let tps', tyenv = copyAndRemapAndBindTypars tyenv tps
      TType_forall (tps', remapTypeAux tyenv ty)

  | TType_measure unt -> 
      TType_measure (remapMeasureAux tyenv unt)


and remapMeasureAux tyenv unt =
    match unt with
    | Measure.One -> unt
    | Measure.Con tcref ->
        match tyenv.tyconRefRemap.TryFind tcref with 
        | Some tcref ->  Measure.Con tcref
        | None -> unt
    | Measure.Prod(u1, u2) -> Measure.Prod(remapMeasureAux tyenv u1, remapMeasureAux tyenv u2)
    | Measure.RationalPower(u, q) -> Measure.RationalPower(remapMeasureAux tyenv u, q)
    | Measure.Inv u -> Measure.Inv(remapMeasureAux tyenv u)
    | Measure.Var tp as unt -> 
       match tp.Solution with
       | None -> 
          match ListAssoc.tryFind typarEq tp tyenv.tpinst with
          | Some v -> 
              match v with
              | TType_measure unt -> unt
              | _ -> failwith "remapMeasureAux: incorrect kinds"
          | None -> unt
       | Some (TType_measure unt) -> remapMeasureAux tyenv unt
       | Some ty -> failwithf "incorrect kinds: %A" ty

and remapTupInfoAux _tyenv unt =
    match unt with
    | TupInfo.Const _ -> unt

and remapTypesAux tyenv types = List.mapq (remapTypeAux tyenv) types
and remapTyparConstraintsAux tyenv cs =
   cs |> List.choose (fun x -> 
         match x with 
         | TyparConstraint.CoercesTo(ty, m) -> 
             Some(TyparConstraint.CoercesTo (remapTypeAux tyenv ty, m))
         | TyparConstraint.MayResolveMember(traitInfo, m) -> 
             Some(TyparConstraint.MayResolveMember (remapTraitAux tyenv traitInfo, m))
         | TyparConstraint.DefaultsTo(priority, ty, m) -> Some(TyparConstraint.DefaultsTo(priority, remapTypeAux tyenv ty, m))
         | TyparConstraint.IsEnum(uty, m) -> 
             Some(TyparConstraint.IsEnum(remapTypeAux tyenv uty, m))
         | TyparConstraint.IsDelegate(uty1, uty2, m) -> 
             Some(TyparConstraint.IsDelegate(remapTypeAux tyenv uty1, remapTypeAux tyenv uty2, m))
         | TyparConstraint.SimpleChoice(tys, m) -> Some(TyparConstraint.SimpleChoice(remapTypesAux tyenv tys, m))
         | TyparConstraint.SupportsComparison  _ 
         | TyparConstraint.SupportsEquality  _ 
         | TyparConstraint.SupportsNull _ 
         | TyparConstraint.NotSupportsNull _ 
         | TyparConstraint.IsUnmanaged _ 
         | TyparConstraint.IsNonNullableStruct _ 
         | TyparConstraint.IsReferenceType _ 
         | TyparConstraint.RequiresDefaultConstructor _ -> Some(x))

and remapTraitAux tyenv (TTrait(tys, nm, mf, argtys, rty, slnCell)) =
    let slnCell = 
        match !slnCell with 
        | None -> None
        | _ when tyenv.removeTraitSolutions -> None
        | Some sln -> 
            let sln = 
                match sln with 
                | ILMethSln(ty, extOpt, ilMethRef, minst) ->
                     ILMethSln(remapTypeAux tyenv ty, extOpt, ilMethRef, remapTypesAux tyenv minst)  
                | FSMethSln(ty, vref, minst) ->
                     FSMethSln(remapTypeAux tyenv ty, remapValRef tyenv vref, remapTypesAux tyenv minst)  
                | FSRecdFieldSln(tinst, rfref, isSet) ->
                     FSRecdFieldSln(remapTypesAux tyenv tinst, remapRecdFieldRef tyenv.tyconRefRemap rfref, isSet)  
                | FSAnonRecdFieldSln(anonInfo, tinst, n) ->
                     FSAnonRecdFieldSln(anonInfo, remapTypesAux tyenv tinst, n)  
                | BuiltInSln -> 
                     BuiltInSln
                | ClosedExprSln e -> 
                     ClosedExprSln e // no need to remap because it is a closed expression, referring only to external types
            Some sln
    // Note: we reallocate a new solution cell on every traversal of a trait constraint
    // This feels incorrect for trait constraints that are quantified: it seems we should have 
    // formal binders for trait constraints when they are quantified, just as
    // we have formal binders for type variables.
    //
    // The danger here is that a solution for one syntactic occurrence of a trait constraint won't
    // be propagated to other, "linked" solutions. However trait constraints don't appear in any algebra
    // in the same way as types
    TTrait(remapTypesAux tyenv tys, nm, mf, remapTypesAux tyenv argtys, Option.map (remapTypeAux tyenv) rty, ref slnCell)

and bindTypars tps tyargs tpinst =   
    match tps with 
    | [] -> tpinst 
    | _ -> List.map2 (fun tp tyarg -> (tp, tyarg)) tps tyargs @ tpinst 

// This version is used to remap most type parameters, e.g. ones bound at tycons, vals, records 
// See notes below on remapTypeFull for why we have a function that accepts remapAttribs as an argument 
and copyAndRemapAndBindTyparsFull remapAttrib tyenv tps =
    match tps with 
    | [] -> tps, tyenv 
    | _ -> 
      let tps' = copyTypars tps
      let tyenv = { tyenv with tpinst = bindTypars tps (generalizeTypars tps') tyenv.tpinst } 
      (tps, tps') ||> List.iter2 (fun tporig tp -> 
         tp.SetConstraints (remapTyparConstraintsAux tyenv  tporig.Constraints)
         tp.SetAttribs (tporig.Attribs |> remapAttrib))
      tps', tyenv

// copies bound typars, extends tpinst 
and copyAndRemapAndBindTypars tyenv tps =
    copyAndRemapAndBindTyparsFull (fun _ -> []) tyenv tps

and remapValLinkage tyenv (vlink: ValLinkageFullKey) = 
    let tyOpt = vlink.TypeForLinkage
    let tyOpt' = 
        match tyOpt with 
        | None -> tyOpt 
        | Some ty -> 
            let ty' = remapTypeAux tyenv ty
            if ty === ty' then tyOpt else
            Some ty'
    if tyOpt === tyOpt' then vlink else
    ValLinkageFullKey(vlink.PartialKey, tyOpt')

and remapNonLocalValRef tyenv (nlvref: NonLocalValOrMemberRef) = 
    let eref = nlvref.EnclosingEntity
    let eref' = remapTyconRef tyenv.tyconRefRemap eref
    let vlink = nlvref.ItemKey
    let vlink' = remapValLinkage tyenv vlink
    if eref === eref' && vlink === vlink' then nlvref else
    { EnclosingEntity = eref'
      ItemKey = vlink'  }

and remapValRef tmenv (vref: ValRef) = 
    match tmenv.valRemap.TryFind vref.Deref  with 
    | None -> 
        if vref.IsLocalRef then vref else 
        let nlvref = vref.nlr
        let nlvref' = remapNonLocalValRef tmenv nlvref
        if nlvref === nlvref' then vref else
        VRefNonLocal nlvref'
    | Some res -> 
        res

let remapType tyenv x =
    if isRemapEmpty tyenv then x else
    remapTypeAux tyenv x

let remapTypes tyenv x = 
    if isRemapEmpty tyenv then x else 
    remapTypesAux tyenv x

/// Use this one for any type that may be a forall type where the type variables may contain attributes 
/// Logically speaking this is mutually recursive with remapAttrib defined much later in this file, 
/// because types may contain forall types that contain attributes, which need to be remapped. 
/// We currently break the recursion by passing in remapAttrib as a function parameter. 
/// Use this one for any type that may be a forall type where the type variables may contain attributes 
let remapTypeFull remapAttrib tyenv ty =
    if isRemapEmpty tyenv then ty else 
    match stripTyparEqns ty with
    | TType_forall(tps, tau) -> 
        let tps', tyenvinner = copyAndRemapAndBindTyparsFull remapAttrib tyenv tps
        TType_forall(tps', remapType tyenvinner tau)
    | _ -> 
        remapType tyenv ty

let remapParam tyenv (TSlotParam(nm, ty, fl1, fl2, fl3, attribs) as x) = 
    if isRemapEmpty tyenv then x else 
    TSlotParam(nm, remapTypeAux tyenv ty, fl1, fl2, fl3, attribs) 

let remapSlotSig remapAttrib tyenv (TSlotSig(nm, ty, ctps, methTypars, paraml, rty) as x) =
    if isRemapEmpty tyenv then x else 
    let ty' = remapTypeAux tyenv ty
    let ctps', tyenvinner = copyAndRemapAndBindTyparsFull remapAttrib tyenv ctps
    let methTypars', tyenvinner = copyAndRemapAndBindTyparsFull remapAttrib tyenvinner methTypars
    TSlotSig(nm, ty', ctps', methTypars', List.mapSquared (remapParam tyenvinner) paraml, Option.map (remapTypeAux tyenvinner) rty) 

let mkInstRemap tpinst = 
    { tyconRefRemap = emptyTyconRefRemap
      tpinst        = tpinst
      valRemap      = ValMap.Empty
      removeTraitSolutions = false }

// entry points for "typar -> TType" instantiation 
let instType              tpinst x = if isNil tpinst then x else remapTypeAux  (mkInstRemap tpinst) x
let instTypes             tpinst x = if isNil tpinst then x else remapTypesAux (mkInstRemap tpinst) x
let instTrait             tpinst x = if isNil tpinst then x else remapTraitAux (mkInstRemap tpinst) x
let instTyparConstraints tpinst x = if isNil tpinst then x else remapTyparConstraintsAux (mkInstRemap tpinst) x
let instSlotSig tpinst ss = remapSlotSig (fun _ -> []) (mkInstRemap tpinst) ss
let copySlotSig ss = remapSlotSig (fun _ -> []) Remap.Empty ss


let mkTyparToTyparRenaming tpsOrig tps = 
    let tinst = generalizeTypars tps
    mkTyparInst tpsOrig tinst, tinst

let mkTyconInst (tycon: Tycon) tinst = mkTyparInst tycon.TyparsNoRange tinst
let mkTyconRefInst (tcref: TyconRef) tinst = mkTyconInst tcref.Deref tinst

//---------------------------------------------------------------------------
// Basic equalites
//---------------------------------------------------------------------------

let tyconRefEq (g: TcGlobals) tcref1 tcref2 = primEntityRefEq g.compilingFslib g.fslibCcu tcref1 tcref2
let valRefEq (g: TcGlobals) vref1 vref2 = primValRefEq g.compilingFslib g.fslibCcu vref1 vref2

//---------------------------------------------------------------------------
// Remove inference equations and abbreviations from units
//---------------------------------------------------------------------------

let reduceTyconRefAbbrevMeasureable (tcref: TyconRef) = 
    let abbrev = tcref.TypeAbbrev
    match abbrev with 
    | Some (TType_measure ms) -> ms
    | _ -> invalidArg "tcref" "not a measure abbreviation, or incorrect kind"

let rec stripUnitEqnsFromMeasureAux canShortcut unt = 
    match stripUnitEqnsAux canShortcut unt with 
    | Measure.Con tcref when tcref.IsTypeAbbrev  ->  
        stripUnitEqnsFromMeasureAux canShortcut (reduceTyconRefAbbrevMeasureable tcref) 
    | m -> m

let stripUnitEqnsFromMeasure m = stripUnitEqnsFromMeasureAux false m

//---------------------------------------------------------------------------
// Basic unit stuff
//---------------------------------------------------------------------------

/// What is the contribution of unit-of-measure constant ucref to unit-of-measure expression measure? 
let rec MeasureExprConExponent g abbrev ucref unt =
    match (if abbrev then stripUnitEqnsFromMeasure unt else stripUnitEqns unt) with
    | Measure.Con ucref' -> if tyconRefEq g ucref' ucref then OneRational else ZeroRational
    | Measure.Inv unt' -> NegRational(MeasureExprConExponent g abbrev ucref unt')
    | Measure.Prod(unt1, unt2) -> AddRational(MeasureExprConExponent g abbrev ucref unt1) (MeasureExprConExponent g abbrev ucref unt2)
    | Measure.RationalPower(unt', q) -> MulRational (MeasureExprConExponent g abbrev ucref unt') q
    | _ -> ZeroRational

/// What is the contribution of unit-of-measure constant ucref to unit-of-measure expression measure
/// after remapping tycons? 
let rec MeasureConExponentAfterRemapping g r ucref unt =
    match stripUnitEqnsFromMeasure unt with
    | Measure.Con ucref' -> if tyconRefEq g (r ucref') ucref then OneRational else ZeroRational
    | Measure.Inv unt' -> NegRational(MeasureConExponentAfterRemapping g r ucref unt')
    | Measure.Prod(unt1, unt2) -> AddRational(MeasureConExponentAfterRemapping g r ucref unt1) (MeasureConExponentAfterRemapping g r ucref unt2)
    | Measure.RationalPower(unt', q) -> MulRational (MeasureConExponentAfterRemapping g r ucref unt') q
    | _ -> ZeroRational

/// What is the contribution of unit-of-measure variable tp to unit-of-measure expression unt? 
let rec MeasureVarExponent tp unt =
    match stripUnitEqnsFromMeasure unt with
    | Measure.Var tp' -> if typarEq tp tp' then OneRational else ZeroRational
    | Measure.Inv unt' -> NegRational(MeasureVarExponent tp unt')
    | Measure.Prod(unt1, unt2) -> AddRational(MeasureVarExponent tp unt1) (MeasureVarExponent tp unt2)
    | Measure.RationalPower(unt', q) -> MulRational (MeasureVarExponent tp unt') q
    | _ -> ZeroRational

/// List the *literal* occurrences of unit variables in a unit expression, without repeats  
let ListMeasureVarOccs unt =
    let rec gather acc unt =  
        match stripUnitEqnsFromMeasure unt with
        | Measure.Var tp -> if List.exists (typarEq tp) acc then acc else tp:: acc
        | Measure.Prod(unt1, unt2) -> gather (gather acc unt1) unt2
        | Measure.RationalPower(unt', _) -> gather acc unt'
        | Measure.Inv unt' -> gather acc unt'
        | _ -> acc   
    gather [] unt

/// List the *observable* occurrences of unit variables in a unit expression, without repeats, paired with their non-zero exponents
let ListMeasureVarOccsWithNonZeroExponents untexpr =
    let rec gather acc unt =  
        match stripUnitEqnsFromMeasure unt with
        | Measure.Var tp -> 
            if List.exists (fun (tp', _) -> typarEq tp tp') acc then acc 
            else 
                let e = MeasureVarExponent tp untexpr
                if e = ZeroRational then acc else (tp, e):: acc
        | Measure.Prod(unt1, unt2) -> gather (gather acc unt1) unt2
        | Measure.Inv unt' -> gather acc unt'
        | Measure.RationalPower(unt', _) -> gather acc unt'
        | _ -> acc   
    gather [] untexpr

/// List the *observable* occurrences of unit constants in a unit expression, without repeats, paired with their non-zero exponents
let ListMeasureConOccsWithNonZeroExponents g eraseAbbrevs untexpr =
    let rec gather acc unt =  
        match (if eraseAbbrevs then stripUnitEqnsFromMeasure unt else stripUnitEqns unt) with
        | Measure.Con c -> 
            if List.exists (fun (c', _) -> tyconRefEq g c c') acc then acc else 
            let e = MeasureExprConExponent g eraseAbbrevs c untexpr
            if e = ZeroRational then acc else (c, e):: acc
        | Measure.Prod(unt1, unt2) -> gather (gather acc unt1) unt2
        | Measure.Inv unt' -> gather acc unt'
        | Measure.RationalPower(unt', _) -> gather acc unt'
        | _ -> acc  
    gather [] untexpr

/// List the *literal* occurrences of unit constants in a unit expression, without repeats, 
/// and after applying a remapping function r to tycons
let ListMeasureConOccsAfterRemapping g r unt =
    let rec gather acc unt =  
        match stripUnitEqnsFromMeasure unt with
        | Measure.Con c -> if List.exists (tyconRefEq g (r c)) acc then acc else r c:: acc
        | Measure.Prod(unt1, unt2) -> gather (gather acc unt1) unt2
        | Measure.RationalPower(unt', _) -> gather acc unt'
        | Measure.Inv unt' -> gather acc unt'
        | _ -> acc
   
    gather [] unt

/// Construct a measure expression representing the n'th power of a measure
let MeasurePower u n = 
    if n = 1 then u
    elif n = 0 then Measure.One
    else Measure.RationalPower (u, intToRational n)

let MeasureProdOpt m1 m2 =
    match m1, m2 with
    | Measure.One, _ -> m2
    | _, Measure.One -> m1
    | _, _ -> Measure.Prod (m1, m2)

/// Construct a measure expression representing the product of a list of measures
let ProdMeasures ms = 
    match ms with 
    | [] -> Measure.One 
    | m:: ms -> List.foldBack MeasureProdOpt ms m

let isDimensionless g tyarg =
    match stripTyparEqns tyarg with
    | TType_measure unt ->
      isNil (ListMeasureVarOccsWithNonZeroExponents unt) && 
      isNil (ListMeasureConOccsWithNonZeroExponents g true unt)
    | _ -> false

let destUnitParMeasure g unt =
    let vs = ListMeasureVarOccsWithNonZeroExponents unt
    let cs = ListMeasureConOccsWithNonZeroExponents g true unt

    match vs, cs with
    | [(v, e)], [] when e = OneRational -> v
    | _, _ -> failwith "destUnitParMeasure: not a unit-of-measure parameter"

let isUnitParMeasure g unt =
    let vs = ListMeasureVarOccsWithNonZeroExponents unt
    let cs = ListMeasureConOccsWithNonZeroExponents g true unt
 
    match vs, cs with
    | [(_, e)], [] when e = OneRational -> true
    | _, _ -> false

let normalizeMeasure g ms =
    let vs = ListMeasureVarOccsWithNonZeroExponents ms
    let cs = ListMeasureConOccsWithNonZeroExponents g false ms
    match vs, cs with
    | [], [] -> Measure.One
    | [(v, e)], [] when e = OneRational -> Measure.Var v
    | vs, cs -> List.foldBack (fun (v, e) -> fun m -> Measure.Prod (Measure.RationalPower (Measure.Var v, e), m)) vs (List.foldBack (fun (c, e) -> fun m -> Measure.Prod (Measure.RationalPower (Measure.Con c, e), m)) cs Measure.One)
 
let tryNormalizeMeasureInType g ty =
    match ty with
    | TType_measure (Measure.Var v) ->
        match v.Solution with
        | Some (TType_measure ms) ->
            v.typar_solution <- Some (TType_measure (normalizeMeasure g ms))
            ty
        | _ -> ty
    | _ -> ty

//---------------------------------------------------------------------------
// Some basic type builders
//---------------------------------------------------------------------------

let mkNativePtrTy (g: TcGlobals) ty = 
    assert g.nativeptr_tcr.CanDeref // this should always be available, but check anyway
    TType_app (g.nativeptr_tcr, [ty], g.knownWithoutNull)

let mkByrefTy (g: TcGlobals) ty = 
    assert g.byref_tcr.CanDeref // this should always be available, but check anyway
    TType_app (g.byref_tcr, [ty], g.knownWithoutNull)

let mkInByrefTy (g: TcGlobals) ty = 
    if g.inref_tcr.CanDeref then // If not using sufficient FSharp.Core, then inref<T> = byref<T>, see RFC FS-1053.md
        TType_app (g.inref_tcr, [ty], g.knownWithoutNull)
    else
        mkByrefTy g ty

let mkOutByrefTy (g: TcGlobals) ty = 
    if g.outref_tcr.CanDeref then // If not using sufficient FSharp.Core, then outref<T> = byref<T>, see RFC FS-1053.md
        TType_app (g.outref_tcr, [ty], g.knownWithoutNull)
    else
        mkByrefTy g ty

let mkByrefTyWithFlag g readonly ty = 
    if readonly then 
        mkInByrefTy g ty 
    else 
        mkByrefTy g ty

let mkByref2Ty (g: TcGlobals) ty1 ty2 = 
    assert g.byref2_tcr.CanDeref // check we are using sufficient FSharp.Core, caller should check this
    TType_app (g.byref2_tcr, [ty1; ty2], g.knownWithoutNull)

let mkVoidPtrTy (g: TcGlobals) = 
    assert g.voidptr_tcr.CanDeref // check we are using sufficient FSharp.Core , caller should check this
    TType_app (g.voidptr_tcr, [], g.knownWithoutNull)

let mkByrefTyWithInference (g: TcGlobals) ty1 ty2 = 
    if g.byref2_tcr.CanDeref then // If not using sufficient FSharp.Core, then inref<T> = byref<T>, see RFC FS-1053.md
        TType_app (g.byref2_tcr, [ty1; ty2], g.knownWithoutNull) 
    else 
        TType_app (g.byref_tcr, [ty1], g.knownWithoutNull) 

<<<<<<< HEAD
let mkArrayTy (g:TcGlobals) rank nullness ty m =
=======
let mkArrayTy (g: TcGlobals) rank ty m =
>>>>>>> d5f5bd00
    if rank < 1 || rank > 32 then
        errorR(Error(FSComp.SR.tastopsMaxArrayThirtyTwo(rank), m))
        TType_app (g.il_arr_tcr_map.[3], [ty], nullness)
    else
        TType_app (g.il_arr_tcr_map.[rank - 1], [ty], nullness)

//--------------------------------------------------------------------------
// Tuple compilation (types)
//------------------------------------------------------------------------ 

let maxTuple = 8
let goodTupleFields = maxTuple-1

let isCompiledTupleTyconRef g tcref =
    tyconRefEq g g.ref_tuple1_tcr tcref || 
    tyconRefEq g g.ref_tuple2_tcr tcref || 
    tyconRefEq g g.ref_tuple3_tcr tcref || 
    tyconRefEq g g.ref_tuple4_tcr tcref || 
    tyconRefEq g g.ref_tuple5_tcr tcref || 
    tyconRefEq g g.ref_tuple6_tcr tcref || 
    tyconRefEq g g.ref_tuple7_tcr tcref || 
    tyconRefEq g g.ref_tuple8_tcr tcref ||
    tyconRefEq g g.struct_tuple1_tcr tcref || 
    tyconRefEq g g.struct_tuple2_tcr tcref || 
    tyconRefEq g g.struct_tuple3_tcr tcref || 
    tyconRefEq g g.struct_tuple4_tcr tcref || 
    tyconRefEq g g.struct_tuple5_tcr tcref || 
    tyconRefEq g g.struct_tuple6_tcr tcref || 
    tyconRefEq g g.struct_tuple7_tcr tcref || 
    tyconRefEq g g.struct_tuple8_tcr tcref

let mkCompiledTupleTyconRef (g: TcGlobals) isStruct n = 
    if   n = 1 then (if isStruct then g.struct_tuple1_tcr else g.ref_tuple1_tcr)
    elif n = 2 then (if isStruct then g.struct_tuple2_tcr else g.ref_tuple2_tcr)
    elif n = 3 then (if isStruct then g.struct_tuple3_tcr else g.ref_tuple3_tcr)
    elif n = 4 then (if isStruct then g.struct_tuple4_tcr else g.ref_tuple4_tcr)
    elif n = 5 then (if isStruct then g.struct_tuple5_tcr else g.ref_tuple5_tcr)
    elif n = 6 then (if isStruct then g.struct_tuple6_tcr else g.ref_tuple6_tcr)
    elif n = 7 then (if isStruct then g.struct_tuple7_tcr else g.ref_tuple7_tcr)
    elif n = 8 then (if isStruct then g.struct_tuple8_tcr else g.ref_tuple8_tcr)
    else failwithf "mkCompiledTupleTyconRef, n = %d" n

/// Convert from F# tuple types to .NET tuple types
let rec mkCompiledTupleTy g isStruct tupElemTys = 
    let n = List.length tupElemTys 
    if n < maxTuple then
        TType_app (mkCompiledTupleTyconRef g isStruct n, tupElemTys, g.knownWithoutNull)
    else 
        let tysA, tysB = List.splitAfter goodTupleFields tupElemTys
        TType_app ((if isStruct then g.struct_tuple8_tcr else g.ref_tuple8_tcr), tysA@[mkCompiledTupleTy g isStruct tysB], g.knownWithoutNull)

/// Convert from F# tuple types to .NET tuple types, but only the outermost level
let mkOuterCompiledTupleTy g isStruct tupElemTys = 
    let n = List.length tupElemTys 
    if n < maxTuple then 
        TType_app (mkCompiledTupleTyconRef g isStruct n, tupElemTys, g.knownWithoutNull)
    else 
        let tysA, tysB = List.splitAfter goodTupleFields tupElemTys
        let tcref = (if isStruct then g.struct_tuple8_tcr else g.ref_tuple8_tcr)
        // In the case of an 8-tuple we add the Tuple<_> marker. For other sizes we keep the type 
        // as a regular F# tuple type.
        match tysB with 
        | [ tyB ] -> 
            let marker = TType_app (mkCompiledTupleTyconRef g isStruct 1, [tyB], g.knownWithoutNull)
            TType_app (tcref, tysA@[marker], g.knownWithoutNull)
        | _ ->
            TType_app (tcref, tysA@[TType_tuple (mkTupInfo isStruct, tysB)], g.knownWithoutNull)

//---------------------------------------------------------------------------
// Remove inference equations and abbreviations from types 
//---------------------------------------------------------------------------

let applyTyconAbbrev abbrevTy tycon tyargs = 
    if isNil tyargs then abbrevTy 
    else instType (mkTyconInst tycon tyargs) abbrevTy

let reduceTyconAbbrev (tycon: Tycon) tyargs = 
    let abbrev = tycon.TypeAbbrev
    match abbrev with 
    | None -> invalidArg "tycon" "this type definition is not an abbreviation"
    | Some abbrevTy -> 
        applyTyconAbbrev abbrevTy tycon tyargs

let reduceTyconRefAbbrev (tcref: TyconRef) tyargs = 
    reduceTyconAbbrev tcref.Deref tyargs

let reduceTyconMeasureableOrProvided (g: TcGlobals) (tycon: Tycon) tyargs =
#if NO_EXTENSIONTYPING
    ignore g  // otherwise g would be unused
#endif
    let repr = tycon.TypeReprInfo
    match repr with 
    | TMeasureableRepr ty -> 
        if isNil tyargs then ty else instType (mkTyconInst tycon tyargs) ty
#if !NO_EXTENSIONTYPING
    | TProvidedTypeExtensionPoint info when info.IsErased -> info.BaseTypeForErased (range0, g.obj_ty)
#endif
    | _ -> invalidArg "tc" "this type definition is not a refinement" 

let reduceTyconRefMeasureableOrProvided (g: TcGlobals) (tcref: TyconRef) tyargs = 
    reduceTyconMeasureableOrProvided g tcref.Deref tyargs

let rec stripTyEqnsA g canShortcut ty = 
    let ty = stripTyparEqnsAux KnownWithoutNull canShortcut ty 
    match ty with 
    | TType_app (tcref, tinst, nullness) ->
        let tycon = tcref.Deref
        match tycon.TypeAbbrev with 
        | Some abbrevTy -> 
            let reducedTy = applyTyconAbbrev abbrevTy tycon tinst
            let reducedTy2 = addNullnessToTy nullness reducedTy
            stripTyEqnsA g canShortcut reducedTy2
        | None -> 
            // This is the point where we get to add additional coditional normalizing equations 
            // into the type system. Such power!
            // 
            // Add the equation byref<'T> = byref<'T, ByRefKinds.InOut> for when using sufficient FSharp.Core
            // See RFC FS-1053.md
            if tyconRefEq g tcref g.byref_tcr && g.byref2_tcr.CanDeref  && g.byrefkind_InOut_tcr.CanDeref then 
                mkByref2Ty g tinst.[0]  (TType_app(g.byrefkind_InOut_tcr, [], g.knownWithoutNull))

            // Add the equation double<1> = double for units of measure.
            elif tycon.IsMeasureableReprTycon && List.forall (isDimensionless g) tinst then
                let reducedTy = reduceTyconMeasureableOrProvided g tycon tinst
                let reducedTy2 = addNullnessToTy nullness reducedTy
                stripTyEqnsA g canShortcut reducedTy2
            else 
                ty
    | ty -> ty

let stripTyEqns g ty = stripTyEqnsA g false ty

let evalTupInfoIsStruct aexpr = 
    match aexpr with 
    | TupInfo.Const b -> b

let evalAnonInfoIsStruct (anonInfo: AnonRecdTypeInfo) = 
    evalTupInfoIsStruct anonInfo.TupInfo

/// This erases outermost occurrences of inference equations, type abbreviations, non-generated provided types
/// and measureable types (float<_>).
/// It also optionally erases all "compilation representations", i.e. function and
/// tuple types, and also "nativeptr<'T> --> System.IntPtr"
let rec stripTyEqnsAndErase eraseFuncAndTuple (g: TcGlobals) ty =
    let ty = stripTyEqns g ty
    match ty with
    | TType_app (tcref, args, nullness) ->
        let tycon = tcref.Deref
        if tycon.IsErased  then
            let reducedTy = reduceTyconMeasureableOrProvided g tycon args
            let reducedTy2 = addNullnessToTy nullness reducedTy
            stripTyEqnsAndErase eraseFuncAndTuple g reducedTy2
        elif tyconRefEq g tcref g.nativeptr_tcr && eraseFuncAndTuple then 
            stripTyEqnsAndErase eraseFuncAndTuple g g.nativeint_ty
        else
            ty
    | TType_fun(a, b, nullness) when eraseFuncAndTuple -> TType_app(g.fastFunc_tcr, [ a; b], nullness)
    | TType_tuple(tupInfo, l) when eraseFuncAndTuple -> mkCompiledTupleTy g (evalTupInfoIsStruct tupInfo) l
    | ty -> ty

let stripTyEqnsAndMeasureEqns g ty =
   stripTyEqnsAndErase false g ty
       
type Erasure = EraseAll | EraseMeasures | EraseNone

let stripTyEqnsWrtErasure erasureFlag g ty = 
    match erasureFlag with 
    | EraseAll -> stripTyEqnsAndErase true g ty
    | EraseMeasures -> stripTyEqnsAndErase false g ty
    | _ -> stripTyEqns g ty
    
let rec stripExnEqns (eref: TyconRef) = 
    let exnc = eref.Deref
    match exnc.ExceptionInfo with
    | TExnAbbrevRepr eref -> stripExnEqns eref
    | _ -> exnc

let primDestForallTy g ty = ty |> stripTyEqns g |> (function TType_forall (tyvs, tau) -> (tyvs, tau) | _ -> failwith "primDestForallTy: not a forall type")
let destFunTy      g ty = ty |> stripTyEqns g |> (function TType_fun (tyv, tau, _nullness) -> (tyv, tau) | _ -> failwith "destFunTy: not a function type")
let destAnyTupleTy    g ty = ty |> stripTyEqns g |> (function TType_tuple (tupInfo, l) -> tupInfo, l | _ -> failwith "destAnyTupleTy: not a tuple type")
let destRefTupleTy    g ty = ty |> stripTyEqns g |> (function TType_tuple (tupInfo, l) when not (evalTupInfoIsStruct tupInfo) -> l | _ -> failwith "destRefTupleTy: not a reference tuple type")
let destStructTupleTy    g ty = ty |> stripTyEqns g |> (function TType_tuple (tupInfo, l) when evalTupInfoIsStruct tupInfo -> l | _ -> failwith "destStructTupleTy: not a struct tuple type")
let destTyparTy    g ty = ty |> stripTyEqns g |> (function TType_var (v, _nullness) -> v | _ -> failwith "destTyparTy: not a typar type")
let destAnyParTy   g ty = ty |> stripTyEqns g |> (function TType_var (v, _nullness) -> v | TType_measure unt -> destUnitParMeasure g unt | _ -> failwith "destAnyParTy: not a typar or unpar type")
let destMeasureTy  g ty = ty |> stripTyEqns g |> (function TType_measure m -> m | _ -> failwith "destMeasureTy: not a unit-of-measure type")
let isFunTy        g ty = ty |> stripTyEqns g |> (function TType_fun _ -> true | _ -> false)
let isForallTy     g ty = ty |> stripTyEqns g |> (function TType_forall _ -> true | _ -> false)
let isAnyTupleTy      g ty = ty |> stripTyEqns g |> (function TType_tuple _ -> true | _ -> false)
let isRefTupleTy      g ty = ty |> stripTyEqns g |> (function TType_tuple (tupInfo, _) -> not (evalTupInfoIsStruct tupInfo) | _ -> false)
let isStructTupleTy      g ty = ty |> stripTyEqns g |> (function TType_tuple (tupInfo, _) -> evalTupInfoIsStruct tupInfo | _ -> false)
let isAnonRecdTy      g ty = ty |> stripTyEqns g |> (function TType_anon _ -> true | _ -> false)
let isStructAnonRecdTy      g ty = ty |> stripTyEqns g |> (function TType_anon (anonInfo, _) -> evalAnonInfoIsStruct anonInfo | _ -> false)
let isUnionTy      g ty = ty |> stripTyEqns g |> (function TType_app(tcref, _, _) -> tcref.IsUnionTycon | _ -> false)
let isReprHiddenTy   g ty = ty |> stripTyEqns g |> (function TType_app(tcref, _, _) -> tcref.IsHiddenReprTycon | _ -> false)
let isFSharpObjModelTy g ty = ty |> stripTyEqns g |> (function TType_app(tcref, _, _) -> tcref.IsFSharpObjectModelTycon | _ -> false)
let isRecdTy       g ty = ty |> stripTyEqns g |> (function TType_app(tcref, _, _) -> tcref.IsRecordTycon | _ -> false)
let isFSharpStructOrEnumTy   g ty = ty |> stripTyEqns g |> (function TType_app(tcref, _, _) -> tcref.IsFSharpStructOrEnumTycon | _ -> false)
let isFSharpEnumTy   g ty = ty |> stripTyEqns g |> (function TType_app(tcref, _, _) -> tcref.IsFSharpEnumTycon | _ -> false)
let isTyparTy      g ty = ty |> stripTyEqns g |> (function TType_var _ -> true | _ -> false)
let isAnyParTy     g ty = ty |> stripTyEqns g |> (function TType_var _ -> true | TType_measure unt -> isUnitParMeasure g unt | _ -> false)
let isMeasureTy    g ty = ty |> stripTyEqns g |> (function TType_measure _ -> true | _ -> false)

let isProvenUnionCaseTy ty = match ty with TType_ucase _ -> true | _ -> false

let mkAppTy tcref tyargs = TType_app(tcref, tyargs, KnownWithoutNull) // TODO NULLNESS - check various callers
let mkProvenUnionCaseTy ucref tyargs = TType_ucase(ucref, tyargs)
let isAppTy   g ty = ty |> stripTyEqns g |> (function TType_app _ -> true | _ -> false) 
let tryAppTy g ty = ty |> stripTyEqns g |> (function TType_app(tcref, tinst, _) -> ValueSome (tcref, tinst) | _ -> ValueNone) 
let destAppTy g ty = ty |> stripTyEqns g |> (function TType_app(tcref, tinst, _) -> tcref, tinst | _ -> failwith "destAppTy")
let tcrefOfAppTy  g ty = ty |> stripTyEqns g |> (function TType_app(tcref, _, _) -> tcref | _ -> failwith "tcrefOfAppTy") 
let nullnessOfTy  g ty = ty |> stripTyEqns g |> (function TType_app(_, _, nullness) | TType_fun (_, _, nullness) | TType_var (_, nullness) -> nullness | _ -> g.knownWithoutNull) 
let argsOfAppTy   g ty = ty |> stripTyEqns g |> (function TType_app(_, tinst, _) -> tinst | _ -> [])
let tryDestTyparTy g ty = ty |> stripTyEqns g |> (function TType_var (v, _nullness) -> ValueSome v | _ -> ValueNone)
let tryDestFunTy   g ty = ty |> stripTyEqns g |> (function TType_fun (tyv, tau, _nullness) -> ValueSome(tyv, tau) | _ -> ValueNone)
let tryDestAppTy   g ty = ty |> stripTyEqns g |> (function TType_app(tcref, _, _) -> ValueSome tcref | _ -> ValueNone)
let tryDestAnonRecdTy g ty = ty |> stripTyEqns g |> (function TType_anon (anonInfo, tys) -> ValueSome (anonInfo, tys) | _ -> ValueNone)

let tryAnyParTy    g ty = ty |> stripTyEqns g |> (function TType_var (v, _nullness) -> ValueSome v | TType_measure unt when isUnitParMeasure g unt -> ValueSome(destUnitParMeasure g unt) | _ -> ValueNone)
let tryAnyParTyOption  g ty = ty |> stripTyEqns g |> (function TType_var (v, _nullness) -> Some v | TType_measure unt when isUnitParMeasure g unt -> Some(destUnitParMeasure g unt) | _ -> None)
let (|AppTy|_|) g ty = ty |> stripTyEqns g |> (function TType_app(tcref, tinst, _) -> Some (tcref, tinst) | _ -> None) 
let (|RefTupleTy|_|) g ty = ty |> stripTyEqns g |> (function TType_tuple(tupInfo, tys) when not (evalTupInfoIsStruct tupInfo) -> Some tys | _ -> None)
let (|FunTy|_|) g ty = ty |> stripTyEqns g |> (function TType_fun(dty, rty, _nullness) -> Some (dty, rty) | _ -> None)

let tryNiceEntityRefOfTy  ty = 
    let ty = stripTyparEqnsAux KnownWithoutNull false ty 
    match ty with
    | TType_app (tcref, _, _) -> ValueSome tcref
    | TType_measure (Measure.Con tcref) -> ValueSome tcref
    | _ -> ValueNone

let tryNiceEntityRefOfTyOption  ty = 
    let ty = stripTyparEqnsAux KnownWithoutNull false ty 
    match ty with
    | TType_app (tcref, _, _) -> Some tcref
    | TType_measure (Measure.Con tcref) -> Some tcref
    | _ -> None

let (|NullableTy|_|) g ty =
    match tryAppTy g ty with 
    | ValueSome (tcref, [tyarg]) when tyconRefEq g tcref g.system_Nullable_tcref -> Some tyarg
    | _ -> None

let (|StripNullableTy|) g ty = 
    match tryAppTy g ty with 
    | ValueSome (tcref, [tyarg]) when tyconRefEq g tcref g.system_Nullable_tcref -> tyarg
    | _ -> ty
    
let mkInstForAppTy g ty = 
    match tryAppTy g ty with
    | ValueSome (tcref, tinst) -> mkTyconRefInst tcref tinst
    | _ -> []

let domainOfFunTy g ty = fst (destFunTy g ty)
let rangeOfFunTy  g ty = snd (destFunTy g ty)

let convertToTypeWithMetadataIfPossible g ty = 
    if isAnyTupleTy g ty then 
        let (tupInfo, tupElemTys) = destAnyTupleTy g ty
        mkOuterCompiledTupleTy g (evalTupInfoIsStruct tupInfo) tupElemTys
    elif isFunTy g ty then 
        let (a, b (*, nullness *) ) = destFunTy g ty
        mkAppTy g.fastFunc_tcr [a; b]
    else ty
 
//---------------------------------------------------------------------------
// Equivalence of types up to alpha-equivalence 
//---------------------------------------------------------------------------


[<NoEquality; NoComparison>]
type TypeEquivEnv = 
    { EquivTypars: TyparMap<TType>
      EquivTycons: TyconRefRemap}

// allocate a singleton
let typeEquivEnvEmpty = 
    { EquivTypars = TyparMap.Empty
      EquivTycons = emptyTyconRefRemap }

type TypeEquivEnv with 
    static member Empty = typeEquivEnvEmpty

    member aenv.BindTyparsToTypes tps1 tys2 =
        { aenv with EquivTypars = (tps1, tys2, aenv.EquivTypars) |||> List.foldBack2 (fun tp ty tpmap -> tpmap.Add(tp, ty)) }

    member aenv.BindEquivTypars tps1 tps2 =
        aenv.BindTyparsToTypes tps1 (List.map mkTyparTy tps2) 

    static member FromTyparInst tpinst =
        let tps, tys = List.unzip tpinst
        TypeEquivEnv.Empty.BindTyparsToTypes tps tys 

    static member FromEquivTypars tps1 tps2 = 
        TypeEquivEnv.Empty.BindEquivTypars tps1 tps2 

let rec traitsAEquivAux erasureFlag g aenv (TTrait(tys1, nm, mf1, argtys, rty, _)) (TTrait(tys2, nm2, mf2, argtys2, rty2, _)) =
   mf1 = mf2 &&
   nm = nm2 &&
   ListSet.equals (typeAEquivAux erasureFlag g aenv) tys1 tys2 &&
   returnTypesAEquivAux erasureFlag g aenv rty rty2 &&
   List.lengthsEqAndForall2 (typeAEquivAux erasureFlag g aenv) argtys argtys2

and returnTypesAEquivAux erasureFlag g aenv rty rty2 =
    match rty, rty2 with  
    | None, None -> true
    | Some t1, Some t2 -> typeAEquivAux erasureFlag g aenv t1 t2
    | _ -> false

    
and typarConstraintsAEquivAux erasureFlag g aenv tpc1 tpc2 =
    match tpc1, tpc2 with
    | TyparConstraint.CoercesTo(acty, _), 
      TyparConstraint.CoercesTo(fcty, _) -> 
        typeAEquivAux erasureFlag g aenv acty fcty

    | TyparConstraint.MayResolveMember(trait1, _), 
      TyparConstraint.MayResolveMember(trait2, _) -> 
        traitsAEquivAux erasureFlag g aenv trait1 trait2 

    | TyparConstraint.DefaultsTo(_, acty, _), 
      TyparConstraint.DefaultsTo(_, fcty, _) -> 
        typeAEquivAux erasureFlag g aenv acty fcty

    | TyparConstraint.IsEnum(uty1, _), TyparConstraint.IsEnum(uty2, _) -> 
        typeAEquivAux erasureFlag g aenv uty1 uty2

    | TyparConstraint.IsDelegate(aty1, bty1, _), TyparConstraint.IsDelegate(aty2, bty2, _) -> 
        typeAEquivAux erasureFlag g aenv aty1 aty2 && 
        typeAEquivAux erasureFlag g aenv bty1 bty2 

    | TyparConstraint.SimpleChoice (tys1, _), TyparConstraint.SimpleChoice(tys2, _) -> 
        ListSet.equals (typeAEquivAux erasureFlag g aenv) tys1 tys2

    | TyparConstraint.SupportsComparison _        , TyparConstraint.SupportsComparison _ 
    | TyparConstraint.SupportsEquality _          , TyparConstraint.SupportsEquality _ 
    | TyparConstraint.SupportsNull _              , TyparConstraint.SupportsNull _ 
    | TyparConstraint.NotSupportsNull _           , TyparConstraint.NotSupportsNull _ 
    | TyparConstraint.IsNonNullableStruct _    , TyparConstraint.IsNonNullableStruct _
    | TyparConstraint.IsReferenceType _           , TyparConstraint.IsReferenceType _ 
    | TyparConstraint.IsUnmanaged _               , TyparConstraint.IsUnmanaged _
    | TyparConstraint.RequiresDefaultConstructor _, TyparConstraint.RequiresDefaultConstructor _ -> true
    | _ -> false

and typarConstraintSetsAEquivAux erasureFlag g aenv (tp1: Typar) (tp2: Typar) = 
    tp1.StaticReq = tp2.StaticReq &&
    ListSet.equals (typarConstraintsAEquivAux erasureFlag g aenv) tp1.Constraints tp2.Constraints

and typarsAEquivAux erasureFlag g (aenv: TypeEquivEnv) tps1 tps2 = 
    List.length tps1 = List.length tps2 &&
    let aenv = aenv.BindEquivTypars tps1 tps2 
    List.forall2 (typarConstraintSetsAEquivAux erasureFlag g aenv) tps1 tps2

and tcrefAEquiv g aenv tc1 tc2 = 
    tyconRefEq g tc1 tc2 || 
      (match aenv.EquivTycons.TryFind tc1 with Some v -> tyconRefEq g v tc2 | None -> false)

and typeAEquivAux erasureFlag g aenv ty1 ty2 = 
    let ty1 = stripTyEqnsWrtErasure erasureFlag g ty1 
    let ty2 = stripTyEqnsWrtErasure erasureFlag g ty2
    match ty1, ty2 with
    | TType_forall(tps1, rty1), TType_forall(tps2, rty2) -> 
        typarsAEquivAux erasureFlag g aenv tps1 tps2 && typeAEquivAux erasureFlag g (aenv.BindEquivTypars tps1 tps2) rty1 rty2
    | TType_var (tp1, _nullness1), TType_var (tp2, _nullness2) when typarEq tp1 tp2 -> // NOTE: nullness annotations are ignored for type equivalence
        true
    | TType_var (tp1, _nullness1), _ ->
        match aenv.EquivTypars.TryFind tp1 with
        | Some v -> typeEquivAux erasureFlag g v ty2
        | None -> false
    | TType_app (tc1, b1, _nullness1)  , TType_app (tc2, b2, _nullness2) -> // NOTE: nullness annotations are ignored for type equivalence
        tcrefAEquiv g aenv tc1 tc2 &&
        typesAEquivAux erasureFlag g aenv b1 b2
    | TType_ucase (UCRef(tc1, n1), b1)  , TType_ucase (UCRef(tc2, n2), b2) -> 
        n1=n2 &&
        tcrefAEquiv g aenv tc1 tc2 &&
        typesAEquivAux erasureFlag g aenv b1 b2
    | TType_tuple (s1, l1), TType_tuple (s2, l2) -> 
        structnessAEquiv s1 s2 && typesAEquivAux erasureFlag g aenv l1 l2
    | TType_fun (dtys1, rty1, _nullness1), TType_fun (dtys2, rty2, _nullness2) -> // NOTE: nullness annotations are ignored for type equivalence
        typeAEquivAux erasureFlag g aenv dtys1 dtys2 && typeAEquivAux erasureFlag g aenv rty1 rty2
    | TType_anon (anonInfo1, l1), TType_anon (anonInfo2, l2) -> 
        anonInfoEquiv anonInfo1 anonInfo2 &&
        typesAEquivAux erasureFlag g aenv l1 l2
    | TType_measure m1, TType_measure m2 -> 
        match erasureFlag with 
        | EraseNone -> measureAEquiv g aenv m1 m2 
        | _ -> true 
    | _ -> false


and anonInfoEquiv (anonInfo1: AnonRecdTypeInfo) (anonInfo2: AnonRecdTypeInfo) =
    ccuEq anonInfo1.Assembly anonInfo2.Assembly && 
    structnessAEquiv anonInfo1.TupInfo anonInfo2.TupInfo && 
    anonInfo1.SortedNames = anonInfo2.SortedNames 

and structnessAEquiv un1 un2 =
    match un1, un2 with 
    | TupInfo.Const b1, TupInfo.Const b2 -> (b1 = b2)

and measureAEquiv g aenv un1 un2 =
    let vars1 = ListMeasureVarOccs un1
    let trans tp1 = if aenv.EquivTypars.ContainsKey tp1 then destAnyParTy g aenv.EquivTypars.[tp1] else tp1
    let remapTyconRef tc = if aenv.EquivTycons.ContainsKey tc then aenv.EquivTycons.[tc] else tc
    let vars1' = List.map trans vars1
    let vars2 = ListSet.subtract typarEq (ListMeasureVarOccs un2) vars1'
    let cons1 = ListMeasureConOccsAfterRemapping g remapTyconRef un1
    let cons2 = ListMeasureConOccsAfterRemapping g remapTyconRef un2 
 
    List.forall (fun v -> MeasureVarExponent v un1 = MeasureVarExponent (trans v) un2) vars1 &&
    List.forall (fun v -> MeasureVarExponent v un1 = MeasureVarExponent v un2) vars2 &&
    List.forall (fun c -> MeasureConExponentAfterRemapping g remapTyconRef c un1 = MeasureConExponentAfterRemapping g remapTyconRef c un2) (cons1@cons2)  


and typesAEquivAux erasureFlag g aenv l1 l2 = List.lengthsEqAndForall2 (typeAEquivAux erasureFlag g aenv) l1 l2
and typeEquivAux erasureFlag g ty1 ty2 = typeAEquivAux erasureFlag g TypeEquivEnv.Empty ty1 ty2

let typeAEquiv g aenv ty1 ty2 = typeAEquivAux EraseNone g aenv ty1 ty2
let typeEquiv g ty1 ty2 = typeEquivAux EraseNone g ty1 ty2
let traitsAEquiv g aenv t1 t2 = traitsAEquivAux EraseNone g aenv t1 t2
let typarConstraintsAEquiv g aenv c1 c2 = typarConstraintsAEquivAux EraseNone g aenv c1 c2
let typarsAEquiv g aenv d1 d2 = typarsAEquivAux EraseNone g aenv d1 d2
let returnTypesAEquiv g aenv t1 t2 = returnTypesAEquivAux EraseNone g aenv t1 t2

let measureEquiv g m1 m2 = measureAEquiv g TypeEquivEnv.Empty m1 m2

let isErasedType g ty = 
  match stripTyEqns g ty with
#if !NO_EXTENSIONTYPING
  | TType_app (tcref, _, _) -> tcref.IsProvidedErasedTycon
#endif
  | _ -> false

// Return all components of this type expression that cannot be tested at runtime
let rec getErasedTypes g ty = 
    let ty = stripTyEqns g ty
    if isErasedType g ty then [ty] else 
    match ty with
    | TType_forall(_, rty) -> 
        getErasedTypes g rty
    | TType_var (tp, nullness) -> 
        match nullness.Evaluate() with
        | NullnessInfo.WithNull -> [ty] // with-null annotations can't be tested at runtime (TODO NULLNESS: for value types Nullable<_> they can be)
        | _ -> if tp.IsErased then [ty] else []
    | TType_app (_, b, nullness) ->
        match nullness.Evaluate() with
        | NullnessInfo.WithNull -> [ty]
        | _ -> List.foldBack (fun ty tys -> getErasedTypes g ty @ tys) b []
    | TType_ucase(_, b) | TType_anon (_, b) | TType_tuple (_, b) ->
        List.foldBack (fun ty tys -> getErasedTypes g ty @ tys) b []
    | TType_fun (dty, rty, nullness) -> 
        match nullness.Evaluate() with
        | NullnessInfo.WithNull -> [ty]
        | _ -> getErasedTypes g dty @ getErasedTypes g rty
    | TType_measure _ -> 
        [ty]


//---------------------------------------------------------------------------
// Standard orderings, e.g. for order set/map keys
//---------------------------------------------------------------------------

let valOrder = { new IComparer<Val> with member __.Compare(v1, v2) = compare v1.Stamp v2.Stamp }
let tyconOrder = { new IComparer<Tycon> with member __.Compare(tc1, tc2) = compare tc1.Stamp tc2.Stamp }
let recdFieldRefOrder  = 
    { new IComparer<RecdFieldRef> with 
         member __.Compare(RFRef(tcref1, nm1), RFRef(tcref2, nm2)) = 
            let c = tyconOrder.Compare (tcref1.Deref, tcref2.Deref) 
            if c <> 0 then c else 
            compare nm1 nm2 }

let unionCaseRefOrder = 
    { new IComparer<UnionCaseRef> with 
         member __.Compare(UCRef(tcref1, nm1), UCRef(tcref2, nm2)) = 
            let c = tyconOrder.Compare (tcref1.Deref, tcref2.Deref) 
            if c <> 0 then c else 
            compare nm1 nm2 }

//---------------------------------------------------------------------------
// Make some common types
//---------------------------------------------------------------------------

let mkFunTy (g: TcGlobals) d r = TType_fun (d, r, g.knownWithoutNull)

let mkForallTy d r = TType_forall (d, r)

let mkForallTyIfNeeded d r = if isNil d then r else mkForallTy d r

let (+->) d r = mkForallTyIfNeeded d r

let mkIteratedFunTy g dl r = List.foldBack (mkFunTy g) dl r

let mkLambdaTy g tps tys rty = mkForallTyIfNeeded tps (mkIteratedFunTy g tys rty)

let mkLambdaArgTy m tys = 
    match tys with 
    | [] -> error(InternalError("mkLambdaArgTy", m))
    | [h] -> h 
    | _ -> mkRawRefTupleTy tys

let typeOfLambdaArg m vs = mkLambdaArgTy m (typesOfVals vs)

let mkMultiLambdaTy g m vs rty = mkFunTy g (typeOfLambdaArg m vs) rty 

/// When compiling FSharp.Core.dll we have to deal with the non-local references into
/// the library arising from env.fs. Part of this means that we have to be able to resolve these
/// references. This function artificially forces the existence of a module or namespace at a 
/// particular point in order to do this.
let ensureCcuHasModuleOrNamespaceAtPath (ccu: CcuThunk) path (CompPath(_, cpath)) xml =
    let scoref = ccu.ILScopeRef 
    let rec loop prior_cpath (path: Ident list) cpath (modul: ModuleOrNamespace) =
        let mtype = modul.ModuleOrNamespaceType 
        match path, cpath with 
        | (hpath:: tpath), ((_, mkind):: tcpath)  -> 
            let modName = hpath.idText 
            if not (Map.containsKey modName mtype.AllEntitiesByCompiledAndLogicalMangledNames) then 
                let smodul = NewModuleOrNamespace (Some(CompPath(scoref, prior_cpath))) taccessPublic hpath xml [] (MaybeLazy.Strict (NewEmptyModuleOrNamespaceType mkind))
                mtype.AddModuleOrNamespaceByMutation(smodul)
            let modul = Map.find modName mtype.AllEntitiesByCompiledAndLogicalMangledNames 
            loop (prior_cpath@[(modName, Namespace)]) tpath tcpath modul 

        | _ -> () 

    loop [] path cpath ccu.Contents


//---------------------------------------------------------------------------
// Primitive destructors
//---------------------------------------------------------------------------

/// Look through the Expr.Link nodes arising from type inference
let rec stripExpr e = 
    match e with 
    | Expr.Link eref -> stripExpr !eref
    | _ -> e    

let mkCase (a, b) = TCase(a, b)

let isRefTupleExpr e = match e with Expr.Op (TOp.Tuple tupInfo, _, _, _) -> not (evalTupInfoIsStruct tupInfo) | _ -> false
let tryDestRefTupleExpr e = match e with Expr.Op (TOp.Tuple tupInfo, _, es, _) when not (evalTupInfoIsStruct tupInfo) -> es | _ -> [e]

//---------------------------------------------------------------------------
// Range info for expressions
//---------------------------------------------------------------------------

let rec rangeOfExpr x = 
    match x with
    | Expr.Val (_, _, m) | Expr.Op (_, _, _, m)   | Expr.Const (_, m, _) | Expr.Quote (_, _, _, m, _)
    | Expr.Obj (_, _, _, _, _, _, m) | Expr.App(_, _, _, _, m) | Expr.Sequential (_, _, _, _, m) 
    | Expr.StaticOptimization (_, _, _, m) | Expr.Lambda (_, _, _, _, _, m, _) 
    | Expr.TyLambda (_, _, _, m, _)| Expr.TyChoose (_, _, m) | Expr.LetRec (_, _, m, _) | Expr.Let (_, _, m, _) | Expr.Match (_, _, _, _, m, _) -> m
    | Expr.Link(eref) -> rangeOfExpr (!eref)

type Expr with 
    member x.Range = rangeOfExpr x

//---------------------------------------------------------------------------
// Build nodes in decision graphs
//---------------------------------------------------------------------------


let primMkMatch(spBind, exprm, tree, targets, matchm, ty) = Expr.Match (spBind, exprm, tree, targets, matchm, ty)

type MatchBuilder(spBind, inpRange: Range.range) = 

    let targets = new ResizeArray<_>(10) 
    member x.AddTarget(tg) = 
        let n = targets.Count 
        targets.Add tg
        n

    member x.AddResultTarget(e, spTarget) = TDSuccess([], x.AddTarget(TTarget([], e, spTarget)))

    member x.CloseTargets() = targets |> ResizeArray.toList

    member x.Close(dtree, m, ty) = primMkMatch  (spBind, inpRange, dtree, targets.ToArray(), m, ty)

let mkBoolSwitch m g t e = TDSwitch(g, [TCase(DecisionTreeTest.Const(Const.Bool(true)), t)], Some e, m)

let primMkCond spBind spTarget1 spTarget2 m ty e1 e2 e3 = 
    let mbuilder = new MatchBuilder(spBind, m)
    let dtree = mkBoolSwitch m e1 (mbuilder.AddResultTarget(e2, spTarget1)) (mbuilder.AddResultTarget(e3, spTarget2)) 
    mbuilder.Close(dtree, m, ty)

let mkCond spBind spTarget m ty e1 e2 e3 =  primMkCond spBind spTarget spTarget m ty e1 e2 e3


//---------------------------------------------------------------------------
// Primitive constructors
//---------------------------------------------------------------------------

let exprForValRef m vref =  Expr.Val(vref, NormalValUse, m)
let exprForVal m v =  exprForValRef m (mkLocalValRef v)
let mkLocalAux m s ty mut compgen =
    let thisv = NewVal(s, m, None, ty, mut, compgen, None, taccessPublic, ValNotInRecScope, None, NormalVal, [], ValInline.Optional, XmlDoc.Empty, false, false, false, false, false, false, None, ParentNone) 
    thisv, exprForVal m thisv

let mkLocal         m s ty = mkLocalAux m s ty Immutable false
let mkCompGenLocal m s ty = mkLocalAux m s ty Immutable true
let mkMutableCompGenLocal m s ty = mkLocalAux m s ty Mutable true


// Type gives return type.  For type-lambdas this is the formal return type. 
let mkMultiLambda m vs (b, rty) = Expr.Lambda (newUnique(), None, None, vs, b, m, rty)
let rebuildLambda m ctorThisValOpt baseValOpt vs (b, rty) = Expr.Lambda (newUnique(), ctorThisValOpt, baseValOpt, vs, b, m, rty)
let mkLambda m v (b, rty) = mkMultiLambda m [v] (b, rty)
let mkTypeLambda m vs (b, tau_ty) = match vs with [] -> b | _ -> Expr.TyLambda (newUnique(), vs, b, m, tau_ty)
let mkTypeChoose m vs b = match vs with [] -> b | _ -> Expr.TyChoose (vs, b, m)

let mkObjExpr (ty, basev, basecall, overrides, iimpls, m) = 
    Expr.Obj (newUnique(), ty, basev, basecall, overrides, iimpls, m) 

<<<<<<< HEAD
let mkLambdas g m tps (vs:Val list) (b, rty) = 
    mkTypeLambda m tps (List.foldBack (fun v (e, ty) -> mkLambda m v (e, ty), mkFunTy g v.Type ty) vs (b, rty))
=======
let mkLambdas m tps (vs: Val list) (b, rty) = 
    mkTypeLambda m tps (List.foldBack (fun v (e, ty) -> mkLambda m v (e, ty), v.Type --> ty) vs (b, rty))
>>>>>>> d5f5bd00

let mkMultiLambdasCore g m vsl (b, rty) = 
    List.foldBack (fun v (e, ty) -> mkMultiLambda m v (e, ty), mkFunTy g (typeOfLambdaArg m v) ty) vsl (b, rty)

let mkMultiLambdas g m tps vsl (b, rty) = 
    mkTypeLambda m tps (mkMultiLambdasCore g m vsl (b, rty) )

let mkMemberLambdas g m tps ctorThisValOpt baseValOpt vsl (b, rty) = 
    let expr = 
        match ctorThisValOpt, baseValOpt with
        | None, None -> mkMultiLambdasCore g m vsl (b, rty)
        | _ -> 
            match vsl with 
            | [] -> error(InternalError("mk_basev_multi_lambdas_core: can't attach a basev to a non-lambda expression", m))
<<<<<<< HEAD
            | h::t -> 
                let b, rty = mkMultiLambdasCore g m t (b, rty)
                (rebuildLambda m ctorThisValOpt baseValOpt h (b, rty), (mkFunTy g (typeOfLambdaArg m h) rty))
=======
            | h:: t -> 
                let b, rty = mkMultiLambdasCore m t (b, rty)
                (rebuildLambda m ctorThisValOpt baseValOpt h (b, rty), (typeOfLambdaArg m h --> rty))
>>>>>>> d5f5bd00
    mkTypeLambda m tps expr

let mkMultiLambdaBind g v letSeqPtOpt m  tps vsl (b, rty) = 
    TBind(v, mkMultiLambdas g m tps vsl (b, rty), letSeqPtOpt)

let mkBind seqPtOpt v e = TBind(v, e, seqPtOpt)

let mkLetBind m bind body = Expr.Let(bind, body, m, NewFreeVarsCache())
let mkLetsBind m binds body = List.foldBack (mkLetBind m) binds body 
let mkLetsFromBindings m binds body = List.foldBack (mkLetBind m) binds body 
let mkLet seqPtOpt m v x body = mkLetBind m (mkBind seqPtOpt v x) body

/// Make sticky bindings that are compiler generated (though the variables may not be - e.g. they may be lambda arguments in a beta reduction)
let mkCompGenBind v e = TBind(v, e, NoSequencePointAtStickyBinding)
let mkCompGenBinds (vs: Val list) (es: Expr list) = List.map2 mkCompGenBind vs es
let mkCompGenLet m v x body = mkLetBind m (mkCompGenBind v x) body
let mkCompGenLets m vs xs body = mkLetsBind m (mkCompGenBinds vs xs) body
let mkCompGenLetsFromBindings m vs xs body = mkLetsFromBindings m (mkCompGenBinds vs xs) body

let mkInvisibleBind v e = TBind(v, e, NoSequencePointAtInvisibleBinding)
let mkInvisibleBinds (vs: Val list) (es: Expr list) = List.map2 mkInvisibleBind vs es
let mkInvisibleLet m v x body = mkLetBind m (mkInvisibleBind v x) body
let mkInvisibleLets m vs xs body = mkLetsBind m (mkInvisibleBinds vs xs) body
let mkInvisibleLetsFromBindings m vs xs body = mkLetsFromBindings m (mkInvisibleBinds vs xs) body

let mkLetRecBinds m binds body = if isNil binds then body else Expr.LetRec(binds, body, m, NewFreeVarsCache())

//-------------------------------------------------------------------------
// Type schemes...
//-------------------------------------------------------------------------

// Type parameters may be have been equated to other tps in equi-recursive type inference 
// and unit type inference. Normalize them here 
let NormalizeDeclaredTyparsForEquiRecursiveInference g tps = 
    match tps with 
    | [] -> []
    | tps -> 
        tps |> List.map (fun tp ->
          let ty = mkTyparTy tp
          match tryAnyParTy g ty with
          | ValueSome anyParTy -> anyParTy 
          | ValueNone -> tp)
 
type TypeScheme = TypeScheme of Typars * TType    
  
let mkGenericBindRhs g m generalizedTyparsForRecursiveBlock typeScheme bodyExpr = 
    let (TypeScheme(generalizedTypars, tauType)) = typeScheme

    // Normalize the generalized typars
    let generalizedTypars = NormalizeDeclaredTyparsForEquiRecursiveInference g generalizedTypars

    // Some recursive bindings result in free type variables, e.g. 
    //    let rec f (x:'a) = ()  
    //    and g() = f y |> ignore 
    // What is the type of y? Type inference equates it to 'a. 
    // But "g" is not polymorphic in 'a. Hence we get a free choice of "'a" 
    // in the scope of "g". Thus at each individual recursive binding we record all 
    // type variables for which we have a free choice, which is precisely the difference 
    // between the union of all sets of generalized type variables and the set generalized 
    // at each particular binding. 
    //
    // We record an expression node that indicates that a free choice can be made 
    // for these. This expression node effectively binds the type variables. 
    let freeChoiceTypars = ListSet.subtract typarEq generalizedTyparsForRecursiveBlock generalizedTypars
    mkTypeLambda m generalizedTypars (mkTypeChoose m freeChoiceTypars bodyExpr, tauType)

let isBeingGeneralized tp typeScheme = 
    let (TypeScheme(generalizedTypars, _)) = typeScheme
    ListSet.contains typarRefEq tp generalizedTypars

//-------------------------------------------------------------------------
// Build conditional expressions...
//------------------------------------------------------------------------- 

let mkLazyAnd (g: TcGlobals) m e1 e2 = mkCond NoSequencePointAtStickyBinding SuppressSequencePointAtTarget m g.bool_ty e1 e2 (Expr.Const(Const.Bool false, m, g.bool_ty))
let mkLazyOr (g: TcGlobals) m e1 e2 = mkCond NoSequencePointAtStickyBinding SuppressSequencePointAtTarget m g.bool_ty e1 (Expr.Const(Const.Bool true, m, g.bool_ty)) e2

let mkCoerceExpr(e, to_ty, m, from_ty)                     = Expr.Op (TOp.Coerce, [to_ty;from_ty], [e], m)

let mkAsmExpr(code, tinst, args, rettys, m)                 = Expr.Op (TOp.ILAsm(code, rettys), tinst, args, m)
let mkUnionCaseExpr(uc, tinst, args, m)                        = Expr.Op (TOp.UnionCase uc, tinst, args, m)
let mkExnExpr(uc, args, m)                          = Expr.Op (TOp.ExnConstr uc, [], args, m)
let mkTupleFieldGetViaExprAddr(tupInfo, e, tinst, i, m)                  = Expr.Op (TOp.TupleFieldGet(tupInfo, i), tinst, [e], m)
let mkAnonRecdFieldGetViaExprAddr(anonInfo, e, tinst, i, m)                  = Expr.Op (TOp.AnonRecdGet(anonInfo, i), tinst, [e], m)

let mkRecdFieldGetViaExprAddr(e, fref, tinst, m)      = Expr.Op (TOp.ValFieldGet(fref), tinst, [e], m)
let mkRecdFieldGetAddrViaExprAddr(readonly, e, fref, tinst, m) = Expr.Op (TOp.ValFieldGetAddr(fref, readonly), tinst, [e], m)

let mkStaticRecdFieldGetAddr(readonly, fref, tinst, m) = Expr.Op (TOp.ValFieldGetAddr(fref, readonly), tinst, [], m)
let mkStaticRecdFieldGet(fref, tinst, m)               = Expr.Op (TOp.ValFieldGet(fref), tinst, [], m)
let mkStaticRecdFieldSet(fref, tinst, e, m)             = Expr.Op (TOp.ValFieldSet(fref), tinst, [e], m)

let mkArrayElemAddress g (readonly, ilInstrReadOnlyAnnotation, isNativePtr, shape, elemTy, exprs, m) = 
    Expr.Op (TOp.ILAsm ([IL.I_ldelema(ilInstrReadOnlyAnnotation, isNativePtr, shape, mkILTyvarTy 0us)], [mkByrefTyWithFlag g readonly elemTy]), [elemTy], exprs, m)

let mkRecdFieldSetViaExprAddr (e1, fref, tinst, e2, m)  = Expr.Op (TOp.ValFieldSet(fref), tinst, [e1;e2], m)

let mkUnionCaseTagGetViaExprAddr (e1, cref, tinst, m)      = Expr.Op (TOp.UnionCaseTagGet(cref), tinst, [e1], m)

/// Make a 'TOp.UnionCaseProof' expression, which proves a union value is over a particular case (used only for ref-unions, not struct-unions)
let mkUnionCaseProof (e1, cref: UnionCaseRef, tinst, m)     = if cref.Tycon.IsStructOrEnumTycon then e1 else Expr.Op (TOp.UnionCaseProof(cref), tinst, [e1], m)

/// Build a 'TOp.UnionCaseFieldGet' expression for something we've already determined to be a particular union case. For ref-unions, 
/// the input expression has 'TType_ucase', which is an F# compiler internal "type" corresponding to the union case.  For struct-unions, 
/// the input should be the address of the expression.
let mkUnionCaseFieldGetProvenViaExprAddr (e1, cref, tinst, j, m)   = Expr.Op (TOp.UnionCaseFieldGet(cref, j), tinst, [e1], m)

/// Build a 'TOp.UnionCaseFieldGetAddr' expression for a field of a union when we've already determined the value to be a particular union case. For ref-unions, 
/// the input expression has 'TType_ucase', which is an F# compiler internal "type" corresponding to the union case. For struct-unions, 
/// the input should be the address of the expression.
let mkUnionCaseFieldGetAddrProvenViaExprAddr (readonly, e1, cref, tinst, j, m)   = Expr.Op (TOp.UnionCaseFieldGetAddr(cref, j, readonly), tinst, [e1], m)

/// Build a 'get' expression for something we've already determined to be a particular union case, but where 
/// the static type of the input is not yet proven to be that particular union case. This requires a type
/// cast to 'prove' the condition.
let mkUnionCaseFieldGetUnprovenViaExprAddr (e1, cref, tinst, j, m)  = mkUnionCaseFieldGetProvenViaExprAddr(mkUnionCaseProof(e1, cref, tinst, m), cref, tinst, j, m)

let mkUnionCaseFieldSet (e1, cref, tinst, j, e2, m)         = Expr.Op (TOp.UnionCaseFieldSet(cref, j), tinst, [e1;e2], m)

let mkExnCaseFieldGet (e1, ecref, j, m)             = Expr.Op (TOp.ExnFieldGet(ecref, j), [], [e1], m)
let mkExnCaseFieldSet (e1, ecref, j, e2, m)          = Expr.Op (TOp.ExnFieldSet(ecref, j), [], [e1;e2], m)

let mkDummyLambda (g: TcGlobals) (e: Expr, ety) = 
    let m = e.Range
    mkLambda m (fst (mkCompGenLocal m "unitVar" g.unit_ty)) (e, ety)
                           
let mkWhile (g: TcGlobals) (spWhile, marker, e1, e2, m)             = 
    Expr.Op (TOp.While (spWhile, marker), []  , [mkDummyLambda g (e1, g.bool_ty);mkDummyLambda g (e2, g.unit_ty)], m)

let mkFor (g: TcGlobals) (spFor, v, e1, dir, e2, e3: Expr, m)    = 
    Expr.Op (TOp.For (spFor, dir)    , []  , [mkDummyLambda g (e1, g.int_ty) ;mkDummyLambda g (e2, g.int_ty);mkLambda e3.Range v (e3, g.unit_ty)], m)

let mkTryWith g (e1, vf, ef: Expr, vh, eh: Expr, m, ty, spTry, spWith) = 
    Expr.Op (TOp.TryCatch(spTry, spWith), [ty], [mkDummyLambda g (e1, ty);mkLambda ef.Range vf (ef, ty);mkLambda eh.Range vh (eh, ty)], m)

let mkTryFinally (g: TcGlobals) (e1, e2, m, ty, spTry, spFinally)          = 
    Expr.Op (TOp.TryFinally(spTry, spFinally), [ty], [mkDummyLambda g (e1, ty);mkDummyLambda g (e2, g.unit_ty)], m)

let mkDefault (m, ty) = Expr.Const(Const.Zero, m, ty) 

let mkValSet m v e = Expr.Op (TOp.LValueOp (LSet, v), [], [e], m)             
let mkAddrSet m v e = Expr.Op (TOp.LValueOp (LByrefSet, v), [], [e], m)       
let mkAddrGet m v = Expr.Op (TOp.LValueOp (LByrefGet, v), [], [], m)          
let mkValAddr m readonly v = Expr.Op (TOp.LValueOp (LAddrOf readonly, v), [], [], m)           

//--------------------------------------------------------------------------
// Maps tracking extra information for values
//--------------------------------------------------------------------------

[<NoEquality; NoComparison>]
type ValHash<'T> = 
    | ValHash of Dictionary<Stamp, 'T>

    member ht.Values = 
        let (ValHash t) = ht
        t.Values :> seq<'T>

    member ht.TryFind (v: Val) = 
        let (ValHash t) = ht
        match t.TryGetValue v.Stamp with
        | true, v -> Some v
        | _ -> None

    member ht.Add (v: Val, x) = 
        let (ValHash t) = ht
        t.[v.Stamp] <- x

    static member Create() = ValHash (new Dictionary<_, 'T>(11))

[<Struct; NoEquality; NoComparison>]
type ValMultiMap<'T>(contents: StampMap<'T list>) =

    member m.ContainsKey (v: Val) =
        contents.ContainsKey v.Stamp

    member m.Find (v: Val) =
        match contents |> Map.tryFind v.Stamp with
        | Some vals -> vals
        | _ -> []

    member m.Add (v: Val, x) = ValMultiMap<'T>(contents.Add (v.Stamp, x :: m.Find v))

    member m.Remove (v: Val) = ValMultiMap<'T>(contents.Remove v.Stamp)

    member m.Contents = contents

    static member Empty = ValMultiMap<'T>(Map.empty)

[<Struct; NoEquality; NoComparison>]
type TyconRefMultiMap<'T>(contents: TyconRefMap<'T list>) =
    member m.Find v = 
        match contents.TryFind v with
        | Some vals -> vals
        | _ -> []

    member m.Add (v, x) = TyconRefMultiMap<'T>(contents.Add v (x :: m.Find v))
    static member Empty = TyconRefMultiMap<'T>(TyconRefMap<_>.Empty)
    static member OfList vs = (vs, TyconRefMultiMap<'T>.Empty) ||> List.foldBack (fun (x, y) acc -> acc.Add (x, y)) 


//--------------------------------------------------------------------------
// From Ref_private to Ref_nonlocal when exporting data.
//--------------------------------------------------------------------------

/// Try to create a EntityRef suitable for accessing the given Entity from another assembly 
let tryRescopeEntity viewedCcu (entity: Entity) : ValueOption<EntityRef> = 
    match entity.PublicPath with 
    | Some pubpath -> ValueSome (ERefNonLocal (rescopePubPath viewedCcu pubpath))
    | None -> ValueNone

/// Try to create a ValRef suitable for accessing the given Val from another assembly 
let tryRescopeVal viewedCcu (entityRemap: Remap) (vspec: Val) : ValueOption<ValRef> = 
    match vspec.PublicPath with 
    | Some (ValPubPath(p, fullLinkageKey)) -> 
        // The type information in the val linkage doesn't need to keep any information to trait solutions.
        let entityRemap = { entityRemap with removeTraitSolutions = true }
        let fullLinkageKey = remapValLinkage entityRemap fullLinkageKey
        let vref = 
            // This compensates for the somewhat poor design decision in the F# compiler and metadata where
            // members are stored as values under the enclosing namespace/module rather than under the type.
            // This stems from the days when types and namespace/modules were separated constructs in the 
            // compiler implementation.
            if vspec.IsIntrinsicMember then  
                mkNonLocalValRef (rescopePubPathToParent viewedCcu p) fullLinkageKey
            else 
                mkNonLocalValRef (rescopePubPath viewedCcu p) fullLinkageKey
        ValueSome vref
    | _ -> ValueNone
    
//---------------------------------------------------------------------------
// Type information about records, constructors etc.
//---------------------------------------------------------------------------
 
let actualTyOfRecdField inst (fspec: RecdField)  = instType inst fspec.FormalType

let actualTysOfRecdFields inst rfields = List.map (actualTyOfRecdField inst) rfields

let actualTysOfInstanceRecdFields inst (tcref: TyconRef) = tcref.AllInstanceFieldsAsList |>  actualTysOfRecdFields inst 

let actualTysOfUnionCaseFields inst (x: UnionCaseRef) = actualTysOfRecdFields inst x.AllFieldsAsList

let actualResultTyOfUnionCase tinst (x: UnionCaseRef) = 
    instType (mkTyconRefInst x.TyconRef tinst) x.ReturnType

let recdFieldsOfExnDefRef x = (stripExnEqns x).TrueInstanceFieldsAsList
let recdFieldOfExnDefRefByIdx x n = (stripExnEqns x).GetFieldByIndex n

let recdFieldTysOfExnDefRef x = actualTysOfRecdFields [] (recdFieldsOfExnDefRef x)
let recdFieldTyOfExnDefRefByIdx x j = actualTyOfRecdField [] (recdFieldOfExnDefRefByIdx x j)


let actualTyOfRecdFieldForTycon tycon tinst (fspec: RecdField) = 
    instType (mkTyconInst tycon tinst) fspec.FormalType

let actualTyOfRecdFieldRef (fref: RecdFieldRef) tinst = 
    actualTyOfRecdFieldForTycon fref.Tycon tinst fref.RecdField

let actualTyOfUnionFieldRef (fref: UnionCaseRef) n tinst = 
    actualTyOfRecdFieldForTycon fref.Tycon tinst (fref.FieldByIndex(n))

    
//---------------------------------------------------------------------------
// Apply type functions to types
//---------------------------------------------------------------------------

let destForallTy g ty = 
    let tps, tau = primDestForallTy g ty 
    // tps may be have been equated to other tps in equi-recursive type inference 
    // and unit type inference. Normalize them here 
    let tps = NormalizeDeclaredTyparsForEquiRecursiveInference g tps
    tps, tau

let tryDestForallTy g ty = 
    if isForallTy g ty then destForallTy g ty else [], ty

let rec stripFunTy g ty = 
    if isFunTy g ty then 
        let (d, r) = destFunTy g ty 
        let more, rty = stripFunTy g r 
        d:: more, rty
    else [], ty

let applyForallTy g ty tyargs = 
    let tps, tau = destForallTy g ty
    instType (mkTyparInst tps tyargs) tau

let reduceIteratedFunTy g ty args = 
    List.fold (fun ty _ -> 
        if not (isFunTy g ty) then failwith "reduceIteratedFunTy"
        snd (destFunTy g ty)) ty args

let applyTyArgs g functy tyargs = 
    if isForallTy g functy then applyForallTy g functy tyargs else functy

let applyTys g functy (tyargs, argtys) = 
    let afterTyappTy = applyTyArgs g functy tyargs
    reduceIteratedFunTy g afterTyappTy argtys

let formalApplyTys g functy (tyargs, args) = 
    reduceIteratedFunTy g
      (if isNil tyargs then functy else snd (destForallTy g functy))
      args

let rec stripFunTyN g n ty = 
    assert (n >= 0)
    if n > 0 && isFunTy g ty then 
        let (d, r) = destFunTy g ty
        let more, rty = stripFunTyN g (n-1) r in d:: more, rty
    else [], ty

        
let tryDestAnyTupleTy g ty = 
    if isAnyTupleTy g ty then destAnyTupleTy g ty else tupInfoRef, [ty]

let tryDestRefTupleTy g ty = 
    if isRefTupleTy g ty then destRefTupleTy g ty else [ty]

type UncurriedArgInfos = (TType * ArgReprInfo) list 
type CurriedArgInfos = (TType * ArgReprInfo) list list

// A 'tau' type is one with its type parameters stripped off 
let GetTopTauTypeInFSharpForm g (curriedArgInfos: ArgReprInfo list list) tau m =
    let nArgInfos = curriedArgInfos.Length
    let argtys, rty = stripFunTyN g nArgInfos tau
    if nArgInfos <> argtys.Length then 
        error(Error(FSComp.SR.tastInvalidMemberSignature(), m))
    let argtysl = 
        (curriedArgInfos, argtys) ||> List.map2 (fun argInfos argty -> 
            match argInfos with 
            | [] -> [ (g.unit_ty, ValReprInfo.unnamedTopArg1) ]
            | [argInfo] -> [ (argty, argInfo) ]
            | _ -> List.zip (destRefTupleTy g argty) argInfos) 
    argtysl, rty

let destTopForallTy g (ValReprInfo (ntps, _, _)) ty =
    let tps, tau = (if isNil ntps then [], ty else tryDestForallTy g ty)
#if CHECKED
    if tps.Length <> kinds.Length then failwith (sprintf "destTopForallTy: internal error, #tps = %d, #ntps = %d" (List.length tps) ntps)
#endif
    // tps may be have been equated to other tps in equi-recursive type inference. Normalize them here 
    let tps = NormalizeDeclaredTyparsForEquiRecursiveInference g tps
    tps, tau

let GetTopValTypeInFSharpForm g (ValReprInfo(_, argInfos, retInfo) as topValInfo) ty m =
    let tps, tau = destTopForallTy g topValInfo ty
    let curriedArgTys, returnTy = GetTopTauTypeInFSharpForm g argInfos tau m
    tps, curriedArgTys, returnTy, retInfo

let IsCompiledAsStaticProperty g (v: Val) =
    match v.ValReprInfo with
    | Some valReprInfoValue ->
         match GetTopValTypeInFSharpForm g valReprInfoValue v.Type v.Range with 
         | [], [], _, _ when not v.IsMember -> true
         | _ -> false
    | _ -> false

let IsCompiledAsStaticPropertyWithField g (v: Val) = 
    (not v.IsCompiledAsStaticPropertyWithoutField && IsCompiledAsStaticProperty g v) 

//-------------------------------------------------------------------------
// Multi-dimensional array types...
//-------------------------------------------------------------------------

let isArrayTyconRef (g: TcGlobals) tcref =
    g.il_arr_tcr_map
    |> Array.exists (tyconRefEq g tcref)

let rankOfArrayTyconRef (g: TcGlobals) tcref =
    match g.il_arr_tcr_map |> Array.tryFindIndex (tyconRefEq g tcref) with
    | Some idx ->
        idx + 1
    | None ->
        failwith "rankOfArrayTyconRef: unsupported array rank"

//-------------------------------------------------------------------------
// Misc functions on F# types
//------------------------------------------------------------------------- 

let destArrayTy (g: TcGlobals) ty =
    match tryAppTy g ty with
    | ValueSome (tcref, [ty]) when isArrayTyconRef g tcref -> ty
    | _ -> failwith "destArrayTy"

let destListTy (g: TcGlobals) ty =
    match tryAppTy g ty with
    | ValueSome (tcref, [ty]) when tyconRefEq g tcref g.list_tcr_canon -> ty
    | _ -> failwith "destListTy"

let tyconRefEqOpt g tcOpt tc = 
    match tcOpt with
    | None -> false
    | Some tc2 -> tyconRefEq g tc2 tc

let isStringTy  g ty = ty |> stripTyEqns g |> (function TType_app(tcref, _, _) -> tyconRefEq g tcref g.system_String_tcref   | _ -> false)
let isListTy    g ty = ty |> stripTyEqns g |> (function TType_app(tcref, _, _) -> tyconRefEq g tcref g.list_tcr_canon   | _ -> false)
let isArrayTy   g ty = ty |> stripTyEqns g |> (function TType_app(tcref, _, _) -> isArrayTyconRef g tcref                | _ -> false) 
let isArray1DTy  g ty = ty |> stripTyEqns g |> (function TType_app(tcref, _, _) -> tyconRefEq g tcref g.il_arr_tcr_map.[0]  | _ -> false) 
let isUnitTy     g ty = ty |> stripTyEqns g |> (function TType_app(tcref, _, _) -> tyconRefEq g g.unit_tcr_canon tcref      | _ -> false) 
let isObjTy      g ty = ty |> stripTyEqns g |> (function TType_app(tcref, _, _) -> tyconRefEq g g.system_Object_tcref tcref | _ -> false) 
let isVoidTy     g ty = ty |> stripTyEqns g |> (function TType_app(tcref, _, _) -> tyconRefEq g g.system_Void_tcref tcref   | _ -> false) 
let isILAppTy    g ty = ty |> stripTyEqns g |> (function TType_app(tcref, _, _) -> tcref.IsILTycon                          | _ -> false) 
let isNativePtrTy    g ty = ty |> stripTyEqns g |> (function TType_app(tcref, _, _) -> tyconRefEq g g.nativeptr_tcr tcref           | _ -> false) 

let isByrefTy    g ty = 
    ty |> stripTyEqns g |> (function 
        | TType_app(tcref, _, _) when g.byref2_tcr.CanDeref -> tyconRefEq g g.byref2_tcr tcref
        | TType_app(tcref, _, _) -> tyconRefEq g g.byref_tcr tcref
        | _ -> false) 

let isInByrefTag g ty = ty |> stripTyEqns g |> (function TType_app(tcref, [], _) -> tyconRefEq g g.byrefkind_In_tcr tcref | _ -> false) 
let isInByrefTy g ty = 
    ty |> stripTyEqns g |> (function 
        | TType_app(tcref, [_; tag], _) when g.byref2_tcr.CanDeref -> tyconRefEq g g.byref2_tcr tcref  && isInByrefTag g tag         
        | _ -> false) 

let isOutByrefTag g ty = ty |> stripTyEqns g |> (function TType_app(tcref, [], _) -> tyconRefEq g g.byrefkind_Out_tcr tcref | _ -> false) 
let isOutByrefTy g ty = 
    ty |> stripTyEqns g |> (function 
        | TType_app(tcref, [_; tag], _) when g.byref2_tcr.CanDeref -> tyconRefEq g g.byref2_tcr tcref  && isOutByrefTag g tag         
        | _ -> false) 

#if !NO_EXTENSIONTYPING
let extensionInfoOfTy g ty = ty |> stripTyEqns g |> (function TType_app(tcref, _, _) -> tcref.TypeReprInfo                | _ -> TNoRepr) 
#endif

type TypeDefMetadata = 
     | ILTypeMetadata of TILObjectReprData
     | FSharpOrArrayOrByrefOrTupleOrExnTypeMetadata 
#if !NO_EXTENSIONTYPING
     | ProvidedTypeMetadata of  TProvidedTypeInfo
#endif

let metadataOfTycon (tycon: Tycon) = 
#if !NO_EXTENSIONTYPING
    match tycon.TypeReprInfo with 
    | TProvidedTypeExtensionPoint info -> ProvidedTypeMetadata info
    | _ -> 
#endif
    if tycon.IsILTycon then 
       ILTypeMetadata tycon.ILTyconInfo
    else 
       FSharpOrArrayOrByrefOrTupleOrExnTypeMetadata 


let metadataOfTy g ty = 
#if !NO_EXTENSIONTYPING
    match extensionInfoOfTy g ty with 
    | TProvidedTypeExtensionPoint info -> ProvidedTypeMetadata info
    | _ -> 
#endif
    if isILAppTy g ty then 
        let tcref = tcrefOfAppTy g ty
        ILTypeMetadata tcref.ILTyconInfo
    else 
        FSharpOrArrayOrByrefOrTupleOrExnTypeMetadata 


let isILReferenceTy g ty = 
    match metadataOfTy g ty with 
#if !NO_EXTENSIONTYPING
    | ProvidedTypeMetadata info -> not info.IsStructOrEnum
#endif
    | ILTypeMetadata (TILObjectReprData(_, _, td)) -> not td.IsStructOrEnum
    | FSharpOrArrayOrByrefOrTupleOrExnTypeMetadata -> isArrayTy g ty

let isILInterfaceTycon (tycon: Tycon) = 
    match metadataOfTycon tycon with 
#if !NO_EXTENSIONTYPING
    | ProvidedTypeMetadata info -> info.IsInterface
#endif
    | ILTypeMetadata (TILObjectReprData(_, _, td)) -> td.IsInterface
    | FSharpOrArrayOrByrefOrTupleOrExnTypeMetadata -> false

let rankOfArrayTy g ty = rankOfArrayTyconRef g (tcrefOfAppTy g ty)

let isFSharpObjModelRefTy g ty = 
    isFSharpObjModelTy g ty && 
    let tcref = tcrefOfAppTy g ty
    match tcref.FSharpObjectModelTypeInfo.fsobjmodel_kind with 
    | TTyconClass | TTyconInterface   | TTyconDelegate _ -> true
    | TTyconStruct | TTyconEnum -> false

let isFSharpClassTy g ty =
    match tryDestAppTy g ty with
    | ValueSome tcref -> tcref.Deref.IsFSharpClassTycon
    | _ -> false

let isFSharpStructTy g ty =
    match tryDestAppTy g ty with
    | ValueSome tcref -> tcref.Deref.IsFSharpStructOrEnumTycon
    | _ -> false

let isFSharpInterfaceTy g ty = 
    match tryDestAppTy g ty with
    | ValueSome tcref -> tcref.Deref.IsFSharpInterfaceTycon
    | _ -> false

let isDelegateTy g ty = 
    match metadataOfTy g ty with 
#if !NO_EXTENSIONTYPING
    | ProvidedTypeMetadata info -> info.IsDelegate ()
#endif
    | ILTypeMetadata (TILObjectReprData(_, _, td)) -> td.IsDelegate
    | FSharpOrArrayOrByrefOrTupleOrExnTypeMetadata ->
        match tryDestAppTy g ty with
        | ValueSome tcref -> tcref.Deref.IsFSharpDelegateTycon
        | _ -> false

let isInterfaceTy g ty = 
    match metadataOfTy g ty with 
#if !NO_EXTENSIONTYPING
    | ProvidedTypeMetadata info -> info.IsInterface
#endif
    | ILTypeMetadata (TILObjectReprData(_, _, td)) -> td.IsInterface
    | FSharpOrArrayOrByrefOrTupleOrExnTypeMetadata -> isFSharpInterfaceTy g ty

let isClassTy g ty = 
    match metadataOfTy g ty with 
#if !NO_EXTENSIONTYPING
    | ProvidedTypeMetadata info -> info.IsClass
#endif
    | ILTypeMetadata (TILObjectReprData(_, _, td)) -> td.IsClass
    | FSharpOrArrayOrByrefOrTupleOrExnTypeMetadata -> isFSharpClassTy g ty

let isStructOrEnumTyconTy g ty = 
    match tryDestAppTy g ty with
    | ValueSome tcref -> tcref.Deref.IsStructOrEnumTycon
    | _ -> false

let isStructRecordOrUnionTyconTy g ty = 
    match tryDestAppTy g ty with
    | ValueSome tcref -> tcref.Deref.IsStructRecordOrUnionTycon
    | _ -> false

let isStructTy g ty =
    match tryDestAppTy g ty with
    | ValueSome tcref -> 
        let tycon = tcref.Deref
        tycon.IsStructRecordOrUnionTycon || tycon.IsStructOrEnumTycon
    | _ -> 
        isStructAnonRecdTy g ty || isStructTupleTy g ty

let isRefTy g ty = 
    not (isStructOrEnumTyconTy g ty) &&
    (
        isUnionTy g ty || 
        isRefTupleTy g ty || 
        isRecdTy g ty || 
        isILReferenceTy g ty ||
        isFunTy g ty || 
        isReprHiddenTy g ty || 
        isFSharpObjModelRefTy g ty || 
        isUnitTy g ty
    )

// ECMA C# LANGUAGE SPECIFICATION, 27.2
// An unmanaged-type is any type that isn't a reference-type, a type-parameter, or a generic struct-type and
// contains no fields whose type is not an unmanaged-type. In other words, an unmanaged-type is one of the
// following:
// - sbyte, byte, short, ushort, int, uint, long, ulong, char, float, double, decimal, or bool.
// - Any enum-type.
// - Any pointer-type.
// - Any non-generic user-defined struct-type that contains fields of unmanaged-types only.
// [Note: Constructed types and type-parameters are never unmanaged-types. end note]
let rec isUnmanagedTy g ty =
    let ty = stripTyEqnsAndMeasureEqns g ty
    match tryDestAppTy g ty with
    | ValueSome tcref ->
        let isEq tcref2  = tyconRefEq g tcref tcref2 
        if          isEq g.nativeptr_tcr || isEq g.nativeint_tcr ||
                    isEq g.sbyte_tcr || isEq g.byte_tcr || 
                    isEq g.int16_tcr || isEq g.uint16_tcr ||
                    isEq g.int32_tcr || isEq g.uint32_tcr ||
                    isEq g.int64_tcr || isEq g.uint64_tcr ||
                    isEq g.char_tcr ||
                    isEq g.float32_tcr ||
                    isEq g.float_tcr ||
                    isEq g.decimal_tcr ||
                    isEq g.bool_tcr then
            true
        else
            let tycon = tcref.Deref
            if tycon.IsEnumTycon then 
                true
            elif tycon.IsStructOrEnumTycon then
                match tycon.TyparsNoRange with
                | [] -> tycon.AllInstanceFieldsAsList |> List.forall (fun r -> isUnmanagedTy g r.rfield_type) 
                | _ -> false // generic structs are never 
            else false
    | ValueNone ->
        false

let isInterfaceTycon x = 
    isILInterfaceTycon x || x.IsFSharpInterfaceTycon

let isInterfaceTyconRef (tcref: TyconRef) = isInterfaceTycon tcref.Deref

let isEnumTy g ty = 
    match tryDestAppTy g ty with 
    | ValueNone -> false
    | ValueSome tcref -> tcref.IsEnumTycon

let actualReturnTyOfSlotSig parentTyInst methTyInst (TSlotSig(_, _, parentFormalTypars, methFormalTypars, _, formalRetTy)) = 
    let methTyInst = mkTyparInst methFormalTypars methTyInst
    let parentTyInst = mkTyparInst parentFormalTypars parentTyInst
    Option.map (instType (parentTyInst @ methTyInst)) formalRetTy

let slotSigHasVoidReturnTy (TSlotSig(_, _, _, _, _, formalRetTy)) = 
    Option.isNone formalRetTy 

let returnTyOfMethod g (TObjExprMethod((TSlotSig(_, parentTy, _, _, _, _) as ss), _, methFormalTypars, _, _, _)) =
    let tinst = argsOfAppTy g parentTy
    let methTyInst = generalizeTypars methFormalTypars
    actualReturnTyOfSlotSig tinst methTyInst ss

/// Is the type 'abstract' in C#-speak
let isAbstractTycon (tycon: Tycon) = 
    if tycon.IsFSharpObjectModelTycon then 
        not tycon.IsFSharpDelegateTycon && 
        tycon.TypeContents.tcaug_abstract 
    else 
        tycon.IsILTycon && tycon.ILTyconRawMetadata.IsAbstract

//---------------------------------------------------------------------------
// Determine if a member/Val/ValRef is an explicit impl
//---------------------------------------------------------------------------

let MemberIsExplicitImpl g (membInfo: ValMemberInfo) = 
   membInfo.MemberFlags.IsOverrideOrExplicitImpl &&
   match membInfo.ImplementedSlotSigs with 
   | [] -> false
   | slotsigs -> slotsigs |> List.forall (fun slotsig -> isInterfaceTy g slotsig.ImplementedType)

let ValIsExplicitImpl g (v: Val) = 
    match v.MemberInfo with 
    | Some membInfo -> MemberIsExplicitImpl g membInfo
    | _ -> false

let ValRefIsExplicitImpl g (vref: ValRef) = ValIsExplicitImpl g vref.Deref

//---------------------------------------------------------------------------
// Find all type variables in a type, apart from those that have had 
// an equation assigned by type inference.
//---------------------------------------------------------------------------

let emptyFreeLocals = Zset.empty valOrder
let unionFreeLocals s1 s2 = 
    if s1 === emptyFreeLocals then s2
    elif s2 === emptyFreeLocals then s1
    else Zset.union s1 s2

let emptyFreeRecdFields = Zset.empty recdFieldRefOrder
let unionFreeRecdFields s1 s2 = 
    if s1 === emptyFreeRecdFields then s2
    elif s2 === emptyFreeRecdFields then s1
    else Zset.union s1 s2

let emptyFreeUnionCases = Zset.empty unionCaseRefOrder
let unionFreeUnionCases s1 s2 = 
    if s1 === emptyFreeUnionCases then s2
    elif s2 === emptyFreeUnionCases then s1
    else Zset.union s1 s2

let emptyFreeTycons = Zset.empty tyconOrder
let unionFreeTycons s1 s2 = 
    if s1 === emptyFreeTycons then s2
    elif s2 === emptyFreeTycons then s1
    else Zset.union s1 s2

let typarOrder = 
    { new System.Collections.Generic.IComparer<Typar> with 
        member x.Compare (v1: Typar, v2: Typar) = compare v1.Stamp v2.Stamp } 

let emptyFreeTypars = Zset.empty typarOrder
let unionFreeTypars s1 s2 = 
    if s1 === emptyFreeTypars then s2
    elif s2 === emptyFreeTypars then s1
    else Zset.union s1 s2

let emptyFreeTyvars =  
    { FreeTycons = emptyFreeTycons
      /// The summary of values used as trait solutions
      FreeTraitSolutions = emptyFreeLocals
      FreeTypars = emptyFreeTypars}

let isEmptyFreeTyvars ftyvs = 
    Zset.isEmpty ftyvs.FreeTypars &&
    Zset.isEmpty ftyvs.FreeTycons 

let unionFreeTyvars fvs1 fvs2 = 
    if fvs1 === emptyFreeTyvars then fvs2 else 
    if fvs2 === emptyFreeTyvars then fvs1 else
    { FreeTycons           = unionFreeTycons fvs1.FreeTycons fvs2.FreeTycons
      FreeTraitSolutions   = unionFreeLocals fvs1.FreeTraitSolutions fvs2.FreeTraitSolutions
      FreeTypars           = unionFreeTypars fvs1.FreeTypars fvs2.FreeTypars }

type FreeVarOptions = 
    { canCache: bool
      collectInTypes: bool
      includeLocalTycons: bool
      includeTypars: bool
      includeLocalTyconReprs: bool
      includeRecdFields: bool
      includeUnionCases: bool
      includeLocals: bool }
      
let CollectAllNoCaching = 
    { canCache = false
      collectInTypes = true
      includeLocalTycons = true
      includeLocalTyconReprs = true
      includeRecdFields = true
      includeUnionCases = true
      includeTypars = true
      includeLocals = true }

let CollectTyparsNoCaching = 
    { canCache = false
      collectInTypes = true
      includeLocalTycons = false
      includeTypars = true
      includeLocalTyconReprs = false
      includeRecdFields = false
      includeUnionCases = false
      includeLocals = false }

let CollectLocalsNoCaching = 
    { canCache = false
      collectInTypes = false
      includeLocalTycons = false
      includeTypars = false
      includeLocalTyconReprs = false
      includeRecdFields = false 
      includeUnionCases = false
      includeLocals = true }

let CollectTyparsAndLocalsNoCaching = 
    { canCache = false
      collectInTypes = true
      includeLocalTycons = false
      includeLocalTyconReprs = false
      includeRecdFields = false 
      includeUnionCases = false
      includeTypars = true
      includeLocals = true }

let CollectAll =
    { canCache = false
      collectInTypes = true
      includeLocalTycons = true
      includeLocalTyconReprs = true
      includeRecdFields = true 
      includeUnionCases = true
      includeTypars = true
      includeLocals = true }
    
let CollectTyparsAndLocals = // CollectAll
    { canCache = true // only cache for this one
      collectInTypes = true
      includeTypars = true
      includeLocals = true
      includeLocalTycons = false
      includeLocalTyconReprs = false
      includeRecdFields = false
      includeUnionCases = false }

  
let CollectTypars = CollectTyparsAndLocals

let CollectLocals = CollectTyparsAndLocals


let accFreeLocalTycon opts x acc = 
    if not opts.includeLocalTycons then acc else
    if Zset.contains x acc.FreeTycons then acc else 
    { acc with FreeTycons = Zset.add x acc.FreeTycons } 

let accFreeTycon opts (tcref: TyconRef) acc = 
    if not opts.includeLocalTycons then acc
    elif tcref.IsLocalRef then accFreeLocalTycon opts tcref.PrivateTarget acc
    else acc

let rec boundTypars opts tps acc = 
    // Bound type vars form a recursively-referential set due to constraints, e.g.  A: I<B>, B: I<A> 
    // So collect up free vars in all constraints first, then bind all variables 
    let acc = List.foldBack (fun (tp: Typar) acc -> accFreeInTyparConstraints opts tp.Constraints acc) tps acc
    List.foldBack (fun tp acc -> { acc with FreeTypars = Zset.remove tp acc.FreeTypars}) tps acc

and accFreeInTyparConstraints opts cxs acc =
    List.foldBack (accFreeInTyparConstraint opts) cxs acc

and accFreeInTyparConstraint opts tpc acc =
    match tpc with 
    | TyparConstraint.CoercesTo(ty, _) -> accFreeInType opts ty acc
    | TyparConstraint.MayResolveMember (traitInfo, _) -> accFreeInTrait opts traitInfo acc
    | TyparConstraint.DefaultsTo(_, rty, _) -> accFreeInType opts rty acc
    | TyparConstraint.SimpleChoice(tys, _) -> accFreeInTypes opts tys acc
    | TyparConstraint.IsEnum(uty, _) -> accFreeInType opts uty acc
    | TyparConstraint.IsDelegate(aty, bty, _) -> accFreeInType opts aty (accFreeInType opts bty acc)
    | TyparConstraint.SupportsComparison _
    | TyparConstraint.SupportsEquality _
    | TyparConstraint.SupportsNull _ 
    | TyparConstraint.NotSupportsNull _ 
    | TyparConstraint.IsNonNullableStruct _ 
    | TyparConstraint.IsReferenceType _ 
    | TyparConstraint.IsUnmanaged _
    | TyparConstraint.RequiresDefaultConstructor _ -> acc

and accFreeInTrait opts (TTrait(tys, _, _, argtys, rty, sln)) acc = 
    Option.foldBack (accFreeInTraitSln opts) sln.Value
       (accFreeInTypes opts tys 
         (accFreeInTypes opts argtys 
           (Option.foldBack (accFreeInType opts) rty acc)))

and accFreeInTraitSln opts sln acc = 
    match sln with 
    | ILMethSln(ty, _, _, minst) ->
         accFreeInType opts ty 
            (accFreeInTypes opts minst acc)
    | FSMethSln(ty, vref, minst) ->
         accFreeInType opts ty 
            (accFreeValRefInTraitSln opts vref  
               (accFreeInTypes opts minst acc))
    | FSAnonRecdFieldSln(_anonInfo, tinst, _n) ->
         accFreeInTypes opts tinst acc
    | FSRecdFieldSln(tinst, _rfref, _isSet) ->
         accFreeInTypes opts tinst acc
    | BuiltInSln -> acc
    | ClosedExprSln _ -> acc // nothing to accumulate because it's a closed expression referring only to erasure of provided method calls

and accFreeLocalValInTraitSln _opts v fvs =
    if Zset.contains v fvs.FreeTraitSolutions then fvs 
    else { fvs with FreeTraitSolutions = Zset.add v fvs.FreeTraitSolutions}

and accFreeValRefInTraitSln opts (vref: ValRef) fvs = 
    if vref.IsLocalRef then
        accFreeLocalValInTraitSln opts vref.PrivateTarget fvs
    else
        // non-local values do not contain free variables 
        fvs

and accFreeTyparRef opts (tp: Typar) acc = 
    if not opts.includeTypars then acc else
    if Zset.contains tp acc.FreeTypars then acc 
    else 
        accFreeInTyparConstraints opts tp.Constraints
          { acc with FreeTypars = Zset.add tp acc.FreeTypars}

and accFreeInType opts ty acc  = 
    match stripTyparEqns ty with 
    | TType_tuple (tupInfo, l) -> accFreeInTypes opts l (accFreeInTupInfo opts tupInfo acc)
    | TType_anon (anonInfo, l) -> accFreeInTypes opts l (accFreeInTupInfo opts anonInfo.TupInfo acc)
    | TType_app (tc, tinst, _nullness) -> 
        let acc = accFreeTycon opts tc acc
        match tinst with 
        | [] -> acc  // optimization to avoid unneeded call
        | [h] -> accFreeInType opts h acc // optimization to avoid unneeded call
        | _ -> accFreeInTypes opts tinst acc
    | TType_ucase (UCRef(tc, _), tinst) -> accFreeInTypes opts tinst (accFreeTycon opts tc  acc)
    | TType_fun (d, r, _nullness) -> 
       // note, nullness variables are _not_ part of the type system proper
       accFreeInType opts d (accFreeInType opts r acc)
    | TType_var (r, _nullness) -> accFreeTyparRef opts r acc
    | TType_forall (tps, r) -> unionFreeTyvars (boundTypars opts tps (freeInType opts r)) acc
    | TType_measure unt -> accFreeInMeasure opts unt acc

and accFreeInTupInfo _opts unt acc = 
    match unt with 
    | TupInfo.Const _ -> acc
and accFreeInMeasure opts unt acc = List.foldBack (fun (tp, _) acc -> accFreeTyparRef opts tp acc) (ListMeasureVarOccsWithNonZeroExponents unt) acc
and accFreeInTypes opts tys acc = 
    match tys with 
    | [] -> acc
    | h :: t -> accFreeInTypes opts t (accFreeInType opts h acc)
and freeInType opts ty = accFreeInType opts ty emptyFreeTyvars

and accFreeInVal opts (v: Val) acc = accFreeInType opts v.val_type acc

let freeInTypes opts tys = accFreeInTypes opts tys emptyFreeTyvars
let freeInVal opts v = accFreeInVal opts v emptyFreeTyvars
let freeInTyparConstraints opts v = accFreeInTyparConstraints opts v emptyFreeTyvars
let accFreeInTypars opts tps acc = List.foldBack (accFreeTyparRef opts) tps acc
        
let rec addFreeInModuleTy (mtyp: ModuleOrNamespaceType) acc =
    QueueList.foldBack (typeOfVal >> accFreeInType CollectAllNoCaching) mtyp.AllValsAndMembers
      (QueueList.foldBack (fun (mspec: ModuleOrNamespace) acc -> addFreeInModuleTy mspec.ModuleOrNamespaceType acc) mtyp.AllEntities acc)

let freeInModuleTy mtyp = addFreeInModuleTy mtyp emptyFreeTyvars


//--------------------------------------------------------------------------
// Free in type, left-to-right order preserved. This is used to determine the
// order of type variables for top-level definitions based on their signature, 
// so be careful not to change the order.  We accumulate in reverse
// order.
//--------------------------------------------------------------------------

let emptyFreeTyparsLeftToRight = []
let unionFreeTyparsLeftToRight fvs1 fvs2 = ListSet.unionFavourRight typarEq fvs1 fvs2

let rec boundTyparsLeftToRight g cxFlag thruFlag  acc tps = 
    // Bound type vars form a recursively-referential set due to constraints, e.g.  A: I<B>, B: I<A> 
    // So collect up free vars in all constraints first, then bind all variables 
    List.fold (fun acc (tp: Typar) -> accFreeInTyparConstraintsLeftToRight g cxFlag thruFlag acc tp.Constraints) tps acc

and accFreeInTyparConstraintsLeftToRight g cxFlag thruFlag acc cxs =
    List.fold (accFreeInTyparConstraintLeftToRight g cxFlag thruFlag) acc cxs 

and accFreeInTyparConstraintLeftToRight g cxFlag thruFlag acc tpc =
    match tpc with 
    | TyparConstraint.CoercesTo(ty, _) ->
        accFreeInTypeLeftToRight g cxFlag thruFlag acc ty 
    | TyparConstraint.MayResolveMember (traitInfo, _) ->
        accFreeInTraitLeftToRight g cxFlag thruFlag acc traitInfo 
    | TyparConstraint.DefaultsTo(_, rty, _) ->
        accFreeInTypeLeftToRight g cxFlag thruFlag acc rty 
    | TyparConstraint.SimpleChoice(tys, _) ->
        accFreeInTypesLeftToRight g cxFlag thruFlag acc tys 
    | TyparConstraint.IsEnum(uty, _) ->
        accFreeInTypeLeftToRight g cxFlag thruFlag acc uty
    | TyparConstraint.IsDelegate(aty, bty, _) ->
        accFreeInTypeLeftToRight g cxFlag thruFlag (accFreeInTypeLeftToRight g cxFlag thruFlag acc aty) bty  
    | TyparConstraint.SupportsComparison _ 
    | TyparConstraint.SupportsEquality _ 
    | TyparConstraint.SupportsNull _ 
    | TyparConstraint.NotSupportsNull _ 
    | TyparConstraint.IsNonNullableStruct _ 
    | TyparConstraint.IsUnmanaged _
    | TyparConstraint.IsReferenceType _ 
    | TyparConstraint.RequiresDefaultConstructor _ -> acc

and accFreeInTraitLeftToRight g cxFlag thruFlag acc (TTrait(tys, _, _, argtys, rty, _))  = 
    let acc = accFreeInTypesLeftToRight g cxFlag thruFlag acc tys
    let acc = accFreeInTypesLeftToRight g cxFlag thruFlag acc argtys
    let acc = Option.fold (accFreeInTypeLeftToRight g cxFlag thruFlag) acc rty
    acc

and accFreeTyparRefLeftToRight g cxFlag thruFlag acc (tp: Typar) = 
    if ListSet.contains typarEq tp acc then 
        acc
    else 
        let acc = ListSet.insert typarEq tp acc
        if cxFlag then 
            accFreeInTyparConstraintsLeftToRight g cxFlag thruFlag acc tp.Constraints
        else 
            acc

and accFreeInTypeLeftToRight g cxFlag thruFlag acc ty  = 
    match (if thruFlag then stripTyEqns g ty else stripTyparEqns ty) with 
    | TType_anon (anonInfo, anonTys)  ->
        let acc = accFreeInTupInfoLeftToRight g cxFlag thruFlag acc anonInfo.TupInfo 
        accFreeInTypesLeftToRight g cxFlag thruFlag acc anonTys 
    | TType_tuple (tupInfo, tupTys) -> 
        let acc = accFreeInTupInfoLeftToRight g cxFlag thruFlag acc tupInfo 
        accFreeInTypesLeftToRight g cxFlag thruFlag acc tupTys 
    | TType_app (_, tinst, _nullness) ->
        accFreeInTypesLeftToRight g cxFlag thruFlag acc tinst 
    | TType_ucase (_, tinst) ->
        accFreeInTypesLeftToRight g cxFlag thruFlag acc tinst 
    | TType_fun (d, r, _nullness) ->
        accFreeInTypeLeftToRight g cxFlag thruFlag (accFreeInTypeLeftToRight g cxFlag thruFlag acc d ) r
    | TType_var (r, _nullness) ->
        accFreeTyparRefLeftToRight g cxFlag thruFlag acc r 
    | TType_forall (tps, r) ->
        unionFreeTyparsLeftToRight (boundTyparsLeftToRight g cxFlag thruFlag tps (accFreeInTypeLeftToRight g cxFlag thruFlag emptyFreeTyparsLeftToRight r)) acc
    | TType_measure unt -> 
        List.foldBack (fun (tp, _) acc -> accFreeTyparRefLeftToRight g cxFlag thruFlag acc tp) (ListMeasureVarOccsWithNonZeroExponents unt) acc

and accFreeInTupInfoLeftToRight _g _cxFlag _thruFlag acc unt = 
    match unt with 
    | TupInfo.Const _ -> acc

and accFreeInTypesLeftToRight g cxFlag thruFlag acc tys = 
    match tys with 
    | [] -> acc
    | h :: t -> accFreeInTypesLeftToRight g cxFlag thruFlag (accFreeInTypeLeftToRight g cxFlag thruFlag acc h) t
    
let freeInTypeLeftToRight g thruFlag ty =
    accFreeInTypeLeftToRight g true thruFlag emptyFreeTyparsLeftToRight ty |> List.rev

let freeInTypesLeftToRight g thruFlag ty =
    accFreeInTypesLeftToRight g true thruFlag emptyFreeTyparsLeftToRight ty |> List.rev

let freeInTypesLeftToRightSkippingConstraints g ty =
    accFreeInTypesLeftToRight g false true emptyFreeTyparsLeftToRight ty |> List.rev

let valOfBind (b: Binding) = b.Var

let valsOfBinds (binds: Bindings) = binds |> List.map (fun b -> b.Var)

//--------------------------------------------------------------------------
// Values representing member functions on F# types
//--------------------------------------------------------------------------

// Pull apart the type for an F# value that represents an object model method. Do not strip off a 'unit' argument.
// Review: Should GetMemberTypeInFSharpForm have any other direct callers? 
let GetMemberTypeInFSharpForm g memberFlags arities ty m = 
    let tps, argInfos, rty, retInfo = GetTopValTypeInFSharpForm g arities ty m

    let argInfos = 
        if memberFlags.IsInstance then 
            match argInfos with
            | [] -> 
                errorR(InternalError("value does not have a valid member type", m))
                argInfos
            | _:: t -> t
        else argInfos
    tps, argInfos, rty, retInfo

// Check that an F# value represents an object model method. 
// It will also always have an arity (inferred from syntax). 
let checkMemberVal membInfo arity m =
    match membInfo, arity with 
    | None, _ -> error(InternalError("checkMemberVal - no membInfo" , m))
    | _, None -> error(InternalError("checkMemberVal - no arity", m))
    | Some membInfo, Some arity -> (membInfo, arity)

let checkMemberValRef (vref: ValRef) =
    checkMemberVal vref.MemberInfo vref.ValReprInfo vref.Range
     
let GetTopValTypeInCompiledForm g topValInfo ty m =
    let tps, paramArgInfos, rty, retInfo = GetTopValTypeInFSharpForm g topValInfo ty m
    // Eliminate lone single unit arguments
    let paramArgInfos = 
        match paramArgInfos, topValInfo.ArgInfos with 
        // static member and module value unit argument elimination
        | [[(_argType, _)]] , [[]] -> 
            //assert isUnitTy g argType 
            [[]]
        // instance member unit argument elimination
        | [objInfo;[(_argType, _)]] , [[_objArg];[]] -> 
            //assert isUnitTy g argType 
            [objInfo; []]
        | _ -> 
            paramArgInfos
    let rty = if isUnitTy g rty then None else Some rty
    (tps, paramArgInfos, rty, retInfo)
     
// Pull apart the type for an F# value that represents an object model method
// and see the "member" form for the type, i.e. 
// detect methods with no arguments by (effectively) looking for single argument type of 'unit'. 
// The analysis is driven of the inferred arity information for the value.
//
// This is used not only for the compiled form - it's also used for all type checking and object model
// logic such as determining if abstract methods have been implemented or not, and how
// many arguments the method takes etc.
let GetMemberTypeInMemberForm g memberFlags topValInfo ty m =
    let tps, paramArgInfos, rty, retInfo = GetMemberTypeInFSharpForm g memberFlags topValInfo ty m
    // Eliminate lone single unit arguments
    let paramArgInfos = 
        match paramArgInfos, topValInfo.ArgInfos with 
        // static member and module value unit argument elimination
        | [[(argType, _)]] , [[]] -> 
            assert isUnitTy g argType 
            [[]]
        // instance member unit argument elimination
        | [[(argType, _)]] , [[_objArg];[]] -> 
            assert isUnitTy g argType 
            [[]]
        | _ -> 
            paramArgInfos
    let rty = if isUnitTy g rty then None else Some rty
    (tps, paramArgInfos, rty, retInfo)

let GetTypeOfMemberInMemberForm g (vref: ValRef) =
    //assert (not vref.IsExtensionMember)
    let membInfo, topValInfo = checkMemberValRef vref
    GetMemberTypeInMemberForm g membInfo.MemberFlags topValInfo vref.Type vref.Range

let GetTypeOfMemberInFSharpForm g (vref: ValRef) =
    let membInfo, topValInfo = checkMemberValRef vref
    GetMemberTypeInFSharpForm g membInfo.MemberFlags topValInfo vref.Type vref.Range

let PartitionValTyparsForApparentEnclosingType g (v: Val)  = 
    match v.ValReprInfo with 
    | None -> error(InternalError("PartitionValTypars: not a top value", v.Range))
    | Some arities -> 
        let fullTypars, _ = destTopForallTy g arities v.Type 
        let parent = v.MemberApparentEntity
        let parentTypars = parent.TyparsNoRange
        let nparentTypars = parentTypars.Length
        if nparentTypars <= fullTypars.Length then 
            let memberParentTypars, memberMethodTypars = List.splitAt nparentTypars fullTypars
            let memberToParentInst, tinst = mkTyparToTyparRenaming memberParentTypars parentTypars
            Some(parentTypars, memberParentTypars, memberMethodTypars, memberToParentInst, tinst)
        else None

/// Match up the type variables on an member value with the type 
/// variables on the apparent enclosing type
let PartitionValTypars g (v: Val)  = 
     match v.ValReprInfo with 
     | None -> error(InternalError("PartitionValTypars: not a top value", v.Range))
     | Some arities -> 
         if v.IsExtensionMember then 
             let fullTypars, _ = destTopForallTy g arities v.Type 
             Some([], [], fullTypars, emptyTyparInst, [])
         else
             PartitionValTyparsForApparentEnclosingType g v

let PartitionValRefTypars g (vref: ValRef) = PartitionValTypars g vref.Deref 

/// Get the arguments for an F# value that represents an object model method 
let ArgInfosOfMemberVal g (v: Val) = 
    let membInfo, topValInfo = checkMemberVal v.MemberInfo v.ValReprInfo v.Range
    let _, arginfos, _, _ = GetMemberTypeInMemberForm g membInfo.MemberFlags topValInfo v.Type v.Range
    arginfos

let ArgInfosOfMember g (vref: ValRef) = 
    ArgInfosOfMemberVal g vref.Deref

let GetFSharpViewOfReturnType (g: TcGlobals) retTy =
    match retTy with 
    | None -> g.unit_ty
    | Some retTy ->  retTy


/// Get the property "type" (getter return type) for an F# value that represents a getter or setter
/// of an object model property.
let ReturnTypeOfPropertyVal g (v: Val) = 
    let membInfo, topValInfo = checkMemberVal v.MemberInfo v.ValReprInfo v.Range
    match membInfo.MemberFlags.MemberKind with 
    | MemberKind.PropertySet ->
        let _, arginfos, _, _ = GetMemberTypeInMemberForm g membInfo.MemberFlags topValInfo v.Type v.Range
        if not arginfos.IsEmpty && not arginfos.Head.IsEmpty then
            arginfos.Head |> List.last |> fst 
        else
            error(Error(FSComp.SR.tastValueDoesNotHaveSetterType(), v.Range))
    | MemberKind.PropertyGet ->
        let _, _, rty, _ = GetMemberTypeInMemberForm g membInfo.MemberFlags topValInfo v.Type v.Range
        GetFSharpViewOfReturnType g rty
    | _ -> error(InternalError("ReturnTypeOfPropertyVal", v.Range))


/// Get the property arguments for an F# value that represents a getter or setter
/// of an object model property.
let ArgInfosOfPropertyVal g (v: Val) = 
    let membInfo, topValInfo = checkMemberVal v.MemberInfo v.ValReprInfo v.Range
    match membInfo.MemberFlags.MemberKind with 
    | MemberKind.PropertyGet ->
        ArgInfosOfMemberVal g v |> List.concat
    | MemberKind.PropertySet ->
        let _, arginfos, _, _ = GetMemberTypeInMemberForm g membInfo.MemberFlags topValInfo v.Type v.Range
        if not arginfos.IsEmpty && not arginfos.Head.IsEmpty then
            arginfos.Head |> List.frontAndBack |> fst 
        else
            error(Error(FSComp.SR.tastValueDoesNotHaveSetterType(), v.Range))
    | _ -> 
        error(InternalError("ArgInfosOfPropertyVal", v.Range))

//---------------------------------------------------------------------------
// Generalize type constructors to types
//---------------------------------------------------------------------------

<<<<<<< HEAD
let generalTyconRefInst (tcref:TyconRef) = 
    generalizeTypars tcref.TyparsNoRange
=======
let generalTyconRefInst (tc: TyconRef) =  generalizeTypars tc.TyparsNoRange
>>>>>>> d5f5bd00

let generalizeTyconRef (g:TcGlobals) tcref = 
    let tinst = generalTyconRefInst tcref
    tinst, TType_app(tcref, tinst, g.knownWithoutNull)

let generalizedTyOfTyconRef (g:TcGlobals) tcref = 
    let tinst = generalTyconRefInst tcref
    TType_app(tcref, tinst, g.knownWithoutNull)

let isTTyparSupportsStaticMethod tpc = 
    match tpc with 
    | TyparConstraint.MayResolveMember _ -> true
    | _ -> false

let isTTyparCoercesToType tpc = 
    match tpc with 
    | TyparConstraint.CoercesTo _  -> true
    | _ -> false

//--------------------------------------------------------------------------
// Print Signatures/Types - prelude
//-------------------------------------------------------------------------- 

let prefixOfStaticReq s =
    match s with 
    | NoStaticReq -> "'"
    | HeadTypeStaticReq -> " ^"

let prefixOfRigidTypar (typar: Typar) =  
  if (typar.Rigidity <> TyparRigidity.Rigid) then "_" else ""

//---------------------------------------------------------------------------
// Prettify: PrettyTyparNames/PrettifyTypes - make typar names human friendly
//---------------------------------------------------------------------------

type TyparConstraintsWithTypars = (Typar * TyparConstraint) list

module PrettyTypes =
    let newPrettyTypar (tp: Typar) nm = 
        NewTypar (tp.Kind, tp.Rigidity, Typar(ident(nm, tp.Range), tp.StaticReq, false), false, TyparDynamicReq.Yes, [], false, false)

    let NewPrettyTypars renaming tps names = 
        let niceTypars = List.map2 newPrettyTypar tps names
        let tl, _tt = mkTyparToTyparRenaming tps niceTypars in
        let renaming = renaming @ tl
        (tps, niceTypars) ||> List.iter2 (fun tp tpnice -> tpnice.SetConstraints (instTyparConstraints renaming tp.Constraints)) 
        niceTypars, renaming

    // We choose names for type parameters from 'a'..'t'
    // We choose names for unit-of-measure from 'u'..'z'
    // If we run off the end of these ranges, we use 'aX' for positive integer X or 'uX' for positive integer X
    // Finally, we skip any names already in use
    let NeedsPrettyTyparName (tp: Typar) = 
        tp.IsCompilerGenerated && 
        tp.ILName.IsNone && 
        (tp.typar_id.idText = unassignedTyparName) 

    let PrettyTyparNames pred alreadyInUse tps = 
        let rec choose (tps: Typar list) (typeIndex, measureIndex) acc = 
            match tps with
            | [] -> List.rev acc
            | tp:: tps ->
            

                // Use a particular name, possibly after incrementing indexes
                let useThisName (nm, typeIndex, measureIndex) = 
                    choose tps (typeIndex, measureIndex) (nm:: acc)

                // Give up, try again with incremented indexes
                let tryAgain (typeIndex, measureIndex) = 
                    choose (tp:: tps) (typeIndex, measureIndex) acc

                let tryName (nm, typeIndex, measureIndex) f = 
                    if List.contains nm alreadyInUse then 
                        f()
                    else
                        useThisName (nm, typeIndex, measureIndex)

                if pred tp then 
                    if NeedsPrettyTyparName tp then 
                        let (typeIndex, measureIndex, baseName, letters, i) = 
                          match tp.Kind with 
                          | TyparKind.Type -> (typeIndex+1, measureIndex, 'a', 20, typeIndex) 
                          | TyparKind.Measure -> (typeIndex, measureIndex+1, 'u', 6, measureIndex)
                        let nm = 
                           if i < letters then String.make 1 (char(int baseName + i)) 
                           else String.make 1 baseName + string (i-letters+1)
                        tryName (nm, typeIndex, measureIndex)  (fun () -> 
                            tryAgain (typeIndex, measureIndex))

                    else
                        tryName (tp.Name, typeIndex, measureIndex) (fun () -> 
                            // Use the next index and append it to the natural name
                            let (typeIndex, measureIndex, nm) = 
                              match tp.Kind with 
                              | TyparKind.Type -> (typeIndex+1, measureIndex, tp.Name+ string typeIndex) 
                              | TyparKind.Measure -> (typeIndex, measureIndex+1, tp.Name+ string measureIndex)
                            tryName (nm, typeIndex, measureIndex) (fun () -> 
                                tryAgain (typeIndex, measureIndex)))
                else
                    useThisName (tp.Name, typeIndex, measureIndex)
                          
        choose tps (0, 0) []

    let PrettifyThings g foldTys mapTys things = 
        let ftps = foldTys (accFreeInTypeLeftToRight g true false) emptyFreeTyparsLeftToRight things
        let ftps = List.rev ftps
        let rec computeKeep (keep: Typars) change (tps: Typars) = 
            match tps with 
            | [] -> List.rev keep, List.rev change 
            | tp :: rest -> 
                if not (NeedsPrettyTyparName tp) && (not (keep |> List.exists (fun tp2 -> tp.Name = tp2.Name))) then
                    computeKeep (tp :: keep) change rest
                else 
                    computeKeep keep (tp :: change) rest
        let keep, change = computeKeep [] [] ftps
        
        // change |> List.iter (fun tp -> dprintf "change typar: %s %s %d\n" tp.Name (tp.DisplayName) (stamp_of_typar tp))
        // keep |> List.iter (fun tp -> dprintf "keep typar: %s %s %d\n" tp.Name (tp.DisplayName) (stamp_of_typar tp))
        let alreadyInUse = keep |> List.map (fun x -> x.Name)
        let names = PrettyTyparNames (fun x -> List.memq x change) alreadyInUse ftps

        let niceTypars, renaming = NewPrettyTypars [] ftps names 
        
        // strip universal types for printing
        let getTauStayTau t = 
            match t with
            | TType_forall (_, tau) -> tau
            | _ -> t
        let tauThings = mapTys getTauStayTau things
                        
        let prettyThings = mapTys (instType renaming) tauThings
        // niceTypars |> List.iter (fun tp -> dprintf "nice typar: %d\n" (stamp_of_typar tp)); *
        let tpconstraints = niceTypars |> List.collect (fun tpnice -> List.map (fun tpc -> tpnice, tpc) tpnice.Constraints)

        prettyThings, tpconstraints

    let PrettifyType g x = PrettifyThings g id id x
    let PrettifyTypePair g x = PrettifyThings g (fun f -> foldPair (f, f)) (fun f -> mapPair (f, f)) x
    let PrettifyTypes g x = PrettifyThings g List.fold List.map x
    let PrettifyCurriedTypes g x = PrettifyThings g (fun f -> List.fold (List.fold f)) List.mapSquared x
    let PrettifyCurriedSigTypes g x = PrettifyThings g (fun f -> foldPair (List.fold (List.fold f), f)) (fun f -> mapPair (List.mapSquared f, f)) x

    // Badly formed code may instantiate rigid declared typars to types.
    // Hence we double check here that the thing is really a type variable
    let safeDestAnyParTy orig g ty = match tryAnyParTy g ty with ValueNone -> orig | ValueSome x -> x
    let tee f x = f x x

    let foldUnurriedArgInfos f z (x: UncurriedArgInfos) = List.fold (fold1Of2 f) z x
    let mapUnurriedArgInfos f (x: UncurriedArgInfos) = List.map (map1Of2 f) x

    let foldTypar f z (x: Typar) = foldOn mkTyparTy f z x
    let mapTypar g f (x: Typar) : Typar = (mkTyparTy >> f >> safeDestAnyParTy x g) x

    let foldTypars f z (x: Typars) = List.fold (foldTypar f) z x
    let mapTypars g f (x: Typars) : Typars = List.map (mapTypar g f) x

    let foldTyparInst f z (x: TyparInst) = List.fold (foldPair (foldTypar f, f)) z x
    let mapTyparInst g f (x: TyparInst) : TyparInst = List.map (mapPair (mapTypar g f, f)) x

    let PrettifyInstAndTyparsAndType g x = 
        PrettifyThings g 
            (fun f -> foldTriple (foldTyparInst f, foldTypars f, f)) 
            (fun f-> mapTriple (mapTyparInst g f, mapTypars g f, f)) 
            x

    let PrettifyInstAndUncurriedSig g (x: TyparInst * UncurriedArgInfos * TType) = 
        PrettifyThings g 
            (fun f -> foldTriple (foldTyparInst f, foldUnurriedArgInfos f, f)) 
            (fun f -> mapTriple (mapTyparInst g f, List.map (map1Of2 f), f))
            x

    let PrettifyInstAndCurriedSig g (x: TyparInst * TTypes * CurriedArgInfos * TType) = 
        PrettifyThings g 
            (fun f -> foldQuadruple (foldTyparInst f, List.fold f, List.fold (List.fold (fold1Of2 f)), f)) 
            (fun f -> mapQuadruple (mapTyparInst g f, List.map f, List.mapSquared (map1Of2 f), f))
            x

    let PrettifyInstAndSig g x = 
        PrettifyThings g 
            (fun f -> foldTriple (foldTyparInst f, List.fold f, f))
            (fun f -> mapTriple (mapTyparInst g f, List.map f, f) )
            x

    let PrettifyInstAndTypes g x = 
        PrettifyThings g 
            (fun f -> foldPair (foldTyparInst f, List.fold f)) 
            (fun f -> mapPair (mapTyparInst g f, List.map f))
            x
 
    let PrettifyInstAndType g x = 
        PrettifyThings g 
            (fun f -> foldPair (foldTyparInst f, f)) 
            (fun f -> mapPair (mapTyparInst g f, f))
            x
 
    let PrettifyInst g x = 
        PrettifyThings g 
            (fun f -> foldTyparInst f) 
            (fun f -> mapTyparInst g f)
            x
 
module SimplifyTypes =

    // CAREFUL! This function does NOT walk constraints 
    let rec foldTypeButNotConstraints f z ty =
        let ty = stripTyparEqns ty 
        let z = f z ty
        match ty with
        | TType_forall (_, body) -> foldTypeButNotConstraints f z body
        | TType_app (_, tys, _)
        | TType_ucase (_, tys) 
        | TType_anon (_, tys) 
        | TType_tuple (_, tys) -> List.fold (foldTypeButNotConstraints f) z tys
        | TType_fun (s, t, _nullness) -> foldTypeButNotConstraints f (foldTypeButNotConstraints f z s) t
        | TType_var _ -> z
        | TType_measure _ -> z

    let incM x m =
        if Zmap.mem x m then Zmap.add x (1 + Zmap.find x m) m
        else Zmap.add x 1 m

    let accTyparCounts z ty =
        // Walk type to determine typars and their counts (for pprinting decisions) 
        foldTypeButNotConstraints (fun z ty -> match ty with | TType_var (tp, _nullness) when tp.Rigidity = TyparRigidity.Rigid  -> incM tp z | _ -> z) z ty

    let emptyTyparCounts = Zmap.empty typarOrder

    // print multiple fragments of the same type using consistent naming and formatting 
    let accTyparCountsMulti acc l = List.fold accTyparCounts acc l

    type TypeSimplificationInfo =
        { singletons: Typar Zset
          inplaceConstraints: Zmap<Typar, TType>
          postfixConstraints: (Typar * TyparConstraint) list }
          
    let typeSimplificationInfo0 = 
        { singletons = Zset.empty typarOrder
          inplaceConstraints = Zmap.empty typarOrder
          postfixConstraints = [] }

    let categorizeConstraints simplify m cxs =
        let singletons = if simplify then Zmap.chooseL (fun tp n -> if n = 1 then Some tp else None) m else []
        let singletons = Zset.addList singletons (Zset.empty typarOrder)
        // Here, singletons are typars that occur once in the type.
        // However, they may also occur in a type constraint.
        // If they do, they are really multiple occurrence - so we should remove them.
        let constraintTypars = (freeInTyparConstraints CollectTyparsNoCaching (List.map snd cxs)).FreeTypars
        let usedInTypeConstraint typar = Zset.contains typar constraintTypars
        let singletons = singletons |> Zset.filter (usedInTypeConstraint >> not) 
        // Here, singletons should really be used once 
        let inplace, postfix =
          cxs |> List.partition (fun (tp, tpc) -> 
            simplify &&
            isTTyparCoercesToType tpc && 
            Zset.contains tp singletons && 
            tp.Constraints.Length = 1)
        let inplace = inplace |> List.map (function (tp, TyparConstraint.CoercesTo(ty, _)) -> tp, ty | _ -> failwith "not isTTyparCoercesToType")
        
        { singletons = singletons
          inplaceConstraints = Zmap.ofList typarOrder inplace
          postfixConstraints = postfix }
    let CollectInfo simplify tys cxs = 
        categorizeConstraints simplify (accTyparCountsMulti emptyTyparCounts tys) cxs 

//--------------------------------------------------------------------------
// Print Signatures/Types
//-------------------------------------------------------------------------- 

[<NoEquality; NoComparison>]
type DisplayEnv = 
    { includeStaticParametersInTypeNames: bool
      openTopPathsSorted: Lazy<string list list>
      openTopPathsRaw: string list list
      shortTypeNames: bool
      suppressNestedTypes: bool
      maxMembers: int option
      showObsoleteMembers: bool
      showHiddenMembers: bool
      showTyparBinding: bool 
      showImperativeTyparAnnotations: bool
      suppressInlineKeyword: bool
      suppressMutableKeyword: bool
      showMemberContainers: bool
      shortConstraints: bool
      useColonForReturnType: bool
      showAttributes: bool
      showOverrides: bool
      showConstraintTyparAnnotations: bool
      abbreviateAdditionalConstraints: bool
      showTyparDefaultConstraints: bool
      g: TcGlobals
      contextAccessibility: Accessibility
      generatedValueLayout : (Val -> layout option) }

    member x.SetOpenPaths(paths) = 
        { x with 
             openTopPathsSorted = (lazy (paths |> List.sortWith (fun p1 p2 -> -(compare p1 p2))))
             openTopPathsRaw = paths 
        }

    static member Empty tcGlobals = 
      { includeStaticParametersInTypeNames = false
        openTopPathsRaw = []
        openTopPathsSorted = notlazy []
        shortTypeNames = false
        suppressNestedTypes = false
        maxMembers = None
        showObsoleteMembers = false
        showHiddenMembers = false
        showTyparBinding = false
        showImperativeTyparAnnotations = false
        suppressInlineKeyword = false
        suppressMutableKeyword = false
        showMemberContainers = false
        showAttributes = false
        showOverrides = true
        showConstraintTyparAnnotations = true
        abbreviateAdditionalConstraints = false
        showTyparDefaultConstraints = false
        shortConstraints = false
        useColonForReturnType = false
        g = tcGlobals
        contextAccessibility = taccessPublic
        generatedValueLayout = (fun _ -> None) }


    member denv.AddOpenPath path = 
        denv.SetOpenPaths (path :: denv.openTopPathsRaw)

    member denv.AddOpenModuleOrNamespace (modref: ModuleOrNamespaceRef) = 
        denv.AddOpenPath (fullCompPathOfModuleOrNamespace modref.Deref).DemangledPath

    member denv.AddAccessibility access =
        { denv with contextAccessibility = combineAccess denv.contextAccessibility access }

let (+.+) s1 s2 = if s1 = "" then s2 else s1+"."+s2

let layoutOfPath p =
    sepListL SepL.dot (List.map (tagNamespace >> wordL) p)

let fullNameOfParentOfPubPath pp = 
    match pp with 
    | PubPath([| _ |]) -> ValueNone 
    | pp -> ValueSome(textOfPath pp.EnclosingPath)

let fullNameOfParentOfPubPathAsLayout pp = 
    match pp with 
    | PubPath([| _ |]) -> ValueNone 
    | pp -> ValueSome(layoutOfPath (Array.toList pp.EnclosingPath))

let fullNameOfPubPath (PubPath(p)) = textOfPath p
let fullNameOfPubPathAsLayout (PubPath(p)) = layoutOfPath (Array.toList p)

let fullNameOfParentOfNonLocalEntityRef (nlr: NonLocalEntityRef) = 
    if nlr.Path.Length < 2 then ValueNone
    else ValueSome (textOfPath nlr.EnclosingMangledPath) 

let fullNameOfParentOfNonLocalEntityRefAsLayout (nlr: NonLocalEntityRef) = 
    if nlr.Path.Length < 2 then ValueNone
    else ValueSome (layoutOfPath (List.ofArray nlr.EnclosingMangledPath)) 

let fullNameOfParentOfEntityRef eref = 
    match eref with 
    | ERefLocal x ->
         match x.PublicPath with 
         | None -> ValueNone
         | Some ppath -> fullNameOfParentOfPubPath ppath
    | ERefNonLocal nlr -> fullNameOfParentOfNonLocalEntityRef nlr

let fullNameOfParentOfEntityRefAsLayout eref = 
    match eref with 
    | ERefLocal x ->
         match x.PublicPath with 
         | None -> ValueNone
         | Some ppath -> fullNameOfParentOfPubPathAsLayout ppath
    | ERefNonLocal nlr -> fullNameOfParentOfNonLocalEntityRefAsLayout nlr

let fullNameOfEntityRef nmF xref = 
    match fullNameOfParentOfEntityRef xref with 
    | ValueNone -> nmF xref 
    | ValueSome pathText -> pathText +.+ nmF xref

let tagEntityRefName (xref: EntityRef) name =
    if xref.IsNamespace then tagNamespace name
    elif xref.IsModule then tagModule name
    elif xref.IsTypeAbbrev then tagAlias name
    elif xref.IsFSharpDelegateTycon then tagDelegate name
    elif xref.IsILEnumTycon || xref.IsFSharpEnumTycon then tagEnum name
    elif xref.IsStructOrEnumTycon then tagStruct name
    elif xref.IsFSharpInterfaceTycon then tagInterface name
    elif xref.IsUnionTycon then tagUnion name
    elif xref.IsRecordTycon then tagRecord name
    else tagClass name

let fullDisplayTextOfTyconRef  r = 
    fullNameOfEntityRef (fun (tcref:TyconRef) -> tcref.DisplayNameWithStaticParametersAndUnderscoreTypars) r

let fullNameOfEntityRefAsLayout nmF (xref: EntityRef) =
    let navigableText = 
        tagEntityRefName xref (nmF xref)
        |> mkNav xref.DefinitionRange
        |> wordL
    match fullNameOfParentOfEntityRefAsLayout xref with 
    | ValueNone -> navigableText
    | ValueSome pathText -> pathText ^^ SepL.dot ^^ navigableText

let fullNameOfParentOfValRef vref = 
    match vref with 
    | VRefLocal x -> 
         match x.PublicPath with 
         | None -> ValueNone
         | Some (ValPubPath(pp, _)) -> ValueSome(fullNameOfPubPath pp)
    | VRefNonLocal nlr -> 
        ValueSome (fullNameOfEntityRef (fun (x: EntityRef) -> x.DemangledModuleOrNamespaceName) nlr.EnclosingEntity)

let fullNameOfParentOfValRefAsLayout vref = 
    match vref with 
    | VRefLocal x -> 
         match x.PublicPath with 
         | None -> ValueNone
         | Some (ValPubPath(pp, _)) -> ValueSome(fullNameOfPubPathAsLayout pp)
    | VRefNonLocal nlr -> 
        ValueSome (fullNameOfEntityRefAsLayout (fun (x: EntityRef) -> x.DemangledModuleOrNamespaceName) nlr.EnclosingEntity)


let fullDisplayTextOfParentOfModRef r = fullNameOfParentOfEntityRef r 

<<<<<<< HEAD
let fullDisplayTextOfModRef r =
    fullNameOfEntityRef (fun (x:EntityRef) -> x.DemangledModuleOrNamespaceName)  r

let fullDisplayTextOfTyconRefAsLayout r =
    fullNameOfEntityRefAsLayout (fun (tcref:TyconRef) -> tcref.DisplayNameWithStaticParametersAndUnderscoreTypars) r

let fullDisplayTextOfExnRef r =
    fullNameOfEntityRef (fun (tcref:TyconRef) -> tcref.DisplayNameWithStaticParametersAndUnderscoreTypars) r

let fullDisplayTextOfExnRefAsLayout r =
    fullNameOfEntityRefAsLayout (fun (tcref:TyconRef) -> tcref.DisplayNameWithStaticParametersAndUnderscoreTypars) r

let fullDisplayTextOfUnionCaseRef (ucref:UnionCaseRef) =
    fullDisplayTextOfTyconRef ucref.TyconRef +.+ ucref.CaseName

let fullDisplayTextOfRecdFieldRef (rfref:RecdFieldRef) =
    fullDisplayTextOfTyconRef rfref.TyconRef +.+ rfref.FieldName
=======
let fullDisplayTextOfModRef r = fullNameOfEntityRef (fun (x: EntityRef) -> x.DemangledModuleOrNamespaceName) r
let fullDisplayTextOfTyconRefAsLayout r = fullNameOfEntityRefAsLayout (fun (tc: TyconRef) -> tc.DisplayNameWithStaticParametersAndUnderscoreTypars) r
let fullDisplayTextOfExnRef r = fullNameOfEntityRef (fun (tc: TyconRef) -> tc.DisplayNameWithStaticParametersAndUnderscoreTypars) r
let fullDisplayTextOfExnRefAsLayout r = fullNameOfEntityRefAsLayout (fun (tc: TyconRef) -> tc.DisplayNameWithStaticParametersAndUnderscoreTypars) r

let fullDisplayTextOfUnionCaseRef (ucref: UnionCaseRef) = fullDisplayTextOfTyconRef ucref.TyconRef +.+ ucref.CaseName
let fullDisplayTextOfRecdFieldRef (rfref: RecdFieldRef) = fullDisplayTextOfTyconRef rfref.TyconRef +.+ rfref.FieldName
>>>>>>> d5f5bd00

let fullDisplayTextOfValRef (vref: ValRef) = 
    match fullNameOfParentOfValRef vref with 
    | ValueNone -> vref.DisplayName 
    | ValueSome pathText -> pathText +.+ vref.DisplayName

let fullDisplayTextOfValRefAsLayout (vref: ValRef) = 
    let n =
        match vref.MemberInfo with
        | None -> 
            if vref.IsModuleBinding then tagModuleBinding vref.DisplayName
            else tagUnknownEntity vref.DisplayName
        | Some memberInfo ->
            match memberInfo.MemberFlags.MemberKind with
            | MemberKind.PropertyGet
            | MemberKind.PropertySet
            | MemberKind.PropertyGetSet -> tagProperty vref.DisplayName
            | MemberKind.ClassConstructor
            | MemberKind.Constructor -> tagMethod vref.DisplayName
            | MemberKind.Member -> tagMember vref.DisplayName
    match fullNameOfParentOfValRefAsLayout vref with 
    | ValueNone -> wordL n 
    | ValueSome pathText -> 
        pathText ^^ SepL.dot ^^ wordL n
        //pathText +.+ vref.DisplayName


let fullMangledPathToTyconRef (tcref: TyconRef) = 
    match tcref with 
    | ERefLocal _ -> (match tcref.PublicPath with None -> [| |] | Some pp -> pp.EnclosingPath)
    | ERefNonLocal nlr -> nlr.EnclosingMangledPath
  
let qualifiedMangledNameOfTyconRef tcref nm = 
    String.concat "-" (Array.toList (fullMangledPathToTyconRef tcref) @ [ tcref.LogicalName + "-" + nm ])

let rec firstEq p1 p2 = 
    match p1 with
    | [] -> true 
    | h1:: t1 -> 
        match p2 with 
        | h2:: t2 -> h1 = h2 && firstEq t1 t2
        | _ -> false 

let rec firstRem p1 p2 = 
   match p1 with [] -> p2 | _:: t1 -> firstRem t1 (List.tail p2)

let trimPathByDisplayEnv denv path =
    let findOpenedNamespace openedPath = 
        if firstEq openedPath path then 
            let t2 = firstRem openedPath path
            if t2 <> [] then Some(textOfPath t2 + ".")
            else Some("")
        else None

    match List.tryPick findOpenedNamespace (denv.openTopPathsSorted.Force()) with
    | Some s -> s
    | None -> if isNil path then "" else textOfPath path + "."


let superOfTycon (g: TcGlobals) (tycon: Tycon) = 
    match tycon.TypeContents.tcaug_super with 
    | None -> g.obj_ty 
    | Some ty -> ty 

//----------------------------------------------------------------------------
// Detect attributes
//----------------------------------------------------------------------------

// AbsIL view of attributes (we read these from .NET binaries) 
let isILAttribByName (tencl: string list, tname: string) (attr: ILAttribute) = 
    (attr.Method.DeclaringType.TypeSpec.Name = tname) &&
    (attr.Method.DeclaringType.TypeSpec.Enclosing = tencl)

// AbsIL view of attributes (we read these from .NET binaries). The comparison is done by name.
let isILAttrib (tref: ILTypeRef) (attr: ILAttribute) = 
    isILAttribByName (tref.Enclosing, tref.Name) attr

// REVIEW: consider supporting querying on Abstract IL custom attributes.
// These linear iterations cost us a fair bit when there are lots of attributes
// on imported types. However this is fairly rare and can also be solved by caching the
// results of attribute lookups in the TAST
let HasILAttribute tref (attrs: ILAttributes) = 
    attrs.AsArray |> Array.exists (isILAttrib tref) 

let TryDecodeILAttribute (g: TcGlobals) tref (attrs: ILAttributes) = 
    attrs.AsArray |> Array.tryPick (fun x -> if isILAttrib tref x then Some(decodeILAttribData g.ilg x) else None)

// F# view of attributes (these get converted to AbsIL attributes in ilxgen) 
let IsMatchingFSharpAttribute g (AttribInfo(_, tcref)) (Attrib(tcref2, _, _, _, _, _, _)) = tyconRefEq g tcref tcref2
let HasFSharpAttribute g tref attrs = List.exists (IsMatchingFSharpAttribute g tref) attrs
let findAttrib g tref attrs = List.find (IsMatchingFSharpAttribute g tref) attrs
let TryFindFSharpAttribute g tref attrs = List.tryFind (IsMatchingFSharpAttribute g tref) attrs
let TryFindFSharpAttributeOpt g tref attrs = match tref with None -> None | Some tref -> List.tryFind (IsMatchingFSharpAttribute g tref) attrs

let HasFSharpAttributeOpt g trefOpt attrs = match trefOpt with Some tref -> List.exists (IsMatchingFSharpAttribute g tref) attrs | _ -> false
let IsMatchingFSharpAttributeOpt g attrOpt (Attrib(tcref2, _, _, _, _, _, _)) = match attrOpt with Some ((AttribInfo(_, tcref))) -> tyconRefEq g tcref  tcref2 | _ -> false

let (|ExtractAttribNamedArg|_|) nm args = 
    args |> List.tryPick (function (AttribNamedArg(nm2, _, _, v)) when nm = nm2 -> Some v | _ -> None) 

let (|AttribInt32Arg|_|) = function AttribExpr(_, Expr.Const (Const.Int32(n), _, _)) -> Some(n) | _ -> None
let (|AttribInt16Arg|_|) = function AttribExpr(_, Expr.Const (Const.Int16(n), _, _)) -> Some(n) | _ -> None
let (|AttribBoolArg|_|) = function AttribExpr(_, Expr.Const (Const.Bool(n), _, _)) -> Some(n) | _ -> None
let (|AttribStringArg|_|) = function AttribExpr(_, Expr.Const (Const.String(n), _, _)) -> Some(n) | _ -> None

let TryFindFSharpBoolAttributeWithDefault dflt g nm attrs = 
    match TryFindFSharpAttribute g nm attrs with
    | Some(Attrib(_, _, [ ], _, _, _, _)) -> Some(dflt)
    | Some(Attrib(_, _, [ AttribBoolArg(b) ], _, _, _, _)) -> Some(b)
    | _ -> None

let TryFindFSharpBoolAttribute g nm attrs = TryFindFSharpBoolAttributeWithDefault true g nm attrs
let TryFindFSharpBoolAttributeAssumeFalse g nm attrs = TryFindFSharpBoolAttributeWithDefault false g nm attrs

let TryFindFSharpInt32Attribute g nm attrs = 
    match TryFindFSharpAttribute g nm attrs with
    | Some(Attrib(_, _, [ AttribInt32Arg(b) ], _, _, _, _)) -> Some b
    | _ -> None
    
let TryFindFSharpStringAttribute g nm attrs = 
    match TryFindFSharpAttribute g nm attrs with
    | Some(Attrib(_, _, [ AttribStringArg(b) ], _, _, _, _)) -> Some b
    | _ -> None
    
let TryFindILAttribute (AttribInfo (atref, _)) attrs = 
    HasILAttribute atref attrs

let TryFindILAttributeOpt attr attrs = 
    match attr with
    | Some (AttribInfo (atref, _)) -> HasILAttribute atref attrs
    | _ -> false

/// Analyze three cases for attributes declared on type definitions: IL-declared attributes, F#-declared attributes and
/// provided attributes.
//
// This is used for AttributeUsageAttribute, DefaultMemberAttribute and ConditionalAttribute (on attribute types)
let TryBindTyconRefAttribute g (m: range) (AttribInfo (atref, _) as args) (tcref: TyconRef) f1 f2 f3 = 
    ignore m; ignore f3
    match metadataOfTycon tcref.Deref with 
#if !NO_EXTENSIONTYPING
    | ProvidedTypeMetadata info -> 
        let provAttribs = info.ProvidedType.PApply((fun a -> (a :> IProvidedCustomAttributeProvider)), m)
        match provAttribs.PUntaint((fun a -> a.GetAttributeConstructorArgs(provAttribs.TypeProvider.PUntaintNoFailure(id), atref.FullName)), m) with
        | Some args -> f3 args
        | None -> None
#endif
    | ILTypeMetadata (TILObjectReprData(_, _, tdef)) -> 
        match TryDecodeILAttribute g atref tdef.CustomAttrs with 
        | Some attr -> f1 attr
        | _ -> None
    | FSharpOrArrayOrByrefOrTupleOrExnTypeMetadata -> 
        match TryFindFSharpAttribute g args tcref.Attribs with 
        | Some attr -> f2 attr
        | _ -> None

let TryFindTyconRefBoolAttribute g m attribSpec tcref =
    TryBindTyconRefAttribute g m attribSpec tcref 
                (function 
                   | ([ ], _) -> Some true
                   | ([ILAttribElem.Bool (v) ], _) -> Some v 
                   | _ -> None)
                (function 
                   | (Attrib(_, _, [ ], _, _, _, _)) -> Some true
                   | (Attrib(_, _, [ AttribBoolArg v ], _, _, _, _)) -> Some v 
                   | _ -> None)
                (function 
                   | ([ ], _) -> Some true
                   | ([ Some ((:? bool as v) : obj) ], _) -> Some v 
                   | _ -> None)

let TryFindAttributeUsageAttribute g m tcref =
    TryBindTyconRefAttribute g m g.attrib_AttributeUsageAttribute tcref 
                (fun (_, named) -> named |> List.tryPick (function ("AllowMultiple", _, _, ILAttribElem.Bool res) -> Some res | _ -> None))
                (fun (Attrib(_, _, _, named, _, _, _)) -> named |> List.tryPick (function AttribNamedArg("AllowMultiple", _, _, AttribBoolArg(res) ) -> Some res | _ -> None))
                (fun (_, named) -> named |> List.tryPick (function ("AllowMultiple", Some ((:? bool as res) : obj)) -> Some res | _ -> None))


/// Try to find a specific attribute on a type definition, where the attribute accepts a string argument.
///
/// This is used to detect the 'DefaultMemberAttribute' and 'ConditionalAttribute' attributes (on type definitions)
let TryFindTyconRefStringAttribute g m attribSpec tcref =
    TryBindTyconRefAttribute g m attribSpec tcref 
                (function ([ILAttribElem.String (Some(msg)) ], _) -> Some msg | _ -> None)
                (function (Attrib(_, _, [ AttribStringArg(msg) ], _, _, _, _)) -> Some msg | _ -> None)
                (function ([ Some ((:? string as msg) : obj) ], _) -> Some msg | _ -> None)

/// Check if a type definition has a specific attribute
let TyconRefHasAttribute g m attribSpec tcref =
    TryBindTyconRefAttribute g m attribSpec tcref 
                    (fun _ -> Some ()) 
                    (fun _ -> Some ())
                    (fun _ -> Some ())
        |> Option.isSome

let isByrefTyconRef (g: TcGlobals) (tcref: TyconRef) = 
    (g.byref_tcr.CanDeref && tyconRefEq g g.byref_tcr tcref) ||
    (g.byref2_tcr.CanDeref && tyconRefEq g g.byref2_tcr tcref) ||
    (g.inref_tcr.CanDeref && tyconRefEq g g.inref_tcr tcref) ||
    (g.outref_tcr.CanDeref && tyconRefEq g g.outref_tcr tcref) ||
    tyconRefEqOpt g g.system_TypedReference_tcref tcref ||
    tyconRefEqOpt g g.system_ArgIterator_tcref tcref ||
    tyconRefEqOpt g g.system_RuntimeArgumentHandle_tcref tcref

// See RFC FS-1053.md
let isByrefLikeTyconRef (g: TcGlobals) m (tcref: TyconRef) = 
    tcref.CanDeref &&
    match tcref.TryIsByRefLike with 
    | Some res -> res
    | None -> 
       let res = 
           isByrefTyconRef g tcref ||
           TyconRefHasAttribute g m g.attrib_IsByRefLikeAttribute tcref
       tcref.SetIsByRefLike res
       res

let isSpanLikeTyconRef g m tcref =
    isByrefLikeTyconRef g m tcref &&
    not (isByrefTyconRef g tcref)

let isByrefLikeTy g m ty = 
    ty |> stripTyEqns g |> (function TType_app(tcref, _, _) -> isByrefLikeTyconRef g m tcref          | _ -> false) 

let isSpanLikeTy g m ty =
    isByrefLikeTy g m ty && 
    not (isByrefTy g ty) 

//-------------------------------------------------------------------------
// List and reference types...
//------------------------------------------------------------------------- 

let destByrefTy g ty = 
    match ty |> stripTyEqns g with
    | TType_app(tcref, [x; _], _) when g.byref2_tcr.CanDeref && tyconRefEq g g.byref2_tcr tcref -> x // Check sufficient FSharp.Core
    | TType_app(tcref, [x], _) when tyconRefEq g g.byref_tcr tcref -> x // all others
    | _ -> failwith "destByrefTy: not a byref type"

let (|ByrefTy|_|) g ty = 
    // Because of byref = byref2<ty,tags> it is better to write this using is/dest
    if isByrefTy g ty then Some (destByrefTy g ty) else None

let destNativePtrTy g ty =
    match ty |> stripTyEqns g with
    | TType_app(tcref, [x], _) when tyconRefEq g g.nativeptr_tcr tcref -> x
    | _ -> failwith "destNativePtrTy: not a native ptr type"

let isRefCellTy g ty = 
    match tryDestAppTy g ty with 
    | ValueNone -> false
    | ValueSome tcref -> tyconRefEq g g.refcell_tcr_canon tcref

let destRefCellTy g ty = 
    match ty |> stripTyEqns g with
    | TType_app(tcref, [x], _) when tyconRefEq g g.refcell_tcr_canon tcref -> x
    | _ -> failwith "destRefCellTy: not a ref type"

let StripSelfRefCell(g: TcGlobals, baseOrThisInfo: ValBaseOrThisInfo, tau: TType) : TType =
    if baseOrThisInfo = CtorThisVal && isRefCellTy g tau 
        then destRefCellTy g tau 
        else tau

<<<<<<< HEAD
let mkRefCellTy (g:TcGlobals) ty = TType_app(g.refcell_tcr_nice, [ty], g.knownWithoutNull)

let mkLazyTy (g:TcGlobals) ty = TType_app(g.lazy_tcr_nice, [ty], g.knownWithoutNull)

let mkPrintfFormatTy (g:TcGlobals) aty bty cty dty ety = TType_app(g.format_tcr, [aty;bty;cty;dty; ety], g.knownWithoutNull)

let mkOptionTy (g:TcGlobals) ty = TType_app (g.option_tcr_nice, [ty], g.knownWithoutNull)

let mkListTy (g:TcGlobals) ty = TType_app (g.list_tcr_nice, [ty], g.knownWithoutNull)
=======
let mkRefCellTy (g: TcGlobals) ty = TType_app(g.refcell_tcr_nice, [ty])

let mkLazyTy (g: TcGlobals) ty = TType_app(g.lazy_tcr_nice, [ty])

let mkPrintfFormatTy (g: TcGlobals) aty bty cty dty ety = TType_app(g.format_tcr, [aty;bty;cty;dty; ety])

let mkOptionTy (g: TcGlobals) ty = TType_app (g.option_tcr_nice, [ty])

let mkListTy (g: TcGlobals) ty = TType_app (g.list_tcr_nice, [ty])
>>>>>>> d5f5bd00

let isOptionTy (g: TcGlobals) ty = 
    match tryDestAppTy g ty with 
    | ValueNone -> false
    | ValueSome tcref -> tyconRefEq g g.option_tcr_canon tcref

let tryDestOptionTy g ty = 
    match argsOfAppTy g ty with 
    | [ty1] when isOptionTy g ty -> ValueSome ty1
    | _ -> ValueNone

let destOptionTy g ty = 
    match tryDestOptionTy g ty with 
    | ValueSome ty -> ty
    | ValueNone -> failwith "destOptionTy: not an option type"

let isLinqExpressionTy g ty = 
    match tryDestAppTy g ty with 
    | ValueNone -> false
    | ValueSome tcref -> tyconRefEq g g.system_LinqExpression_tcref tcref

let tryDestLinqExpressionTy g ty = 
    match argsOfAppTy g ty with 
    | [ty1] when isLinqExpressionTy g ty -> Some ty1
    | _ -> None

let destLinqExpressionTy g ty = 
    match tryDestLinqExpressionTy g ty with 
    | Some ty -> ty
    | None -> failwith "destLinqExpressionTy: not an expression type"

let mkNoneCase (g: TcGlobals) = mkUnionCaseRef g.option_tcr_canon "None"
let mkSomeCase (g: TcGlobals) = mkUnionCaseRef g.option_tcr_canon "Some"

type ValRef with 
    member vref.IsDispatchSlot = 
        match vref.MemberInfo with 
        | Some membInfo -> membInfo.MemberFlags.IsDispatchSlot 
        | None -> false

let (|UnopExpr|_|) _g expr = 
    match expr with 
    | Expr.App(Expr.Val(vref, _, _), _, _, [arg1], _) -> Some (vref, arg1)
    | _ -> None

let (|BinopExpr|_|) _g expr = 
    match expr with 
    | Expr.App(Expr.Val(vref, _, _), _, _, [arg1;arg2], _) -> Some (vref, arg1, arg2)
    | _ -> None

let (|SpecificUnopExpr|_|) g vrefReqd expr = 
    match expr with 
    | UnopExpr g (vref, arg1) when valRefEq g vref vrefReqd -> Some arg1
    | _ -> None

let (|SpecificBinopExpr|_|) g vrefReqd expr = 
    match expr with 
    | BinopExpr g (vref, arg1, arg2) when valRefEq g vref vrefReqd -> Some (arg1, arg2)
    | _ -> None

let (|EnumExpr|_|) g expr = 
    match (|SpecificUnopExpr|_|) g g.enum_vref expr with
    | None -> (|SpecificUnopExpr|_|) g g.enumOfValue_vref expr
    | x -> x

let (|BitwiseOrExpr|_|) g expr = (|SpecificBinopExpr|_|) g g.bitwise_or_vref expr

let (|AttribBitwiseOrExpr|_|) g expr = 
    match expr with 
    | BitwiseOrExpr g (arg1, arg2) -> Some(arg1, arg2)
    // Special workaround, only used when compiling FSharp.Core.dll. Uses of 'a ||| b' occur before the '|||' bitwise or operator
    // is defined. These get through type checking because enums implicitly support the '|||' operator through
    // the automatic resolution of undefined operators (see tc.fs, Item.ImplicitOp). This then compiles as an 
    // application of a lambda to two arguments. We recognize this pattern here
    | Expr.App(Expr.Lambda _, _, _, [arg1;arg2], _) when g.compilingFslib -> 
        Some(arg1, arg2)
    | _ -> None

let isUncheckedDefaultOfValRef g vref = 
    valRefEq g vref g.unchecked_defaultof_vref 
    // There is an internal version of typeof defined in prim-types.fs that needs to be detected
    || (g.compilingFslib && vref.LogicalName = "defaultof") 

let isTypeOfValRef g vref = 
    valRefEq g vref g.typeof_vref 
    // There is an internal version of typeof defined in prim-types.fs that needs to be detected
    || (g.compilingFslib && vref.LogicalName = "typeof") 

let isSizeOfValRef g vref = 
    valRefEq g vref g.sizeof_vref 
    // There is an internal version of typeof defined in prim-types.fs that needs to be detected
    || (g.compilingFslib && vref.LogicalName = "sizeof") 

let isTypeDefOfValRef g vref = 
    valRefEq g vref g.typedefof_vref 
    // There is an internal version of typedefof defined in prim-types.fs that needs to be detected
    || (g.compilingFslib && vref.LogicalName = "typedefof") 

let (|UncheckedDefaultOfExpr|_|) g expr = 
    match expr with 
    | Expr.App(Expr.Val(vref, _, _), _, [ty], [], _) when isUncheckedDefaultOfValRef g vref -> Some ty
    | _ -> None

let (|TypeOfExpr|_|) g expr = 
    match expr with 
    | Expr.App(Expr.Val(vref, _, _), _, [ty], [], _) when isTypeOfValRef g vref -> Some ty
    | _ -> None

let (|SizeOfExpr|_|) g expr = 
    match expr with 
    | Expr.App(Expr.Val(vref, _, _), _, [ty], [], _) when isSizeOfValRef g vref -> Some ty
    | _ -> None

let (|TypeDefOfExpr|_|) g expr = 
    match expr with 
    | Expr.App(Expr.Val(vref, _, _), _, [ty], [], _) when isTypeDefOfValRef g vref -> Some ty
    | _ -> None

//--------------------------------------------------------------------------
// DEBUG layout
//---------------------------------------------------------------------------

module DebugPrint = 
    let layoutRanges = ref false

    let squareAngleL x = LeftL.leftBracketAngle ^^ x ^^ RightL.rightBracketAngle

    let angleL x = sepL Literals.leftAngle ^^ x ^^ rightL Literals.rightAngle

    let braceL x = leftL Literals.leftBrace  ^^ x ^^ rightL Literals.rightBrace

    let braceBarL x = leftL Literals.leftBraceBar  ^^ x ^^ rightL Literals.rightBraceBar

    let boolL = function true -> WordL.keywordTrue | false -> WordL.keywordFalse

    let intL (n: int) = wordL (tagNumericLiteral (string n ))

    let int64L (n: int64) = wordL (tagNumericLiteral (string n ))

    let jlistL xL xmap = QueueList.foldBack (fun x z -> z @@ xL x) xmap emptyL

    let bracketIfL x lyt = if x then bracketL lyt else lyt

    let lvalopL x = 
        match x with 
        | LAddrOf readonly -> wordL (tagText (sprintf "LAddrOf(%b)" readonly))
        | LByrefGet -> wordL (tagText "LByrefGet")
        | LSet -> wordL (tagText "LSet")
        | LByrefSet -> wordL (tagText "LByrefSet")

    let angleBracketL l = leftL (tagText "<") ^^ l ^^ rightL (tagText ">")

    let angleBracketListL l = angleBracketL (sepListL (sepL (tagText ",")) l)

    let layoutMemberFlags memFlags = 
        let stat = 
            if memFlags.IsInstance || (memFlags.MemberKind = MemberKind.Constructor) then emptyL 
            else wordL (tagText "static")
        let stat =
            if memFlags.IsDispatchSlot then stat ++ wordL (tagText "abstract")
            elif memFlags.IsOverrideOrExplicitImpl then stat ++ wordL (tagText "override")
            else stat
        stat

    let stampL _n w = 
        w

<<<<<<< HEAD
    let layoutTyconRef (tcref:TyconRef) = wordL (tagText tcref.DisplayNameWithStaticParameters) |> stampL tcref.Stamp
=======
    let layoutTyconRef (tc: TyconRef) = 
        wordL (tagText tc.DisplayNameWithStaticParameters) |> stampL tc.Stamp
>>>>>>> d5f5bd00

    let rec auxTypeL env ty = auxTypeWrapL env false ty

    and auxTypeAtomL env ty = auxTypeWrapL env true ty

    and auxTyparsL env tcL prefix tinst = 
       match tinst with 
       | [] -> tcL
       | [t] -> 
         let tL = auxTypeAtomL env t
         if prefix then tcL ^^ angleBracketL tL 
         else tL ^^ tcL 
       | _ -> 
         let tinstL = List.map (auxTypeL env) tinst
         if prefix then
             tcL ^^ angleBracketListL tinstL
         else
             tupleL tinstL ^^ tcL
            
    and auxAddNullness coreL (nullness: Nullness) = 
        match nullness.Evaluate() with
        | NullnessInfo.WithNull -> coreL ^^ wordL (tagText "?")
        | NullnessInfo.WithoutNull -> coreL
        | NullnessInfo.AmbivalentToNull -> coreL ^^ wordL (tagText "%")

    and auxTypeWrapL env isAtomic ty = 
        let wrap x = bracketIfL isAtomic x in // wrap iff require atomic expr 
        match stripTyparEqns ty with
        | TType_forall (typars, rty) -> 
           (leftL (tagText "!") ^^ layoutTyparDecls typars --- auxTypeL env rty) |> wrap

        | TType_ucase (UCRef(tcref, _), tinst) ->
           let prefix = tcref.IsPrefixDisplay
           let tcL = layoutTyconRef tcref
           auxTyparsL env tcL prefix tinst

        | TType_app (tcref, tinst, nullness)   -> 
           let prefix = tcref.IsPrefixDisplay
           let tcL = layoutTyconRef tcref
           let coreL = auxTyparsL env tcL prefix tinst
           auxAddNullness coreL nullness

        | TType_tuple (_tupInfo, tys) -> 
            sepListL (wordL (tagText "*")) (List.map (auxTypeAtomL env) tys) |> wrap

        | TType_fun (f, x, nullness) -> 
           let coreL = ((auxTypeAtomL env f ^^ wordL (tagText "->")) --- auxTypeL env x)  |> wrap
           auxAddNullness coreL nullness

        | TType_var (typar, nullness) ->
           let coreL = auxTyparWrapL env isAtomic typar 
           auxAddNullness coreL nullness

        | TType_anon (anonInfo, tys) -> 
           braceBarL (sepListL (wordL (tagText ";")) (List.map2 (fun nm ty -> wordL (tagField nm) --- auxTypeAtomL env ty) (Array.toList anonInfo.SortedNames) tys))

        | TType_measure unt -> 
#if DEBUG
          leftL (tagText "{") ^^
          (match !global_g with
           | None -> wordL (tagText "<no global g>")
           | Some g -> 
             let sortVars (vs:(Typar * Rational) list) = vs |> List.sortBy (fun (v, _) -> v.DisplayName) 
             let sortCons (cs:(TyconRef * Rational) list) = cs |> List.sortBy (fun (c, _) -> c.DisplayName) 
             let negvs, posvs = ListMeasureVarOccsWithNonZeroExponents unt |> sortVars |> List.partition (fun (_, e) -> SignRational e < 0)
             let negcs, poscs = ListMeasureConOccsWithNonZeroExponents g false unt |> sortCons |> List.partition (fun (_, e) -> SignRational e < 0)
<<<<<<< HEAD
             let unparL (uv:Typar) = wordL (tagText ("'" + uv.DisplayName))
             let unconL tcref = layoutTyconRef tcref
=======
             let unparL (uv: Typar) = wordL (tagText ("'" + uv.DisplayName))
             let unconL tc = layoutTyconRef tc
>>>>>>> d5f5bd00
             let rationalL e = wordL (tagText(RationalToString e))
             let measureToPowerL x e = if e = OneRational then x else x -- wordL (tagText "^") -- rationalL e
             let prefix =
                 spaceListL
                     (List.map (fun (v, e) -> measureToPowerL (unparL v) e) posvs @
                      List.map (fun (c, e) -> measureToPowerL (unconL c) e) poscs)
             let postfix =
                 spaceListL 
                     (List.map (fun (v, e) -> measureToPowerL (unparL v) (NegRational e)) negvs @
                      List.map (fun (c, e) -> measureToPowerL (unconL c) (NegRational e)) negcs)
             match (negvs, negcs) with 
             | [], [] -> prefix 
             | _ -> prefix ^^ sepL (tagText "/") ^^ postfix) ^^
          rightL (tagText "}")
#else
          unt |> ignore
          wordL(tagText "<measure>")
#endif

    and auxTyparWrapL (env: SimplifyTypes.TypeSimplificationInfo) isAtomic (typar: Typar) =
          let wrap x = bracketIfL isAtomic x in // wrap iff require atomic expr 
          // There are several cases for pprinting of typar.
          // 
          //   'a              - is multiple  occurrence.
          //   #Type           - inplace coercion constraint and singleton
          //   ('a :> Type)    - inplace coercion constraint not singleton
          //   ('a.opM: S->T) - inplace operator constraint
          let tpL =
            wordL (tagText (prefixOfStaticReq typar.StaticReq
                   + prefixOfRigidTypar typar
                   + typar.DisplayName))
          let varL = tpL |> stampL typar.Stamp 

          match Zmap.tryFind typar env.inplaceConstraints with
          | Some (typarConstraintTy) ->
              if Zset.contains typar env.singletons then
                leftL (tagText "#") ^^ auxTyparConstraintTypL env typarConstraintTy
              else
                (varL ^^ sepL (tagText ":>") ^^ auxTyparConstraintTypL env typarConstraintTy) |> wrap
          | _ -> varL

    and auxTypar2L env typar = auxTyparWrapL env false typar

    and auxTyparAtomL env typar = auxTyparWrapL env true typar

    and auxTyparConstraintTypL env ty = auxTypeL env ty

    and auxTraitL env (ttrait: TraitConstraintInfo) =
#if DEBUG
        let (TTrait(tys, nm, memFlags, argtys, rty, _)) = ttrait 
        match !global_g with
        | None -> wordL (tagText "<no global g>")
        | Some g -> 
            let rty = GetFSharpViewOfReturnType g rty
            let stat = layoutMemberFlags memFlags
            let argsL = sepListL (wordL (tagText "*")) (List.map (auxTypeAtomL env) argtys)
            let resL = auxTypeL env rty
            let methodTypeL = (argsL ^^ wordL (tagText "->")) ++ resL
            bracketL (stat ++ bracketL (sepListL (wordL (tagText "or")) (List.map (auxTypeAtomL env) tys)) ++ wordL (tagText "member") --- (wordL (tagText nm) ^^ wordL (tagText ":") -- methodTypeL))
#else
        ignore (env, ttrait)
        wordL(tagText "trait")
#endif

    and auxTyparConstraintL env (tp, tpc) = 
        let constraintPrefix l = auxTypar2L env tp ^^ wordL (tagText ":") ^^ l
        match tpc with
        | TyparConstraint.CoercesTo(typarConstraintTy, _) ->
            auxTypar2L env tp ^^ wordL (tagText ":>") --- auxTyparConstraintTypL env typarConstraintTy
        | TyparConstraint.MayResolveMember(traitInfo, _) ->
            auxTypar2L env tp ^^ wordL (tagText ":") --- auxTraitL env traitInfo
        | TyparConstraint.DefaultsTo(_, ty, _) ->
            wordL (tagText "default") ^^ auxTypar2L env tp ^^ wordL (tagText ":") ^^ auxTypeL env ty
        | TyparConstraint.IsEnum(ty, _) ->
            auxTyparsL env (wordL (tagText "enum")) true [ty] |> constraintPrefix
        | TyparConstraint.IsDelegate(aty, bty, _) ->
            auxTyparsL env (wordL (tagText "delegate")) true [aty; bty] |> constraintPrefix
        | TyparConstraint.SupportsNull _ ->
            wordL (tagText "null") |> constraintPrefix
        | TyparConstraint.SupportsComparison _ ->
            wordL (tagText "comparison") |> constraintPrefix
        | TyparConstraint.SupportsEquality _ ->
            wordL (tagText "equality") |> constraintPrefix
        | TyparConstraint.IsNonNullableStruct _ ->
            wordL (tagText "struct") |> constraintPrefix
        | TyparConstraint.IsReferenceType _ ->
            wordL (tagText "not struct") |> constraintPrefix
        | TyparConstraint.NotSupportsNull _ ->
            wordL (tagText "not null") |> constraintPrefix
        | TyparConstraint.IsUnmanaged _ ->
            wordL (tagText "unmanaged") |> constraintPrefix
        | TyparConstraint.SimpleChoice(tys, _) ->
            bracketL (sepListL (sepL (tagText "|")) (List.map (auxTypeL env) tys)) |> constraintPrefix
        | TyparConstraint.RequiresDefaultConstructor _ ->
            bracketL (wordL (tagText "new : unit -> ") ^^ (auxTypar2L env tp)) |> constraintPrefix

    and auxTyparConstraintsL env x = 
        match x with 
        | [] -> emptyL
        | cxs -> wordL (tagText "when") --- aboveListL (List.map (auxTyparConstraintL env) cxs)

    and typarL tp = auxTypar2L SimplifyTypes.typeSimplificationInfo0 tp 

    and typarAtomL tp = auxTyparAtomL SimplifyTypes.typeSimplificationInfo0 tp

    and typeAtomL tau =
        let tau, cxs = tau, []
        let env = SimplifyTypes.CollectInfo false [tau] cxs
        match env.postfixConstraints with
        | [] -> auxTypeAtomL env tau
        | _ -> bracketL (auxTypeL env tau --- auxTyparConstraintsL env env.postfixConstraints)
          
    and typeL tau =
        let tau, cxs = tau, []
        let env = SimplifyTypes.CollectInfo false [tau] cxs
        match env.postfixConstraints with
        | [] -> auxTypeL env tau 
        | _ -> (auxTypeL env tau --- auxTyparConstraintsL env env.postfixConstraints) 

    and typarDeclL tp =
        let tau, cxs = mkTyparTy tp, (List.map (fun x -> (tp, x)) tp.Constraints)
        let env = SimplifyTypes.CollectInfo false [tau] cxs
        match env.postfixConstraints with
        | [] -> auxTypeL env tau 
        | _ -> (auxTypeL env tau --- auxTyparConstraintsL env env.postfixConstraints) 
    and layoutTyparDecls tps = angleBracketListL (List.map typarDeclL tps) 

    let rangeL m = wordL (tagText (stringOfRange m))

    let instL tyL tys =
        match tys with
        | [] -> emptyL
        | tys -> sepL (tagText "@[") ^^ commaListL (List.map tyL tys) ^^ rightL (tagText "]")

    let valRefL (vr: ValRef) = 
        wordL (tagText vr.LogicalName) |> stampL vr.Stamp 

    let layoutAttrib (Attrib(_, k, _, _, _, _, _)) = 
        leftL (tagText "[<") ^^ 
        (match k with 
         | ILAttrib ilmeth -> wordL (tagText ilmeth.Name)
         | FSAttrib vref -> valRefL vref) ^^
        rightL (tagText ">]")
    
    let layoutAttribs attribs = aboveListL (List.map layoutAttrib attribs)

    let arityInfoL (ValReprInfo (tpNames, _, _) as tvd) = 
        let ns = tvd.AritiesOfArgs in 
        leftL (tagText "arity<") ^^ intL tpNames.Length ^^ sepL (tagText ">[") ^^ commaListL (List.map intL ns) ^^ rightL (tagText "]")


    let valL (v: Val) =
        let vsL = wordL (tagText (DecompileOpName v.LogicalName)) |> stampL v.Stamp
        let vsL = vsL -- layoutAttribs (v.Attribs)
        vsL

    let typeOfValL (v: Val) =
        (valL v
          ^^ (if v.MustInline then wordL (tagText "inline ") else emptyL) 
          ^^ (if v.IsMutable then wordL(tagText "mutable ") else emptyL)
          ^^ wordL (tagText ":")) -- typeL v.Type

    let tslotparamL (TSlotParam(nmOpt, ty, inFlag, outFlag, _, _)) =
        (optionL (tagText >> wordL) nmOpt) ^^ 
         wordL(tagText ":") ^^ 
         typeL ty ^^ 
         (if inFlag then wordL(tagText "[in]") else emptyL) ^^ 
         (if outFlag then wordL(tagText "[out]") else emptyL) ^^ 
         (if inFlag then wordL(tagText "[opt]") else emptyL)

    let slotSigL (slotsig: SlotSig) =
#if DEBUG
        let (TSlotSig(nm, ty, tps1, tps2, pms, rty)) = slotsig 
        match !global_g with
        | None -> wordL(tagText "<no global g>")
        | Some g -> 
            let rty = GetFSharpViewOfReturnType g rty
            (wordL(tagText "slot") --- (wordL (tagText nm)) ^^ wordL(tagText "@") ^^ typeL ty) --
              (wordL(tagText "LAM") --- spaceListL (List.map typarL tps1) ^^ rightL(tagText ".")) ---
              (wordL(tagText "LAM") --- spaceListL (List.map typarL tps2) ^^ rightL(tagText ".")) ---
              (commaListL (List.map (List.map tslotparamL >> tupleL) pms)) ^^ (wordL(tagText "-> ")) --- (typeL rty) 
#else
        ignore slotsig
        wordL(tagText "slotsig")
#endif

    let rec memberL (v: Val) (membInfo: ValMemberInfo) = 
        aboveListL 
            [ wordL(tagText "compiled_name! = ") ^^ wordL (tagText v.CompiledName) 
              wordL(tagText "membInfo-slotsig! = ") ^^ listL slotSigL membInfo.ImplementedSlotSigs ]

    and valAtBindL v = 
        let vL = valL v
        let mutL = (if v.IsMutable then wordL(tagText "mutable") ++ vL else vL)
        mutL --- 
            aboveListL 
                [ yield wordL(tagText ":") ^^ typeL v.Type
                  match v.MemberInfo with None -> () | Some mem_info -> yield wordL(tagText "!") ^^ memberL v mem_info
                  match v.ValReprInfo with None -> () | Some arity_info -> yield wordL(tagText "#") ^^ arityInfoL arity_info]

    let unionCaseRefL (ucr: UnionCaseRef) = wordL (tagText ucr.CaseName)

    let recdFieldRefL (rfref: RecdFieldRef) = wordL (tagText rfref.FieldName)

    let identL (id: Ident) = wordL (tagText id.idText)

    // Note: We need nice printing of constants in order to print literals and attributes 
    let constL c =
        let str = 
            match c with
            | Const.Bool x -> if x then "true" else "false"
            | Const.SByte x -> (x |> string)+"y"
            | Const.Byte x -> (x |> string)+"uy"
            | Const.Int16 x -> (x |> string)+"s"
            | Const.UInt16 x -> (x |> string)+"us"
            | Const.Int32 x -> (x |> string)
            | Const.UInt32 x -> (x |> string)+"u"
            | Const.Int64 x -> (x |> string)+"L"
            | Const.UInt64 x -> (x |> string)+"UL"
            | Const.IntPtr x -> (x |> string)+"n"
            | Const.UIntPtr x -> (x |> string)+"un"
            | Const.Single d -> 
                (let s = d.ToString("g12", System.Globalization.CultureInfo.InvariantCulture)
                 if String.forall (fun c -> System.Char.IsDigit(c) || c = '-') s 
                 then s + ".0" 
                 else s) + "f"
            | Const.Double d -> 
                let s = d.ToString("g12", System.Globalization.CultureInfo.InvariantCulture)
                if String.forall (fun c -> System.Char.IsDigit(c) || c = '-') s 
                then s + ".0" 
                else s
            | Const.Char c -> "'" + c.ToString() + "'" 
            | Const.String bs -> "\"" + bs + "\"" 
            | Const.Unit -> "()" 
            | Const.Decimal bs -> string bs + "M" 
            | Const.Zero -> "default"
        wordL (tagText str)

    let rec tyconL (tycon: Tycon) =
        if tycon.IsModuleOrNamespace then entityL tycon else 
        
        let lhsL = wordL (tagText (match tycon.TypeOrMeasureKind with TyparKind.Measure -> "[<Measure>] type" | TyparKind.Type -> "type")) ^^ wordL (tagText tycon.DisplayName) ^^ layoutTyparDecls tycon.TyparsNoRange
        let lhsL = lhsL --- layoutAttribs tycon.Attribs
        let memberLs = 
            let adhoc = 
                tycon.MembersOfFSharpTyconSorted 
                    |> List.filter (fun v -> not v.IsDispatchSlot)
                    |> List.filter (fun v -> not v.Deref.IsClassConstructor) 
                    // Don't print individual methods forming interface implementations - these are currently never exported 
                    |> List.filter (fun v -> isNil (Option.get v.MemberInfo).ImplementedSlotSigs)
            let iimpls = 
                match tycon.TypeReprInfo with 
                | TFSharpObjectRepr r when (match r.fsobjmodel_kind with TTyconInterface -> true | _ -> false) -> []
                | _ -> tycon.ImmediateInterfacesOfFSharpTycon
            let iimpls = iimpls |> List.filter (fun (_, compgen, _) -> not compgen)
            // if TTyconInterface, the iimpls should be printed as inherited interfaces 
            if isNil adhoc && isNil iimpls then 
                emptyL 
            else 
                let iimplsLs = iimpls |> List.map (fun (ty, _, _) -> wordL(tagText "interface") --- typeL ty)
                let adhocLs = adhoc |> List.map (fun vref -> valAtBindL vref.Deref)
                (wordL(tagText "with") @@-- aboveListL (iimplsLs @ adhocLs)) @@ wordL(tagText "end")

        let layoutUnionCaseArgTypes argtys = sepListL (wordL(tagText "*")) (List.map typeL argtys)

        let ucaseL prefixL (ucase: UnionCase) =
            let nmL = wordL (tagText (DemangleOperatorName ucase.Id.idText))
            match ucase.RecdFields |> List.map (fun rfld -> rfld.FormalType) with
            | [] -> (prefixL ^^ nmL)
            | argtys -> (prefixL ^^ nmL ^^ wordL(tagText "of")) --- layoutUnionCaseArgTypes argtys

        let layoutUnionCases ucases =
            let prefixL = if not (isNilOrSingleton ucases) then wordL(tagText "|") else emptyL
            List.map (ucaseL prefixL) ucases
            
        let layoutRecdField (fld: RecdField) =
            let lhs = wordL (tagText fld.Name)
            let lhs = if fld.IsMutable then wordL(tagText "mutable") --- lhs else lhs
            (lhs ^^ rightL(tagText ":")) --- typeL fld.FormalType

        let tyconReprL (repr, tycon: Tycon) = 
            match repr with 
            | TRecdRepr _ ->
                tycon.TrueFieldsAsList |> List.map (fun fld -> layoutRecdField fld ^^ rightL(tagText ";")) |> aboveListL
            | TFSharpObjectRepr r -> 
                match r.fsobjmodel_kind with 
                | TTyconDelegate _ ->
                    wordL(tagText "delegate ...")
                | _ ->
                    let start = 
                        match r.fsobjmodel_kind with
                        | TTyconClass -> "class" 
                        | TTyconInterface -> "interface" 
                        | TTyconStruct -> "struct" 
                        | TTyconEnum -> "enum" 
                        | _ -> failwith "???"
                    let inherits = 
                       match r.fsobjmodel_kind, tycon.TypeContents.tcaug_super with
                       | TTyconClass, Some super -> [wordL(tagText "inherit") ^^ (typeL super)] 
                       | TTyconInterface, _ -> 
                         tycon.ImmediateInterfacesOfFSharpTycon
                           |> List.filter (fun (_, compgen, _) -> not compgen)
                           |> List.map (fun (ity, _, _) -> wordL(tagText "inherit") ^^ (typeL ity))
                       | _ -> []
                    let vsprs = 
                        tycon.MembersOfFSharpTyconSorted 
                            |> List.filter (fun v -> v.IsDispatchSlot) 
                            |> List.map (fun vref -> valAtBindL vref.Deref)
                    let vals = tycon.TrueFieldsAsList |> List.map (fun f -> (if f.IsStatic then wordL(tagText "static") else emptyL) ^^ wordL(tagText "val") ^^ layoutRecdField f)
                    let alldecls = inherits @ vsprs @ vals
                    let emptyMeasure = match tycon.TypeOrMeasureKind with TyparKind.Measure -> isNil alldecls | _ -> false
                    if emptyMeasure then emptyL else (wordL (tagText start) @@-- aboveListL alldecls) @@ wordL(tagText "end")
            | TUnionRepr _ -> tycon.UnionCasesAsList |> layoutUnionCases |> aboveListL 
            | TAsmRepr _ -> wordL(tagText "(# ... #)")
            | TMeasureableRepr ty -> typeL ty
            | TILObjectRepr (TILObjectReprData(_, _, td)) -> wordL (tagText td.Name)
            | _ -> failwith "unreachable"

        let reprL = 
            match tycon.TypeReprInfo with 
#if !NO_EXTENSIONTYPING
            | TProvidedTypeExtensionPoint _
            | TProvidedNamespaceExtensionPoint _
#endif
            | TNoRepr -> 
                match tycon.TypeAbbrev with
                | None -> lhsL @@-- memberLs
                | Some a -> (lhsL ^^ wordL(tagText "=")) --- (typeL a @@ memberLs)
            | a -> 
                let rhsL = tyconReprL (a, tycon) @@ memberLs
                (lhsL ^^ wordL(tagText "=")) @@-- rhsL
        reprL

    and bindingL (TBind(v, repr, _)) =
        valAtBindL v --- (wordL(tagText "=") ^^ exprL repr)

    and exprL expr = exprWrapL false expr

    and atomL expr = exprWrapL true expr // true means bracket if needed to be atomic expr 

    and letRecL binds bodyL = 
        let eqnsL = 
            binds
               |> List.mapHeadTail (fun bind -> wordL(tagText "rec") ^^ bindingL bind ^^ wordL(tagText "in"))
                              (fun bind -> wordL(tagText "and") ^^ bindingL bind ^^ wordL(tagText "in")) 
        (aboveListL eqnsL @@ bodyL) 

    and letL bind bodyL = 
        let eqnL = wordL(tagText "let") ^^ bindingL bind ^^ wordL(tagText "in")
        (eqnL @@ bodyL) 

    and exprWrapL isAtomic expr =
        let wrap = bracketIfL isAtomic // wrap iff require atomic expr 
        let lay =
            match expr with
            | Expr.Const (c, _, _) -> constL c
            | Expr.Val (v, flags, _) -> 
                 let xL = valL v.Deref 
                 let xL =
                     match flags with
                       | PossibleConstrainedCall _ -> xL ^^ rightL(tagText "<constrained>")
                       | CtorValUsedAsSelfInit -> xL ^^ rightL(tagText "<selfinit>")
                       | CtorValUsedAsSuperInit -> xL ^^ rightL(tagText "<superinit>")
                       | VSlotDirectCall -> xL ^^ rightL(tagText "<vdirect>")
                       | NormalValUse -> xL 
                 xL
            | Expr.Sequential (expr1, expr2, flag, _, _) -> 
                let flag = 
                    match flag with
                    | NormalSeq -> "; (*Seq*)"
                    | ThenDoSeq -> "; (*ThenDo*)" 
                ((exprL expr1 ^^ rightL (tagText flag)) @@ exprL expr2) |> wrap
            | Expr.Lambda(_, _, baseValOpt, argvs, body, _, _) -> 
                let formalsL = spaceListL (List.map valAtBindL argvs) in
                let bindingL = 
                    match baseValOpt with
                    | None -> wordL(tagText "lam") ^^ formalsL ^^ rightL(tagText ".")
                    | Some basev -> wordL(tagText "lam") ^^ (leftL(tagText "base=") ^^ valAtBindL basev) --- formalsL ^^ rightL(tagText ".") in
                (bindingL ++ exprL body) |> wrap
            | Expr.TyLambda(_, argtyvs, body, _, _) -> 
                ((wordL(tagText "LAM") ^^ spaceListL (List.map typarL argtyvs) ^^ rightL(tagText ".")) ++ exprL body) |> wrap
            | Expr.TyChoose(argtyvs, body, _) -> 
                ((wordL(tagText "CHOOSE") ^^ spaceListL (List.map typarL argtyvs) ^^ rightL(tagText ".")) ++ exprL body) |> wrap
            | Expr.App (f, _, tys, argtys, _) -> 
                let flayout = atomL f
                appL flayout tys argtys |> wrap
            | Expr.LetRec (binds, body, _, _) -> 
                letRecL binds (exprL body) |> wrap
            | Expr.Let (bind, body, _, _) -> 
                letL bind (exprL body) |> wrap
            | Expr.Link rX -> 
                (wordL(tagText "RecLink") --- atomL (!rX)) |> wrap
            | Expr.Match (_, _, dtree, targets, _, _) -> 
                leftL(tagText "[") ^^ (decisionTreeL dtree @@ aboveListL (List.mapi targetL (targets |> Array.toList)) ^^ rightL(tagText "]"))
            | Expr.Op (TOp.UnionCase (c), _, args, _) -> 
                (unionCaseRefL c ++ spaceListL (List.map atomL args)) |> wrap
            | Expr.Op (TOp.ExnConstr (ecref), _, args, _) -> 
                wordL (tagText ecref.LogicalName) ^^ bracketL (commaListL (List.map atomL args))
            | Expr.Op (TOp.Tuple _, _, xs, _) -> 
                tupleL (List.map exprL xs)
            | Expr.Op (TOp.Recd (ctor, tcref), _, xs, _) -> 
                let fields = tcref.TrueInstanceFieldsAsList
                let lay fs x = (wordL (tagText fs.rfield_id.idText) ^^ sepL(tagText "=")) --- (exprL x)
                let ctorL = 
                    match ctor with
                    | RecdExpr -> emptyL
                    | RecdExprIsObjInit-> wordL(tagText "(new)")
                leftL(tagText "{") ^^ semiListL (List.map2 lay fields xs) ^^ rightL(tagText "}") ^^ ctorL
            | Expr.Op (TOp.ValFieldSet rf, _, [rx;x], _) -> 
                (atomL rx --- wordL(tagText ".")) ^^ (recdFieldRefL rf ^^ wordL(tagText "<-") --- exprL x)
            | Expr.Op (TOp.ValFieldSet rf, _, [x], _) -> 
                (recdFieldRefL rf ^^ wordL(tagText "<-") --- exprL x)
            | Expr.Op (TOp.ValFieldGet rf, _, [rx], _) -> 
                (atomL rx ^^ rightL(tagText ".#") ^^ recdFieldRefL rf)
            | Expr.Op (TOp.ValFieldGet rf, _, [], _) -> 
                recdFieldRefL rf
            | Expr.Op (TOp.ValFieldGetAddr (rf, _), _, [rx], _) -> 
                leftL(tagText "&") ^^ bracketL (atomL rx ^^ rightL(tagText ".!") ^^ recdFieldRefL rf)
            | Expr.Op (TOp.ValFieldGetAddr (rf, _), _, [], _) -> 
                leftL(tagText "&") ^^ (recdFieldRefL rf)
            | Expr.Op (TOp.UnionCaseTagGet tycr, _, [x], _) -> 
                wordL (tagText ("#" + tycr.LogicalName + ".tag")) ^^ atomL x
            | Expr.Op (TOp.UnionCaseProof c, _, [x], _) -> 
                wordL (tagText ("#" + c.CaseName + ".cast")) ^^ atomL x
            | Expr.Op (TOp.UnionCaseFieldGet (c, i), _, [x], _) -> 
                wordL (tagText ("#" + c.CaseName + "." + string i)) --- atomL x
            | Expr.Op (TOp.UnionCaseFieldSet (c, i), _, [x;y], _) -> 
                ((atomL x --- (rightL (tagText ("#" + c.CaseName + "." + string i)))) ^^ wordL(tagText ":=")) --- exprL y
            | Expr.Op (TOp.TupleFieldGet (_, i), _, [x], _) -> 
                wordL (tagText ("#" + string i)) --- atomL x
            | Expr.Op (TOp.Coerce, [ty;_], [x], _) -> 
                atomL x --- (wordL(tagText ":>") ^^ typeL ty) 
            | Expr.Op (TOp.Reraise, [_], [], _) -> 
                wordL(tagText "Rethrow!")
            | Expr.Op (TOp.ILAsm (a, tys), tyargs, args, _) -> 
                let instrs = a |> List.map (sprintf "%+A" >> tagText >> wordL) |> spaceListL // %+A has + since instrs are from an "internal" type  
                let instrs = leftL(tagText "(#") ^^ instrs ^^ rightL(tagText "#)")
                (appL instrs tyargs args ---
                    wordL(tagText ":") ^^ spaceListL (List.map typeAtomL tys)) |> wrap
            | Expr.Op (TOp.LValueOp (lvop, vr), _, args, _) -> 
                (lvalopL lvop ^^ valRefL vr --- bracketL (commaListL (List.map atomL args))) |> wrap
            | Expr.Op (TOp.ILCall (_isVirtCall, _isProtectedCall, _valu, _isNewObjCall, _valUseFlags, _isProperty, _noTailCall, ilMethRef, tinst, minst, _tys), tyargs, args, _) ->
                let meth = ilMethRef.Name
                wordL(tagText "ILCall") ^^
                   aboveListL 
                      [ wordL(tagText "meth ") --- wordL (tagText ilMethRef.DeclaringTypeRef.FullName) ^^ sepL(tagText ".") ^^ wordL (tagText meth)
                        wordL(tagText "tinst ") --- listL typeL tinst
                        wordL(tagText "minst ") --- listL typeL minst
                        wordL(tagText "tyargs") --- listL typeL tyargs
                        wordL(tagText "args ") --- listL exprL args ] 
                    |> wrap
            | Expr.Op (TOp.Array, [_], xs, _) -> 
                leftL(tagText "[|") ^^ commaListL (List.map exprL xs) ^^ rightL(tagText "|]")
            | Expr.Op (TOp.While _, [], [x1;x2], _) -> 
                wordL(tagText "while") ^^ exprL x1 ^^ wordL(tagText "do") ^^ exprL x2 ^^ rightL(tagText "}")
            | Expr.Op (TOp.For _, [], [x1;x2;x3], _) -> 
                wordL(tagText "for") ^^ aboveListL [(exprL x1 ^^ wordL(tagText "to") ^^ exprL x2 ^^ wordL(tagText "do")); exprL x3 ] ^^ rightL(tagText "done")
            | Expr.Op (TOp.TryCatch _, [_], [x1;x2], _) -> 
                wordL(tagText "try") ^^ exprL x1 ^^ wordL(tagText "with") ^^ exprL x2 ^^ rightL(tagText "}")
            | Expr.Op (TOp.TryFinally _, [_], [x1;x2], _) -> 
                wordL(tagText "try") ^^ exprL x1 ^^ wordL(tagText "finally") ^^ exprL x2 ^^ rightL(tagText "}")
            | Expr.Op (TOp.Bytes _, _ , _ , _) -> 
                wordL(tagText "bytes++")
            | Expr.Op (TOp.UInt16s _, _ , _ , _) -> wordL(tagText "uint16++")
            | Expr.Op (TOp.RefAddrGet _, _tyargs, _args, _) -> wordL(tagText "GetRefLVal...")
            | Expr.Op (TOp.TraitCall _, _tyargs, _args, _) -> wordL(tagText "traitcall...")
            | Expr.Op (TOp.ExnFieldGet _, _tyargs, _args, _) -> wordL(tagText "TOp.ExnFieldGet...")
            | Expr.Op (TOp.ExnFieldSet _, _tyargs, _args, _) -> wordL(tagText "TOp.ExnFieldSet...")
            | Expr.Op (TOp.TryFinally _, _tyargs, _args, _) -> wordL(tagText "TOp.TryFinally...")
            | Expr.Op (TOp.TryCatch _, _tyargs, _args, _) -> wordL(tagText "TOp.TryCatch...")
            | Expr.Op (_, _tys, args, _) -> wordL(tagText "Expr.Op ...") ^^ bracketL (commaListL (List.map atomL args)) 
            | Expr.Quote (a, _, _, _, _) -> leftL(tagText "<@") ^^ atomL a ^^ rightL(tagText "@>")
            | Expr.Obj (_lambdaId, ty, basev, ccall, overrides, iimpls, _) -> 
                wordL(tagText "OBJ:") ^^ 
                aboveListL [typeL ty
                            exprL ccall
                            optionL valAtBindL basev
                            aboveListL (List.map overrideL overrides)
                            aboveListL (List.map iimplL iimpls)]

            | Expr.StaticOptimization (_tcs, csx, x, _) -> 
                (wordL(tagText "opt") @@- (exprL x)) @@--
                   (wordL(tagText "|") ^^ exprL csx --- (wordL(tagText "when...") ))
           
        // For tracking ranges through expr rewrites 
        if !layoutRanges 
        then leftL(tagText "{") ^^ (rangeL expr.Range ^^ rightL(tagText ":")) ++ lay ^^ rightL(tagText "}")
        else lay

    and implFilesL implFiles = 
        aboveListL (List.map implFileL implFiles)

    and appL flayout tys args =
        let z = flayout
        let z = z ^^ instL typeL tys
        let z = z --- sepL(tagText "`") --- (spaceListL (List.map atomL args))
        z
       
    and implFileL (TImplFile(_, _, mexpr, _, _, _)) =
        aboveListL [(wordL(tagText "top implementation ")) @@-- mexprL mexpr]

    and mexprL x =
        match x with 
        | ModuleOrNamespaceExprWithSig(mtyp, defs, _) -> mdefL defs @@- (wordL(tagText ":") @@- entityTypeL mtyp)

    and mdefsL defs = wordL(tagText "Module Defs") @@-- aboveListL(List.map mdefL defs)

    and mdefL x = 
        match x with 
        | TMDefRec(_, tycons , mbinds, _) -> aboveListL ((tycons |> List.map tyconL) @ List.map mbindL mbinds)
        | TMDefLet(bind, _) -> letL bind emptyL
        | TMDefDo(e, _) -> exprL e
        | TMDefs defs -> mdefsL defs
        | TMAbstract mexpr -> mexprL mexpr

    and mbindL x = 
       match x with 
       | ModuleOrNamespaceBinding.Binding bind -> letL bind emptyL
       | ModuleOrNamespaceBinding.Module(mspec, rhs) ->
        (wordL (tagText (if mspec.IsNamespace then "namespace" else "module")) ^^ (wordL (tagText mspec.DemangledModuleOrNamespaceName) |> stampL mspec.Stamp)) @@-- mdefL rhs 

    and entityTypeL (mtyp: ModuleOrNamespaceType) =
        aboveListL [jlistL typeOfValL mtyp.AllValsAndMembers
                    jlistL tyconL mtyp.AllEntities;]

    and entityL (ms: ModuleOrNamespace) =
        let header = wordL(tagText "module") ^^ (wordL (tagText ms.DemangledModuleOrNamespaceName) |> stampL ms.Stamp) ^^ wordL(tagText ":")
        let footer = wordL(tagText "end")
        let body = entityTypeL ms.ModuleOrNamespaceType
        (header @@-- body) @@ footer

    and ccuL (ccu: CcuThunk) = entityL ccu.Contents

    and decisionTreeL x = 
        match x with 
        | TDBind (bind, body) -> 
            let bind = wordL(tagText "let") ^^ bindingL bind ^^ wordL(tagText "in") 
            (bind @@ decisionTreeL body) 
        | TDSuccess (args, n) -> 
            wordL(tagText "Success") ^^ leftL(tagText "T") ^^ intL n ^^ tupleL (args |> List.map exprL)
        | TDSwitch (test, dcases, dflt, _) -> 
            (wordL(tagText "Switch") --- exprL test) @@--
            (aboveListL (List.map dcaseL dcases) @@
             match dflt with
             | None -> emptyL
             | Some dtree -> wordL(tagText "dflt:") --- decisionTreeL dtree)

    and dcaseL (TCase (test, dtree)) = (dtestL test ^^ wordL(tagText "//")) --- decisionTreeL dtree

    and dtestL x = 
        match x with 
        | (DecisionTreeTest.UnionCase (c, tinst)) -> wordL(tagText "is") ^^ unionCaseRefL c ^^ instL typeL tinst
        | (DecisionTreeTest.ArrayLength (n, ty)) -> wordL(tagText "length") ^^ intL n ^^ typeL ty
        | (DecisionTreeTest.Const c) -> wordL(tagText "is") ^^ constL c
        | (DecisionTreeTest.IsNull ) -> wordL(tagText "isnull")
        | (DecisionTreeTest.IsInst (_, ty)) -> wordL(tagText "isinst") ^^ typeL ty
        | (DecisionTreeTest.ActivePatternCase (exp, _, _, _, _)) -> wordL(tagText "query") ^^ exprL exp
 
    and targetL i (TTarget (argvs, body, _)) = leftL(tagText "T") ^^ intL i ^^ tupleL (flatValsL argvs) ^^ rightL(tagText ":") --- exprL body

    and flatValsL vs = vs |> List.map valL

    and tmethodL (TObjExprMethod(TSlotSig(nm, _, _, _, _, _), _, tps, vs, e, _)) =
        (wordL(tagText "TObjExprMethod") --- (wordL (tagText nm)) ^^ wordL(tagText "=")) --
          (wordL(tagText "METH-LAM") --- angleBracketListL (List.map typarL tps) ^^ rightL(tagText ".")) ---
          (wordL(tagText "meth-lam") --- tupleL (List.map (List.map valAtBindL >> tupleL) vs) ^^ rightL(tagText ".")) ---
          (atomL e) 

    and overrideL tmeth = wordL(tagText "with") ^^ tmethodL tmeth 

    and iimplL (ty, tmeths) = wordL(tagText "impl") ^^ aboveListL (typeL ty :: List.map tmethodL tmeths) 

    let showType x = Layout.showL (typeL x)

    let showExpr x = Layout.showL (exprL x)

    let traitL x = auxTraitL SimplifyTypes.typeSimplificationInfo0 x

    let typarsL x = layoutTyparDecls x

//--------------------------------------------------------------------------
// Helpers related to type checking modules & namespaces
//--------------------------------------------------------------------------

let wrapModuleOrNamespaceType id cpath mtyp = 
    NewModuleOrNamespace (Some cpath)  taccessPublic  id  XmlDoc.Empty  [] (MaybeLazy.Strict mtyp)

let wrapModuleOrNamespaceTypeInNamespace id cpath mtyp = 
    let mspec = wrapModuleOrNamespaceType id cpath mtyp
    NewModuleOrNamespaceType Namespace [ mspec ] [], mspec

let wrapModuleOrNamespaceExprInNamespace (id: Ident) cpath mexpr = 
    let mspec = wrapModuleOrNamespaceType id cpath (NewEmptyModuleOrNamespaceType Namespace)
    TMDefRec (false, [], [ModuleOrNamespaceBinding.Module(mspec, mexpr)], id.idRange)

// cleanup: make this a property
let SigTypeOfImplFile (TImplFile(_, _, mexpr, _, _, _)) = mexpr.Type 

//--------------------------------------------------------------------------
// Data structures representing what gets hidden and what gets remapped (i.e. renamed or alpha-converted)
// when a module signature is applied to a module.
//--------------------------------------------------------------------------

type SignatureRepackageInfo = 
    { RepackagedVals: (ValRef * ValRef) list
      RepackagedEntities: (TyconRef * TyconRef) list  }
    
    member remapInfo.ImplToSigMapping = { TypeEquivEnv.Empty with EquivTycons = TyconRefMap.OfList remapInfo.RepackagedEntities }
    static member Empty = { RepackagedVals = []; RepackagedEntities= [] } 

type SignatureHidingInfo = 
    { HiddenTycons: Zset<Tycon>
      HiddenTyconReprs: Zset<Tycon>
      HiddenVals: Zset<Val>
      HiddenRecdFields: Zset<RecdFieldRef>
      HiddenUnionCases: Zset<UnionCaseRef> }

    static member Empty = 
        { HiddenTycons      = Zset.empty tyconOrder
          HiddenTyconReprs  = Zset.empty tyconOrder
          HiddenVals        = Zset.empty valOrder
          HiddenRecdFields  = Zset.empty recdFieldRefOrder
          HiddenUnionCases  = Zset.empty unionCaseRefOrder }

let addValRemap v vNew tmenv = 
    { tmenv with valRemap= tmenv.valRemap.Add v (mkLocalValRef vNew)  }

let mkRepackageRemapping mrpi = 
    { valRemap = ValMap.OfList (mrpi.RepackagedVals |> List.map (fun (vref, x) -> vref.Deref, x))
      tpinst = emptyTyparInst
      tyconRefRemap = TyconRefMap.OfList mrpi.RepackagedEntities
      removeTraitSolutions = false }

//--------------------------------------------------------------------------
// Compute instances of the above for mty -> mty
//--------------------------------------------------------------------------

let accEntityRemap (msigty: ModuleOrNamespaceType) (entity: Entity) (mrpi, mhi) =
    let sigtyconOpt = (NameMap.tryFind entity.LogicalName msigty.AllEntitiesByCompiledAndLogicalMangledNames)
    match sigtyconOpt with 
    | None -> 
        // The type constructor is not present in the signature. Hence it is hidden. 
        let mhi = { mhi with HiddenTycons = Zset.add entity mhi.HiddenTycons }
        (mrpi, mhi) 
    | Some sigtycon  -> 
        // The type constructor is in the signature. Hence record the repackage entry 
        let sigtcref = mkLocalTyconRef sigtycon
        let tcref = mkLocalTyconRef entity
        let mrpi = { mrpi with RepackagedEntities = ((tcref, sigtcref) :: mrpi.RepackagedEntities) }
        // OK, now look for hidden things 
        let mhi = 
            if (match entity.TypeReprInfo with TNoRepr -> false | _ -> true) && (match sigtycon.TypeReprInfo with TNoRepr -> true | _ -> false) then 
                // The type representation is absent in the signature, hence it is hidden 
                { mhi with HiddenTyconReprs = Zset.add entity mhi.HiddenTyconReprs } 
            else 
                // The type representation is present in the signature. 
                // Find the fields that have been hidden or which were non-public anyway. 
                let mhi = 
                    (entity.AllFieldsArray, mhi) ||> Array.foldBack (fun rfield mhi ->
                        match sigtycon.GetFieldByName(rfield.Name) with 
                        | Some _  -> 
                            // The field is in the signature. Hence it is not hidden. 
                            mhi
                        | _ -> 
                            // The field is not in the signature. Hence it is regarded as hidden. 
                            let rfref = tcref.MakeNestedRecdFieldRef rfield
                            { mhi with HiddenRecdFields =  Zset.add rfref mhi.HiddenRecdFields })
                        
                let mhi = 
                    (entity.UnionCasesAsList, mhi) ||> List.foldBack (fun ucase mhi ->
                        match sigtycon.GetUnionCaseByName ucase.DisplayName with 
                        | Some _  -> 
                            // The constructor is in the signature. Hence it is not hidden. 
                            mhi
                        | _ -> 
                            // The constructor is not in the signature. Hence it is regarded as hidden. 
                            let ucref = tcref.MakeNestedUnionCaseRef ucase
                            { mhi with HiddenUnionCases =  Zset.add ucref mhi.HiddenUnionCases })
                mhi
        (mrpi, mhi) 

let accSubEntityRemap (msigty: ModuleOrNamespaceType) (entity: Entity) (mrpi, mhi) =
    let sigtyconOpt = (NameMap.tryFind entity.LogicalName msigty.AllEntitiesByCompiledAndLogicalMangledNames)
    match sigtyconOpt with 
    | None -> 
        // The type constructor is not present in the signature. Hence it is hidden. 
        let mhi = { mhi with HiddenTycons = Zset.add entity mhi.HiddenTycons }
        (mrpi, mhi) 
    | Some sigtycon  -> 
        // The type constructor is in the signature. Hence record the repackage entry 
        let sigtcref = mkLocalTyconRef sigtycon
        let tcref = mkLocalTyconRef entity
        let mrpi = { mrpi with RepackagedEntities = ((tcref, sigtcref) :: mrpi.RepackagedEntities) }
        (mrpi, mhi) 

let valLinkageAEquiv g aenv (v1: Val) (v2: Val) = 
    (v1.GetLinkagePartialKey() = v2.GetLinkagePartialKey()) &&
    (if v1.IsMember && v2.IsMember then typeAEquivAux EraseAll g aenv v1.Type v2.Type else true)
    
let accValRemap g aenv (msigty: ModuleOrNamespaceType) (implVal: Val) (mrpi, mhi) =
    let implValKey = implVal.GetLinkagePartialKey()
    let sigValOpt = 
        msigty.AllValsAndMembersByPartialLinkageKey 
          |> MultiMap.find implValKey
          |> List.tryFind (fun sigVal -> valLinkageAEquiv g aenv implVal sigVal)
          
    let vref = mkLocalValRef implVal
    match sigValOpt with 
    | None -> 
        if verbose then dprintf "accValRemap, hide = %s#%d\n" implVal.LogicalName implVal.Stamp
        let mhi = { mhi with HiddenVals = Zset.add implVal mhi.HiddenVals }
        (mrpi, mhi) 
    | Some (sigVal: Val)  -> 
        // The value is in the signature. Add the repackage entry. 
        let mrpi = { mrpi with RepackagedVals = (vref, mkLocalValRef sigVal) :: mrpi.RepackagedVals }
        (mrpi, mhi) 

let getCorrespondingSigTy nm (msigty: ModuleOrNamespaceType) = 
    match NameMap.tryFind nm msigty.AllEntitiesByCompiledAndLogicalMangledNames with 
    | None -> NewEmptyModuleOrNamespaceType ModuleOrType 
    | Some sigsubmodul -> sigsubmodul.ModuleOrNamespaceType

let rec accEntityRemapFromModuleOrNamespaceType (mty: ModuleOrNamespaceType) (msigty: ModuleOrNamespaceType) acc = 
    let acc = (mty.AllEntities, acc) ||> QueueList.foldBack (fun e acc -> accEntityRemapFromModuleOrNamespaceType e.ModuleOrNamespaceType (getCorrespondingSigTy e.LogicalName msigty) acc) 
    let acc = (mty.AllEntities, acc) ||> QueueList.foldBack (accEntityRemap msigty) 
    acc 

let rec accValRemapFromModuleOrNamespaceType g aenv (mty: ModuleOrNamespaceType) msigty acc = 
    let acc = (mty.AllEntities, acc) ||> QueueList.foldBack (fun e acc -> accValRemapFromModuleOrNamespaceType g aenv e.ModuleOrNamespaceType (getCorrespondingSigTy e.LogicalName msigty) acc) 
    let acc = (mty.AllValsAndMembers, acc) ||> QueueList.foldBack (accValRemap g aenv msigty) 
    acc 

let ComputeRemappingFromInferredSignatureToExplicitSignature g mty msigty = 
    // dprintf "ComputeRemappingFromInferredSignatureToExplicitSignature, \nmty = %s\nmmsigty=%s\n" (showL(entityTypeL mty)) (showL(entityTypeL msigty))
    let ((mrpi, _) as entityRemap) = accEntityRemapFromModuleOrNamespaceType mty msigty (SignatureRepackageInfo.Empty, SignatureHidingInfo.Empty)  
    let aenv = mrpi.ImplToSigMapping
    let valAndEntityRemap = accValRemapFromModuleOrNamespaceType g aenv mty msigty entityRemap
    valAndEntityRemap 

//--------------------------------------------------------------------------
// Compute instances of the above for mexpr -> mty
//--------------------------------------------------------------------------

/// At TMDefRec nodes abstract (virtual) vslots are effectively binders, even 
/// though they are tucked away inside the tycon. This helper function extracts the
/// virtual slots to aid with finding this babies.
let abstractSlotValsOfTycons (tycons: Tycon list) =  
    tycons 
    |> List.collect (fun tycon -> if tycon.IsFSharpObjectModelTycon then tycon.FSharpObjectModelTypeInfo.fsobjmodel_vslots else []) 
    |> List.map (fun v -> v.Deref)

let rec accEntityRemapFromModuleOrNamespace msigty x acc = 
    match x with 
    | TMDefRec(_, tycons, mbinds, _) -> 
         let acc = (mbinds, acc) ||> List.foldBack (accEntityRemapFromModuleOrNamespaceBind msigty)
         let acc = (tycons, acc) ||> List.foldBack (accEntityRemap msigty) 
         let acc = (tycons, acc) ||> List.foldBack (fun e acc -> accEntityRemapFromModuleOrNamespaceType e.ModuleOrNamespaceType (getCorrespondingSigTy e.LogicalName msigty) acc) 
         acc
    | TMDefLet _  -> acc
    | TMDefDo _  -> acc
    | TMDefs defs -> accEntityRemapFromModuleOrNamespaceDefs msigty defs acc
    | TMAbstract mexpr -> accEntityRemapFromModuleOrNamespaceType mexpr.Type msigty acc

and accEntityRemapFromModuleOrNamespaceDefs msigty mdefs acc = 
    List.foldBack (accEntityRemapFromModuleOrNamespace msigty) mdefs acc

and accEntityRemapFromModuleOrNamespaceBind msigty x acc = 
    match x with 
    | ModuleOrNamespaceBinding.Binding _ -> acc
    | ModuleOrNamespaceBinding.Module(mspec, def) ->
    accSubEntityRemap msigty mspec (accEntityRemapFromModuleOrNamespace (getCorrespondingSigTy mspec.LogicalName msigty) def acc)

let rec accValRemapFromModuleOrNamespace g aenv msigty x acc = 
    match x with 
    | TMDefRec(_, tycons, mbinds, _) -> 
         let acc = (mbinds, acc) ||> List.foldBack (accValRemapFromModuleOrNamespaceBind g aenv msigty)
         //  Abstract (virtual) vslots in the tycons at TMDefRec nodes are binders. They also need to be added to the remapping. 
         let vslotvs = abstractSlotValsOfTycons tycons
         let acc = (vslotvs, acc) ||> List.foldBack (accValRemap g aenv msigty)  
         acc
    | TMDefLet(bind, _)  -> accValRemap g aenv msigty bind.Var acc
    | TMDefDo _  -> acc
    | TMDefs defs -> accValRemapFromModuleOrNamespaceDefs g aenv msigty defs acc
    | TMAbstract mexpr -> accValRemapFromModuleOrNamespaceType g aenv mexpr.Type msigty acc

and accValRemapFromModuleOrNamespaceBind g aenv msigty x acc = 
    match x with 
    | ModuleOrNamespaceBinding.Binding bind -> accValRemap g aenv msigty bind.Var acc
    | ModuleOrNamespaceBinding.Module(mspec, def) ->
    accSubEntityRemap msigty mspec (accValRemapFromModuleOrNamespace g aenv (getCorrespondingSigTy mspec.LogicalName msigty) def acc)

and accValRemapFromModuleOrNamespaceDefs g aenv msigty mdefs acc = List.foldBack (accValRemapFromModuleOrNamespace g aenv msigty) mdefs acc

let ComputeRemappingFromImplementationToSignature g mdef msigty =  
    //if verbose then dprintf "ComputeRemappingFromImplementationToSignature, \nmdefs = %s\nmsigty=%s\n" (showL(DebugPrint.mdefL mdef)) (showL(DebugPrint.entityTypeL msigty))
    let ((mrpi, _) as entityRemap) = accEntityRemapFromModuleOrNamespace msigty mdef (SignatureRepackageInfo.Empty, SignatureHidingInfo.Empty) 
    let aenv = mrpi.ImplToSigMapping
    
    let valAndEntityRemap = accValRemapFromModuleOrNamespace g aenv msigty mdef entityRemap
    valAndEntityRemap

//--------------------------------------------------------------------------
// Compute instances of the above for the assembly boundary
//--------------------------------------------------------------------------

let accTyconHidingInfoAtAssemblyBoundary (tycon: Tycon) mhi =
    if not (canAccessFromEverywhere tycon.Accessibility) then 
        // The type constructor is not public, hence hidden at the assembly boundary. 
        { mhi with HiddenTycons = Zset.add tycon mhi.HiddenTycons } 
    elif not (canAccessFromEverywhere tycon.TypeReprAccessibility) then 
        { mhi with HiddenTyconReprs = Zset.add tycon mhi.HiddenTyconReprs } 
    else 
        let mhi = 
            (tycon.AllFieldsArray, mhi) ||> Array.foldBack (fun rfield mhi ->
                if not (canAccessFromEverywhere rfield.Accessibility) then 
                    let tcref = mkLocalTyconRef tycon
                    let rfref = tcref.MakeNestedRecdFieldRef rfield
                    { mhi with HiddenRecdFields = Zset.add rfref mhi.HiddenRecdFields } 
                else mhi)
        let mhi = 
            (tycon.UnionCasesAsList, mhi) ||> List.foldBack (fun ucase mhi ->
                if not (canAccessFromEverywhere ucase.Accessibility) then 
                    let tcref = mkLocalTyconRef tycon
                    let ucref = tcref.MakeNestedUnionCaseRef ucase
                    { mhi with HiddenUnionCases = Zset.add ucref mhi.HiddenUnionCases } 
                else mhi)
        mhi

// Collect up the values hidden at the assembly boundary. This is used by IsHiddenVal to 
// determine if something is considered hidden. This is used in turn to eliminate optimization
// information at the assembly boundary and to decide to label things as "internal".
let accValHidingInfoAtAssemblyBoundary (vspec: Val) mhi =
    if // anything labelled "internal" or more restrictive is considered to be hidden at the assembly boundary
       not (canAccessFromEverywhere vspec.Accessibility) || 
       // compiler generated members for class function 'let' bindings are considered to be hidden at the assembly boundary
       vspec.IsIncrClassGeneratedMember ||                     
       // anything that's not a module or member binding gets assembly visibility
       not vspec.IsMemberOrModuleBinding then 
        // The value is not public, hence hidden at the assembly boundary. 
        { mhi with HiddenVals = Zset.add vspec mhi.HiddenVals } 
    else 
        mhi

let rec accModuleOrNamespaceHidingInfoAtAssemblyBoundary mty acc = 
    let acc = QueueList.foldBack (fun (e: Entity) acc -> accModuleOrNamespaceHidingInfoAtAssemblyBoundary e.ModuleOrNamespaceType acc) mty.AllEntities acc
    let acc = QueueList.foldBack accTyconHidingInfoAtAssemblyBoundary mty.AllEntities acc
    let acc = QueueList.foldBack accValHidingInfoAtAssemblyBoundary mty.AllValsAndMembers acc
    acc 

let ComputeHidingInfoAtAssemblyBoundary mty acc = 
//     dprintf "ComputeRemappingFromInferredSignatureToExplicitSignature, \nmty = %s\nmmsigty=%s\n" (showL(entityTypeL mty)) (showL(entityTypeL msigty))
    accModuleOrNamespaceHidingInfoAtAssemblyBoundary mty acc

//--------------------------------------------------------------------------
// Compute instances of the above for mexpr -> mty
//--------------------------------------------------------------------------

let IsHidden setF accessF remapF debugF = 
    let rec check mrmi x = 
        if verbose then dprintf "IsHidden %s ??\n" (showL (debugF x))
            // Internal/private? 
        not (canAccessFromEverywhere (accessF x)) || 
        (match mrmi with 
         | [] -> false // Ah! we escaped to freedom! 
         | (rpi, mhi) :: rest -> 
            // Explicitly hidden? 
            Zset.contains x (setF mhi) || 
            // Recurse... 
            check rest (remapF rpi x))
    fun mrmi x -> 
        let res = check mrmi x
        if verbose then dprintf "IsHidden, #mrmi = %d, %s = %b\n" mrmi.Length (showL (debugF x)) res
        res
        
let IsHiddenTycon     mrmi x = IsHidden (fun mhi -> mhi.HiddenTycons)     (fun tc -> tc.Accessibility)        (fun rpi x ->  (remapTyconRef rpi.tyconRefRemap (mkLocalTyconRef x)).Deref) DebugPrint.tyconL mrmi x 
let IsHiddenTyconRepr mrmi x = IsHidden (fun mhi -> mhi.HiddenTyconReprs) (fun v -> v.TypeReprAccessibility)  (fun rpi x ->  (remapTyconRef rpi.tyconRefRemap (mkLocalTyconRef x)).Deref) DebugPrint.tyconL mrmi x 
let IsHiddenVal       mrmi x = IsHidden (fun mhi -> mhi.HiddenVals)       (fun v -> v.Accessibility)          (fun rpi x ->  (remapValRef rpi (mkLocalValRef x)).Deref) DebugPrint.valL mrmi x 
let IsHiddenRecdField mrmi x = IsHidden (fun mhi -> mhi.HiddenRecdFields) (fun rfref -> rfref.RecdField.Accessibility) (fun rpi x ->  remapRecdFieldRef rpi.tyconRefRemap x) DebugPrint.recdFieldRefL mrmi x 

//--------------------------------------------------------------------------
// Generic operations on module types
//--------------------------------------------------------------------------

let foldModuleOrNamespaceTy ft fv mty acc = 
    let rec go mty acc = 
        let acc = QueueList.foldBack (fun (e: Entity) acc -> go e.ModuleOrNamespaceType acc) mty.AllEntities acc
        let acc = QueueList.foldBack ft mty.AllEntities acc
        let acc = QueueList.foldBack fv mty.AllValsAndMembers acc
        acc
    go mty acc

let allValsOfModuleOrNamespaceTy m = foldModuleOrNamespaceTy (fun _ acc -> acc) (fun v acc -> v :: acc) m []
let allEntitiesOfModuleOrNamespaceTy m = foldModuleOrNamespaceTy (fun ft acc -> ft :: acc) (fun _ acc -> acc) m []

//---------------------------------------------------------------------------
// Free variables in terms.  Are all constructs public accessible?
//---------------------------------------------------------------------------
 
let isPublicVal (lv: Val) = (lv.Accessibility = taccessPublic)
let isPublicUnionCase (ucr: UnionCaseRef) = (ucr.UnionCase.Accessibility = taccessPublic)
let isPublicRecdField (rfr: RecdFieldRef) = (rfr.RecdField.Accessibility = taccessPublic)
let isPublicTycon (tcref: Tycon) = (tcref.Accessibility = taccessPublic)

let freeVarsAllPublic fvs = 
    // Are any non-public items used in the expr (which corresponded to the fvs)?
    // Recall, taccess occurs in:
    //      EntityData     has     ReprAccessibility and Accessiblity
    //      UnionCase    has     Accessibility
    //      RecdField      has     Accessibility
    //      ValData       has     Accessibility
    // The freevars and FreeTyvars collect local constructs.
    // Here, we test that all those constructs are public.
    //
    // CODEREVIEW:
    // What about non-local vals. This fix assumes non-local vals must be public. OK?
    Zset.forall isPublicVal fvs.FreeLocals  &&
    Zset.forall isPublicUnionCase fvs.FreeUnionCases &&
    Zset.forall isPublicRecdField fvs.FreeRecdFields  &&
    Zset.forall isPublicTycon fvs.FreeTyvars.FreeTycons

let freeTyvarsAllPublic tyvars = 
    Zset.forall isPublicTycon tyvars.FreeTycons

/// Detect the subset of match expressions we process in a linear way (i.e. using tailcalls, rather than
/// unbounded stack)
///   -- if then else
///   -- match e with pat[vs] -> e1[vs] | _ -> e2

let (|LinearMatchExpr|_|) expr = 
    match expr with 
    | Expr.Match (sp, m, dtree, [|tg1;(TTarget([], e2, sp2))|], m2, ty) -> Some(sp, m, dtree, tg1, e2, sp2, m2, ty)
    | _ -> None
    
let rebuildLinearMatchExpr (sp, m, dtree, tg1, e2, sp2, m2, ty) = 
    primMkMatch (sp, m, dtree, [|tg1;(TTarget([], e2, sp2))|], m2, ty)

/// Detect a subset of 'Expr.Op' expressions we process in a linear way (i.e. using tailcalls, rather than
/// unbounded stack).  Only covers Cons(args,Cons(args,Cons(args,Cons(args,...._)))).
let (|LinearOpExpr|_|) expr = 
    match expr with 
    | Expr.Op ((TOp.UnionCase _ as op), tinst, args, m) when not args.IsEmpty -> 
        let argsFront, argLast = List.frontAndBack args
        Some (op, tinst, argsFront, argLast, m)
    | _ -> None
    
let rebuildLinearOpExpr (op, tinst, argsFront, argLast, m) = 
    Expr.Op (op, tinst, argsFront@[argLast], m)

//---------------------------------------------------------------------------
// Free variables in terms.  All binders are distinct.
//---------------------------------------------------------------------------

let emptyFreeVars =  
  { UsesMethodLocalConstructs=false
    UsesUnboundRethrow=false
    FreeLocalTyconReprs=emptyFreeTycons
    FreeLocals=emptyFreeLocals
    FreeTyvars=emptyFreeTyvars
    FreeRecdFields = emptyFreeRecdFields
    FreeUnionCases = emptyFreeUnionCases}

let unionFreeVars fvs1 fvs2 = 
  if fvs1 === emptyFreeVars then fvs2 else 
  if fvs2 === emptyFreeVars then fvs1 else
  { FreeLocals                    = unionFreeLocals fvs1.FreeLocals fvs2.FreeLocals
    FreeTyvars                    = unionFreeTyvars fvs1.FreeTyvars fvs2.FreeTyvars
    UsesMethodLocalConstructs     = fvs1.UsesMethodLocalConstructs || fvs2.UsesMethodLocalConstructs
    UsesUnboundRethrow            = fvs1.UsesUnboundRethrow || fvs2.UsesUnboundRethrow
    FreeLocalTyconReprs           = unionFreeTycons fvs1.FreeLocalTyconReprs fvs2.FreeLocalTyconReprs
    FreeRecdFields                = unionFreeRecdFields fvs1.FreeRecdFields fvs2.FreeRecdFields
    FreeUnionCases                = unionFreeUnionCases fvs1.FreeUnionCases fvs2.FreeUnionCases }

let inline accFreeTyvars (opts: FreeVarOptions) f v acc =
    if not opts.collectInTypes then acc else
    let ftyvs = acc.FreeTyvars
    let ftyvs' = f opts v ftyvs
    if ftyvs === ftyvs' then acc else 
    { acc with FreeTyvars = ftyvs' }

let accFreeVarsInTy  opts ty    acc = accFreeTyvars opts accFreeInType ty acc
let accFreeVarsInTys opts tys   acc = if isNil tys then acc else accFreeTyvars opts accFreeInTypes tys acc
let accFreevarsInTycon opts tcref acc = accFreeTyvars opts accFreeTycon tcref acc
let accFreevarsInVal   opts v     acc = accFreeTyvars opts accFreeInVal v acc
    
let accFreeVarsInTraitSln opts tys acc = accFreeTyvars opts accFreeInTraitSln tys acc 

let boundLocalVal opts v fvs =
    if not opts.includeLocals then fvs else
    let fvs = accFreevarsInVal opts v fvs
    if not (Zset.contains v fvs.FreeLocals) then fvs
    else {fvs with FreeLocals= Zset.remove v fvs.FreeLocals} 

let boundProtect fvs =
    if fvs.UsesMethodLocalConstructs then {fvs with UsesMethodLocalConstructs = false} else fvs

let accUsesFunctionLocalConstructs flg fvs = 
    if flg && not fvs.UsesMethodLocalConstructs then {fvs with UsesMethodLocalConstructs = true} 
    else fvs 

let bound_rethrow fvs =
    if fvs.UsesUnboundRethrow then {fvs with UsesUnboundRethrow = false} else fvs  

let accUsesRethrow flg fvs = 
    if flg && not fvs.UsesUnboundRethrow then {fvs with UsesUnboundRethrow = true} 
    else fvs 

let boundLocalVals opts vs fvs = List.foldBack (boundLocalVal opts) vs fvs

let bindLhs opts (bind: Binding) fvs = boundLocalVal opts bind.Var fvs

let freeVarsCacheCompute opts cache f = if opts.canCache then cached cache f else f()

let rec accBindRhs opts (TBind(_, repr, _)) acc = accFreeInExpr opts repr acc
          
and accFreeInSwitchCases opts csl dflt (acc: FreeVars) =
    Option.foldBack (accFreeInDecisionTree opts) dflt (List.foldBack (accFreeInSwitchCase opts) csl acc)
 
and accFreeInSwitchCase opts (TCase(discrim, dtree)) acc = 
    accFreeInDecisionTree opts dtree (accFreeInTest opts discrim acc)

and accFreeInTest (opts: FreeVarOptions) discrim acc = 
    match discrim with 
    | DecisionTreeTest.UnionCase(ucref, tinst) -> accFreeUnionCaseRef opts ucref (accFreeVarsInTys opts tinst acc)
    | DecisionTreeTest.ArrayLength(_, ty) -> accFreeVarsInTy opts ty acc
    | DecisionTreeTest.Const _
    | DecisionTreeTest.IsNull -> acc
    | DecisionTreeTest.IsInst (srcty, tgty) -> accFreeVarsInTy opts srcty (accFreeVarsInTy opts tgty acc)
    | DecisionTreeTest.ActivePatternCase (exp, tys, activePatIdentity, _, _) -> 
        accFreeInExpr opts exp 
            (accFreeVarsInTys opts tys 
                (Option.foldBack (fun (vref, tinst) acc -> accFreeValRef opts vref (accFreeVarsInTys opts tinst acc)) activePatIdentity acc))

and accFreeInDecisionTree opts x (acc: FreeVars) =
    match x with 
    | TDSwitch(e1, csl, dflt, _) -> accFreeInExpr opts e1 (accFreeInSwitchCases opts csl dflt acc)
    | TDSuccess (es, _) -> accFreeInFlatExprs opts es acc
    | TDBind (bind, body) -> unionFreeVars (bindLhs opts bind (accBindRhs opts bind (freeInDecisionTree opts body))) acc
  
and accFreeInValFlags opts flag acc =
    let isMethLocal = 
        match flag with 
        | VSlotDirectCall 
        | CtorValUsedAsSelfInit 
        | CtorValUsedAsSuperInit -> true 
        | PossibleConstrainedCall  _
        | NormalValUse -> false
    let acc = accUsesFunctionLocalConstructs isMethLocal acc
    match flag with 
    | PossibleConstrainedCall ty -> accFreeTyvars opts accFreeInType ty acc
    | _ -> acc

and accFreeLocalVal opts v fvs =
    if not opts.includeLocals then fvs else
    if Zset.contains v fvs.FreeLocals then fvs 
    else 
        let fvs = accFreevarsInVal opts v fvs
        {fvs with FreeLocals=Zset.add v fvs.FreeLocals}
  
and accLocalTyconRepr opts b fvs = 
    if not opts.includeLocalTyconReprs then fvs else
    if Zset.contains b fvs.FreeLocalTyconReprs  then fvs
    else { fvs with FreeLocalTyconReprs = Zset.add b fvs.FreeLocalTyconReprs } 

and accUsedRecdOrUnionTyconRepr opts (tc: Tycon) fvs = 
    if match tc.TypeReprInfo with  TFSharpObjectRepr _ | TRecdRepr _ | TUnionRepr _ -> true | _ -> false
    then accLocalTyconRepr opts tc fvs
    else fvs

and accFreeUnionCaseRef opts ucref fvs =   
    if not opts.includeUnionCases then fvs else
    if Zset.contains ucref fvs.FreeUnionCases then fvs 
    else
        let fvs = fvs |> accUsedRecdOrUnionTyconRepr opts ucref.Tycon
        let fvs = fvs |> accFreevarsInTycon opts ucref.TyconRef
        { fvs with FreeUnionCases = Zset.add ucref fvs.FreeUnionCases } 

and accFreeRecdFieldRef opts rfref fvs = 
    if not opts.includeRecdFields then fvs else
    if Zset.contains rfref fvs.FreeRecdFields then fvs 
    else 
        let fvs = fvs |> accUsedRecdOrUnionTyconRepr opts rfref.Tycon
        let fvs = fvs |> accFreevarsInTycon opts rfref.TyconRef 
        { fvs with FreeRecdFields = Zset.add rfref fvs.FreeRecdFields } 
  
and accFreeExnRef _exnc fvs = fvs // Note: this exnc (TyconRef) should be collected the surround types, e.g. tinst of Expr.Op 
and accFreeValRef opts (vref: ValRef) fvs = 
    match vref.IsLocalRef with 
    | true -> accFreeLocalVal opts vref.PrivateTarget fvs
    // non-local values do not contain free variables 
    | _ -> fvs

and accFreeInMethod opts (TObjExprMethod(slotsig, _attribs, tps, tmvs, e, _)) acc =
    accFreeInSlotSig opts slotsig
     (unionFreeVars (accFreeTyvars opts boundTypars tps (List.foldBack (boundLocalVals opts) tmvs (freeInExpr opts  e))) acc)

and accFreeInMethods opts methods acc = 
    List.foldBack (accFreeInMethod opts) methods acc

and accFreeInInterfaceImpl opts (ty, overrides) acc = 
    accFreeVarsInTy opts ty (accFreeInMethods opts overrides acc)

and accFreeInExpr (opts: FreeVarOptions) x acc = 
    match x with
    | Expr.Let _ -> accFreeInExprLinear opts x acc (fun e -> e)
    | _ -> accFreeInExprNonLinear opts x acc
      
and accFreeInExprLinear (opts: FreeVarOptions) x acc contf =   
    // for nested let-bindings, we need to continue after the whole let-binding is processed 
    match x with
    | Expr.Let (bind, e, _, cache) -> 
        let contf = contf << (fun free ->
          unionFreeVars (freeVarsCacheCompute opts cache (fun () -> bindLhs opts bind (accBindRhs opts bind free))) acc )
        accFreeInExprLinear opts e emptyFreeVars contf
    | _ -> 
      // No longer linear expr
      accFreeInExpr opts x acc |> contf
    
and accFreeInExprNonLinear opts x acc =
    match x with

    // BINDING CONSTRUCTS
    | Expr.Lambda (_, ctorThisValOpt, baseValOpt, vs, bodyExpr, _, rty)  -> 
        unionFreeVars 
                (Option.foldBack (boundLocalVal opts) ctorThisValOpt 
                   (Option.foldBack (boundLocalVal opts) baseValOpt 
                     (boundLocalVals opts vs 
                         (accFreeVarsInTy opts rty 
                             (freeInExpr opts bodyExpr)))))
            acc

    | Expr.TyLambda (_, vs, bodyExpr, _, rty) ->
        unionFreeVars (accFreeTyvars opts boundTypars vs (accFreeVarsInTy opts rty (freeInExpr opts bodyExpr))) acc

    | Expr.TyChoose (vs, bodyExpr, _) ->
        unionFreeVars (accFreeTyvars opts boundTypars vs (freeInExpr opts bodyExpr)) acc

    | Expr.LetRec (binds, bodyExpr, _, cache) ->
        unionFreeVars (freeVarsCacheCompute opts cache (fun () -> List.foldBack (bindLhs opts) binds (List.foldBack (accBindRhs opts) binds (freeInExpr opts bodyExpr)))) acc

    | Expr.Let _ -> 
        failwith "unreachable - linear expr"

    | Expr.Obj (_, ty, basev, basecall, overrides, iimpls, _)   ->  
        unionFreeVars 
           (boundProtect
              (Option.foldBack (boundLocalVal opts) basev
                (accFreeVarsInTy opts ty
                   (accFreeInExpr opts basecall
                      (accFreeInMethods opts overrides 
                         (List.foldBack (accFreeInInterfaceImpl opts) iimpls emptyFreeVars))))))
           acc  

    // NON-BINDING CONSTRUCTS 
    | Expr.Const _ -> acc

    | Expr.Val (lvr, flags, _) ->  
        accFreeInValFlags opts flags (accFreeValRef opts lvr acc)

    | Expr.Quote (ast, {contents=Some(_, argTypes, argExprs, _data)}, _, _, ty) ->  
        accFreeInExpr opts ast 
            (accFreeInExprs opts argExprs
               (accFreeVarsInTys opts argTypes
                  (accFreeVarsInTy opts ty acc))) 

    | Expr.Quote (ast, {contents=None}, _, _, ty) ->  
        accFreeInExpr opts ast (accFreeVarsInTy opts ty acc)

    | Expr.App(f0, f0ty, tyargs, args, _) -> 
        accFreeVarsInTy opts f0ty
          (accFreeInExpr opts f0
             (accFreeVarsInTys opts tyargs
                (accFreeInExprs opts args acc)))

    | Expr.Link(eref) -> accFreeInExpr opts !eref acc

    | Expr.Sequential (expr1, expr2, _, _, _) -> 
        let acc = accFreeInExpr opts expr1 acc
        // tail-call - linear expression
        accFreeInExpr opts expr2 acc 

    | Expr.StaticOptimization (_, expr2, expr3, _) -> 
        accFreeInExpr opts expr2 (accFreeInExpr opts expr3 acc)

    | Expr.Match (_, _, dtree, targets, _, _) -> 
        match x with 
        // Handle if-then-else
        | LinearMatchExpr(_, _, dtree, target, bodyExpr, _, _, _) ->
            let acc = accFreeInDecisionTree opts dtree acc
            let acc = accFreeInTarget opts target acc
            accFreeInExpr opts bodyExpr acc  // tailcall

        | _ -> 
            let acc = accFreeInDecisionTree opts dtree acc
            accFreeInTargets opts targets acc
            
    | Expr.Op (TOp.TryCatch _, tinst, [expr1; expr2; expr3], _) ->
        unionFreeVars 
          (accFreeVarsInTys opts tinst
            (accFreeInExprs opts [expr1; expr2] acc))
          (bound_rethrow (accFreeInExpr opts expr3 emptyFreeVars))

    | Expr.Op (op, tinst, args, _) -> 
         let acc = accFreeInOp opts op acc
         let acc = accFreeVarsInTys opts tinst acc
         accFreeInExprs opts args acc

and accFreeInOp opts op acc =
    match op with

    // Things containing no references
    | TOp.Bytes _ 
    | TOp.UInt16s _ 
    | TOp.TryCatch _ 
    | TOp.TryFinally _ 
    | TOp.For _ 
    | TOp.Coerce 
    | TOp.RefAddrGet _
    | TOp.Array 
    | TOp.While _
    | TOp.Goto _ | TOp.Label _ | TOp.Return 
    | TOp.TupleFieldGet _ -> acc

    | TOp.Tuple tupInfo  -> 
        accFreeTyvars opts accFreeInTupInfo tupInfo acc

    | TOp.AnonRecd anonInfo 
    | TOp.AnonRecdGet (anonInfo, _) -> 
        accFreeTyvars opts accFreeInTupInfo anonInfo.TupInfo acc
    
    | TOp.UnionCaseTagGet tcref -> 
        accUsedRecdOrUnionTyconRepr opts tcref.Deref acc
    
    // Things containing just a union case reference
    | TOp.UnionCaseProof ucref 
    | TOp.UnionCase ucref 
    | TOp.UnionCaseFieldGetAddr (ucref, _, _) 
    | TOp.UnionCaseFieldGet (ucref, _) 
    | TOp.UnionCaseFieldSet (ucref, _) -> 
        accFreeUnionCaseRef opts ucref acc

    // Things containing just an exception reference
    | TOp.ExnConstr ecref 
    | TOp.ExnFieldGet (ecref, _) 
    | TOp.ExnFieldSet (ecref, _)  -> 
        accFreeExnRef ecref acc

    | TOp.ValFieldGet fref 
    | TOp.ValFieldGetAddr (fref, _) 
    | TOp.ValFieldSet fref -> 
        accFreeRecdFieldRef opts fref acc

    | TOp.Recd (kind, tcref) -> 
        let acc = accUsesFunctionLocalConstructs (kind = RecdExprIsObjInit) acc
        (accUsedRecdOrUnionTyconRepr opts tcref.Deref (accFreeTyvars opts accFreeTycon tcref acc)) 

    | TOp.ILAsm (_, tys) ->  
        accFreeVarsInTys opts tys acc
    
    | TOp.Reraise -> 
        accUsesRethrow true acc

    | TOp.TraitCall(TTrait(tys, _, _, argtys, rty, sln)) -> 
        Option.foldBack (accFreeVarsInTraitSln opts) sln.Value
           (accFreeVarsInTys opts tys 
             (accFreeVarsInTys opts argtys 
               (Option.foldBack (accFreeVarsInTy opts) rty acc)))

    | TOp.LValueOp (_, vref) -> 
        accFreeValRef opts vref acc

    | TOp.ILCall (_, isProtectedCall, _, _, valUseFlags, _, _, _, enclTypeArgs, methTypeArgs, tys) ->
       accFreeVarsInTys opts enclTypeArgs 
         (accFreeVarsInTys opts methTypeArgs  
           (accFreeInValFlags opts valUseFlags
             (accFreeVarsInTys opts tys 
               (accUsesFunctionLocalConstructs isProtectedCall acc))))

and accFreeInTargets opts targets acc = 
    Array.foldBack (accFreeInTarget opts) targets acc

and accFreeInTarget opts (TTarget(vs, expr, _)) acc = 
    List.foldBack (boundLocalVal opts) vs (accFreeInExpr opts expr acc)

and accFreeInFlatExprs opts (exprs: Exprs) acc = List.foldBack (accFreeInExpr opts) exprs acc

and accFreeInExprs opts (exprs: Exprs) acc = 
    match exprs with 
    | [] -> acc 
    | [h]-> 
        // tailcall - e.g. Cons(x, Cons(x2, .......Cons(x1000000, Nil))) and [| x1; .... ; x1000000 |]
        accFreeInExpr opts h acc
    | h:: t -> 
        let acc = accFreeInExpr opts h acc
        accFreeInExprs opts t acc

and accFreeInSlotSig opts (TSlotSig(_, ty, _, _, _, _)) acc = 
    accFreeVarsInTy opts ty acc
 
and freeInDecisionTree opts dtree = 
    accFreeInDecisionTree opts dtree emptyFreeVars

and freeInExpr opts expr = 
    accFreeInExpr opts expr emptyFreeVars

// Note: these are only an approximation - they are currently used only by the optimizer  
let rec accFreeInModuleOrNamespace opts mexpr acc = 
    match mexpr with 
    | TMDefRec(_, _, mbinds, _) -> List.foldBack (accFreeInModuleOrNamespaceBind opts) mbinds acc
    | TMDefLet(bind, _)  -> accBindRhs opts bind  acc
    | TMDefDo(e, _)  -> accFreeInExpr opts e acc
    | TMDefs defs -> accFreeInModuleOrNamespaces opts defs acc
    | TMAbstract(ModuleOrNamespaceExprWithSig(_, mdef, _)) -> accFreeInModuleOrNamespace opts mdef acc // not really right, but sufficient for how this is used in optimization 

and accFreeInModuleOrNamespaceBind opts mbind acc = 
    match mbind with 
    | ModuleOrNamespaceBinding.Binding bind ->  accBindRhs opts bind acc
    | ModuleOrNamespaceBinding.Module (_, def) -> accFreeInModuleOrNamespace opts def acc

and accFreeInModuleOrNamespaces opts mexprs acc = 
    List.foldBack (accFreeInModuleOrNamespace opts) mexprs acc

let freeInBindingRhs opts bind = 
    accBindRhs opts bind emptyFreeVars

let freeInModuleOrNamespace opts mdef = 
    accFreeInModuleOrNamespace opts mdef emptyFreeVars

//---------------------------------------------------------------------------
// Destruct - rarely needed
//---------------------------------------------------------------------------

let rec stripLambda (expr, ty) = 
    match expr with 
    | Expr.Lambda (_, ctorThisValOpt, baseValOpt, v, bodyExpr, _, rty) -> 
        if Option.isSome ctorThisValOpt then errorR(InternalError("skipping ctorThisValOpt", expr.Range))
        if Option.isSome baseValOpt then errorR(InternalError("skipping baseValOpt", expr.Range))
        let (vs', bodyExpr', rty') = stripLambda (bodyExpr, rty)
        (v :: vs', bodyExpr', rty') 
    | _ -> ([], expr, ty)

let rec stripLambdaN n expr = 
    assert (n >= 0)
    match expr with 
    | Expr.Lambda (_, ctorThisValOpt, baseValOpt, v, bodyExpr, _, _) when n > 0 -> 
        if Option.isSome ctorThisValOpt then errorR(InternalError("skipping ctorThisValOpt", expr.Range))
        if Option.isSome baseValOpt then errorR(InternalError("skipping baseValOpt", expr.Range))
        let (vs, bodyExpr', remaining) = stripLambdaN (n-1) bodyExpr
        (v :: vs, bodyExpr', remaining) 
    | _ -> ([], expr, n)

let tryStripLambdaN n expr = 
    match expr with
    | Expr.Lambda(_, None, None, _, _, _, _) -> 
        let argvsl, bodyExpr, remaining = stripLambdaN n expr
        if remaining = 0 then Some (argvsl, bodyExpr)
        else None
    | _ -> None

let stripTopLambda (expr, ty) =
    let tps, taue, tauty = match expr with Expr.TyLambda (_, tps, b, _, rty) -> tps, b, rty | _ -> [], expr, ty
    let vs, body, rty = stripLambda (taue, tauty)
    tps, vs, body, rty

[<RequireQualifiedAccess>]
type AllowTypeDirectedDetupling = Yes | No

// This is used to infer arities of expressions 
// i.e. base the chosen arity on the syntactic expression shape and type of arguments 
let InferArityOfExpr g allowTypeDirectedDetupling ty partialArgAttribsL retAttribs expr = 
    let rec stripLambda_notypes e = 
        match e with 
        | Expr.Lambda (_, _, _, vs, b, _, _) -> 
            let (vs', b') = stripLambda_notypes b
            (vs :: vs', b') 
        | Expr.TyChoose (_, b, _) -> stripLambda_notypes b 
        | _ -> ([], e)

    let stripTopLambdaNoTypes e =
        let tps, taue = match e with Expr.TyLambda (_, tps, b, _, _) -> tps, b | _ -> [], e
        let vs, body = stripLambda_notypes taue
        tps, vs, body

    let tps, vsl, _ = stripTopLambdaNoTypes expr
    let fun_arity = vsl.Length
    let dtys, _ =  stripFunTyN g fun_arity (snd (tryDestForallTy g ty))
    let partialArgAttribsL = Array.ofList partialArgAttribsL
    assert (List.length vsl = List.length dtys)
        
    let curriedArgInfos =
        (List.zip vsl dtys) |> List.mapi (fun i (vs, ty) -> 
            let partialAttribs = if i < partialArgAttribsL.Length then partialArgAttribsL.[i] else []
            let tys = 
                match allowTypeDirectedDetupling with
                | AllowTypeDirectedDetupling.No -> [ty] 
                | AllowTypeDirectedDetupling.Yes -> 
                    if (i = 0 && isUnitTy g ty) then [] 
                    else tryDestRefTupleTy g ty
            let ids = 
                if vs.Length = tys.Length then  vs |> List.map (fun v -> Some v.Id)
                else tys |> List.map (fun _ -> None)
            let attribs = 
                if partialAttribs.Length = tys.Length then  partialAttribs 
                else tys |> List.map (fun _ -> [])
            (ids, attribs) ||> List.map2 (fun id attribs -> { Name = id; Attribs = attribs }: ArgReprInfo ))
    let retInfo: ArgReprInfo = { Attribs = retAttribs; Name = None }
    ValReprInfo (ValReprInfo.InferTyparInfo tps, curriedArgInfos, retInfo)

let InferArityOfExprBinding g allowTypeDirectedDetupling (v: Val) expr = 
    match v.ValReprInfo with
    | Some info -> info
    | None -> InferArityOfExpr g allowTypeDirectedDetupling v.Type [] [] expr

//-------------------------------------------------------------------------
// Check if constraints are satisfied that allow us to use more optimized
// implementations
//------------------------------------------------------------------------- 

let underlyingTypeOfEnumTy (g: TcGlobals) ty = 
    assert(isEnumTy g ty)
    match metadataOfTy g ty with 
#if !NO_EXTENSIONTYPING
    | ProvidedTypeMetadata info -> info.UnderlyingTypeOfEnum()
#endif
    | ILTypeMetadata (TILObjectReprData(_, _, tdef)) -> 

        let info = computeILEnumInfo (tdef.Name, tdef.Fields)
        let ilTy = getTyOfILEnumInfo info
        match ilTy.TypeSpec.Name with 
        | "System.Byte" -> g.byte_ty
        | "System.SByte" -> g.sbyte_ty
        | "System.Int16" -> g.int16_ty
        | "System.Int32" -> g.int32_ty
        | "System.Int64" -> g.int64_ty
        | "System.UInt16" -> g.uint16_ty
        | "System.UInt32" -> g.uint32_ty
        | "System.UInt64" -> g.uint64_ty
        | "System.Single" -> g.float32_ty
        | "System.Double" -> g.float_ty
        | "System.Char" -> g.char_ty
        | "System.Boolean" -> g.bool_ty
        | _ -> g.int32_ty
    | FSharpOrArrayOrByrefOrTupleOrExnTypeMetadata ->
        let tycon = (tcrefOfAppTy g ty).Deref
        match tycon.GetFieldByName "value__" with 
        | Some rf -> rf.FormalType
        | None ->  error(InternalError("no 'value__' field found for enumeration type " + tycon.LogicalName, tycon.Range))

// CLEANUP NOTE: Get rid of this mutation. 
let setValHasNoArity (f: Val) = 
    f.SetValReprInfo None; f

//--------------------------------------------------------------------------
// Resolve static optimization constraints
//--------------------------------------------------------------------------

let normalizeEnumTy g ty = (if isEnumTy g ty then underlyingTypeOfEnumTy g ty else ty) 

type StaticOptimizationAnswer = 
    | Yes = 1y
    | No = -1y
    | Unknown = 0y

let decideStaticOptimizationConstraint g c = 
    match c with 
    | TTyconEqualsTycon (a, b) ->
        // Both types must be nominal for a definite result
       let rec checkTypes a b =
           let a = normalizeEnumTy g (stripTyEqnsAndMeasureEqns g a)
           match a with
           | AppTy g (tcref1, _) ->
               let b = normalizeEnumTy g (stripTyEqnsAndMeasureEqns g b)
               match b with 
               | AppTy g (tcref2, _) -> 
                if tyconRefEq g tcref1 tcref2 then StaticOptimizationAnswer.Yes else StaticOptimizationAnswer.No
               | RefTupleTy g _  | FunTy g _  -> StaticOptimizationAnswer.No
               | _ -> StaticOptimizationAnswer.Unknown

           | FunTy g _ ->
               let b = normalizeEnumTy g (stripTyEqnsAndMeasureEqns g b)
               match b with 
               | FunTy g _   -> StaticOptimizationAnswer.Yes
               | AppTy g _ | RefTupleTy g _ -> StaticOptimizationAnswer.No
               | _ -> StaticOptimizationAnswer.Unknown
           | RefTupleTy g ts1 -> 
               let b = normalizeEnumTy g (stripTyEqnsAndMeasureEqns g b)
               match b with 
               | RefTupleTy g ts2 ->
                if ts1.Length = ts2.Length then StaticOptimizationAnswer.Yes
                else StaticOptimizationAnswer.No
               | AppTy g _ | FunTy g _ -> StaticOptimizationAnswer.No
               | _ -> StaticOptimizationAnswer.Unknown
           | _ -> StaticOptimizationAnswer.Unknown
       checkTypes a b
    | TTyconIsStruct a -> 
       let a = normalizeEnumTy g (stripTyEqnsAndMeasureEqns g a)
       match tryDestAppTy g a with 
       | ValueSome tcref1 -> if tcref1.IsStructOrEnumTycon then StaticOptimizationAnswer.Yes else StaticOptimizationAnswer.No
       | ValueNone -> StaticOptimizationAnswer.Unknown
            
let rec DecideStaticOptimizations g cs = 
    match cs with 
    | [] -> StaticOptimizationAnswer.Yes
    | h:: t -> 
        let d = decideStaticOptimizationConstraint g h 
        if d = StaticOptimizationAnswer.No then StaticOptimizationAnswer.No 
        elif d = StaticOptimizationAnswer.Yes then DecideStaticOptimizations g t 
        else StaticOptimizationAnswer.Unknown

let mkStaticOptimizationExpr g (cs, e1, e2, m) = 
    let d = DecideStaticOptimizations g cs in 
    if d = StaticOptimizationAnswer.No then e2
    elif d = StaticOptimizationAnswer.Yes then e1
    else Expr.StaticOptimization(cs, e1, e2, m)

//--------------------------------------------------------------------------
// Copy expressions, including new names for locally bound values.
// Used to inline expressions.
//--------------------------------------------------------------------------

type ValCopyFlag = 
    | CloneAll
    | CloneAllAndMarkExprValsAsCompilerGenerated
    | OnlyCloneExprVals

// for quotations we do no want to avoid marking values as compiler generated since this may affect the shape of quotation (compiler generated values can be inlined)
let fixValCopyFlagForQuotations = function CloneAllAndMarkExprValsAsCompilerGenerated -> CloneAll | x -> x
    
let markAsCompGen compgen d = 
    let compgen = 
        match compgen with 
        | CloneAllAndMarkExprValsAsCompilerGenerated -> true
        | _ -> false
    { d with val_flags= d.val_flags.SetIsCompilerGenerated(d.val_flags.IsCompilerGenerated || compgen) }

let bindLocalVal (v: Val) (v': Val) tmenv = 
    { tmenv with valRemap=tmenv.valRemap.Add v (mkLocalValRef v') }

let bindLocalVals vs vs' tmenv = 
    { tmenv with valRemap= (vs, vs', tmenv.valRemap) |||> List.foldBack2 (fun v v' acc -> acc.Add v (mkLocalValRef v') ) }

let bindTycon (tc: Tycon) (tc': Tycon) tyenv = 
    { tyenv with tyconRefRemap=tyenv.tyconRefRemap.Add (mkLocalTyconRef tc) (mkLocalTyconRef tc')  }

let bindTycons tcs tcs' tyenv =  
    { tyenv with tyconRefRemap= (tcs, tcs', tyenv.tyconRefRemap) |||> List.foldBack2 (fun tc tc' acc -> acc.Add (mkLocalTyconRef tc) (mkLocalTyconRef tc')) }

let remapAttribKind  tmenv k =  
    match k with 
    | ILAttrib _ as x -> x
    | FSAttrib vref -> FSAttrib(remapValRef tmenv vref)

let tmenvCopyRemapAndBindTypars remapAttrib tmenv tps = 
    let tps', tyenvinner = copyAndRemapAndBindTyparsFull remapAttrib tmenv tps
    let tmenvinner = tyenvinner 
    tps', tmenvinner

let rec remapAttrib g tmenv (Attrib (tcref, kind, args, props, isGetOrSetAttr, targets, m)) = 
    Attrib(remapTyconRef tmenv.tyconRefRemap tcref, 
           remapAttribKind tmenv kind, 
           args |> List.map (remapAttribExpr g tmenv), 
           props |> List.map (fun (AttribNamedArg(nm, ty, flg, expr)) -> AttribNamedArg(nm, remapType tmenv ty, flg, remapAttribExpr g tmenv expr)), 
           isGetOrSetAttr, 
           targets, 
           m)

and remapAttribExpr g tmenv (AttribExpr(e1, e2)) = 
    AttribExpr(remapExpr g CloneAll tmenv e1, remapExpr g CloneAll tmenv e2)
    
and remapAttribs g tmenv xs =  List.map (remapAttrib g tmenv) xs

and remapPossibleForallTy g tmenv ty = remapTypeFull (remapAttribs g tmenv) tmenv ty

and remapArgData g tmenv (argInfo: ArgReprInfo) : ArgReprInfo =
    { Attribs = remapAttribs g tmenv argInfo.Attribs; Name = argInfo.Name }

and remapValReprInfo g tmenv (ValReprInfo(tpNames, arginfosl, retInfo)) =
    ValReprInfo(tpNames, List.mapSquared (remapArgData g tmenv) arginfosl, remapArgData g tmenv retInfo)

and remapValData g tmenv (d: ValData) =
    let ty = d.val_type
    let topValInfo = d.ValReprInfo
    let tyR = ty |> remapPossibleForallTy g tmenv
    let declaringEntityR = d.DeclaringEntity |> remapParentRef tmenv
    let reprInfoR = d.ValReprInfo |> Option.map (remapValReprInfo g tmenv)
    let memberInfoR = d.MemberInfo |> Option.map (remapMemberInfo g d.val_range topValInfo ty tyR tmenv)
    let attribsR = d.Attribs |> remapAttribs g tmenv
    { d with 
        val_type     = tyR
        val_opt_data =
            match d.val_opt_data with
            | Some dd ->
                Some { dd with 
                         val_declaring_entity = declaringEntityR
                         val_repr_info        = reprInfoR
                         val_member_info      = memberInfoR
                         val_attribs          = attribsR }
            | None -> None }

and remapParentRef tyenv p =
    match p with 
    | ParentNone -> ParentNone
    | Parent x -> Parent (x |> remapTyconRef tyenv.tyconRefRemap)

and mapImmediateValsAndTycons ft fv (x: ModuleOrNamespaceType) = 
    let vals = x.AllValsAndMembers |> QueueList.map fv
    let tycons = x.AllEntities |> QueueList.map ft
    new ModuleOrNamespaceType(x.ModuleOrNamespaceKind, vals, tycons)
    
and copyVal compgen (v: Val) = 
    match compgen with 
    | OnlyCloneExprVals when v.IsMemberOrModuleBinding -> v
    | _ ->  v |> NewModifiedVal id

and fixupValData g compgen tmenv (v2: Val) =
    // only fixup if we copy the value
    match compgen with 
    | OnlyCloneExprVals when v2.IsMemberOrModuleBinding -> ()
    | _ ->  
        let newData = remapValData g tmenv v2 |> markAsCompGen compgen
        // uses the same stamp
        v2.SetData newData
    
and copyAndRemapAndBindVals g compgen tmenv vs = 
    let vs2 = vs |> List.map (copyVal compgen)
    let tmenvinner = bindLocalVals vs vs2 tmenv
    vs2 |> List.iter (fixupValData g compgen tmenvinner)
    vs2, tmenvinner

and copyAndRemapAndBindVal g compgen tmenv v = 
    let v2 = v |> copyVal compgen
    let tmenvinner = bindLocalVal v v2 tmenv
    fixupValData g compgen tmenvinner v2
    v2, tmenvinner
    
and remapExpr (g: TcGlobals) (compgen: ValCopyFlag) (tmenv: Remap) expr =
    match expr with

    // Handle the linear cases for arbitrary-sized inputs 
    | LinearOpExpr _ 
    | LinearMatchExpr _ 
    | Expr.Sequential _  
    | Expr.Let _ -> 
        remapLinearExpr g compgen tmenv expr (fun x -> x)

    // Binding constructs - see also dtrees below 
    | Expr.Lambda (_, ctorThisValOpt, baseValOpt, vs, b, m, rty)  -> 
        let ctorThisValOpt, tmenv =  Option.mapFold (copyAndRemapAndBindVal g compgen) tmenv ctorThisValOpt
        let baseValOpt, tmenv =  Option.mapFold (copyAndRemapAndBindVal g compgen) tmenv baseValOpt
        let vs, tmenv = copyAndRemapAndBindVals g compgen tmenv vs
        let b = remapExpr g compgen tmenv b
        let rty = remapType tmenv rty
        Expr.Lambda (newUnique(), ctorThisValOpt, baseValOpt, vs, b, m, rty)

    | Expr.TyLambda (_, tps, b, m, rty) ->
        let tps', tmenvinner = tmenvCopyRemapAndBindTypars (remapAttribs g tmenv) tmenv tps
        mkTypeLambda m tps' (remapExpr g compgen tmenvinner b, remapType tmenvinner rty)

    | Expr.TyChoose (tps, b, m) ->
        let tps', tmenvinner = tmenvCopyRemapAndBindTypars (remapAttribs g tmenv) tmenv tps
        Expr.TyChoose(tps', remapExpr g compgen tmenvinner b, m)

    | Expr.LetRec (binds, e, m, _) ->  
        let binds', tmenvinner = copyAndRemapAndBindBindings g compgen tmenv binds 
        Expr.LetRec (binds', remapExpr g compgen tmenvinner e, m, NewFreeVarsCache())

    | Expr.Match (spBind, exprm, pt, targets, m, ty) ->
        primMkMatch (spBind, exprm, remapDecisionTree g compgen tmenv pt, 
                     targets |> Array.map (remapTarget g compgen tmenv), 
                     m, remapType tmenv ty)

    | Expr.Val (vr, vf, m) -> 
        let vr' = remapValRef tmenv vr 
        let vf' = remapValFlags tmenv vf
        if vr === vr' && vf === vf' then expr 
        else Expr.Val (vr', vf', m)

    | Expr.Quote (a, {contents=Some(typeDefs, argTypes, argExprs, data)}, isFromQueryExpression, m, ty) ->  
        // fix value of compgen for both original expression and pickled AST
        let compgen = fixValCopyFlagForQuotations compgen
        Expr.Quote (remapExpr g compgen tmenv a, {contents=Some(typeDefs, remapTypesAux tmenv argTypes, remapExprs g compgen tmenv  argExprs, data)}, isFromQueryExpression, m, remapType tmenv ty)

    | Expr.Quote (a, {contents=None}, isFromQueryExpression, m, ty) ->  
        Expr.Quote (remapExpr g (fixValCopyFlagForQuotations compgen) tmenv a, {contents=None}, isFromQueryExpression, m, remapType tmenv ty)

    | Expr.Obj (_, ty, basev, basecall, overrides, iimpls, m) -> 
        let basev', tmenvinner = Option.mapFold (copyAndRemapAndBindVal g compgen) tmenv basev 
        mkObjExpr (remapType tmenv ty, basev', 
                   remapExpr g compgen tmenv basecall, 
                   List.map (remapMethod g compgen tmenvinner) overrides, 
                   List.map (remapInterfaceImpl g compgen tmenvinner) iimpls, m) 

    // Addresses of immutable field may "leak" across assembly boundaries - see CanTakeAddressOfRecdFieldRef below.
    // This is "ok", in the sense that it is always valid to fix these up to be uses
    // of a temporary local, e.g.
    //       &(E.RF) --> let mutable v = E.RF in &v
    
    | Expr.Op (TOp.ValFieldGetAddr (rfref, readonly), tinst, [arg], m) when 
          not rfref.RecdField.IsMutable && 
          not (entityRefInThisAssembly g.compilingFslib rfref.TyconRef) -> 

        let tinst = remapTypes tmenv tinst 
        let arg = remapExpr g compgen tmenv arg 
        let tmp, _ = mkMutableCompGenLocal m "copyOfStruct" (actualTyOfRecdFieldRef rfref tinst)
        mkCompGenLet m tmp (mkRecdFieldGetViaExprAddr(arg, rfref, tinst, m)) (mkValAddr m readonly (mkLocalValRef tmp))

    | Expr.Op (TOp.UnionCaseFieldGetAddr (uref, cidx, readonly), tinst, [arg], m) when 
          not (uref.FieldByIndex(cidx).IsMutable) && 
          not (entityRefInThisAssembly g.compilingFslib uref.TyconRef) -> 

        let tinst = remapTypes tmenv tinst 
        let arg = remapExpr g compgen tmenv arg 
        let tmp, _ = mkMutableCompGenLocal m "copyOfStruct" (actualTyOfUnionFieldRef uref cidx tinst)
        mkCompGenLet m tmp (mkUnionCaseFieldGetProvenViaExprAddr(arg, uref, tinst, cidx, m)) (mkValAddr m readonly (mkLocalValRef tmp))

    | Expr.Op (op, tinst, args, m) -> 
        let op' = remapOp tmenv op 
        let tinst' = remapTypes tmenv tinst 
        let args' = remapExprs g compgen tmenv args 
        if op === op' && tinst === tinst' && args === args' then expr 
        else Expr.Op (op', tinst', args', m)

    | Expr.App(e1, e1ty, tyargs, args, m) -> 
        let e1' = remapExpr g compgen tmenv e1 
        let e1ty' = remapPossibleForallTy g tmenv e1ty 
        let tyargs' = remapTypes tmenv tyargs 
        let args' = remapExprs g compgen tmenv args 
        if e1 === e1' && e1ty === e1ty' && tyargs === tyargs' && args === args' then expr 
        else Expr.App(e1', e1ty', tyargs', args', m)

    | Expr.Link(eref) -> 
        remapExpr g compgen tmenv !eref

    | Expr.StaticOptimization (cs, e2, e3, m) -> 
       // note that type instantiation typically resolve the static constraints here 
       mkStaticOptimizationExpr g (List.map (remapConstraint tmenv) cs, remapExpr g compgen tmenv e2, remapExpr g compgen tmenv e3, m)

    | Expr.Const (c, m, ty) -> 
        let ty' = remapType tmenv ty 
        if ty === ty' then expr else Expr.Const (c, m, ty')

and remapTarget g compgen tmenv (TTarget(vs, e, spTarget)) = 
    let vs', tmenvinner = copyAndRemapAndBindVals g compgen tmenv vs 
    TTarget(vs', remapExpr g compgen tmenvinner e, spTarget)

and remapLinearExpr g compgen tmenv expr contf =

    match expr with 

    | Expr.Let (bind, bodyExpr, m, _) ->  
        let bind', tmenvinner = copyAndRemapAndBindBinding g compgen tmenv bind
        // tailcall for the linear position
        remapLinearExpr g compgen tmenvinner bodyExpr (contf << mkLetBind m bind')

    | Expr.Sequential (expr1, expr2, dir, spSeq, m)  -> 
        let expr1' = remapExpr g compgen tmenv expr1 
        // tailcall for the linear position
        remapLinearExpr g compgen tmenv expr2 (contf << (fun expr2' -> 
            if expr1 === expr1' && expr2 === expr2' then expr 
            else Expr.Sequential (expr1', expr2', dir, spSeq, m)))

    | LinearMatchExpr (spBind, exprm, dtree, tg1, expr2, sp2, m2, ty) ->
        let dtree' = remapDecisionTree g compgen tmenv dtree
        let tg1' = remapTarget g compgen tmenv tg1
        let ty' = remapType tmenv ty
        // tailcall for the linear position
        remapLinearExpr g compgen tmenv expr2 (contf << (fun expr2' -> 
            rebuildLinearMatchExpr (spBind, exprm, dtree', tg1', expr2', sp2, m2, ty')))

    | LinearOpExpr (op, tyargs, argsFront, argLast, m) -> 
        let op' = remapOp tmenv op 
        let tinst' = remapTypes tmenv tyargs 
        let argsFront' = remapExprs g compgen tmenv argsFront 
        // tailcall for the linear position
        remapLinearExpr g compgen tmenv argLast (contf << (fun argLast' -> 
            if op === op' && tyargs === tinst' && argsFront === argsFront' && argLast === argLast' then expr 
            else rebuildLinearOpExpr (op', tinst', argsFront', argLast', m)))

    | _ -> 
        contf (remapExpr g compgen tmenv expr) 

and remapConstraint tyenv c = 
    match c with 
    | TTyconEqualsTycon(ty1, ty2) -> TTyconEqualsTycon(remapType tyenv ty1, remapType tyenv ty2)
    | TTyconIsStruct(ty1) -> TTyconIsStruct(remapType tyenv ty1)

and remapOp tmenv op = 
    match op with 
    | TOp.Recd (ctor, tcref) -> TOp.Recd(ctor, remapTyconRef tmenv.tyconRefRemap tcref)
    | TOp.UnionCaseTagGet tcref -> TOp.UnionCaseTagGet(remapTyconRef tmenv.tyconRefRemap tcref)
    | TOp.UnionCase ucref -> TOp.UnionCase(remapUnionCaseRef tmenv.tyconRefRemap ucref)
    | TOp.UnionCaseProof ucref -> TOp.UnionCaseProof(remapUnionCaseRef tmenv.tyconRefRemap ucref)
    | TOp.ExnConstr ec -> TOp.ExnConstr(remapTyconRef tmenv.tyconRefRemap ec)
    | TOp.ExnFieldGet (ec, n) -> TOp.ExnFieldGet(remapTyconRef tmenv.tyconRefRemap ec, n)
    | TOp.ExnFieldSet (ec, n) -> TOp.ExnFieldSet(remapTyconRef tmenv.tyconRefRemap ec, n)
    | TOp.ValFieldSet rfref -> TOp.ValFieldSet(remapRecdFieldRef tmenv.tyconRefRemap rfref)
    | TOp.ValFieldGet rfref -> TOp.ValFieldGet(remapRecdFieldRef tmenv.tyconRefRemap rfref)
    | TOp.ValFieldGetAddr (rfref, readonly) -> TOp.ValFieldGetAddr(remapRecdFieldRef tmenv.tyconRefRemap rfref, readonly)
    | TOp.UnionCaseFieldGet (ucref, n) -> TOp.UnionCaseFieldGet(remapUnionCaseRef tmenv.tyconRefRemap ucref, n)
    | TOp.UnionCaseFieldGetAddr (ucref, n, readonly) -> TOp.UnionCaseFieldGetAddr(remapUnionCaseRef tmenv.tyconRefRemap ucref, n, readonly)
    | TOp.UnionCaseFieldSet (ucref, n) -> TOp.UnionCaseFieldSet(remapUnionCaseRef tmenv.tyconRefRemap ucref, n)
    | TOp.ILAsm (instrs, tys) -> 
        let tys2 = remapTypes tmenv tys
        if tys === tys2 then op else
        TOp.ILAsm (instrs, tys2)
    | TOp.TraitCall traitInfo -> TOp.TraitCall(remapTraitAux tmenv traitInfo)
    | TOp.LValueOp (kind, lvr) -> TOp.LValueOp (kind, remapValRef tmenv lvr)
    | TOp.ILCall (isVirtCall, isProtectedCall, valu, isNewObjCall, valUseFlags, isProperty, noTailCall, ilMethRef, enclTypeArgs, methTypeArgs, tys) -> 
       TOp.ILCall (isVirtCall, isProtectedCall, valu, isNewObjCall, remapValFlags tmenv valUseFlags, 
                   isProperty, noTailCall, ilMethRef, remapTypes tmenv enclTypeArgs, 
                   remapTypes tmenv methTypeArgs, remapTypes tmenv tys)
    | _ ->  op
    
and remapValFlags tmenv x =
    match x with 
    | PossibleConstrainedCall ty -> PossibleConstrainedCall (remapType tmenv ty)
    | _ -> x

and remapExprs g compgen tmenv es = List.mapq (remapExpr g compgen tmenv) es

and remapFlatExprs g compgen tmenv es = List.mapq (remapExpr g compgen tmenv) es

and remapDecisionTree g compgen tmenv x =
    match x with 
    | TDSwitch(e1, csl, dflt, m) -> 
        TDSwitch(remapExpr g compgen tmenv e1, 
                List.map (fun (TCase(test, y)) -> 
                  let test' = 
                    match test with 
                    | DecisionTreeTest.UnionCase (uc, tinst)   -> DecisionTreeTest.UnionCase(remapUnionCaseRef tmenv.tyconRefRemap uc, remapTypes tmenv tinst)
                    | DecisionTreeTest.ArrayLength (n, ty) -> DecisionTreeTest.ArrayLength(n, remapType tmenv ty)
                    | DecisionTreeTest.Const _ -> test
                    | DecisionTreeTest.IsInst (srcty, tgty) -> DecisionTreeTest.IsInst (remapType tmenv srcty, remapType tmenv tgty) 
                    | DecisionTreeTest.IsNull -> DecisionTreeTest.IsNull 
                    | DecisionTreeTest.ActivePatternCase _ -> failwith "DecisionTreeTest.ActivePatternCase should only be used during pattern match compilation"
                  TCase(test', remapDecisionTree g compgen tmenv y)) csl, 
                Option.map (remapDecisionTree g compgen tmenv) dflt, 
                m)
    | TDSuccess (es, n) -> 
        TDSuccess (remapFlatExprs g compgen tmenv es, n)
    | TDBind (bind, rest) -> 
        let bind', tmenvinner = copyAndRemapAndBindBinding g compgen tmenv bind
        TDBind (bind', remapDecisionTree g compgen tmenvinner rest)
        
and copyAndRemapAndBindBinding g compgen tmenv (bind: Binding) =
    let v = bind.Var
    let v', tmenv = copyAndRemapAndBindVal g compgen tmenv v
    remapAndRenameBind g compgen tmenv bind v' , tmenv

and copyAndRemapAndBindBindings g compgen tmenv binds = 
    let vs', tmenvinner = copyAndRemapAndBindVals g compgen tmenv (valsOfBinds binds)
    remapAndRenameBinds g compgen tmenvinner binds vs', tmenvinner

and remapAndRenameBinds g compgen tmenvinner binds vs' = List.map2 (remapAndRenameBind g compgen tmenvinner) binds vs'
and remapAndRenameBind g compgen tmenvinner (TBind(_, repr, letSeqPtOpt)) v' = TBind(v', remapExpr g compgen tmenvinner repr, letSeqPtOpt)

and remapMethod g compgen tmenv (TObjExprMethod(slotsig, attribs, tps, vs, e, m))  =
    let attribs2 = attribs |> remapAttribs g tmenv
    let slotsig2 = remapSlotSig (remapAttribs g tmenv) tmenv slotsig
    let tps2, tmenvinner = tmenvCopyRemapAndBindTypars (remapAttribs g tmenv) tmenv tps
    let vs2, tmenvinner2 = List.mapFold (copyAndRemapAndBindVals g compgen) tmenvinner vs
    let e2 = remapExpr g compgen tmenvinner2 e
    TObjExprMethod(slotsig2, attribs2, tps2, vs2, e2, m)

and remapInterfaceImpl g compgen tmenv (ty, overrides)  =
    (remapType tmenv ty, List.map (remapMethod g compgen tmenv) overrides)

and remapRecdField g tmenv x = 
    { x with 
          rfield_type     = x.rfield_type     |> remapPossibleForallTy g tmenv
          rfield_pattribs = x.rfield_pattribs |> remapAttribs g tmenv
          rfield_fattribs = x.rfield_fattribs |> remapAttribs g tmenv } 

and remapRecdFields g tmenv (x: TyconRecdFields) =
    x.AllFieldsAsList |> List.map (remapRecdField g tmenv) |> MakeRecdFieldsTable 

and remapUnionCase g tmenv (x: UnionCase) = 
    { x with 
          FieldTable = x.FieldTable |> remapRecdFields g tmenv
          ReturnType     = x.ReturnType     |> remapType tmenv
          Attribs = x.Attribs |> remapAttribs g tmenv } 

and remapUnionCases g tmenv (x: TyconUnionData) =
    x.UnionCasesAsList |> List.map (remapUnionCase g tmenv) |> MakeUnionCases 

and remapFsObjData g tmenv x = 
    { x with 
          fsobjmodel_kind = 
             (match x.fsobjmodel_kind with 
              | TTyconDelegate slotsig -> TTyconDelegate (remapSlotSig (remapAttribs g tmenv) tmenv slotsig)
              | TTyconClass | TTyconInterface | TTyconStruct | TTyconEnum -> x.fsobjmodel_kind)
          fsobjmodel_vslots  = x.fsobjmodel_vslots  |> List.map (remapValRef tmenv)
          fsobjmodel_rfields = x.fsobjmodel_rfields |> remapRecdFields g tmenv } 


and remapTyconRepr g tmenv repr = 
    match repr with 
    | TFSharpObjectRepr x -> TFSharpObjectRepr (remapFsObjData g tmenv x)
    | TRecdRepr x -> TRecdRepr (remapRecdFields g tmenv x)
    | TUnionRepr x -> TUnionRepr (remapUnionCases g tmenv x)
    | TILObjectRepr _ -> failwith "cannot remap IL type definitions"
#if !NO_EXTENSIONTYPING
    | TProvidedNamespaceExtensionPoint _ -> repr
    | TProvidedTypeExtensionPoint info -> 
       TProvidedTypeExtensionPoint 
            { info with 
                 LazyBaseType =  info.LazyBaseType.Force (range0, g.obj_ty) |> remapType tmenv |>  LazyWithContext.NotLazy
                 // The load context for the provided type contains TyconRef objects. We must remap these.
                 // This is actually done on-demand (see the implementation of ProvidedTypeContext)
                 ProvidedType = 
                     info.ProvidedType.PApplyNoFailure (fun st -> 
                         let ctxt = st.Context.RemapTyconRefs(unbox >> remapTyconRef tmenv.tyconRefRemap >> box) 
                         ProvidedType.ApplyContext (st, ctxt)) }
#endif
    | TNoRepr _ -> repr
    | TAsmRepr _ -> repr
    | TMeasureableRepr x -> TMeasureableRepr (remapType tmenv x)

and remapTyconAug tmenv (x: TyconAugmentation) = 
    { x with 
          tcaug_equals                 = x.tcaug_equals                  |> Option.map (mapPair (remapValRef tmenv, remapValRef tmenv))
          tcaug_compare                = x.tcaug_compare                 |> Option.map (mapPair (remapValRef tmenv, remapValRef tmenv))
          tcaug_compare_withc          = x.tcaug_compare_withc           |> Option.map(remapValRef tmenv)
          tcaug_hash_and_equals_withc  = x.tcaug_hash_and_equals_withc   |> Option.map (mapTriple (remapValRef tmenv, remapValRef tmenv, remapValRef tmenv))
          tcaug_adhoc                  = x.tcaug_adhoc                   |> NameMap.map (List.map (remapValRef tmenv))
          tcaug_adhoc_list             = x.tcaug_adhoc_list              |> ResizeArray.map (fun (flag, vref) -> (flag, remapValRef tmenv vref))
          tcaug_super                  = x.tcaug_super                   |> Option.map (remapType tmenv)
          tcaug_interfaces             = x.tcaug_interfaces              |> List.map (map1Of3 (remapType tmenv)) } 

and remapTyconExnInfo g tmenv inp =
    match inp with 
    | TExnAbbrevRepr x -> TExnAbbrevRepr (remapTyconRef tmenv.tyconRefRemap x)
    | TExnFresh      x -> TExnFresh (remapRecdFields g tmenv x)
    | TExnAsmRepr  _ | TExnNone -> inp 

and remapMemberInfo g m topValInfo ty ty' tmenv x = 
    // The slotsig in the ImplementedSlotSigs is w.r.t. the type variables in the value's type. 
    // REVIEW: this is a bit gross. It would be nice if the slotsig was standalone 
    assert (Option.isSome topValInfo)
    let tpsOrig, _, _, _ = GetMemberTypeInFSharpForm g x.MemberFlags (Option.get topValInfo) ty m
    let tps, _, _, _ = GetMemberTypeInFSharpForm g x.MemberFlags (Option.get topValInfo) ty' m
    let renaming, _ = mkTyparToTyparRenaming tpsOrig tps 
    let tmenv = { tmenv with tpinst = tmenv.tpinst @ renaming } 
    { x with 
        ApparentEnclosingEntity    = x.ApparentEnclosingEntity    |>  remapTyconRef tmenv.tyconRefRemap 
        ImplementedSlotSigs = x.ImplementedSlotSigs |> List.map (remapSlotSig (remapAttribs g tmenv) tmenv)
    } 

and copyAndRemapAndBindModTy g compgen tmenv mty = 
    let tycons = allEntitiesOfModuleOrNamespaceTy mty
    let vs = allValsOfModuleOrNamespaceTy mty
    let _, _, tmenvinner = copyAndRemapAndBindTyconsAndVals g compgen tmenv tycons vs
    remapModTy g compgen tmenvinner mty, tmenvinner

and remapModTy _g _compgen tmenv mty = 
    mapImmediateValsAndTycons (renameTycon tmenv) (renameVal tmenv) mty 

and renameTycon tyenv x = 
    let tcref = 
        try 
            let res = tyenv.tyconRefRemap.[mkLocalTyconRef x]
            res
        with :? KeyNotFoundException -> 
            errorR(InternalError("couldn't remap internal tycon " + showL(DebugPrint.tyconL x), x.Range))
            mkLocalTyconRef x 
    tcref.Deref

and renameVal tmenv x = 
    match tmenv.valRemap.TryFind x with 
    | Some v -> v.Deref
    | None -> x

and copyTycon compgen (tycon: Tycon) = 
    match compgen with 
    | OnlyCloneExprVals -> tycon
    | _ ->  NewClonedTycon tycon

/// This operates over a whole nested collection of tycons and vals simultaneously *)
and copyAndRemapAndBindTyconsAndVals g compgen tmenv tycons vs = 
    let tycons' = tycons |> List.map (copyTycon compgen)

    let tmenvinner = bindTycons tycons tycons' tmenv
    
    // Values need to be copied and renamed. 
    let vs', tmenvinner = copyAndRemapAndBindVals g compgen tmenvinner vs

    // "if a type constructor is hidden then all its inner values and inner type constructors must also be hidden" 
    // Hence we can just lookup the inner tycon/value mappings in the tables. 

    let lookupVal (v: Val) = 
        let vref = 
            try  
               let res = tmenvinner.valRemap.[v]
               res 
            with :? KeyNotFoundException -> 
                errorR(InternalError(sprintf "couldn't remap internal value '%s'" v.LogicalName, v.Range))
                mkLocalValRef v
        vref.Deref
        
    let lookupTycon tycon = 
        let tcref = 
            try 
                let res = tmenvinner.tyconRefRemap.[mkLocalTyconRef tycon]
                res
            with :? KeyNotFoundException -> 
                errorR(InternalError("couldn't remap internal tycon " + showL(DebugPrint.tyconL tycon), tycon.Range))
                mkLocalTyconRef tycon
        tcref.Deref
             
    (tycons, tycons') ||> List.iter2 (fun tcd tcd' -> 
        let tps', tmenvinner2 = tmenvCopyRemapAndBindTypars (remapAttribs g tmenvinner) tmenvinner (tcd.entity_typars.Force(tcd.entity_range))
        tcd'.entity_typars         <- LazyWithContext.NotLazy tps'
        tcd'.entity_attribs        <- tcd.entity_attribs       |> remapAttribs g tmenvinner2
        tcd'.entity_tycon_repr     <- tcd.entity_tycon_repr    |> remapTyconRepr g tmenvinner2
        let typeAbbrevR             = tcd.TypeAbbrev           |> Option.map (remapType tmenvinner2)
        tcd'.entity_tycon_tcaug    <- tcd.entity_tycon_tcaug   |> remapTyconAug tmenvinner2
        tcd'.entity_modul_contents <- MaybeLazy.Strict (tcd.entity_modul_contents.Value 
                                                        |> mapImmediateValsAndTycons lookupTycon lookupVal)
        let exnInfoR                = tcd.ExceptionInfo        |> remapTyconExnInfo g tmenvinner2
        match tcd'.entity_opt_data with
        | Some optData -> tcd'.entity_opt_data <- Some { optData with entity_tycon_abbrev = typeAbbrevR; entity_exn_info = exnInfoR }
        | _ -> 
            tcd'.SetTypeAbbrev typeAbbrevR
            tcd'.SetExceptionInfo exnInfoR)
    tycons', vs', tmenvinner


and allTyconsOfTycon (tycon: Tycon) =
    seq { yield tycon
          for nestedTycon in tycon.ModuleOrNamespaceType.AllEntities do
              yield! allTyconsOfTycon nestedTycon }

and allEntitiesOfModDef mdef =
    seq { match mdef with 
          | TMDefRec(_, tycons, mbinds, _) -> 
              for tycon in tycons do 
                  yield! allTyconsOfTycon tycon
              for mbind in mbinds do 
                match mbind with 
                | ModuleOrNamespaceBinding.Binding _ -> ()
                | ModuleOrNamespaceBinding.Module(mspec, def) -> 
                  yield mspec
                  yield! allEntitiesOfModDef def
          | TMDefLet _           -> ()
          | TMDefDo _            -> ()
          | TMDefs defs      -> 
              for def in defs do 
                  yield! allEntitiesOfModDef def
          | TMAbstract(ModuleOrNamespaceExprWithSig(mty, _, _)) -> 
              yield! allEntitiesOfModuleOrNamespaceTy mty }

and allValsOfModDef mdef = 
    seq { match mdef with 
          | TMDefRec(_, tycons, mbinds, _) -> 
              yield! abstractSlotValsOfTycons tycons 
              for mbind in mbinds do 
                match mbind with 
                | ModuleOrNamespaceBinding.Binding bind -> yield bind.Var
                | ModuleOrNamespaceBinding.Module(_, def) -> yield! allValsOfModDef def
          | TMDefLet(bind, _)            -> 
              yield bind.Var
          | TMDefDo _            -> ()
          | TMDefs defs      -> 
              for def in defs do 
                  yield! allValsOfModDef def
          | TMAbstract(ModuleOrNamespaceExprWithSig(mty, _, _)) -> 
              yield! allValsOfModuleOrNamespaceTy mty }

and remapAndBindModuleOrNamespaceExprWithSig g compgen tmenv (ModuleOrNamespaceExprWithSig(mty, mdef, m)) =
    let mdef = copyAndRemapModDef g compgen tmenv mdef
    let mty, tmenv = copyAndRemapAndBindModTy g compgen tmenv mty
    ModuleOrNamespaceExprWithSig(mty, mdef, m), tmenv

and remapModuleOrNamespaceExprWithSig g compgen tmenv (ModuleOrNamespaceExprWithSig(mty, mdef, m)) =
    let mdef = copyAndRemapModDef g compgen tmenv mdef 
    let mty = remapModTy g compgen tmenv mty 
    ModuleOrNamespaceExprWithSig(mty, mdef, m)

and copyAndRemapModDef g compgen tmenv mdef =
    let tycons = allEntitiesOfModDef mdef |> List.ofSeq
    let vs = allValsOfModDef mdef |> List.ofSeq
    let _, _, tmenvinner = copyAndRemapAndBindTyconsAndVals g compgen tmenv tycons vs
    remapAndRenameModDef g compgen tmenvinner mdef

and remapAndRenameModDefs g compgen tmenv x = 
    List.map (remapAndRenameModDef g compgen tmenv) x 

and remapAndRenameModDef g compgen tmenv mdef =
    match mdef with 
    | TMDefRec(isRec, tycons, mbinds, m) -> 
        // Abstract (virtual) vslots in the tycons at TMDefRec nodes are binders. They also need to be copied and renamed. 
        let tycons = tycons |> List.map (renameTycon tmenv)
        let mbinds = mbinds |> List.map (remapAndRenameModBind g compgen tmenv)
        TMDefRec(isRec, tycons, mbinds, m)
    | TMDefLet(bind, m) ->
        let v = bind.Var
        let bind = remapAndRenameBind g compgen tmenv bind (renameVal tmenv v)
        TMDefLet(bind, m)
    | TMDefDo(e, m) ->
        let e = remapExpr g compgen tmenv e
        TMDefDo(e, m)
    | TMDefs defs -> 
        let defs = remapAndRenameModDefs g compgen tmenv defs
        TMDefs defs
    | TMAbstract mexpr -> 
        let mexpr = remapModuleOrNamespaceExprWithSig g compgen tmenv mexpr
        TMAbstract mexpr

and remapAndRenameModBind g compgen tmenv x = 
    match x with 
    | ModuleOrNamespaceBinding.Binding bind -> 
        let v2 = bind |> valOfBind |> renameVal tmenv
        let bind2 = remapAndRenameBind g compgen tmenv bind v2
        ModuleOrNamespaceBinding.Binding  bind2
    | ModuleOrNamespaceBinding.Module(mspec, def) ->
        let mspec = renameTycon tmenv mspec
        let def = remapAndRenameModDef g compgen tmenv def
        ModuleOrNamespaceBinding.Module(mspec, def)

and remapImplFile g compgen tmenv mv = 
    mapAccImplFile (remapAndBindModuleOrNamespaceExprWithSig g compgen) tmenv mv

let copyModuleOrNamespaceType g compgen mtyp = copyAndRemapAndBindModTy g compgen Remap.Empty mtyp |> fst

let copyExpr g compgen e = remapExpr g compgen Remap.Empty e    

let copyImplFile g compgen e = remapImplFile g compgen Remap.Empty e |> fst

let instExpr g tpinst e = remapExpr g CloneAll (mkInstRemap tpinst) e

//--------------------------------------------------------------------------
// Replace Marks - adjust debugging marks when a lambda gets
// eliminated (i.e. an expression gets inlined)
//--------------------------------------------------------------------------

let rec remarkExpr m x =
    match x with
    | Expr.Lambda (uniq, ctorThisValOpt, baseValOpt, vs, b, _, rty)  ->
        Expr.Lambda (uniq, ctorThisValOpt, baseValOpt, vs, remarkExpr m b, m, rty)  

    | Expr.TyLambda (uniq, tps, b, _, rty) ->
        Expr.TyLambda (uniq, tps, remarkExpr m b, m, rty)

    | Expr.TyChoose (tps, b, _) ->
        Expr.TyChoose (tps, remarkExpr m b, m)

    | Expr.LetRec (binds, e, _, fvs) ->
        Expr.LetRec (remarkBinds m binds, remarkExpr m e, m, fvs)

    | Expr.Let (bind, e, _, fvs) ->
        Expr.Let (remarkBind m bind, remarkExpr m e, m, fvs)

    | Expr.Match (_, _, pt, targets, _, ty) ->
        let targetsR = targets |> Array.map (fun (TTarget(vs, e, _)) -> TTarget(vs, remarkExpr m e, SuppressSequencePointAtTarget))
        primMkMatch (NoSequencePointAtInvisibleBinding, m, remarkDecisionTree m pt, targetsR, m, ty)

    | Expr.Val (x, valUseFlags, _) ->
        Expr.Val (x, valUseFlags, m)

    | Expr.Quote (a, conv, isFromQueryExpression, _, ty) ->
        Expr.Quote (remarkExpr m a, conv, isFromQueryExpression, m, ty)

    | Expr.Obj (n, ty, basev, basecall, overrides, iimpls, _) -> 
        Expr.Obj (n, ty, basev, remarkExpr m basecall, 
                  List.map (remarkObjExprMethod m) overrides, 
                  List.map (remarkInterfaceImpl m) iimpls, m)

    | Expr.Op (op, tinst, args, _) -> 
        let op = 
            match op with 
            | TOp.TryFinally(_, _) -> TOp.TryFinally(NoSequencePointAtTry, NoSequencePointAtFinally)
            | TOp.TryCatch(_, _) -> TOp.TryCatch(NoSequencePointAtTry, NoSequencePointAtWith)
            | _ -> op
        Expr.Op (op, tinst, remarkExprs m args, m)

    | Expr.Link (eref) -> 
        // Preserve identity of fixup nodes during remarkExpr
        eref := remarkExpr m !eref
        x

    | Expr.App(e1, e1ty, tyargs, args, _) ->
        Expr.App(remarkExpr m e1, e1ty, tyargs, remarkExprs m args, m)

    | Expr.Sequential (e1, e2, dir, _, _)  ->
        Expr.Sequential (remarkExpr m e1, remarkExpr m e2, dir, SuppressSequencePointOnExprOfSequential, m)

    | Expr.StaticOptimization (eqns, e2, e3, _) ->
        Expr.StaticOptimization (eqns, remarkExpr m e2, remarkExpr m e3, m)

    | Expr.Const (c, _, ty) -> Expr.Const (c, m, ty)
  
and remarkObjExprMethod m (TObjExprMethod(slotsig, attribs, tps, vs, e, _)) = 
    TObjExprMethod(slotsig, attribs, tps, vs, remarkExpr m e, m)

and remarkInterfaceImpl m (ty, overrides) = 
    (ty, List.map (remarkObjExprMethod m) overrides)

and remarkExprs m es = es |> List.map (remarkExpr m) 

and remarkFlatExprs m es = es |> List.map (remarkExpr m) 

and remarkDecisionTree m x =
    match x with 
    | TDSwitch(e1, csl, dflt, _) ->
        let cslR = csl |> List.map (fun (TCase(test, y)) -> TCase(test, remarkDecisionTree m y))
        TDSwitch(remarkExpr m e1, cslR, Option.map (remarkDecisionTree m) dflt, m)
    | TDSuccess (es, n) ->
        TDSuccess (remarkFlatExprs m es, n)
    | TDBind (bind, rest) ->
        TDBind(remarkBind m bind, remarkDecisionTree m rest)

and remarkBinds m binds = List.map (remarkBind m) binds

// This very deliberately drops the sequence points since this is used when adjusting the marks for inlined expressions 
and remarkBind m (TBind(v, repr, _)) = 
    TBind(v, remarkExpr m repr, NoSequencePointAtStickyBinding)

//--------------------------------------------------------------------------
// Mutability analysis
//--------------------------------------------------------------------------

let isRecdOrStructFieldDefinitelyMutable (f: RecdField) = not f.IsStatic && f.IsMutable

let isUnionCaseDefinitelyMutable (uc: UnionCase) = uc.FieldTable.FieldsByIndex |> Array.exists isRecdOrStructFieldDefinitelyMutable

let isUnionCaseRefDefinitelyMutable (uc: UnionCaseRef) = uc.UnionCase |> isUnionCaseDefinitelyMutable
  
/// This is an incomplete check for .NET struct types. Returning 'false' doesn't mean the thing is immutable.
let isRecdOrUnionOrStructTyconRefDefinitelyMutable (tcref: TyconRef) = 
    let tycon = tcref.Deref
    if tycon.IsUnionTycon then 
        tycon.UnionCasesArray |> Array.exists isUnionCaseDefinitelyMutable
    elif tycon.IsRecordTycon || tycon.IsStructOrEnumTycon then 
        // Note: This only looks at the F# fields, causing oddities.
        // See https://github.com/Microsoft/visualfsharp/pull/4576
        tycon.AllFieldsArray |> Array.exists isRecdOrStructFieldDefinitelyMutable
    else
        false
  
// Although from the pure F# perspective exception values cannot be changed, the .NET 
// implementation of exception objects attaches a whole bunch of stack information to 
// each raised object.  Hence we treat exception objects as if they have identity 
let isExnDefinitelyMutable (_ecref: TyconRef) = true 

// Some of the implementations of library functions on lists use mutation on the tail 
// of the cons cell. These cells are always private, i.e. not accessible by any other 
// code until the construction of the entire return list has been completed. 
// However, within the implementation code reads of the tail cell must in theory be treated 
// with caution.  Hence we are conservative and within FSharp.Core we don't treat list 
// reads as if they were pure. 
let isUnionCaseFieldMutable (g: TcGlobals) (ucref: UnionCaseRef) n = 
    (g.compilingFslib && tyconRefEq g ucref.TyconRef g.list_tcr_canon && n = 1) ||
    (ucref.FieldByIndex n).IsMutable
  
let isExnFieldMutable ecref n = 
    if n < 0 || n >= List.length (recdFieldsOfExnDefRef ecref) then errorR(InternalError(sprintf "isExnFieldMutable, exnc = %s, n = %d" ecref.LogicalName n, ecref.Range))
    (recdFieldOfExnDefRefByIdx ecref n).IsMutable

let useGenuineField (tycon: Tycon) (f: RecdField) = 
    Option.isSome f.LiteralValue || tycon.IsEnumTycon || f.rfield_secret || (not f.IsStatic && f.rfield_mutable && not tycon.IsRecordTycon)

let ComputeFieldName tycon f = 
    if useGenuineField tycon f then f.rfield_id.idText
    else CompilerGeneratedName f.rfield_id.idText 

//-------------------------------------------------------------------------
// Helpers for building code contained in the initial environment
//------------------------------------------------------------------------- 

let isQuotedExprTy g ty = match tryAppTy g ty with ValueSome (tcref, _) -> tyconRefEq g tcref g.expr_tcr | _ -> false

let destQuotedExprTy g ty =  match tryAppTy g ty with ValueSome (_, [ty]) -> ty | _ -> failwith "destQuotedExprTy"

<<<<<<< HEAD
let mkQuotedExprTy (g:TcGlobals) ty =  TType_app(g.expr_tcr, [ty], g.knownWithoutNull)

let mkRawQuotedExprTy (g:TcGlobals) =  TType_app(g.raw_expr_tcr, [], g.knownWithoutNull)
=======
let mkQuotedExprTy (g: TcGlobals) ty =  TType_app(g.expr_tcr, [ty])

let mkRawQuotedExprTy (g: TcGlobals) =  TType_app(g.raw_expr_tcr, [])
>>>>>>> d5f5bd00

let mkAnyTupledTy (g: TcGlobals) tupInfo tys = 
    match tys with 
    | [] -> g.unit_ty 
    | [h] -> h
    | _ -> TType_tuple(tupInfo, tys)

let mkAnyAnonRecdTy (_g: TcGlobals) anonInfo tys = 
    TType_anon(anonInfo, tys)

let mkRefTupledTy g tys = mkAnyTupledTy g tupInfoRef tys

let mkRefTupledVarsTy g vs = mkRefTupledTy g (typesOfVals vs)

let mkMethodTy g argtys rty = mkIteratedFunTy g (List.map (mkRefTupledTy g) argtys) rty 

<<<<<<< HEAD
let mkArrayType (g:TcGlobals) ty = TType_app (g.array_tcr_nice, [ty], g.knownWithoutNull)
=======
let mkArrayType (g: TcGlobals) ty = TType_app (g.array_tcr_nice, [ty])
>>>>>>> d5f5bd00

let mkByteArrayTy (g: TcGlobals) = mkArrayType g g.byte_ty

//--------------------------------------------------------------------------
// tyOfExpr
//--------------------------------------------------------------------------
 
let rec tyOfExpr g e = 
    match e with 
    | Expr.App(_, fty, tyargs, args, _) -> applyTys g fty (tyargs, args)
    | Expr.Obj (_, ty, _, _, _, _, _)  
    | Expr.Match (_, _, _, _, _, ty) 
    | Expr.Quote(_, _, _, _, ty) 
    | Expr.Const(_, _, ty)              -> (ty)
    | Expr.Val(vref, _, _)  -> vref.Type
    | Expr.Sequential(a, b, k, _, _) -> tyOfExpr g (match k with NormalSeq  -> b | ThenDoSeq -> a)
    | Expr.Lambda(_, _, _, vs, _, _, rty) -> (mkFunTy g (mkRefTupledVarsTy g vs) rty)
    | Expr.TyLambda(_, tyvs, _, _, rty) -> (tyvs +-> rty)
    | Expr.Let(_, e, _, _) 
    | Expr.TyChoose(_, e, _)
    | Expr.Link { contents=e}
    | Expr.StaticOptimization (_, _, e, _) 
    | Expr.LetRec(_, e, _, _) -> tyOfExpr g e
    | Expr.Op (op, tinst, _, _) -> 
        match op with 
        | TOp.Coerce -> (match tinst with [to_ty;_fromTy] -> to_ty | _ -> failwith "bad TOp.Coerce node")
        | (TOp.ILCall (_, _, _, _, _, _, _, _, _, _, rtys) | TOp.ILAsm(_, rtys)) -> (match rtys with [h] -> h | _ -> g.unit_ty)
        | TOp.UnionCase uc -> actualResultTyOfUnionCase tinst uc 
        | TOp.UnionCaseProof uc -> mkProvenUnionCaseTy uc tinst  
        | TOp.Recd (_, tcref) -> mkAppTy tcref tinst
        | TOp.ExnConstr _ -> g.exn_ty
        | TOp.Bytes _ -> mkByteArrayTy g
        | TOp.UInt16s _ -> mkArrayType g g.uint16_ty
        | TOp.AnonRecdGet(_, i) -> List.item i tinst
        | TOp.TupleFieldGet(_, i) -> List.item i tinst
        | TOp.Tuple tupInfo -> mkAnyTupledTy g tupInfo tinst
        | TOp.AnonRecd anonInfo -> mkAnyAnonRecdTy g anonInfo tinst
        | (TOp.For _ | TOp.While _) -> g.unit_ty
        | TOp.Array -> (match tinst with [ty] -> mkArrayType g ty | _ -> failwith "bad TOp.Array node")
        | (TOp.TryCatch _ | TOp.TryFinally _) -> (match tinst with [ty] ->  ty | _ -> failwith "bad TOp_try node")
        | TOp.ValFieldGetAddr(fref, readonly) -> mkByrefTyWithFlag g readonly (actualTyOfRecdFieldRef fref tinst)
        | TOp.ValFieldGet(fref) -> actualTyOfRecdFieldRef fref tinst
        | (TOp.ValFieldSet _ | TOp.UnionCaseFieldSet _ | TOp.ExnFieldSet _ | TOp.LValueOp ((LSet | LByrefSet), _)) ->g.unit_ty
        | TOp.UnionCaseTagGet _ -> g.int_ty
        | TOp.UnionCaseFieldGetAddr(cref, j, readonly) -> mkByrefTyWithFlag g readonly (actualTyOfRecdField (mkTyconRefInst cref.TyconRef tinst) (cref.FieldByIndex j))
        | TOp.UnionCaseFieldGet(cref, j) -> actualTyOfRecdField (mkTyconRefInst cref.TyconRef tinst) (cref.FieldByIndex j)
        | TOp.ExnFieldGet(ecref, j) -> recdFieldTyOfExnDefRefByIdx ecref j
        | TOp.LValueOp (LByrefGet, v) -> destByrefTy g v.Type
        | TOp.LValueOp (LAddrOf readonly, v) -> mkByrefTyWithFlag g readonly v.Type
        | TOp.RefAddrGet readonly -> (match tinst with [ty] -> mkByrefTyWithFlag g readonly ty | _ -> failwith "bad TOp.RefAddrGet node")      
        | TOp.TraitCall (TTrait(_, _, _, _, ty, _)) -> GetFSharpViewOfReturnType g ty
        | TOp.Reraise -> (match tinst with [rtn_ty] -> rtn_ty | _ -> failwith "bad TOp.Reraise node")
        | TOp.Goto _ | TOp.Label _ | TOp.Return -> 
            //assert false
            //errorR(InternalError("unexpected goto/label/return in tyOfExpr", m))
            // It doesn't matter what type we return here. This is only used in free variable analysis in the code generator
            g.unit_ty

//--------------------------------------------------------------------------
// Make applications
//---------------------------------------------------------------------------

let primMkApp (f, fty) tyargs argsl m = 
  Expr.App(f, fty, tyargs, argsl, m)

// Check for the funky where a generic type instantiation at function type causes a generic function
// to appear to accept more arguments than it really does, e.g. "id id 1", where the first "id" is 
// instantiated with "int -> int".
//
// In this case, apply the arguments one at a time.
let isExpansiveUnderInstantiation g fty0 tyargs pargs argsl =
    isForallTy g fty0 && 
    let fty1 = formalApplyTys g fty0 (tyargs, pargs)
    (not (isFunTy g fty1) ||
     let rec loop fty xs = 
         match xs with 
         | [] -> false
         | _ :: t -> not (isFunTy g fty) || loop (rangeOfFunTy g fty) t
     loop fty1 argsl)
    
let rec mkExprApplAux g f fty argsl m =
  match argsl with 
  | [] -> f
  | _ -> 
      // Always combine the term application with a type application
      //
      // Combine the term application with a term application, but only when f' is an under-applied value of known arity
      match f with 
      | Expr.App(f', fty', tyargs, pargs, m2) 
             when
                 (isNil pargs ||
                  (match stripExpr f' with 
                   | Expr.Val(v, _, _) -> 
                       match v.ValReprInfo with 
                       | Some info -> info.NumCurriedArgs > pargs.Length
                       | None -> false
                   | _ -> false)) &&
                 not (isExpansiveUnderInstantiation g fty' tyargs pargs argsl) ->
            primMkApp (f', fty') tyargs (pargs@argsl) (unionRanges m2 m)

      | _ -> 
          // Don't combine. 'f' is not an application
          if not (isFunTy g fty) then error(InternalError("expected a function type", m))
          primMkApp (f, fty) [] argsl m


let rec mkAppsAux g f fty tyargsl argsl m =
  match tyargsl with 
  | tyargs :: rest -> 
      match tyargs with 
      | [] -> mkAppsAux g f fty rest argsl m
      | _ -> 
        let arfty = applyForallTy g fty tyargs
        mkAppsAux g (primMkApp (f, fty) tyargs [] m) arfty rest argsl m
  | [] -> 
      mkExprApplAux g f fty argsl m
      
let mkApps g ((f, fty), tyargsl, argl, m) = mkAppsAux g f fty tyargsl argl m

let mkTyAppExpr m (f, fty) tyargs = match tyargs with [] -> f | _ -> primMkApp (f, fty) tyargs [] m 

//--------------------------------------------------------------------------
// Decision tree reduction
//--------------------------------------------------------------------------

let rec accTargetsOfDecisionTree tree acc =
    match tree with 
    | TDSwitch (_, cases, dflt, _) -> 
        List.foldBack (fun (c: DecisionTreeCase) -> accTargetsOfDecisionTree c.CaseTree) cases 
            (Option.foldBack accTargetsOfDecisionTree dflt acc)
    | TDSuccess (_, i) -> i:: acc
    | TDBind (_, rest) -> accTargetsOfDecisionTree rest acc

let rec mapTargetsOfDecisionTree f tree =
    match tree with 
    | TDSwitch (e, cases, dflt, m) -> TDSwitch (e, List.map (mapTargetsOfDecisionTreeCase f) cases, Option.map (mapTargetsOfDecisionTree f) dflt, m)
    | TDSuccess (es, i) -> TDSuccess(es, f i) 
    | TDBind (bind, rest) -> TDBind(bind, mapTargetsOfDecisionTree f rest)

and mapTargetsOfDecisionTreeCase f (TCase(x, t)) = 
    TCase(x, mapTargetsOfDecisionTree f t)

// Dead target elimination 
let eliminateDeadTargetsFromMatch tree (targets:_[]) =
    let used = accTargetsOfDecisionTree tree [] |> ListSet.setify (=) |> Array.ofList
    if used.Length < targets.Length then
        Array.sortInPlace used
        let ntargets = targets.Length
        let tree' = 
            let remap = Array.create ntargets (-1)
            Array.iteri (fun i tgn -> remap.[tgn] <- i) used
            tree |> mapTargetsOfDecisionTree (fun tgn -> 
                 if remap.[tgn] = -1 then failwith "eliminateDeadTargetsFromMatch: failure while eliminating unused targets"
                 remap.[tgn]) 
        let targets' = Array.map (Array.get targets) used
        tree', targets'
    else 
        tree, targets
    
let rec targetOfSuccessDecisionTree tree =
    match tree with 
    | TDSwitch _ -> None
    | TDSuccess (_, i) -> Some i
    | TDBind(_, t) -> targetOfSuccessDecisionTree t

/// Check a decision tree only has bindings that immediately cover a 'Success'
let rec decisionTreeHasNonTrivialBindings tree =
    match tree with 
    | TDSwitch (_, cases, dflt, _) -> 
        cases |> List.exists (fun c -> decisionTreeHasNonTrivialBindings c.CaseTree) || 
        dflt |> Option.exists decisionTreeHasNonTrivialBindings 
    | TDSuccess _ -> false
    | TDBind (_, t) -> Option.isNone (targetOfSuccessDecisionTree t)

// If a target has assignments and can only be reached through one 
// branch (i.e. is "linear"), then transfer the assignments to the r.h.s. to be a "let". 
let foldLinearBindingTargetsOfMatch tree (targets: _[]) =

    // Don't do this when there are any bindings in the tree except where those bindings immediately cover a success node
    // since the variables would be extruded from their scope. 
    if decisionTreeHasNonTrivialBindings tree then 
        tree, targets 

    else
        let branchesToTargets = Array.create targets.Length []
        // Build a map showing how each target might be reached
        let rec accumulateTipsOfDecisionTree accBinds tree  =
            match tree with 
            | TDSwitch (_, cases, dflt, _) -> 
                assert (isNil accBinds)  // No switches under bindings
                for edge in cases do accumulateTipsOfDecisionTree accBinds edge.CaseTree
                match dflt with 
                | None -> ()
                | Some tree -> accumulateTipsOfDecisionTree accBinds tree
            | TDSuccess (es, i) -> 
                branchesToTargets.[i] <- (List.rev accBinds, es) :: branchesToTargets.[i]
            | TDBind (bind, rest) -> 
                accumulateTipsOfDecisionTree (bind:: accBinds) rest 

        // Compute the targets that can only be reached one way
        accumulateTipsOfDecisionTree [] tree 
        let isLinearTarget bs = match bs with [_] -> true | _ -> false
        let isLinearTgtIdx i = isLinearTarget branchesToTargets.[i] 
        let getLinearTgtIdx i = branchesToTargets.[i].Head
        let hasLinearTgtIdx = branchesToTargets |> Array.exists isLinearTarget

        if not hasLinearTgtIdx then 

            tree, targets

        else
            
            /// rebuild the decision tree, replacing 'bind-then-success' decision trees by TDSuccess nodes that just go to the target
            let rec rebuildDecisionTree tree =
                
                // Check if this is a bind-then-success tree
                match targetOfSuccessDecisionTree tree with
                | Some i when isLinearTgtIdx i -> TDSuccess([], i)
                | _ -> 
                    match tree with 
                    | TDSwitch (e, cases, dflt, m) -> TDSwitch (e, List.map rebuildDecisionTreeEdge cases, Option.map rebuildDecisionTree dflt, m)
                    | TDSuccess _ -> tree
                    | TDBind _ -> tree

            and rebuildDecisionTreeEdge (TCase(x, t)) =  
                TCase(x, rebuildDecisionTree t)

            let tree' =  rebuildDecisionTree tree

            /// rebuild the targets , replacing linear targets by ones that include all the 'let' bindings from the source
            let targets' = 
                targets |> Array.mapi (fun i (TTarget(vs, exprTarget, spTarget) as tg) -> 
                    if isLinearTgtIdx i then
                        let (binds, es) = getLinearTgtIdx i
                        // The value bindings are moved to become part of the target.
                        // Hence the expressions in the value bindings can be remarked with the range of the target.
                        let mTarget = exprTarget.Range
                        let es = es |> List.map (remarkExpr mTarget)
                        // These are non-sticky - any sequence point for 'exprTarget' goes on 'exprTarget' _after_ the bindings have been evaluated
                        TTarget(List.empty, mkLetsBind mTarget binds (mkInvisibleLetsFromBindings mTarget vs es exprTarget), spTarget)
                    else tg )
     
            tree', targets'

// Simplify a little as we go, including dead target elimination 
let rec simplifyTrivialMatch spBind exprm matchm ty tree (targets : _[]) = 
    match tree with 
    | TDSuccess(es, n) -> 
        if n >= targets.Length then failwith "simplifyTrivialMatch: target out of range"
        // REVIEW: should we use _spTarget here?
        let (TTarget(vs, rhs, _spTarget)) = targets.[n]
        if vs.Length <> es.Length then failwith ("simplifyTrivialMatch: invalid argument, n = " + string n + ", List.length targets = " + string targets.Length)
        // These are non-sticky - any sequence point for 'rhs' goes on 'rhs' _after_ the bindings have been made
        mkInvisibleLetsFromBindings rhs.Range vs es rhs
    | _ -> 
        primMkMatch (spBind, exprm, tree, targets, matchm, ty)
 
// Simplify a little as we go, including dead target elimination 
let mkAndSimplifyMatch spBind exprm matchm ty tree targets  = 
    let targets = Array.ofList targets
    match tree with 
    | TDSuccess _ -> 
        simplifyTrivialMatch spBind exprm matchm ty tree targets
    | _ -> 
        let tree, targets = eliminateDeadTargetsFromMatch tree targets
        let tree, targets = foldLinearBindingTargetsOfMatch tree targets
        simplifyTrivialMatch spBind exprm matchm ty tree targets

//-------------------------------------------------------------------------
// mkExprAddrOfExprAux
//------------------------------------------------------------------------- 

type Mutates = AddressOfOp | DefinitelyMutates | PossiblyMutates | NeverMutates
exception DefensiveCopyWarning of string * range 

let isRecdOrStructTyconRefAssumedImmutable (g: TcGlobals) (tcref: TyconRef) =
    tcref.CanDeref &&
    not (isRecdOrUnionOrStructTyconRefDefinitelyMutable tcref) ||
    tyconRefEq g tcref g.decimal_tcr ||
    tyconRefEq g tcref g.date_tcr

let isRecdOrStructTyconRefReadOnly (g: TcGlobals) m (tcref: TyconRef) =
    tcref.CanDeref &&
    match tcref.TryIsReadOnly with 
    | Some res -> res
    | None -> 
        let isImmutable = isRecdOrStructTyconRefAssumedImmutable g tcref
        let hasAttrib = TyconRefHasAttribute g m g.attrib_IsReadOnlyAttribute tcref
        let res = isImmutable || hasAttrib
        tcref.SetIsReadOnly res
        res

let isRecdOrStructTyReadOnly (g: TcGlobals) m ty =
    match tryDestAppTy g ty with 
    | ValueNone -> false
    | ValueSome tcref -> isRecdOrStructTyconRefReadOnly g m tcref

let CanTakeAddressOf g m ty mut =
    match mut with 
    | NeverMutates -> true 
    | PossiblyMutates -> isRecdOrStructTyReadOnly g m ty
    | DefinitelyMutates -> false
    | AddressOfOp -> true // you can take the address but you might get a (readonly) inref<T> as a result

// We can take the address of values of struct type even if the value is immutable
// under certain conditions
//   - all instances of the type are  known to be immutable; OR
//   - the operation is known not to mutate
//
// Note this may be taking the address of a closure field, i.e. a copy
// of the original struct, e.g. for
//    let f () = 
//        let g1 = A.G(1)
//        (fun () -> g1.x1)
//
// Note: isRecdOrStructTyReadOnly implies PossiblyMutates or NeverMutates
//
// We only do this for true local or closure fields because we can't take addresses of immutable static 
// fields across assemblies.
let CanTakeAddressOfImmutableVal (g: TcGlobals) m (vref: ValRef) mut =
    // We can take the address of values of struct type if the operation doesn't mutate 
    // and the value is a true local or closure field. 
    not vref.IsMutable &&
    not vref.IsMemberOrModuleBinding &&
    // Note: We can't add this:
    //    || valRefInThisAssembly g.compilingFslib vref
    // This is because we don't actually guarantee to generate static backing fields for all values like these, e.g. simple constants "let x = 1".  
    // We always generate a static property but there is no field to take an address of
    CanTakeAddressOf g m vref.Type mut

let MustTakeAddressOfVal (g: TcGlobals) (vref: ValRef) = 
    vref.IsMutable &&
    // We can only take the address of mutable values in the same assembly
    valRefInThisAssembly g.compilingFslib vref

let MustTakeAddressOfByrefGet (g: TcGlobals) (vref: ValRef) = 
    isByrefTy g vref.Type && not (isInByrefTy g vref.Type)

let CanTakeAddressOfByrefGet (g: TcGlobals) (vref: ValRef) mut = 
    isInByrefTy g vref.Type &&
    CanTakeAddressOf g vref.Range (destByrefTy g vref.Type) mut

let MustTakeAddressOfRecdField (rfref: RecdField) = 
    // Static mutable fields must be private, hence we don't have to take their address
    not rfref.IsStatic && 
    rfref.IsMutable

let MustTakeAddressOfRecdFieldRef (rfref: RecdFieldRef) =  MustTakeAddressOfRecdField rfref.RecdField

let CanTakeAddressOfRecdFieldRef (g: TcGlobals) m (rfref: RecdFieldRef) tinst mut =
    // We only do this if the field is defined in this assembly because we can't take addresses across assemblies for immutable fields
    entityRefInThisAssembly g.compilingFslib rfref.TyconRef &&
    not rfref.RecdField.IsMutable &&
    CanTakeAddressOf g m (actualTyOfRecdFieldRef rfref tinst) mut

let CanTakeAddressOfUnionFieldRef (g: TcGlobals) m (uref: UnionCaseRef) cidx tinst mut =
    // We only do this if the field is defined in this assembly because we can't take addresses across assemblies for immutable fields
    entityRefInThisAssembly g.compilingFslib uref.TyconRef &&
    let rfref = uref.FieldByIndex cidx
    not rfref.IsMutable &&
    CanTakeAddressOf g m (actualTyOfUnionFieldRef uref cidx tinst) mut

/// Make the address-of expression and return a wrapper that adds any allocated locals at an appropriate scope.
/// Also return a flag that indicates if the resulting pointer is a not a pointer where writing is allowed and will 
/// have intended effect (i.e. is a readonly pointer and/or a defensive copy).
let rec mkExprAddrOfExprAux g mustTakeAddress useReadonlyForGenericArrayAddress mut expr addrExprVal m =
    if mustTakeAddress then 
        match expr with 
        // LVALUE of "*x" where "x" is byref is just the byref itself
        | Expr.Op (TOp.LValueOp (LByrefGet, vref), _, [], m) when MustTakeAddressOfByrefGet g vref || CanTakeAddressOfByrefGet g vref mut -> 
            let readonly = not (MustTakeAddressOfByrefGet g vref)
            let writeonly = isOutByrefTy g vref.Type
            None, exprForValRef m vref, readonly, writeonly

        // LVALUE of "x" where "x" is mutable local, mutable intra-assembly module/static binding, or operation doesn't mutate.
        // Note: we can always take the address of mutable intra-assembly values
        | Expr.Val(vref, _, m) when MustTakeAddressOfVal g vref || CanTakeAddressOfImmutableVal g m vref mut ->
            let readonly = not (MustTakeAddressOfVal g vref)
            let writeonly = false
            None, mkValAddr m readonly vref, readonly, writeonly

        // LVALUE of "e.f" where "f" is an instance F# field or record field. 
        | Expr.Op (TOp.ValFieldGet rfref, tinst, [objExpr], m) when MustTakeAddressOfRecdFieldRef rfref || CanTakeAddressOfRecdFieldRef g m rfref tinst mut ->
            let objTy = tyOfExpr g objExpr
            let takeAddrOfObjExpr = isStructTy g objTy // It seems this will always be false - the address will already have been taken
            let wrap, expra, readonly, writeonly = mkExprAddrOfExprAux g takeAddrOfObjExpr false mut objExpr None m
            let readonly = readonly || isInByrefTy g objTy || not (MustTakeAddressOfRecdFieldRef rfref)
            let writeonly = writeonly || isOutByrefTy g objTy
            wrap, mkRecdFieldGetAddrViaExprAddr(readonly, expra, rfref, tinst, m), readonly, writeonly

        // LVALUE of "f" where "f" is a static F# field. 
        | Expr.Op (TOp.ValFieldGet rfref, tinst, [], m) when MustTakeAddressOfRecdFieldRef rfref || CanTakeAddressOfRecdFieldRef g m rfref tinst mut ->
            let readonly = not (MustTakeAddressOfRecdFieldRef rfref)
            let writeonly = false
            None, mkStaticRecdFieldGetAddr(readonly, rfref, tinst, m), readonly, writeonly

        // LVALUE of "e.f" where "f" is an F# union field. 
        | Expr.Op (TOp.UnionCaseFieldGet (uref, cidx), tinst, [objExpr], m) when MustTakeAddressOfRecdField (uref.FieldByIndex(cidx)) || CanTakeAddressOfUnionFieldRef g m uref cidx tinst mut ->
            let objTy = tyOfExpr g objExpr
            let takeAddrOfObjExpr = isStructTy g objTy // It seems this will always be false - the address will already have been taken
            let wrap, expra, readonly, writeonly = mkExprAddrOfExprAux g takeAddrOfObjExpr false mut objExpr None m
            let readonly = readonly || isInByrefTy g objTy || not (MustTakeAddressOfRecdField (uref.FieldByIndex(cidx)))
            let writeonly = writeonly || isOutByrefTy g objTy
            wrap, mkUnionCaseFieldGetAddrProvenViaExprAddr(readonly, expra, uref, tinst, cidx, m), readonly, writeonly

        // LVALUE of "f" where "f" is a .NET static field. 
        | Expr.Op (TOp.ILAsm ([IL.I_ldsfld(_vol, fspec)], [ty2]), tinst, [], m) -> 
            let readonly = false // we never consider taking the address of a .NET static field to give an inref pointer
            let writeonly = false
            None, Expr.Op (TOp.ILAsm ([IL.I_ldsflda(fspec)], [mkByrefTy g ty2]), tinst, [], m), readonly, writeonly

        // LVALUE of "e.f" where "f" is a .NET instance field. 
        | Expr.Op (TOp.ILAsm ([IL.I_ldfld(_align, _vol, fspec)], [ty2]), tinst, [objExpr], m) -> 
            let objTy = tyOfExpr g objExpr
            let takeAddrOfObjExpr = isStructTy g objTy // It seems this will always be false - the address will already have been taken
            // we never consider taking the address of an .NET instance field to give an inref pointer, unless the object pointer is an inref pointer
            let wrap, expra, readonly, writeonly = mkExprAddrOfExprAux g takeAddrOfObjExpr false mut objExpr None m
            let readonly = readonly || isInByrefTy g objTy
            let writeonly = writeonly || isOutByrefTy g objTy
            wrap, Expr.Op (TOp.ILAsm ([IL.I_ldflda(fspec)], [mkByrefTyWithFlag g readonly ty2]), tinst, [expra], m), readonly, writeonly

        // LVALUE of "e.[n]" where e is an array of structs 
        | Expr.App(Expr.Val(vf, _, _), _, [elemTy], [aexpr;nexpr], _) when (valRefEq g vf g.array_get_vref) -> 
        
            let readonly = false // array address is never forced to be readonly
            let writeonly = false
            let shape = ILArrayShape.SingleDimensional
            let ilInstrReadOnlyAnnotation = if isTyparTy g elemTy &&  useReadonlyForGenericArrayAddress then ReadonlyAddress else NormalAddress
            let isNativePtr = 
                match addrExprVal with
                | Some(vf) -> valRefEq g vf g.addrof2_vref
                | _ -> false
            None, mkArrayElemAddress g (readonly, ilInstrReadOnlyAnnotation, isNativePtr, shape, elemTy, [aexpr; nexpr], m), readonly, writeonly

        // LVALUE of "e.[n1, n2]", "e.[n1, n2, n3]", "e.[n1, n2, n3, n4]" where e is an array of structs 
        | Expr.App(Expr.Val(vref, _, _), _, [elemTy], (aexpr:: args), _) 
             when (valRefEq g vref g.array2D_get_vref || valRefEq g vref g.array3D_get_vref || valRefEq g vref g.array4D_get_vref) -> 
        
            let readonly = false // array address is never forced to be readonly
            let writeonly = false
            let shape = ILArrayShape.FromRank args.Length
            let ilInstrReadOnlyAnnotation = if isTyparTy g elemTy &&  useReadonlyForGenericArrayAddress then ReadonlyAddress else NormalAddress
            let isNativePtr = 
                match addrExprVal with
                | Some(vf) -> valRefEq g vf g.addrof2_vref
                | _ -> false
            
            None, mkArrayElemAddress g (readonly, ilInstrReadOnlyAnnotation, isNativePtr, shape, elemTy,  (aexpr:: args), m), readonly, writeonly

        // LVALUE:  "&meth(args)" where meth has a byref or inref return.  Includes "&span.[idx]".
        | Expr.Let(TBind(vref, e, _), Expr.Op(TOp.LValueOp (LByrefGet, vref2), _, _, _), _, _)  
             when (valRefEq g (mkLocalValRef vref) vref2)  && 
                  (MustTakeAddressOfByrefGet g vref2 || CanTakeAddressOfByrefGet g vref2 mut) -> 
            let ty = tyOfExpr g e
            let readonly = isInByrefTy g ty
            let writeonly = isOutByrefTy g ty
            None, e, readonly, writeonly
        
        // Give a nice error message for address-of-byref
        | Expr.Val(vref, _, m) when isByrefTy g vref.Type -> 
            error(Error(FSComp.SR.tastUnexpectedByRef(), m))

        // Give a nice error message for DefinitelyMutates of address-of on mutable values in other assemblies
        | Expr.Val(vref, _, m) when (mut = DefinitelyMutates || mut = AddressOfOp) && vref.IsMutable -> 
            error(Error(FSComp.SR.tastInvalidAddressOfMutableAcrossAssemblyBoundary(), m))

        // Give a nice error message for AddressOfOp on immutable values
        | Expr.Val _ when mut = AddressOfOp -> 
            error(Error(FSComp.SR.tastValueMustBeLocal(), m))
         
        // Give a nice error message for mutating a value we can't take the address of
        | Expr.Val _ when mut = DefinitelyMutates -> 
            error(Error(FSComp.SR.tastValueMustBeMutable(), m))
         
        | _ -> 
            let ty = tyOfExpr g expr
            if isStructTy g ty then 
                match mut with 
                | NeverMutates
                | AddressOfOp -> ()
                | DefinitelyMutates -> 
                    // Give a nice error message for mutating something we can't take the address of
                    errorR(Error(FSComp.SR.tastInvalidMutationOfConstant(), m))
                | PossiblyMutates -> 
                    // Warn on defensive copy of something we can't take the address of
                    warning(DefensiveCopyWarning(FSComp.SR.tastValueHasBeenCopied(), m))

            match mut with
            | NeverMutates
            | DefinitelyMutates
            | PossiblyMutates -> ()
            | AddressOfOp -> 
                // we get an inref
                errorR(Error(FSComp.SR.tastCantTakeAddressOfExpression(), m))

            // Take a defensive copy
            let tmp, _ = 
                match mut with 
                | NeverMutates -> mkCompGenLocal m "copyOfStruct" ty 
                | _ -> mkMutableCompGenLocal m "copyOfStruct" ty
            let readonly = true
            let writeonly = false
            Some (tmp, expr), (mkValAddr m readonly (mkLocalValRef tmp)), readonly, writeonly
    else
        None, expr, false, false

let mkExprAddrOfExpr g mustTakeAddress useReadonlyForGenericArrayAddress mut e addrExprVal m =
    let optBind, addre, readonly, writeonly = mkExprAddrOfExprAux g mustTakeAddress useReadonlyForGenericArrayAddress mut e addrExprVal m
    match optBind with 
    | None -> (fun x -> x), addre, readonly, writeonly
    | Some (tmp, rval) -> (fun x -> mkCompGenLet m tmp rval x), addre, readonly, writeonly

let mkTupleFieldGet g (tupInfo, e, tinst, i, m) = 
    let wrap, e', _readonly, _writeonly = mkExprAddrOfExpr g (evalTupInfoIsStruct tupInfo) false NeverMutates e None m
    wrap (mkTupleFieldGetViaExprAddr(tupInfo, e', tinst, i, m))

let mkAnonRecdFieldGet g (anonInfo: AnonRecdTypeInfo, e, tinst, i, m) = 
    let wrap, e', _readonly, _writeonly = mkExprAddrOfExpr g (evalAnonInfoIsStruct anonInfo) false NeverMutates e None m
    wrap (mkAnonRecdFieldGetViaExprAddr(anonInfo, e', tinst, i, m))

let mkRecdFieldGet g (e, fref: RecdFieldRef, tinst, m) = 
    assert (not (isByrefTy g (tyOfExpr g e)))
    let wrap, e', _readonly, _writeonly = mkExprAddrOfExpr g fref.Tycon.IsStructOrEnumTycon false NeverMutates e None m
    wrap (mkRecdFieldGetViaExprAddr(e', fref, tinst, m))

let mkUnionCaseFieldGetUnproven g (e, cref: UnionCaseRef, tinst, j, m) = 
    assert (not (isByrefTy g (tyOfExpr g e)))
    let wrap, e', _readonly, _writeonly = mkExprAddrOfExpr g cref.Tycon.IsStructOrEnumTycon false NeverMutates e None m
    wrap (mkUnionCaseFieldGetUnprovenViaExprAddr (e', cref, tinst, j, m))

let mkArray (argty, args, m) = Expr.Op(TOp.Array, [argty], args, m)

//---------------------------------------------------------------------------
// Compute fixups for letrec's.
//
// Generate an assignment expression that will fixup the recursion 
// amongst the vals on the r.h.s. of a letrec.  The returned expressions 
// include disorderly constructs such as expressions/statements 
// to set closure environments and non-mutable fields. These are only ever 
// generated by the backend code-generator when processing a "letrec"
// construct.
//
// [self] is the top level value that is being fixed
// [exprToFix] is the r.h.s. expression
// [rvs] is the set of recursive vals being bound. 
// [acc] accumulates the expression right-to-left. 
//
// Traversal of the r.h.s. term must happen back-to-front to get the
// uniq's for the lambdas correct in the very rare case where the same lambda
// somehow appears twice on the right.
//---------------------------------------------------------------------------

let rec IterateRecursiveFixups g (selfv: Val option) rvs ((access: Expr), set) exprToFix  = 
    let exprToFix =  stripExpr exprToFix
    match exprToFix with 
    | Expr.Const _ -> ()
    | Expr.Op (TOp.Tuple tupInfo, argtys, args, m) when not (evalTupInfoIsStruct tupInfo) ->
      args |> List.iteri (fun n -> 
          IterateRecursiveFixups g None rvs 
            (mkTupleFieldGet g (tupInfo, access, argtys, n, m), 
            (fun e -> 
              // NICE: it would be better to do this check in the type checker 
              errorR(Error(FSComp.SR.tastRecursiveValuesMayNotBeInConstructionOfTuple(), m))
              e)))

    | Expr.Op (TOp.UnionCase (c), tinst, args, m) ->
      args |> List.iteri (fun n -> 
          IterateRecursiveFixups g None rvs 
            (mkUnionCaseFieldGetUnprovenViaExprAddr (access, c, tinst, n, m), 
             (fun e -> 
               // NICE: it would be better to do this check in the type checker 
               let tcref = c.TyconRef
               if not (c.FieldByIndex(n)).IsMutable && not (entityRefInThisAssembly g.compilingFslib tcref) then
                 errorR(Error(FSComp.SR.tastRecursiveValuesMayNotAppearInConstructionOfType(tcref.LogicalName), m))
               mkUnionCaseFieldSet (access, c, tinst, n, e, m))))

    | Expr.Op (TOp.Recd (_, tcref), tinst, args, m) -> 
      (tcref.TrueInstanceFieldsAsRefList, args) ||> List.iter2 (fun fref arg -> 
          let fspec = fref.RecdField
          IterateRecursiveFixups g None rvs 
            (mkRecdFieldGetViaExprAddr(access, fref, tinst, m), 
             (fun e -> 
               // NICE: it would be better to do this check in the type checker 
               if not fspec.IsMutable && not (entityRefInThisAssembly g.compilingFslib tcref) then
                 errorR(Error(FSComp.SR.tastRecursiveValuesMayNotBeAssignedToNonMutableField(fspec.rfield_id.idText, tcref.LogicalName), m))
               mkRecdFieldSetViaExprAddr (access, fref, tinst, e, m))) arg )
    | Expr.Val _
    | Expr.Lambda _
    | Expr.Obj _
    | Expr.TyChoose _
    | Expr.TyLambda _ -> 
        rvs selfv access set exprToFix
    | _ -> ()

//--------------------------------------------------------------------------
// computations on constraints
//-------------------------------------------------------------------------- 

let JoinTyparStaticReq r1 r2 = 
  match r1, r2 with
  | NoStaticReq, r | r, NoStaticReq -> r 
  | HeadTypeStaticReq, r | r, HeadTypeStaticReq -> r
  
//-------------------------------------------------------------------------
// ExprFolder - fold steps
//-------------------------------------------------------------------------

type ExprFolder<'State> = 
    { exprIntercept    : (* recurseF *) ('State -> Expr -> 'State) -> (* noInterceptF *) ('State -> Expr -> 'State) -> 'State -> Expr  -> 'State
      // the bool is 'bound in dtree' 
      valBindingSiteIntercept          : 'State -> bool * Val  -> 'State               
      // these values are always bound to these expressions. bool indicates 'recursively' 
      nonRecBindingsIntercept         : 'State -> Binding -> 'State   
      recBindingsIntercept         : 'State -> Bindings -> 'State        
      dtreeIntercept         : 'State -> DecisionTree -> 'State                    
      targetIntercept  : (* recurseF *) ('State -> Expr -> 'State) -> 'State -> DecisionTreeTarget  -> 'State option 
      tmethodIntercept : (* recurseF *) ('State -> Expr -> 'State) -> 'State -> ObjExprMethod -> 'State option
    }

let ExprFolder0 =
    { exprIntercept    = (fun _recurseF noInterceptF z x -> noInterceptF z x)
      valBindingSiteIntercept          = (fun z _b  -> z)
      nonRecBindingsIntercept         = (fun z _bs -> z)
      recBindingsIntercept         = (fun z _bs -> z)
      dtreeIntercept         = (fun z _dt -> z)
      targetIntercept  = (fun _exprF _z _x -> None)
      tmethodIntercept = (fun _exprF _z _x -> None) }

//-------------------------------------------------------------------------
// FoldExpr
//-------------------------------------------------------------------------

/// Adapted from usage info folding.
/// Collecting from exprs at moment.
/// To collect ids etc some additional folding needed, over formals etc.
type ExprFolders<'State> (folders: ExprFolder<'State>) =
    let mutable exprFClosure = Unchecked.defaultof<'State -> Expr -> 'State> // prevent reallocation of closure
    let mutable exprNoInterceptFClosure = Unchecked.defaultof<'State -> Expr -> 'State> // prevent reallocation of closure

    let rec exprsF z xs = 
        List.fold exprFClosure z xs

    and exprF (z: 'State) (x: Expr) =
        folders.exprIntercept exprFClosure exprNoInterceptFClosure z x 

    and exprNoInterceptF (z: 'State) (x: Expr) = 
        match x with
        
        | Expr.Const _  -> z

        | Expr.Val _ -> z

        | LinearOpExpr (_op, _tyargs, argsHead, argLast, _m) ->
            let z = exprsF z argsHead
            // tailcall 
            exprF z argLast
        
        | Expr.Op (_c, _tyargs, args, _) -> 
            exprsF z args

        | Expr.Sequential (x0, x1, _dir, _, _)  -> 
            let z = exprF z x0
            exprF z x1

        | Expr.Lambda(_lambdaId , _ctorThisValOpt, _baseValOpt, _argvs, body, _m, _rty) -> 
            exprF z body

        | Expr.TyLambda(_lambdaId, _argtyvs, body, _m, _rty) -> 
            exprF z body

        | Expr.TyChoose(_, body, _) -> 
            exprF z body

        | Expr.App (f, _fty, _tys, argtys, _) -> 
            let z = exprF z f
            exprsF z argtys
                
        | Expr.LetRec (binds, body, _, _) -> 
            let z = valBindsF false z binds
            exprF z body
                
        | Expr.Let (bind, body, _, _)  -> 
            let z = valBindF false z bind
            exprF z body
                
        | Expr.Link rX -> exprF z (!rX)

        | Expr.Match (_spBind, _exprm, dtree, targets, _m, _ty)                 -> 
            let z = dtreeF z dtree
            let z = Array.fold targetF z targets.[0..targets.Length - 2]
            // tailcall
            targetF z targets.[targets.Length - 1]
                
        | Expr.Quote(e, {contents=Some(_typeDefs, _argTypes, argExprs, _)}, _, _, _)  -> 
            let z = exprF z e
            exprsF z argExprs

        | Expr.Quote(e, {contents=None}, _, _m, _) -> 
            exprF z e

        | Expr.Obj (_n, _typ, _basev, basecall, overrides, iimpls, _m)    -> 
            let z = exprF z basecall
            let z = List.fold tmethodF z overrides
            List.fold (foldOn snd (List.fold tmethodF)) z iimpls

        | Expr.StaticOptimization (_tcs, csx, x, _) -> 
            exprsF z [csx;x]

    and valBindF dtree z bind =
        let z = folders.nonRecBindingsIntercept z bind
        bindF dtree z bind 

    and valBindsF dtree z binds =
        let z = folders.recBindingsIntercept z binds
        List.fold (bindF dtree) z binds 

    and bindF dtree z (bind: Binding) =
        let z = folders.valBindingSiteIntercept z (dtree, bind.Var)
        exprF z bind.Expr

    and dtreeF z dtree =
        let z = folders.dtreeIntercept z dtree
        match dtree with
        | TDBind (bind, rest)            -> 
            let z = valBindF true z bind
            dtreeF z rest
        | TDSuccess (args, _)            -> exprsF z args
        | TDSwitch (test, dcases, dflt, _) -> 
            let z = exprF z test
            let z = List.fold dcaseF z dcases
            let z = Option.fold dtreeF z dflt
            z

    and dcaseF z = function
        TCase (_, dtree)   -> dtreeF z dtree (* not collecting from test *)

    and targetF z x =
        match folders.targetIntercept exprFClosure z x with 
        | Some z -> z // intercepted 
        | None ->     // structurally recurse 
            let (TTarget (_, body, _)) = x
            exprF z body
              
    and tmethodF z x =
        match folders.tmethodIntercept exprFClosure z x with 
        | Some z -> z // intercepted 
        | None ->     // structurally recurse 
            let (TObjExprMethod(_, _, _, _, e, _)) = x
            exprF z e

    and mexprF z x =
        match x with 
        | ModuleOrNamespaceExprWithSig(_, def, _) -> mdefF z def

    and mdefF z x = 
        match x with
        | TMDefRec(_, _, mbinds, _) -> 
            // REVIEW: also iterate the abstract slot vspecs hidden in the _vslots field in the tycons
            let z = List.fold mbindF z mbinds
            z
        | TMDefLet(bind, _) -> valBindF false z bind
        | TMDefDo(e, _) -> exprF z e
        | TMDefs defs -> List.fold mdefF z defs 
        | TMAbstract x -> mexprF z x

    and mbindF z x = 
        match x with 
        | ModuleOrNamespaceBinding.Binding b -> valBindF false z b
        | ModuleOrNamespaceBinding.Module(_, def) -> mdefF z def

    and implF z x = foldTImplFile mexprF z x

    do exprFClosure <- exprF // allocate one instance of this closure
    do exprNoInterceptFClosure <- exprNoInterceptF // allocate one instance of this closure
    member x.FoldExpr = exprF
    member x.FoldImplFile = implF

let FoldExpr     folders state expr = ExprFolders(folders).FoldExpr state expr

let FoldImplFile folders state implFile = ExprFolders(folders).FoldImplFile state implFile 

#if DEBUG
//-------------------------------------------------------------------------
// ExprStats
//-------------------------------------------------------------------------

let ExprStats x =
  let count = ref 0
  let folders = {ExprFolder0 with exprIntercept = (fun _ noInterceptF z x -> (count := !count + 1; noInterceptF z x))}
  let () = FoldExpr folders () x
  string !count + " TExpr nodes"
#endif
    
//-------------------------------------------------------------------------
// 
//------------------------------------------------------------------------- 

let mkString (g: TcGlobals) m n = Expr.Const(Const.String n, m, g.string_ty)

let mkBool (g: TcGlobals) m b = Expr.Const(Const.Bool b, m, g.bool_ty)

let mkByte (g: TcGlobals) m b = Expr.Const(Const.Byte b, m, g.byte_ty)

let mkUInt16 (g: TcGlobals) m b = Expr.Const(Const.UInt16 b, m, g.uint16_ty)

let mkTrue g m = mkBool g m true

let mkFalse g m = mkBool g m false

let mkUnit (g: TcGlobals) m = Expr.Const(Const.Unit, m, g.unit_ty)

let mkInt32 (g: TcGlobals) m n =  Expr.Const(Const.Int32 n, m, g.int32_ty)

let mkInt g m n =  mkInt32 g m (n)

let mkZero g m =  mkInt g m 0

let mkOne g m =  mkInt g m 1

let mkTwo g m =  mkInt g m 2

let mkMinusOne g  m =  mkInt g m (-1)

let destInt32 = function Expr.Const(Const.Int32 n, _, _) -> Some n | _ -> None

let isIDelegateEventType g ty =
    match tryDestAppTy g ty with
    | ValueSome tcref -> tyconRefEq g g.fslib_IDelegateEvent_tcr tcref
    | _ -> false

let destIDelegateEventType g ty   = 
    if isIDelegateEventType g ty then 
        match argsOfAppTy g ty with 
        | [ty1] -> ty1
        | _ -> failwith "destIDelegateEventType: internal error"
    else failwith "destIDelegateEventType: not an IDelegateEvent type"

<<<<<<< HEAD
let mkIEventType (g:TcGlobals) ty1 ty2 = TType_app (g.fslib_IEvent2_tcr, [ty1;ty2], g.knownWithoutNull)

let mkIObservableType (g:TcGlobals) ty1 = TType_app (g.tcref_IObservable, [ty1], g.knownWithoutNull)

let mkIObserverType (g:TcGlobals) ty1 = TType_app (g.tcref_IObserver, [ty1], g.knownWithoutNull)
=======
let mkIEventType (g: TcGlobals) ty1 ty2 = TType_app (g.fslib_IEvent2_tcr, [ty1;ty2])

let mkIObservableType (g: TcGlobals) ty1 = TType_app (g.tcref_IObservable, [ty1])

let mkIObserverType (g: TcGlobals) ty1 = TType_app (g.tcref_IObserver, [ty1])
>>>>>>> d5f5bd00

let mkRefCellContentsRef (g: TcGlobals) = mkRecdFieldRef g.refcell_tcr_canon "contents"

let mkSequential spSeq m e1 e2 = Expr.Sequential(e1, e2, NormalSeq, spSeq, m)

let mkCompGenSequential m e1 e2 = mkSequential SuppressSequencePointOnExprOfSequential m e1 e2

let rec mkSequentials spSeq g m es = 
    match es with 
    | [e] -> e 
    | e:: es -> mkSequential spSeq m e (mkSequentials spSeq g m es) 
    | [] -> mkUnit g m

let mkGetArg0 m ty = mkAsmExpr( [ mkLdarg0 ], [], [], [ty], m) 

//-------------------------------------------------------------------------
// Tuples...
//------------------------------------------------------------------------- 
 
let mkAnyTupled g m tupInfo es tys = 
    match es with 
    | [] -> mkUnit g m 
    | [e] -> e
    | _ -> Expr.Op (TOp.Tuple tupInfo, tys, es, m)

let mkRefTupled g m es tys = mkAnyTupled g m tupInfoRef es tys

let mkRefTupledNoTypes g m args = mkRefTupled g m args (List.map (tyOfExpr g) args)

let mkRefTupledVars g m vs = mkRefTupled g m (List.map (exprForVal m) vs) (typesOfVals vs)

let mkAnonRecd (_g: TcGlobals) m anonInfo es tys = Expr.Op (TOp.AnonRecd (anonInfo),tys,es,m)

//--------------------------------------------------------------------------
// Permute expressions
//--------------------------------------------------------------------------
    
let inversePerm (sigma: int array) =
    let n = sigma.Length
    let invSigma = Array.create n -1
    for i = 0 to n-1 do
        let sigma_i = sigma.[i]
        // assert( invSigma.[sigma_i] = -1 )
        invSigma.[sigma_i] <- i
    invSigma
  
let permute (sigma: int[]) (data:'T[]) = 
    let n = sigma.Length
    let invSigma = inversePerm sigma
    Array.init n (fun i -> data.[invSigma.[i]])
  
let rec existsR a b pred = if a<=b then pred a || existsR (a+1) b pred else false

// Given a permutation for record fields, work out the highest entry that we must lift out
// of a record initialization. Lift out xi if xi goes to position that will be preceded by an expr with an effect 
// that originally followed xi.  If one entry gets lifted then everything before it also gets lifted.
let liftAllBefore sigma = 
    let invSigma = inversePerm sigma

    let lifted = 
        [ for i in 0 .. sigma.Length - 1 do 
            let i' = sigma.[i]
            if existsR 0 (i' - 1) (fun j' -> invSigma.[j'] > i)  then 
                    yield i ]

    if lifted.IsEmpty then 0 else List.max lifted + 1


///  Put record field assignments in order.
//
let permuteExprList (sigma: int[]) (exprs: Expr list) (ty: TType list) (names: string list) =
    let ty, names = (Array.ofList ty, Array.ofList names)

    let liftLim = liftAllBefore sigma 

    let rewrite rbinds (i, expri: Expr) =
        if i < liftLim then
            let tmpvi, tmpei = mkCompGenLocal expri.Range names.[i] ty.[i]
            let bindi = mkCompGenBind tmpvi expri
            tmpei, bindi :: rbinds
        else
            expri, rbinds
 
    let newExprs, reversedBinds = List.mapFold rewrite [] (exprs |> List.indexed)
    let binds = List.rev reversedBinds
    let reorderedExprs  = permute sigma (Array.ofList newExprs)
    binds, Array.toList reorderedExprs
    
/// Evaluate the expressions in the original order, but build a record with the results in field order 
/// Note some fields may be static. If this were not the case we could just use 
///     let sigma       = Array.map #Index  ()  
/// However the presence of static fields means .Index may index into a non-compact set of instance field indexes. 
/// We still need to sort by index. 
let mkRecordExpr g (lnk, tcref, tinst, rfrefs: RecdFieldRef list, args, m) =  
    // Remove any abbreviations 
    let tcref, tinst = destAppTy g (mkAppTy tcref tinst)
    
    let rfrefsArray = rfrefs |> List.indexed |> Array.ofList
    rfrefsArray |> Array.sortInPlaceBy (fun (_, r) -> r.Index)
    let sigma = Array.create rfrefsArray.Length -1
    Array.iteri (fun j (i, _) -> 
        if sigma.[i] <> -1 then error(InternalError("bad permutation", m))
        sigma.[i] <- j)  rfrefsArray
    
    let argTys = List.map (fun rfref  -> actualTyOfRecdFieldRef rfref tinst) rfrefs
    let names = rfrefs |> List.map (fun rfref -> rfref.FieldName)
    let binds, args  = permuteExprList sigma args argTys names
    mkLetsBind m binds (Expr.Op (TOp.Recd(lnk, tcref), tinst, args, m))
  

//-------------------------------------------------------------------------
// List builders
//------------------------------------------------------------------------- 
 
let mkRefCell     g m ty e = mkRecordExpr g (RecdExpr, g.refcell_tcr_canon, [ty], [mkRefCellContentsRef g], [e], m)

let mkRefCellGet g m ty e = mkRecdFieldGetViaExprAddr (e, mkRefCellContentsRef g, [ty], m)

let mkRefCellSet g m ty e1 e2 = mkRecdFieldSetViaExprAddr (e1, mkRefCellContentsRef g, [ty], e2, m)

let mkNil (g: TcGlobals) m ty = mkUnionCaseExpr (g.nil_ucref, [ty], [], m)

let mkCons (g: TcGlobals) ty h t = mkUnionCaseExpr (g.cons_ucref, [ty], [h;t], unionRanges h.Range t.Range)

let mkCompGenLocalAndInvisbleBind g nm m e = 
    let locv, loce = mkCompGenLocal m nm (tyOfExpr g e)
    locv, loce, mkInvisibleBind locv e 

//----------------------------------------------------------------------------
// Make some fragments of code
//----------------------------------------------------------------------------

let box = IL.I_box (mkILTyvarTy 0us)

let isinst = IL.I_isinst (mkILTyvarTy 0us)

let unbox = IL.I_unbox_any (mkILTyvarTy 0us)

let mkUnbox ty e m = mkAsmExpr ([ unbox ], [ty], [e], [ ty ], m)

let mkBox ty e m = mkAsmExpr ([box], [], [e], [ty], m)

let mkIsInst ty e m = mkAsmExpr ([ isinst ], [ty], [e], [ ty ], m)

let mspec_Type_GetTypeFromHandle (g: TcGlobals) = IL.mkILNonGenericStaticMethSpecInTy(g.ilg.typ_Type, "GetTypeFromHandle", [g.iltyp_RuntimeTypeHandle], g.ilg.typ_Type)

let mspec_String_Length (g: TcGlobals) = mkILNonGenericInstanceMethSpecInTy (g.ilg.typ_String, "get_Length", [], g.ilg.typ_Int32)

let mspec_String_Concat2 (g: TcGlobals) = 
    mkILNonGenericStaticMethSpecInTy (g.ilg.typ_String, "Concat", [ g.ilg.typ_String; g.ilg.typ_String ], g.ilg.typ_String)

let mspec_String_Concat3 (g: TcGlobals) = 
    mkILNonGenericStaticMethSpecInTy (g.ilg.typ_String, "Concat", [ g.ilg.typ_String; g.ilg.typ_String; g.ilg.typ_String ], g.ilg.typ_String)

let mspec_String_Concat4 (g: TcGlobals) = 
    mkILNonGenericStaticMethSpecInTy (g.ilg.typ_String, "Concat", [ g.ilg.typ_String; g.ilg.typ_String; g.ilg.typ_String; g.ilg.typ_String ], g.ilg.typ_String)

let mspec_String_Concat_Array (g: TcGlobals) = 
    mkILNonGenericStaticMethSpecInTy (g.ilg.typ_String, "Concat", [ mkILArr1DTy g.ilg.typ_String ], g.ilg.typ_String)

let fspec_Missing_Value (g: TcGlobals) = IL.mkILFieldSpecInTy(g.iltyp_Missing, "Value", g.iltyp_Missing)

let mkInitializeArrayMethSpec (g: TcGlobals) = 
  let tref = g.FindSysILTypeRef "System.Runtime.CompilerServices.RuntimeHelpers"
  mkILNonGenericStaticMethSpecInTy(mkILNonGenericBoxedTy tref, "InitializeArray", [g.ilg.typ_Array;g.iltyp_RuntimeFieldHandle], ILType.Void)

let mkInvalidCastExnNewobj (g: TcGlobals)  = 
  mkNormalNewobj (mkILCtorMethSpecForTy (mkILNonGenericBoxedTy (g.FindSysILTypeRef "System.InvalidCastException"), []))


let typedExprForIntrinsic _g m (IntrinsicValRef(_, _, _, ty, _) as i) =
    let vref = ValRefForIntrinsic i
    exprForValRef m vref, ty

let mkCallGetGenericComparer (g: TcGlobals) m = typedExprForIntrinsic g m g.get_generic_comparer_info |> fst

let mkCallGetGenericEREqualityComparer (g: TcGlobals) m = typedExprForIntrinsic g m g.get_generic_er_equality_comparer_info |> fst

let mkCallGetGenericPEREqualityComparer (g: TcGlobals) m = typedExprForIntrinsic g m g.get_generic_per_equality_comparer_info |> fst

let mkCallUnbox (g: TcGlobals) m ty e1 = mkApps g (typedExprForIntrinsic g m g.unbox_info, [[ty]], [ e1 ], m)

let mkCallUnboxFast (g: TcGlobals) m ty e1 = mkApps g (typedExprForIntrinsic g m g.unbox_fast_info, [[ty]], [ e1 ], m)

let mkCallTypeTest (g: TcGlobals) m ty e1 = mkApps g (typedExprForIntrinsic g m g.istype_info, [[ty]], [ e1 ], m)

let mkCallTypeOf (g: TcGlobals) m ty = mkApps g (typedExprForIntrinsic g m g.typeof_info, [[ty]], [ ], m)

let mkCallTypeDefOf (g: TcGlobals) m ty = mkApps g (typedExprForIntrinsic g m g.typedefof_info, [[ty]], [ ], m)
 
let mkCallDispose (g: TcGlobals) m ty e1 = mkApps g (typedExprForIntrinsic g m g.dispose_info, [[ty]], [ e1 ], m)

let mkCallSeq (g: TcGlobals) m ty e1 = mkApps g (typedExprForIntrinsic g m g.seq_info, [[ty]], [ e1 ], m)

let mkCallCreateInstance (g: TcGlobals) m ty = mkApps g (typedExprForIntrinsic g m g.create_instance_info, [[ty]], [ mkUnit g m ], m)

let mkCallGetQuerySourceAsEnumerable (g: TcGlobals) m ty1 ty2 e1 = mkApps g (typedExprForIntrinsic g m g.query_source_as_enum_info, [[ty1;ty2]], [ e1; mkUnit g m ], m)

let mkCallNewQuerySource (g: TcGlobals) m ty1 ty2 e1 = mkApps g (typedExprForIntrinsic g m g.new_query_source_info, [[ty1;ty2]], [ e1 ], m)

let mkCallCreateEvent (g: TcGlobals) m ty1 ty2 e1 e2 e3 = mkApps g (typedExprForIntrinsic g m g.create_event_info, [[ty1;ty2]], [ e1;e2;e3 ], m)

let mkCallGenericComparisonWithComparerOuter (g: TcGlobals) m ty comp e1 e2 = mkApps g (typedExprForIntrinsic g m g.generic_comparison_withc_outer_info, [[ty]], [ comp;e1;e2 ], m)

let mkCallGenericEqualityEROuter (g: TcGlobals) m ty e1 e2 = mkApps g (typedExprForIntrinsic g m g.generic_equality_er_outer_info, [[ty]], [ e1;e2 ], m)

let mkCallGenericEqualityWithComparerOuter (g: TcGlobals) m ty comp e1 e2 = mkApps g (typedExprForIntrinsic g m g.generic_equality_withc_outer_info, [[ty]], [comp;e1;e2], m)

let mkCallGenericHashWithComparerOuter (g: TcGlobals) m ty comp e1 = mkApps g (typedExprForIntrinsic g m g.generic_hash_withc_outer_info, [[ty]], [comp;e1], m)

let mkCallEqualsOperator (g: TcGlobals) m ty e1 e2 = mkApps g (typedExprForIntrinsic g m g.equals_operator_info, [[ty]], [ e1;e2 ], m)

let mkCallNotEqualsOperator (g: TcGlobals) m ty e1 e2 = mkApps g (typedExprForIntrinsic g m g.not_equals_operator, [[ty]], [ e1;e2 ], m)

let mkCallLessThanOperator (g: TcGlobals) m ty e1 e2 = mkApps g (typedExprForIntrinsic g m g.less_than_operator, [[ty]], [ e1;e2 ], m)

let mkCallLessThanOrEqualsOperator (g: TcGlobals) m ty e1 e2 = mkApps g (typedExprForIntrinsic g m g.less_than_or_equals_operator, [[ty]], [ e1;e2 ], m)

let mkCallGreaterThanOperator (g: TcGlobals) m ty e1 e2 = mkApps g (typedExprForIntrinsic g m g.greater_than_operator, [[ty]], [ e1;e2 ], m)

let mkCallGreaterThanOrEqualsOperator (g: TcGlobals) m ty e1 e2 = mkApps g (typedExprForIntrinsic g m g.greater_than_or_equals_operator, [[ty]], [ e1;e2 ], m)

let mkCallAdditionOperator (g: TcGlobals) m ty e1 e2 = mkApps g (typedExprForIntrinsic g m g.unchecked_addition_info, [[ty; ty; ty]], [e1;e2], m)

let mkCallSubtractionOperator (g: TcGlobals) m ty e1 e2 = mkApps g (typedExprForIntrinsic g m g.unchecked_subtraction_info, [[ty; ty; ty]], [e1;e2], m)

let mkCallMultiplyOperator (g: TcGlobals) m ty e1 e2 = mkApps g (typedExprForIntrinsic g m g.unchecked_multiply_info, [[ty; ty; ty]], [e1;e2], m)

let mkCallDivisionOperator (g: TcGlobals) m ty e1 e2 = mkApps g (typedExprForIntrinsic g m g.unchecked_division_info, [[ty; ty; ty]], [e1;e2], m)

let mkCallModulusOperator (g: TcGlobals) m ty e1 e2 = mkApps g (typedExprForIntrinsic g m g.unchecked_modulus_info, [[ty; ty; ty]], [e1;e2], m)

let mkCallBitwiseAndOperator (g: TcGlobals) m ty e1 e2 = mkApps g (typedExprForIntrinsic g m g.bitwise_and_info, [[ty]], [e1;e2], m)

let mkCallBitwiseOrOperator (g: TcGlobals) m ty e1 e2 = mkApps g (typedExprForIntrinsic g m g.bitwise_or_info, [[ty]], [e1;e2], m)

let mkCallBitwiseXorOperator (g: TcGlobals) m ty e1 e2 = mkApps g (typedExprForIntrinsic g m g.bitwise_xor_info, [[ty]], [e1;e2], m)

let mkCallShiftLeftOperator (g: TcGlobals) m ty e1 e2 = mkApps g (typedExprForIntrinsic g m g.bitwise_shift_left_info, [[ty]], [e1;e2], m)

let mkCallShiftRightOperator (g: TcGlobals) m ty e1 e2 = mkApps g (typedExprForIntrinsic g m g.bitwise_shift_right_info, [[ty]], [e1;e2], m)

let mkCallUnaryNegOperator (g: TcGlobals) m ty e1 = mkApps g (typedExprForIntrinsic g m g.unchecked_unary_minus_info, [[ty]], [e1], m)

let mkCallUnaryNotOperator (g: TcGlobals) m ty e1 = mkApps g (typedExprForIntrinsic g m g.bitwise_unary_not_info, [[ty]], [e1], m)

let mkCallAdditionChecked (g: TcGlobals) m ty e1 e2 = mkApps g (typedExprForIntrinsic g m g.checked_addition_info, [[ty; ty; ty]], [e1;e2], m)

let mkCallSubtractionChecked (g: TcGlobals) m ty e1 e2 = mkApps g (typedExprForIntrinsic g m g.checked_subtraction_info, [[ty; ty; ty]], [e1;e2], m)

let mkCallMultiplyChecked (g: TcGlobals) m ty e1 e2 = mkApps g (typedExprForIntrinsic g m g.checked_multiply_info, [[ty; ty; ty]], [e1;e2], m)

let mkCallUnaryNegChecked (g: TcGlobals) m ty e1 = mkApps g (typedExprForIntrinsic g m g.checked_unary_minus_info, [[ty]], [e1], m)

let mkCallToByteChecked (g: TcGlobals) m ty e1 = mkApps g (typedExprForIntrinsic g m g.byte_checked_info, [[ty]], [e1], m)

let mkCallToSByteChecked (g: TcGlobals) m ty e1 = mkApps g (typedExprForIntrinsic g m g.sbyte_checked_info, [[ty]], [e1], m)

let mkCallToInt16Checked (g: TcGlobals) m ty e1 = mkApps g (typedExprForIntrinsic g m g.int16_checked_info, [[ty]], [e1], m)

let mkCallToUInt16Checked (g: TcGlobals) m ty e1 = mkApps g (typedExprForIntrinsic g m g.uint16_checked_info, [[ty]], [e1], m)

let mkCallToIntChecked (g: TcGlobals) m ty e1 = mkApps g (typedExprForIntrinsic g m g.int_checked_info, [[ty]], [e1], m)

let mkCallToInt32Checked (g: TcGlobals) m ty e1 = mkApps g (typedExprForIntrinsic g m g.int32_checked_info, [[ty]], [e1], m)

let mkCallToUInt32Checked (g: TcGlobals) m ty e1 = mkApps g (typedExprForIntrinsic g m g.uint32_checked_info, [[ty]], [e1], m)

let mkCallToInt64Checked (g: TcGlobals) m ty e1 = mkApps g (typedExprForIntrinsic g m g.int64_checked_info, [[ty]], [e1], m)

let mkCallToUInt64Checked (g: TcGlobals) m ty e1 = mkApps g (typedExprForIntrinsic g m g.uint64_checked_info, [[ty]], [e1], m)

let mkCallToIntPtrChecked (g: TcGlobals) m ty e1 = mkApps g (typedExprForIntrinsic g m g.nativeint_checked_info, [[ty]], [e1], m)

let mkCallToUIntPtrChecked (g: TcGlobals) m ty e1 = mkApps g (typedExprForIntrinsic g m g.unativeint_checked_info, [[ty]], [e1], m)

let mkCallToByteOperator (g: TcGlobals) m ty e1 = mkApps g (typedExprForIntrinsic g m g.byte_operator_info, [[ty]], [e1], m)

let mkCallToSByteOperator (g: TcGlobals) m ty e1 = mkApps g (typedExprForIntrinsic g m g.sbyte_operator_info, [[ty]], [e1], m)

let mkCallToInt16Operator (g: TcGlobals) m ty e1 = mkApps g (typedExprForIntrinsic g m g.int16_operator_info, [[ty]], [e1], m)

let mkCallToUInt16Operator (g: TcGlobals) m ty e1 = mkApps g (typedExprForIntrinsic g m g.uint16_operator_info, [[ty]], [e1], m)

let mkCallToIntOperator (g: TcGlobals) m ty e1 = mkApps g (typedExprForIntrinsic g m g.int_operator_info, [[ty]], [e1], m)

let mkCallToInt32Operator (g: TcGlobals) m ty e1 = mkApps g (typedExprForIntrinsic g m g.int32_operator_info, [[ty]], [e1], m)

let mkCallToUInt32Operator (g: TcGlobals) m ty e1 = mkApps g (typedExprForIntrinsic g m g.uint32_operator_info, [[ty]], [e1], m)

let mkCallToInt64Operator (g: TcGlobals) m ty e1 = mkApps g (typedExprForIntrinsic g m g.int64_operator_info, [[ty]], [e1], m)

let mkCallToUInt64Operator (g: TcGlobals) m ty e1 = mkApps g (typedExprForIntrinsic g m g.uint64_operator_info, [[ty]], [e1], m)

let mkCallToSingleOperator (g: TcGlobals) m ty e1 = mkApps g (typedExprForIntrinsic g m g.float32_operator_info, [[ty]], [e1], m)

let mkCallToDoubleOperator (g: TcGlobals) m ty e1 = mkApps g (typedExprForIntrinsic g m g.float_operator_info, [[ty]], [e1], m)

let mkCallToIntPtrOperator (g: TcGlobals) m ty e1 = mkApps g (typedExprForIntrinsic g m g.nativeint_operator_info, [[ty]], [e1], m)

let mkCallToUIntPtrOperator (g: TcGlobals) m ty e1 = mkApps g (typedExprForIntrinsic g m g.unativeint_operator_info, [[ty]], [e1], m)

let mkCallToCharOperator (g: TcGlobals) m ty e1 = mkApps g (typedExprForIntrinsic g m g.char_operator_info, [[ty]], [e1], m)

let mkCallToEnumOperator (g: TcGlobals) m ty e1 = mkApps g (typedExprForIntrinsic g m g.enum_operator_info, [[ty]], [e1], m)

let mkCallArrayLength (g: TcGlobals) m ty e1 = mkApps g (typedExprForIntrinsic g m g.array_length_info, [[ty]], [e1], m)

let mkCallArrayGet (g: TcGlobals) m ty e1 idx1 = mkApps g (typedExprForIntrinsic g m g.array_get_info, [[ty]], [ e1 ; idx1 ], m)

let mkCallArray2DGet (g: TcGlobals) m ty e1 idx1 idx2 = mkApps g (typedExprForIntrinsic g m g.array2D_get_info, [[ty]], [ e1 ; idx1; idx2 ], m)

let mkCallArray3DGet (g: TcGlobals) m ty e1 idx1 idx2 idx3 = mkApps g (typedExprForIntrinsic g m g.array3D_get_info, [[ty]], [ e1 ; idx1; idx2; idx3 ], m)

let mkCallArray4DGet (g: TcGlobals) m ty e1 idx1 idx2 idx3 idx4 = mkApps g (typedExprForIntrinsic g m g.array4D_get_info, [[ty]], [ e1 ; idx1; idx2; idx3; idx4 ], m)

let mkCallArraySet (g: TcGlobals) m ty e1 idx1 v = mkApps g (typedExprForIntrinsic g m g.array_set_info, [[ty]], [ e1 ; idx1; v ], m)

let mkCallArray2DSet (g: TcGlobals) m ty e1 idx1 idx2 v = mkApps g (typedExprForIntrinsic g m g.array2D_set_info, [[ty]], [ e1 ; idx1; idx2; v ], m)

let mkCallArray3DSet (g: TcGlobals) m ty e1 idx1 idx2 idx3 v = mkApps g (typedExprForIntrinsic g m g.array3D_set_info, [[ty]], [ e1 ; idx1; idx2; idx3; v ], m)

let mkCallArray4DSet (g: TcGlobals) m ty e1 idx1 idx2 idx3 idx4 v = mkApps g (typedExprForIntrinsic g m g.array4D_set_info, [[ty]], [ e1 ; idx1; idx2; idx3; idx4; v ], m)

<<<<<<< HEAD
let mkCallHash       (g:TcGlobals) m ty e1    = mkApps g (typedExprForIntrinsic g m g.hash_info,      [[ty]], [ e1 ], m)

let mkCallBox        (g:TcGlobals) m ty e1    = mkApps g (typedExprForIntrinsic g m g.box_info,       [[ty]], [ e1 ], m)

let mkCallIsNull     (g:TcGlobals) m ty e1    = mkApps g (typedExprForIntrinsic g m g.isnull_info,    [[ty]], [ e1 ], m)

let mkCallRaise      (g:TcGlobals) m ty e1    = mkApps g (typedExprForIntrinsic g m g.raise_info,     [[ty]], [ e1 ], m)
=======
let mkCallHash (g: TcGlobals) m ty e1 = mkApps g (typedExprForIntrinsic g m g.hash_info, [[ty]], [ e1 ], m)

let mkCallBox (g: TcGlobals) m ty e1 = mkApps g (typedExprForIntrinsic g m g.box_info, [[ty]], [ e1 ], m)

let mkCallIsNull (g: TcGlobals) m ty e1 = mkApps g (typedExprForIntrinsic g m g.isnull_info, [[ty]], [ e1 ], m)

let mkCallIsNotNull (g: TcGlobals) m ty e1 = mkApps g (typedExprForIntrinsic g m g.isnotnull_info, [[ty]], [ e1 ], m)

let mkCallRaise (g: TcGlobals) m ty e1 = mkApps g (typedExprForIntrinsic g m g.raise_info, [[ty]], [ e1 ], m)
>>>>>>> d5f5bd00

let mkCallNewDecimal (g: TcGlobals) m (e1, e2, e3, e4, e5) = mkApps g (typedExprForIntrinsic g m g.new_decimal_info, [], [ e1;e2;e3;e4;e5 ], m)

let mkCallNewFormat (g: TcGlobals) m aty bty cty dty ety e1 = mkApps g (typedExprForIntrinsic g m g.new_format_info, [[aty;bty;cty;dty;ety]], [ e1 ], m)

let TryEliminateDesugaredConstants g m c = 
    match c with 
    | Const.Decimal d -> 
        match System.Decimal.GetBits(d) with 
        | [| lo;med;hi; signExp |] -> 
            let scale = (min (((signExp &&& 0xFF0000) >>> 16) &&& 0xFF) 28) |> byte
            let isNegative = (signExp &&& 0x80000000) <> 0
            Some(mkCallNewDecimal g m (mkInt g m lo, mkInt g m med, mkInt g m hi, mkBool g m isNegative, mkByte g m scale) )
        | _ -> failwith "unreachable"
    | _ -> 
        None

let mkSeqTy (g: TcGlobals) ty = mkAppTy g.seq_tcr [ty] 

let mkIEnumeratorTy (g: TcGlobals) ty = mkAppTy g.tcref_System_Collections_Generic_IEnumerator [ty] 

let mkCallSeqCollect g m alphaTy betaTy arg1 arg2 = 
    let enumty2 = try rangeOfFunTy g (tyOfExpr g arg1) with _ -> (* defensive programming *) (mkSeqTy g betaTy)
    mkApps g (typedExprForIntrinsic g m g.seq_collect_info, [[alphaTy;enumty2;betaTy]], [ arg1; arg2 ], m) 
                  
let mkCallSeqUsing g m resourceTy elemTy arg1 arg2 = 
    // We're instantiating val using : 'a -> ('a -> 'sb) -> seq<'b> when 'sb :> seq<'b> and 'a :> IDisposable 
    // We set 'sb -> range(typeof(arg2)) 
    let enumty = try rangeOfFunTy g (tyOfExpr g arg2) with _ -> (* defensive programming *) (mkSeqTy g elemTy)
    mkApps g (typedExprForIntrinsic g m g.seq_using_info, [[resourceTy;enumty;elemTy]], [ arg1; arg2 ], m) 
                  
let mkCallSeqDelay g m elemTy arg1 = 
    mkApps g (typedExprForIntrinsic g m g.seq_delay_info, [[elemTy]], [ arg1 ], m) 
                  
let mkCallSeqAppend g m elemTy arg1 arg2 = 
    mkApps g (typedExprForIntrinsic g m g.seq_append_info, [[elemTy]], [ arg1; arg2 ], m) 

let mkCallSeqGenerated g m elemTy arg1 arg2 = 
    mkApps g (typedExprForIntrinsic g m g.seq_generated_info, [[elemTy]], [ arg1; arg2 ], m) 
                       
let mkCallSeqFinally g m elemTy arg1 arg2 = 
    mkApps g (typedExprForIntrinsic g m g.seq_finally_info, [[elemTy]], [ arg1; arg2 ], m) 
                       
let mkCallSeqOfFunctions g m ty1 ty2 arg1 arg2 arg3 = 
    mkApps g (typedExprForIntrinsic g m g.seq_of_functions_info, [[ty1;ty2]], [ arg1; arg2; arg3  ], m) 
                  
let mkCallSeqToArray g m elemTy arg1 =  
    mkApps g (typedExprForIntrinsic g m g.seq_to_array_info, [[elemTy]], [ arg1 ], m) 
                  
let mkCallSeqToList g m elemTy arg1 = 
    mkApps g (typedExprForIntrinsic g m g.seq_to_list_info, [[elemTy]], [ arg1 ], m) 
                  
let mkCallSeqMap g m inpElemTy genElemTy arg1 arg2 = 
    mkApps g (typedExprForIntrinsic g m g.seq_map_info, [[inpElemTy;genElemTy]], [ arg1; arg2 ], m) 
                  
let mkCallSeqSingleton g m ty1 arg1 = 
    mkApps g (typedExprForIntrinsic g m g.seq_singleton_info, [[ty1]], [ arg1 ], m) 
                  
let mkCallSeqEmpty g m ty1 = 
    mkApps g (typedExprForIntrinsic g m g.seq_empty_info, [[ty1]], [ ], m) 
                 
let mkCallDeserializeQuotationFSharp20Plus g m e1 e2 e3 e4 = 
    let args = [ e1; e2; e3; e4 ]
    mkApps g (typedExprForIntrinsic g m g.deserialize_quoted_FSharp_20_plus_info, [], [ mkRefTupledNoTypes g m args ], m)

let mkCallDeserializeQuotationFSharp40Plus g m e1 e2 e3 e4 e5 = 
    let args = [ e1; e2; e3; e4; e5 ]
    mkApps g (typedExprForIntrinsic g m g.deserialize_quoted_FSharp_40_plus_info, [], [ mkRefTupledNoTypes g m args ], m)

let mkCallCastQuotation g m ty e1 = 
    mkApps g (typedExprForIntrinsic g m g.cast_quotation_info, [[ty]], [ e1 ], m)

let mkCallLiftValueWithName (g: TcGlobals) m ty nm e1 = 
    let vref = ValRefForIntrinsic g.lift_value_with_name_info 
    // Use "Expr.ValueWithName" if it exists in FSharp.Core
    match vref.TryDeref with
    | ValueSome _ ->
        mkApps g (typedExprForIntrinsic g m g.lift_value_with_name_info , [[ty]], [mkRefTupledNoTypes g m [e1; mkString g m nm]], m)
    | ValueNone ->
        mkApps g (typedExprForIntrinsic g m g.lift_value_info , [[ty]], [e1], m)

let mkCallLiftValueWithDefn g m qty e1 = 
    assert isQuotedExprTy g qty
    let ty = destQuotedExprTy g qty
    let vref = ValRefForIntrinsic g.lift_value_with_defn_info 
    // Use "Expr.WithValue" if it exists in FSharp.Core
    match vref.TryDeref with
    | ValueSome _ ->
        let copyOfExpr = copyExpr g ValCopyFlag.CloneAll e1
        let quoteOfCopyOfExpr = Expr.Quote(copyOfExpr, ref None, false, m, qty)
        mkApps g (typedExprForIntrinsic g m g.lift_value_with_defn_info , [[ty]], [mkRefTupledNoTypes g m [e1; quoteOfCopyOfExpr]], m)
    | ValueNone ->
        Expr.Quote(e1, ref None, false, m, qty)

let mkCallCheckThis g m ty e1 = 
    mkApps g (typedExprForIntrinsic g m g.check_this_info, [[ty]], [e1], m)

let mkCallFailInit g m = 
    mkApps g (typedExprForIntrinsic g m g.fail_init_info , [], [mkUnit g m], m)

let mkCallFailStaticInit g m = 
    mkApps g (typedExprForIntrinsic g m g.fail_static_init_info , [], [mkUnit g m], m)

let mkCallQuoteToLinqLambdaExpression g m ty e1 = 
    mkApps g (typedExprForIntrinsic g m g.quote_to_linq_lambda_info , [[ty]], [e1], m)

let mkLazyDelayed g m ty f = mkApps g (typedExprForIntrinsic g m g.lazy_create_info, [[ty]], [ f ], m) 

let mkLazyForce g m ty e = mkApps g (typedExprForIntrinsic g m g.lazy_force_info, [[ty]], [ e; mkUnit g m ], m) 

let mkGetString g m e1 e2 = mkApps g (typedExprForIntrinsic g m g.getstring_info, [], [e1;e2], m)

let mkGetStringChar = mkGetString

let mkGetStringLength g m e =
    let mspec = mspec_String_Length g
    /// ILCall(useCallvirt, isProtected, valu, newobj, valUseFlags, isProp, noTailCall, mref, actualTypeInst, actualMethInst, retTy)
    Expr.Op(TOp.ILCall(false, false, false, false, ValUseFlag.NormalValUse, true, false, mspec.MethodRef, [], [], [g.int32_ty]), [], [e], m)

let mkStaticCall_String_Concat2 g m arg1 arg2 =
    let mspec = mspec_String_Concat2 g
    Expr.Op(TOp.ILCall(false, false, false, false, ValUseFlag.NormalValUse, false, false, mspec.MethodRef, [], [], [g.string_ty]), [], [arg1; arg2], m)

let mkStaticCall_String_Concat3 g m arg1 arg2 arg3 =
    let mspec = mspec_String_Concat3 g
    Expr.Op(TOp.ILCall(false, false, false, false, ValUseFlag.NormalValUse, false, false, mspec.MethodRef, [], [], [g.string_ty]), [], [arg1; arg2; arg3], m)

let mkStaticCall_String_Concat4 g m arg1 arg2 arg3 arg4 =
    let mspec = mspec_String_Concat4 g
    Expr.Op(TOp.ILCall(false, false, false, false, ValUseFlag.NormalValUse, false, false, mspec.MethodRef, [], [], [g.string_ty]), [], [arg1; arg2; arg3; arg4], m)

let mkStaticCall_String_Concat_Array g m arg =
    let mspec = mspec_String_Concat_Array g
    Expr.Op(TOp.ILCall(false, false, false, false, ValUseFlag.NormalValUse, false, false, mspec.MethodRef, [], [], [g.string_ty]), [], [arg], m)

// Quotations can't contain any IL.
// As a result, we aim to get rid of all IL generation in the typechecker and pattern match
// compiler, or else train the quotation generator to understand the generated IL. 
// Hence each of the following are marked with places where they are generated.

// Generated by the optimizer and the encoding of 'for' loops     
let mkDecr (g: TcGlobals) m e = mkAsmExpr([ IL.AI_sub  ], [], [e; mkOne g m], [g.int_ty], m)

let mkIncr (g: TcGlobals) m e = mkAsmExpr([ IL.AI_add  ], [], [mkOne g m; e], [g.int_ty], m)

// Generated by the pattern match compiler and the optimizer for
//    1. array patterns
//    2. optimizations associated with getting 'for' loops into the shape expected by the JIT.
// 
// NOTE: The conv.i4 assumes that int_ty is int32. Note: ldlen returns native UNSIGNED int 
let mkLdlen (g: TcGlobals) m arre = mkAsmExpr ([ IL.I_ldlen; (IL.AI_conv IL.DT_I4) ], [], [ arre ], [ g.int_ty ], m)

let mkLdelem (_g: TcGlobals) m ty arre idxe = mkAsmExpr ([ IL.I_ldelem_any (ILArrayShape.SingleDimensional, mkILTyvarTy 0us) ], [ty], [ arre;idxe ], [ ty ], m)

// This is generated in equality/compare/hash augmentations and in the pattern match compiler.
// It is understood by the quotation processor and turned into "Equality" nodes.
//
// Note: this is IL assembly code, don't go inserting this in expressions which will be exposed via quotations
let mkILAsmCeq (g: TcGlobals) m e1 e2 = mkAsmExpr ([ IL.AI_ceq  ], [], [e1; e2], [g.bool_ty], m)

let mkILAsmClt (g: TcGlobals) m e1 e2 = mkAsmExpr ([ IL.AI_clt  ], [], [e1; e2], [g.bool_ty], m)

// This is generated in the initialization of the "ctorv" field in the typechecker's compilation of
// an implicit class construction.
let mkNull m ty = Expr.Const(Const.Zero, m, ty)

let mkThrow m ty e = mkAsmExpr ([ IL.I_throw ], [], [e], [ty], m)

let destThrow = function
    | Expr.Op (TOp.ILAsm([IL.I_throw], [ty2]), [], [e], m) -> Some (m, ty2, e)
    | _ -> None

let isThrow x = Option.isSome (destThrow x)

// reraise - parsed as library call - internally represented as op form.
let mkReraiseLibCall (g: TcGlobals) ty m = let ve, vt = typedExprForIntrinsic g m g.reraise_info in Expr.App(ve, vt, [ty], [mkUnit g m], m)

let mkReraise m returnTy = Expr.Op (TOp.Reraise, [returnTy], [], m) (* could suppress unitArg *)

//----------------------------------------------------------------------------
// CompilationMappingAttribute, SourceConstructFlags
//----------------------------------------------------------------------------

let tnameCompilationSourceNameAttr     = FSharpLib.Core + ".CompilationSourceNameAttribute"
let tnameCompilationArgumentCountsAttr = FSharpLib.Core + ".CompilationArgumentCountsAttribute"
let tnameCompilationMappingAttr        = FSharpLib.Core + ".CompilationMappingAttribute"
let tnameSourceConstructFlags          = FSharpLib.Core + ".SourceConstructFlags"

let tref_CompilationArgumentCountsAttr (g: TcGlobals) = mkILTyRef (g.fslibCcu.ILScopeRef, tnameCompilationArgumentCountsAttr)
let tref_CompilationMappingAttr (g: TcGlobals)        = mkILTyRef (g.fslibCcu.ILScopeRef, tnameCompilationMappingAttr)
let tref_CompilationSourceNameAttr (g: TcGlobals)     = mkILTyRef (g.fslibCcu.ILScopeRef, tnameCompilationSourceNameAttr)
let tref_SourceConstructFlags (g: TcGlobals)          = mkILTyRef (g.fslibCcu.ILScopeRef, tnameSourceConstructFlags)

let mkCompilationMappingAttrPrim (g: TcGlobals) k nums = 
    mkILCustomAttribute g.ilg (tref_CompilationMappingAttr g, 
                               ((mkILNonGenericValueTy (tref_SourceConstructFlags g)) :: (nums |> List.map (fun _ -> g.ilg.typ_Int32))), 
                               ((k :: nums) |> List.map (fun n -> ILAttribElem.Int32(n))), 
                               [])

let mkCompilationMappingAttr g kind = mkCompilationMappingAttrPrim g kind []

let mkCompilationMappingAttrWithSeqNum g kind seqNum = mkCompilationMappingAttrPrim g kind [seqNum]

let mkCompilationMappingAttrWithVariantNumAndSeqNum g kind varNum seqNum = mkCompilationMappingAttrPrim g kind [varNum;seqNum]

let mkCompilationArgumentCountsAttr (g: TcGlobals) nums = 
    mkILCustomAttribute g.ilg (tref_CompilationArgumentCountsAttr g, [ mkILArr1DTy g.ilg.typ_Int32 ], 
                               [ILAttribElem.Array (g.ilg.typ_Int32, List.map (fun n -> ILAttribElem.Int32(n)) nums)], 
                               [])

let mkCompilationSourceNameAttr (g: TcGlobals) n = 
    mkILCustomAttribute g.ilg (tref_CompilationSourceNameAttr g, [  g.ilg.typ_String ], 
                               [ILAttribElem.String(Some n)], 
                               [])

let mkCompilationMappingAttrForQuotationResource (g: TcGlobals) (nm, tys: ILTypeRef list) = 
    mkILCustomAttribute g.ilg (tref_CompilationMappingAttr g, 
                               [ g.ilg.typ_String; mkILArr1DTy g.ilg.typ_Type ], 
                               [ ILAttribElem.String (Some nm); ILAttribElem.Array (g.ilg.typ_Type, [ for ty in tys -> ILAttribElem.TypeRef (Some ty) ]) ], 
                               [])

//----------------------------------------------------------------------------
// Decode extensible typing attributes
//----------------------------------------------------------------------------

#if !NO_EXTENSIONTYPING

let isTypeProviderAssemblyAttr (cattr: ILAttribute) = 
    cattr.Method.DeclaringType.BasicQualifiedName = typeof<Microsoft.FSharp.Core.CompilerServices.TypeProviderAssemblyAttribute>.FullName

<<<<<<< HEAD
#if BUILDING_WITH_LKG || BUILD_FROM_SOURCE
let TryDecodeTypeProviderAssemblyAttr ilg (cattr:ILAttribute) : string option = 
#else
let TryDecodeTypeProviderAssemblyAttr ilg (cattr:ILAttribute) : string? option = 
#endif
=======
let TryDecodeTypeProviderAssemblyAttr ilg (cattr: ILAttribute) = 
>>>>>>> d5f5bd00
    if isTypeProviderAssemblyAttr cattr then 
        let parms, _args = decodeILAttribData ilg cattr 
        match parms with // The first parameter to the attribute is the name of the assembly with the compiler extensions.
        | (ILAttribElem.String None)::_ -> Some null
        | (ILAttribElem.String (Some assemblyName))::_ -> Some assemblyName
        | [] -> Some null
        | _ -> None
    else
        None

#endif

//----------------------------------------------------------------------------
// FSharpInterfaceDataVersionAttribute
//----------------------------------------------------------------------------

let tname_SignatureDataVersionAttr = FSharpLib.Core + ".FSharpInterfaceDataVersionAttribute"

let tnames_SignatureDataVersionAttr = splitILTypeName tname_SignatureDataVersionAttr

let tref_SignatureDataVersionAttr () = mkILTyRef(IlxSettings.ilxFsharpCoreLibScopeRef (), tname_SignatureDataVersionAttr)

let mkSignatureDataVersionAttr (g: TcGlobals) ((v1, v2, v3, _) : ILVersionInfo)  = 
    mkILCustomAttribute g.ilg
        (tref_SignatureDataVersionAttr(), 
         [g.ilg.typ_Int32;g.ilg.typ_Int32;g.ilg.typ_Int32], 
         [ILAttribElem.Int32 (int32 v1)
          ILAttribElem.Int32 (int32 v2) 
          ILAttribElem.Int32 (int32 v3)], [])

let tname_AutoOpenAttr = FSharpLib.Core + ".AutoOpenAttribute"

let IsSignatureDataVersionAttr cattr = isILAttribByName ([], tname_SignatureDataVersionAttr) cattr

let TryFindAutoOpenAttr (ilg: IL.ILGlobals) cattr = 
    if isILAttribByName ([], tname_AutoOpenAttr) cattr then 
        match decodeILAttribData ilg cattr with 
        |  [ILAttribElem.String s], _ -> s
        |  [], _ -> None
        | _ -> 
            warning(Failure(FSComp.SR.tastUnexpectedDecodeOfAutoOpenAttribute()))
            None
    else
        None
        
let tname_InternalsVisibleToAttr = "System.Runtime.CompilerServices.InternalsVisibleToAttribute"

let TryFindInternalsVisibleToAttr ilg cattr = 
    if isILAttribByName ([], tname_InternalsVisibleToAttr) cattr then 
        match decodeILAttribData ilg cattr with 
        |  [ILAttribElem.String s], _ -> s
        |  [], _ -> None
        | _ -> 
            warning(Failure(FSComp.SR.tastUnexpectedDecodeOfInternalsVisibleToAttribute()))
            None
    else
        None

let IsMatchingSignatureDataVersionAttr ilg ((v1, v2, v3, _) : ILVersionInfo)  cattr = 
    IsSignatureDataVersionAttr cattr &&
    match decodeILAttribData ilg cattr with 
    |  [ILAttribElem.Int32 u1; ILAttribElem.Int32 u2;ILAttribElem.Int32 u3 ], _ -> 
        (v1 = uint16 u1) && (v2 = uint16 u2) && (v3 = uint16 u3)
    | _ -> 
        warning(Failure(FSComp.SR.tastUnexpectedDecodeOfInterfaceDataVersionAttribute()))
        false

let mkCompilerGeneratedAttr (g: TcGlobals) n = 
    mkILCustomAttribute g.ilg (tref_CompilationMappingAttr g, [mkILNonGenericValueTy (tref_SourceConstructFlags g)], [ILAttribElem.Int32(n)], [])

//--------------------------------------------------------------------------
// tupled lambda --> method/function with a given topValInfo specification.
//
// AdjustArityOfLambdaBody: "(vs, body)" represents a lambda "fun (vs) ->  body".  The
// aim is to produce a "static method" represented by a pair
// "(mvs, body)" where mvs has the List.length "arity".
//--------------------------------------------------------------------------

let untupledToRefTupled g vs =
    let untupledTys = typesOfVals vs
    let m = (List.head vs).Range
    let tupledv, tuplede = mkCompGenLocal m "tupledArg" (mkRefTupledTy g untupledTys)
    let untupling_es =  List.mapi (fun i _ ->  mkTupleFieldGet g (tupInfoRef, tuplede, untupledTys, i, m)) untupledTys
    // These are non-sticky - at the caller,any sequence point for 'body' goes on 'body' _after_ the binding has been made
    tupledv, mkInvisibleLets m vs untupling_es 
    
// The required tupled-arity (arity) can either be 1 
// or N, and likewise for the tuple-arity of the input lambda, i.e. either 1 or N 
// where the N's will be identical. 
let AdjustArityOfLambdaBody g arity (vs: Val list) body = 
    let nvs = vs.Length
    if not (nvs = arity || nvs = 1 || arity = 1) then failwith ("lengths don't add up")
    if arity = 0 then 
        vs, body
    elif nvs = arity then 
        vs, body
    elif nvs = 1 then
        let v = vs.Head
        let untupledTys = destRefTupleTy g v.Type
        if  (untupledTys.Length <> arity) then failwith "length untupledTys <> arity"
        let dummyvs, dummyes = 
            untupledTys 
            |> List.mapi (fun i ty -> mkCompGenLocal v.Range (v.LogicalName + "_" + string i) ty) 
            |> List.unzip 
        // These are non-sticky - any sequence point for 'body' goes on 'body' _after_ the binding has been made
        let body = mkInvisibleLet v.Range v (mkRefTupled g v.Range dummyes untupledTys) body
        dummyvs, body
    else 
        let tupledv, untupler =  untupledToRefTupled g vs
        [tupledv], untupler body

let MultiLambdaToTupledLambda g vs body = 
    match vs with 
    | [] -> failwith "MultiLambdaToTupledLambda: expected some argments"
    | [v] -> v, body 
    | vs -> 
        let tupledv, untupler =  untupledToRefTupled g vs
        tupledv, untupler body 

let (|RefTuple|_|) expr = 
    match expr with
    | Expr.Op (TOp.Tuple (TupInfo.Const false), _, args, _) -> Some args
    | _ -> None

let MultiLambdaToTupledLambdaIfNeeded g (vs, arg) body = 
    match vs, arg with 
    | [], _ -> failwith "MultiLambdaToTupledLambda: expected some argments"
    | [v], _ -> [(v, arg)], body 
    | vs, RefTuple args when args.Length = vs.Length -> List.zip vs args, body
    | vs, _  -> 
        let tupledv, untupler =  untupledToRefTupled g vs
        [(tupledv, arg)], untupler body 

//--------------------------------------------------------------------------
// Beta reduction via let-bindings. Reduce immediate apps. of lambdas to let bindings. 
// Includes binding the immediate application of generic
// functions. Input type is the type of the function.  Makes use of the invariant
// that any two expressions have distinct local variables (because we explicitly copy
// expressions).
//------------------------------------------------------------------------ 

let rec MakeApplicationAndBetaReduceAux g (f, fty, tyargsl: TType list list, argsl: Expr list, m) =
  match f with 
  | Expr.Let(bind, body, mlet, _) ->
      // Lift bindings out, i.e. (let x = e in f) y --> let x = e in f y 
      // This increases the scope of 'x', which I don't like as it mucks with debugging 
      // scopes of variables, but this is an important optimization, especially when the '|>' 
      // notation is used a lot. 
      mkLetBind mlet bind (MakeApplicationAndBetaReduceAux g (body, fty, tyargsl, argsl, m))
  | _ -> 
  match tyargsl with 
  | [] :: rest -> 
     MakeApplicationAndBetaReduceAux g (f, fty, rest, argsl, m)

  | tyargs :: rest -> 
      // Bind type parameters by immediate substitution 
      match f with 
      | Expr.TyLambda(_, tyvs, body, _, bodyty) when tyvs.Length = List.length tyargs -> 
          let tpenv = bindTypars tyvs tyargs emptyTyparInst
          let body = remarkExpr m (instExpr g tpenv body)
          let bodyty' = instType tpenv bodyty
          MakeApplicationAndBetaReduceAux g (body, bodyty', rest, argsl, m) 

      | _ -> 
          let f = mkAppsAux g f fty [tyargs] [] m
          let fty = applyTyArgs g fty tyargs 
          MakeApplicationAndBetaReduceAux g (f, fty, rest, argsl, m)
  | [] -> 
      match argsl with
      | _ :: _ ->
          // Bind term parameters by "let" explicit substitutions 
          // 
          // Only do this if there are enough lambdas for the number of arguments supplied. This is because
          // all arguments get evaluated before application.
          //
          // VALID:
          //      (fun a b -> E[a, b]) t1 t2 ---> let a = t1 in let b = t2 in E[t1, t2]
          // INVALID:
          //      (fun a -> E[a]) t1 t2     ---> let a = t1 in E[a] t2       UNLESS: E[a] has no effects OR t2 has no effects
          
          match tryStripLambdaN argsl.Length f with 
          | Some (argvsl, body) -> 
               assert (argvsl.Length = argsl.Length)
               let pairs, body = List.mapFoldBack (MultiLambdaToTupledLambdaIfNeeded g) (List.zip argvsl argsl) body
               let argvs2, args2 = List.unzip (List.concat pairs)
               mkLetsBind m (mkCompGenBinds argvs2 args2) body
          | _ -> 
              mkExprApplAux g f fty argsl m 

      | [] -> 
          f
      
let MakeApplicationAndBetaReduce g (f, fty, tyargsl, argl, m) = 
  MakeApplicationAndBetaReduceAux g (f, fty, tyargsl, argl, m)

//---------------------------------------------------------------------------
// Adjust for expected usage
// Convert a use of a value to saturate to the given arity.
//--------------------------------------------------------------------------- 

let MakeArgsForTopArgs _g m argtysl tpenv =
    argtysl |> List.mapi (fun i argtys -> 
        argtys |> List.mapi (fun j (argty, argInfo: ArgReprInfo) -> 
            let ty = instType tpenv argty
            let nm = 
               match argInfo.Name with 
               | None -> CompilerGeneratedName ("arg" + string i + string j)
               | Some id -> id.idText
            fst (mkCompGenLocal m nm ty)))

let AdjustValForExpectedArity g m (vref: ValRef) flags topValInfo =

    let tps, argtysl, rty, _ = GetTopValTypeInFSharpForm g topValInfo vref.Type m
    let tps' = copyTypars tps
    let tyargs' = List.map mkTyparTy tps'
    let tpenv = bindTypars tps tyargs' emptyTyparInst
    let rty' = instType tpenv rty
    let vsl = MakeArgsForTopArgs g m argtysl tpenv
    let call = MakeApplicationAndBetaReduce g (Expr.Val(vref, flags, m), vref.Type, [tyargs'], (List.map (mkRefTupledVars g m) vsl), m)
    let tauexpr, tauty = 
        List.foldBack 
            (fun vs (e, ty) -> mkMultiLambda m vs (e, ty), (mkFunTy g (mkRefTupledVarsTy g vs) ty))
            vsl
            (call, rty')
    // Build a type-lambda expression for the toplevel value if needed... 
    mkTypeLambda m tps' (tauexpr, tauty), tps' +-> tauty

let IsSubsumptionExpr g expr =
    match expr with 
    | Expr.Op (TOp.Coerce, [inputTy;actualTy], [_], _) ->
        isFunTy g actualTy && isFunTy g inputTy   
    | _ -> 
        false

let stripTupledFunTy g ty = 
    let argTys, retTy = stripFunTy g ty
    let curriedArgTys = argTys |> List.map (tryDestRefTupleTy g)
    curriedArgTys, retTy

let (|ExprValWithPossibleTypeInst|_|) expr =
    match expr with 
    | Expr.App (Expr.Val (vref, flags, m), _fty, tyargs, [], _)  ->
        Some (vref, flags, tyargs, m)
    | Expr.Val (vref, flags, m) ->
        Some (vref, flags, [], m)
    | _ -> 
        None

let mkCoerceIfNeeded g tgtTy srcTy expr =
    if typeEquiv g tgtTy srcTy then 
        expr
    else 
        mkCoerceExpr(expr, tgtTy, expr.Range, srcTy)

let mkCompGenLetIn m nm ty e f = 
    let v, ve = mkCompGenLocal m nm ty
    mkCompGenLet m v e (f (v, ve))

/// Take a node representing a coercion from one function type to another, e.g.
///    A -> A * A -> int 
/// to 
///    B -> B * A -> int 
/// and return an expression of the correct type that doesn't use a coercion type. For example
/// return   
///    (fun b1 b2 -> E (b1 :> A) (b2 :> A))
///
///    - Use good names for the closure arguments if available
///    - Create lambda variables if needed, or use the supplied arguments if available.
///
/// Return the new expression and any unused suffix of supplied arguments
///
/// If E is a value with TopInfo then use the arity to help create a better closure.
/// In particular we can create a closure like this:
///    (fun b1 b2 -> E (b1 :> A) (b2 :> A))
/// rather than 
///    (fun b1 -> let clo = E (b1 :> A) in (fun b2 -> clo (b2 :> A)))
/// The latter closures are needed to carefully preserve side effect order
///
/// Note that the results of this translation are visible to quotations

let AdjustPossibleSubsumptionExpr g (expr: Expr) (suppliedArgs: Expr list) : (Expr* Expr list) option =

    match expr with 
    | Expr.Op (TOp.Coerce, [inputTy;actualTy], [exprWithActualTy], m) when 
        isFunTy g actualTy && isFunTy g inputTy  ->
        
        if typeEquiv g actualTy inputTy then 
            Some(exprWithActualTy, suppliedArgs)
        else
            
            let curriedActualArgTys, retTy = stripTupledFunTy g actualTy

            let curriedInputTys, _ = stripFunTy g inputTy

            assert (curriedActualArgTys.Length = curriedInputTys.Length)

            let argTys = (curriedInputTys, curriedActualArgTys) ||> List.mapi2 (fun i x y -> (i, x, y))


            // Use the nice names for a function of known arity and name. Note that 'nice' here also 
            // carries a semantic meaning. For a function with top-info, 
            //   let f (x: A) (y: A) (z: A) = ...
            // we know there are no side effects on the application of 'f' to 1, 2 args. This greatly simplifies
            // the closure built for 
            //   f b1 b2 
            // and indeed for 
            //   f b1 b2 b3
            // we don't build any closure at all, and just return
            //   f (b1 :> A) (b2 :> A) (b3 :> A)
            
            let curriedNiceNames = 
                match stripExpr exprWithActualTy with 
                | ExprValWithPossibleTypeInst(vref, _, _, _) when vref.ValReprInfo.IsSome -> 

                    let _, argtysl, _, _ = GetTopValTypeInFSharpForm g vref.ValReprInfo.Value vref.Type expr.Range
                    argtysl |> List.mapi (fun i argtys -> 
                        argtys |> List.mapi (fun j (_, argInfo) -> 
                             match argInfo.Name with 
                             | None -> CompilerGeneratedName ("arg" + string i + string j)
                             | Some id -> id.idText))
                | _ -> 
                    []
             
            let nCurriedNiceNames = curriedNiceNames.Length 
            assert (curriedActualArgTys.Length >= nCurriedNiceNames)

            let argTysWithNiceNames, argTysWithoutNiceNames =
                List.splitAt nCurriedNiceNames argTys

            /// Only consume 'suppliedArgs' up to at most the number of nice arguments
            let nSuppliedArgs = min suppliedArgs.Length nCurriedNiceNames
            let suppliedArgs, droppedSuppliedArgs =
                List.splitAt nSuppliedArgs suppliedArgs

            /// The relevant range for any expressions and applications includes the arguments 
            let appm = (m, suppliedArgs) ||> List.fold (fun m e -> unionRanges m (e.Range)) 

            // See if we have 'enough' suppliedArgs. If not, we have to build some lambdas, and, 
            // we have to 'let' bind all arguments that we consume, e.g.
            //   Seq.take (effect;4) : int list -> int list
            // is a classic case. Here we generate
            //   let tmp = (effect;4) in 
            //   (fun v -> Seq.take tmp (v :> seq<_>))
            let buildingLambdas = nSuppliedArgs <> nCurriedNiceNames

            /// Given a tuple of argument variables that has a tuple type that satisfies the input argument types, 
            /// coerce it to a tuple that satisfies the matching coerced argument type(s).
            let CoerceDetupled (argTys: TType list) (detupledArgs: Expr list) (actualTys: TType list) =
                assert (actualTys.Length = argTys.Length)
                assert (actualTys.Length = detupledArgs.Length)
                // Inject the coercions into the user-supplied explicit tuple
                let argm = List.reduce unionRanges (detupledArgs |> List.map (fun e -> e.Range))
                mkRefTupled g argm (List.map3 (mkCoerceIfNeeded g) actualTys argTys detupledArgs) actualTys

            /// Given an argument variable of tuple type that has been evaluated and stored in the 
            /// given variable, where the tuple type that satisfies the input argument types, 
            /// coerce it to a tuple that satisfies the matching coerced argument type(s).
            let CoerceBoundTuple tupleVar argTys (actualTys: TType list) =
                assert (actualTys.Length > 1)
            
                mkRefTupled g appm 
                   ((actualTys, argTys) ||> List.mapi2 (fun i actualTy dummyTy ->  
                       let argExprElement = mkTupleFieldGet g (tupInfoRef, tupleVar, argTys, i, appm)
                       mkCoerceIfNeeded  g actualTy dummyTy argExprElement))
                   actualTys

            /// Given an argument that has a tuple type that satisfies the input argument types, 
            /// coerce it to a tuple that satisfies the matching coerced argument type. Try to detuple the argument if possible.
            let CoerceTupled niceNames (argExpr: Expr) (actualTys: TType list) =
                let argExprTy = (tyOfExpr g argExpr)

                let argTys  = 
                    match actualTys with 
                    | [_] -> 
                        [tyOfExpr g argExpr]
                    | _ -> 
                        tryDestRefTupleTy g argExprTy 
                
                assert (actualTys.Length = argTys.Length)
                let nm = match niceNames with [nm] -> nm | _ -> "arg"
                if buildingLambdas then 
                    // Evaluate the user-supplied tuple-valued argument expression, inject the coercions and build an explicit tuple
                    // Assign the argument to make sure it is only run once
                    //     f ~~>: B -> int
                    //     f ~~> : (B * B) -> int
                    //
                    //  for 
                    //     let f a = 1
                    //     let f (a, a) = 1
                    let v, ve = mkCompGenLocal appm nm argExprTy
                    let binderBuilder = (fun tm -> mkCompGenLet appm v argExpr tm)
                    let expr = 
                        match actualTys, argTys with
                        | [actualTy], [argTy] -> mkCoerceIfNeeded  g actualTy argTy ve 
                        | _ -> CoerceBoundTuple ve argTys actualTys

                    binderBuilder, expr
                else                
                    if typeEquiv g (mkRefTupledTy g actualTys) argExprTy then 
                        (fun tm -> tm), argExpr
                    else
                    
                        let detupledArgs, argTys  = 
                            match actualTys with 
                            | [_actualType] -> 
                                [argExpr], [tyOfExpr g argExpr]
                            | _ -> 
                                tryDestRefTupleExpr argExpr, tryDestRefTupleTy g argExprTy 

                        // OK, the tuples match, or there is no de-tupling, 
                        //     f x
                        //     f (x, y)
                        //
                        //  for 
                        //     let f (x, y) = 1
                        // and we're not building lambdas, just coerce the arguments in place
                        if detupledArgs.Length =  actualTys.Length then 
                            (fun tm -> tm), CoerceDetupled argTys detupledArgs actualTys
                        else 
                            // In this case there is a tuple mismatch.
                            //     f p
                            //
                            //
                            //  for 
                            //     let f (x, y) = 1
                            // Assign the argument to make sure it is only run once
                            let v, ve = mkCompGenLocal appm nm argExprTy
                            let binderBuilder = (fun tm -> mkCompGenLet appm v argExpr tm)
                            let expr = CoerceBoundTuple ve argTys actualTys
                            binderBuilder, expr
                        

            // This variable is really a dummy to make the code below more regular. 
            // In the i = N - 1 cases we skip the introduction of the 'let' for
            // this variable.
            let resVar, resVarAsExpr = mkCompGenLocal appm "result" retTy
            let N = argTys.Length
            let (cloVar, exprForOtherArgs, _) = 
                List.foldBack 
                    (fun (i, inpArgTy, actualArgTys) (cloVar: Val, res, resTy) -> 

                        let inpArgTys = 
                            match actualArgTys with 
                            | [_] -> [inpArgTy]
                            | _ -> destRefTupleTy g inpArgTy

                        assert (inpArgTys.Length = actualArgTys.Length)
                        
                        let inpsAsVars, inpsAsExprs = inpArgTys |> List.mapi (fun j ty -> mkCompGenLocal appm ("arg" + string i + string j) ty)  |> List.unzip
                        let inpsAsActualArg = CoerceDetupled inpArgTys inpsAsExprs actualArgTys
                        let inpCloVarType = mkFunTy g (mkRefTupledTy g actualArgTys) cloVar.Type
                        let newResTy = mkFunTy g inpArgTy resTy
                        let inpCloVar, inpCloVarAsExpr = mkCompGenLocal appm ("clo" + string i) inpCloVarType
                        let newRes = 
                            // For the final arg we can skip introducing the dummy variable
                            if i = N - 1 then 
                                mkMultiLambda appm inpsAsVars 
                                    (mkApps g ((inpCloVarAsExpr, inpCloVarType), [], [inpsAsActualArg], appm), resTy)
                            else
                                mkMultiLambda appm inpsAsVars 
                                    (mkCompGenLet appm cloVar 
                                       (mkApps g ((inpCloVarAsExpr, inpCloVarType), [], [inpsAsActualArg], appm)) 
                                       res, 
                                     resTy)
                            
                        inpCloVar, newRes, newResTy)
                    argTysWithoutNiceNames
                    (resVar, resVarAsExpr, retTy)

            let exprForAllArgs =
                if isNil argTysWithNiceNames then 
                    mkCompGenLet appm cloVar exprWithActualTy exprForOtherArgs
                else
                    // Mark the up as Some/None
                    let suppliedArgs = List.map Some suppliedArgs @ List.replicate (nCurriedNiceNames - nSuppliedArgs) None

                    assert (suppliedArgs.Length = nCurriedNiceNames)

                    let lambdaBuilders, binderBuilders, inpsAsArgs = 
                    
                        (argTysWithNiceNames, curriedNiceNames, suppliedArgs) |||> List.map3 (fun (_, inpArgTy, actualArgTys) niceNames suppliedArg -> 

                                let inpArgTys = 
                                    match actualArgTys with 
                                    | [_] -> [inpArgTy]
                                    | _ -> destRefTupleTy g inpArgTy


                                /// Note: there might not be enough nice names, and they might not match in arity
                                let niceNames = 
                                    match niceNames with 
                                    | nms when nms.Length = inpArgTys.Length -> nms
                                    | [nm] -> inpArgTys |> List.mapi (fun i _ -> (nm + string i))
                                    | nms -> nms
                                match suppliedArg with 
                                | Some arg -> 
                                    let binderBuilder, inpsAsActualArg = CoerceTupled niceNames arg actualArgTys
                                    let lambdaBuilder = (fun tm -> tm)
                                    lambdaBuilder, binderBuilder, inpsAsActualArg
                                | None -> 
                                    let inpsAsVars, inpsAsExprs = (niceNames, inpArgTys)  ||> List.map2 (fun nm ty -> mkCompGenLocal appm nm ty)  |> List.unzip
                                    let inpsAsActualArg = CoerceDetupled inpArgTys inpsAsExprs actualArgTys
                                    let lambdaBuilder = (fun tm -> mkMultiLambda appm inpsAsVars (tm, tyOfExpr g tm))
                                    let binderBuilder = (fun tm -> tm)
                                    lambdaBuilder, binderBuilder, inpsAsActualArg)
                        |> List.unzip3
                    
                    // If no trailing args then we can skip introducing the dummy variable
                    // This corresponds to 
                    //    let f (x: A) = 1      
                    //
                    //   f ~~> type B -> int
                    //
                    // giving
                    //   (fun b -> f (b :> A))
                    // rather than 
                    //   (fun b -> let clo = f (b :> A) in clo)   
                    let exprApp = 
                        if isNil argTysWithoutNiceNames then 
                            mkApps g ((exprWithActualTy, actualTy), [], inpsAsArgs, appm)
                        else
                            mkCompGenLet appm 
                                    cloVar (mkApps g ((exprWithActualTy, actualTy), [], inpsAsArgs, appm)) 
                                    exprForOtherArgs

                    List.foldBack (fun f acc -> f acc) binderBuilders 
                        (List.foldBack (fun f acc -> f acc) lambdaBuilders exprApp)

            Some(exprForAllArgs, droppedSuppliedArgs)
    | _ -> 
        None
  
/// Find and make all subsumption eliminations 
let NormalizeAndAdjustPossibleSubsumptionExprs g inputExpr = 
    let expr, args = 
        // AdjustPossibleSubsumptionExpr can take into account an application
        match stripExpr inputExpr with 
        | Expr.App(f, _fty, [], args, _)  ->
             f, args

        | _ -> 
            inputExpr, []
    
    match AdjustPossibleSubsumptionExpr g expr args with 
    | None -> 
        inputExpr
    | Some (expr', []) -> 
        expr'
    | Some (expr', args') -> 
        //printfn "adjusted...." 
        Expr.App(expr', tyOfExpr g expr', [], args', inputExpr.Range)  
             
  
//---------------------------------------------------------------------------
// LinearizeTopMatch - when only one non-failing target, make linear.  The full
// complexity of this is only used for spectacularly rare bindings such as 
//    type ('a, 'b) either = This of 'a | That of 'b
//    let this_f1 = This (fun x -> x)
//    let This fA | That fA = this_f1
// 
// Here a polymorphic top level binding "fA" is _computed_ by a pattern match!!!
// The TAST coming out of type checking must, however, define fA as a type function, 
// since it is marked with an arity that indicates it's r.h.s. is a type function]
// without side effects and so can be compiled as a generic method (for example).

// polymorphic things bound in complex matches at top level require eta expansion of the 
// type function to ensure the r.h.s. of the binding is indeed a type function 
let etaExpandTypeLambda g m tps (tm, ty) = 
    if isNil tps then tm else mkTypeLambda m tps (mkApps g ((tm, ty), [(List.map mkTyparTy tps)], [], m), ty)

let AdjustValToTopVal (tmp: Val) parent valData =
    tmp.SetValReprInfo (Some valData)
    tmp.SetDeclaringEntity parent
    tmp.SetIsMemberOrModuleBinding()

/// For match with only one non-failing target T0, the other targets, T1... failing (say, raise exception).
///   tree, T0(v0, .., vN) => rhs ; T1() => fail ; ...
/// Convert it to bind T0's variables, then continue with T0's rhs:
///   let tmp = switch tree, TO(fv0, ..., fvN) => Tup (fv0, ..., fvN) ; T1() => fail; ...
///   let v1  = #1 tmp in ...
///   and vN  = #N tmp
///   rhs
/// Motivation:
/// - For top-level let bindings with possibly failing matches, 
///   this makes clear that subsequent bindings (if reached) are top-level ones.
let LinearizeTopMatchAux g parent  (spBind, m, tree, targets, m2, ty) =
    let targetsL = Array.toList targets
    (* items* package up 0, 1, more items *)
    let itemsProj tys i x = 
        match tys with 
        | []  -> failwith "itemsProj: no items?"
        | [_] -> x (* no projection needed *)
        | tys -> Expr.Op (TOp.TupleFieldGet(tupInfoRef, i), tys, [x], m)
    let isThrowingTarget = function TTarget(_, x, _) -> isThrow x
    if 1 + List.count isThrowingTarget targetsL = targetsL.Length then
        (* Have failing targets and ONE successful one, so linearize *)
        let (TTarget (vs, rhs, spTarget)) = Option.get (List.tryFind (isThrowingTarget >> not) targetsL)
        (* note - old code here used copy value to generate locals - this was not right *)
        let fvs      = vs |> List.map (fun v -> fst(mkLocal v.Range v.LogicalName v.Type)) (* fresh *)
        let vtys     = vs |> List.map (fun v -> v.Type) 
        let tmpTy    = mkRefTupledVarsTy g vs
        let tmp, tmpe = mkCompGenLocal m "matchResultHolder" tmpTy

        AdjustValToTopVal tmp parent ValReprInfo.emptyValData

        let newTg    = TTarget (fvs, mkRefTupledVars g m fvs, spTarget)
        let fixup (TTarget (tvs, tx, spTarget)) = 
           match destThrow tx with
           | Some (m, _, e) -> 
               let tx = mkThrow m tmpTy e
               TTarget(tvs, tx, spTarget) (* Throwing targets, recast it's "return type" *)
           | None -> newTg       (* Non-throwing target, replaced [new/old] *)
       
        let targets  = Array.map fixup targets
        let binds    = 
            vs |> List.mapi (fun i v -> 
                let ty = v.Type
                let rhs =  etaExpandTypeLambda g m  v.Typars (itemsProj vtys i tmpe, ty)
                // update the arity of the value 
                v.SetValReprInfo (Some (InferArityOfExpr g AllowTypeDirectedDetupling.Yes ty [] [] rhs))
                // This binding is deliberately non-sticky - any sequence point for 'rhs' goes on 'rhs' _after_ the binding has been evaluated
                mkInvisibleBind v rhs)  in (* vi = proj tmp *)
        mkCompGenLet m
          tmp (primMkMatch (spBind, m, tree, targets, m2, tmpTy)) (* note, probably retyped match, but note, result still has same type *)
          (mkLetsFromBindings m binds rhs)                             
    else
        (* no change *)
        primMkMatch (spBind, m, tree, targets, m2, ty)

let LinearizeTopMatch g parent = function
  | Expr.Match (spBind, m, tree, targets, m2, ty) -> LinearizeTopMatchAux g parent (spBind, m, tree, targets, m2, ty)
  | x -> x


//---------------------------------------------------------------------------
// XmlDoc signatures
//---------------------------------------------------------------------------


let commaEncs strs  = String.concat "," strs
let angleEnc  str   = "{" + str + "}" 
let ticksAndArgCountTextOfTyconRef (tcref: TyconRef) =
     // Generic type names are (name + "`" + digits) where name does not contain "`".
     let path = Array.toList (fullMangledPathToTyconRef tcref) @ [tcref.CompiledName]
     textOfPath path
     
let typarEnc _g (gtpsType, gtpsMethod) typar =
    match List.tryFindIndex (typarEq typar) gtpsType with
    | Some idx -> "`"  + string idx // single-tick-index for typar from type
    | None     ->
        match List.tryFindIndex (typarEq typar) gtpsMethod with
        | Some idx -> "``" + string idx // double-tick-index for typar from method
        | None     -> warning(InternalError("Typar not found during XmlDoc generation", typar.Range))
                      "``0" // REVIEW: this should be ERROR not WARNING?

let rec typeEnc g (gtpsType, gtpsMethod) ty = 
    let stripped = stripTyEqnsAndMeasureEqns g ty
    match stripped with 
    | TType_forall _ -> 
        "Microsoft.FSharp.Core.FSharpTypeFunc"

    | _ when isArrayTy g ty   -> 
        let tcref, tinst = destAppTy g ty
        let arraySuffix = 
            match rankOfArrayTyconRef g tcref with
            // The easy case
            | 1 -> "[]"
            // REVIEW
            // In fact IL supports 3 kinds of multidimensional arrays, and each kind of array has its own xmldoc spec.
            // We don't support all these, and instead always pull xmldocs for 0-based-arbitrary-length ("0:") multidimensional arrays.
            // This is probably the 99% case anyway.
            | 2 -> "[0:, 0:]"
            | 3 -> "[0:, 0:, 0:]"
            | 4 -> "[0:, 0:, 0:, 0:]"
            | _ -> failwith "impossible: rankOfArrayTyconRef: unsupported array rank"
        typeEnc g (gtpsType, gtpsMethod) (List.head tinst) + arraySuffix

    | TType_ucase (UCRef(tcref, _), tinst)   
    | TType_app (tcref, tinst, _)   -> 
        if tyconRefEq g g.byref_tcr tcref then
            typeEnc g (gtpsType, gtpsMethod) (List.head tinst) + "@"
        elif tyconRefEq g tcref g.nativeptr_tcr then
            typeEnc g (gtpsType, gtpsMethod) (List.head tinst) + "*"
        else
            let tyName = 
                let ty = stripTyEqnsAndMeasureEqns g ty
                match ty with
                | TType_app (tcref, _tinst, _nullness)   -> 
                    // Generic type names are (name + "`" + digits) where name does not contain "`".
                    // In XML doc, when used in type instances, these do not use the ticks.
                    let path = Array.toList (fullMangledPathToTyconRef tcref) @ [tcref.CompiledName]
                    textOfPath (List.map DemangleGenericTypeName path)
                | _ -> assert(false); failwith "impossible"
            tyName + tyargsEnc g (gtpsType, gtpsMethod) tinst

    | TType_anon (anonInfo, tinst) -> 
        sprintf "%s%s" anonInfo.ILTypeRef.FullName (tyargsEnc g (gtpsType, gtpsMethod) tinst)

    | TType_tuple (tupInfo, tys) -> 
        if evalTupInfoIsStruct tupInfo then 
            sprintf "System.ValueTuple%s"(tyargsEnc g (gtpsType, gtpsMethod) tys)
        else 
            sprintf "System.Tuple%s"(tyargsEnc g (gtpsType, gtpsMethod) tys)

    | TType_fun (f, x, _nullness) -> 
        "Microsoft.FSharp.Core.FSharpFunc" + tyargsEnc g (gtpsType, gtpsMethod) [f;x]

    | TType_var (typar, _nullness) -> 
        typarEnc g (gtpsType, gtpsMethod) typar

    | TType_measure _ -> "?"

and tyargsEnc g (gtpsType, gtpsMethod) args = 
     match args with     
     | [] -> ""
     | [a] when (match (stripTyEqns g a) with TType_measure _ -> true | _ -> false) -> ""  // float<m> should appear as just "float" in the generated .XML xmldoc file
     | _ -> angleEnc (commaEncs (List.map (typeEnc g (gtpsType, gtpsMethod)) args)) 

let XmlDocArgsEnc g (gtpsType, gtpsMethod) argTs =
  if isNil argTs then "" 
  else "(" + String.concat "," (List.map (typeEnc g (gtpsType, gtpsMethod)) argTs) + ")"

let buildAccessPath (cp: CompilationPath option) =
    match cp with
    | Some(cp) ->
        let ap = cp.AccessPath |> List.map fst |> List.toArray
        System.String.Join(".", ap)      
    | None -> "Extension Type"
let prependPath path name = if path = "" then name else path + "." + name

let XmlDocSigOfVal g path (v: Val) =
  let parentTypars, methTypars, argInfos, prefix, path, name = 

    // CLEANUP: this is one of several code paths that treat module values and members 
    // separately when really it would be cleaner to make sure GetTopValTypeInFSharpForm, GetMemberTypeInFSharpForm etc.
    // were lined up so code paths like this could be uniform
    
    match v.MemberInfo with 
    | Some membInfo when not v.IsExtensionMember -> 
        (* Methods, Properties etc. *)
        let tps, argInfos, _, _ = GetMemberTypeInMemberForm g membInfo.MemberFlags (Option.get v.ValReprInfo) v.Type v.Range
        let prefix, name = 
          match membInfo.MemberFlags.MemberKind with 
          | MemberKind.ClassConstructor 
          | MemberKind.Constructor -> "M:", "#ctor"
          | MemberKind.Member -> "M:", v.CompiledName
          | MemberKind.PropertyGetSet 
          | MemberKind.PropertySet
          | MemberKind.PropertyGet -> "P:", v.PropertyName
        let path = if v.HasDeclaringEntity then prependPath path v.TopValDeclaringEntity.CompiledName else path
        let parentTypars, methTypars = 
          match PartitionValTypars g v with
          | Some(_, memberParentTypars, memberMethodTypars, _, _) -> memberParentTypars, memberMethodTypars
          | None -> [], tps
        parentTypars, methTypars, argInfos, prefix, path, name
    | _ ->
        // Regular F# values and extension members 
        let w = arityOfVal v
        let tps, argInfos, _, _ = GetTopValTypeInCompiledForm g w v.Type v.Range
        let name = v.CompiledName
        let prefix =
          if  w.NumCurriedArgs = 0 && isNil tps then "P:"
          else "M:"
        [], tps, argInfos, prefix, path, name
  let argTs = argInfos |> List.concat |> List.map fst
  let args = XmlDocArgsEnc g (parentTypars, methTypars) argTs
  let arity = List.length methTypars in (* C# XML doc adds ``<arity> to *generic* member names *)
  let genArity = if arity=0 then "" else sprintf "``%d" arity
  prefix + prependPath path name + genArity + args
  
let BuildXmlDocSig prefix paths =  prefix + List.fold prependPath "" paths

let XmlDocSigOfUnionCase = BuildXmlDocSig "T:" // Would like to use "U:", but ParseMemberSignature only accepts C# signatures

let XmlDocSigOfField     = BuildXmlDocSig "F:"

let XmlDocSigOfProperty  = BuildXmlDocSig "P:"

let XmlDocSigOfTycon     = BuildXmlDocSig "T:"

let XmlDocSigOfSubModul  = BuildXmlDocSig "T:"

let XmlDocSigOfEntity (eref: EntityRef) =
    XmlDocSigOfTycon [(buildAccessPath eref.CompilationPathOpt); eref.Deref.CompiledName]

//--------------------------------------------------------------------------
// Some unions have null as representations 
//--------------------------------------------------------------------------


let enum_CompilationRepresentationAttribute_Static             = 0b0000000000000001
let enum_CompilationRepresentationAttribute_Instance           = 0b0000000000000010
let enum_CompilationRepresentationAttribute_StaticInstanceMask = 0b0000000000000011
let enum_CompilationRepresentationAttribute_ModuleSuffix       = 0b0000000000000100
let enum_CompilationRepresentationAttribute_PermitNull         = 0b0000000000001000

let HasUseNullAsTrueValueAttribute g attribs =
     match TryFindFSharpInt32Attribute  g g.attrib_CompilationRepresentationAttribute attribs with
     | Some(flags) -> ((flags &&& enum_CompilationRepresentationAttribute_PermitNull) <> 0)
     | _ -> false 

let TyconHasUseNullAsTrueValueAttribute g (tycon: Tycon) = HasUseNullAsTrueValueAttribute g tycon.Attribs 

// WARNING: this must match optimizeAlternativeToNull in ilx/cu_erase.fs
let CanHaveUseNullAsTrueValueAttribute (_g: TcGlobals) (tycon: Tycon) =
  (tycon.IsUnionTycon && 
   let ucs = tycon.UnionCasesArray
   (ucs.Length = 0 ||
     (ucs |> Array.existsOne (fun uc -> uc.IsNullary) &&
      ucs |> Array.exists (fun uc -> not uc.IsNullary))))

// WARNING: this must match optimizeAlternativeToNull in ilx/cu_erase.fs
let IsUnionTypeWithNullAsTrueValue (g: TcGlobals) (tycon: Tycon) =
  (tycon.IsUnionTycon && 
   let ucs = tycon.UnionCasesArray
   (ucs.Length = 0 ||
     (TyconHasUseNullAsTrueValueAttribute g tycon &&
      ucs |> Array.existsOne (fun uc -> uc.IsNullary) &&
      ucs |> Array.exists (fun uc -> not uc.IsNullary))))

let TyconCompilesInstanceMembersAsStatic g tycon = IsUnionTypeWithNullAsTrueValue g tycon
let TcrefCompilesInstanceMembersAsStatic g (tcref: TyconRef) = TyconCompilesInstanceMembersAsStatic g tcref.Deref

// TODO NULLNESS: Consider whether we need to adjust this predicate, and the compatibility issues with doing this
let TypeNullNever g ty = 
    let underlyingTy = stripTyEqnsAndMeasureEqns g ty
    (isStructTy g underlyingTy) ||
    (isByrefTy g underlyingTy)

let TyconRefNullIsExtraValue isNew g m (tcref: TyconRef) = 
    not tcref.IsStructOrEnumTycon &&
    not (isByrefLikeTyconRef g m tcref) && 
    (if tcref.IsILTycon then 
        // Putting AllowNullLiteralAttribute(false) on an IL or provided type means 'null' can't be used with that type
        (not isNew && TryFindTyconRefBoolAttribute g m g.attrib_AllowNullLiteralAttribute tcref <> Some false)
     else 
// Putting AllowNullLiteralAttribute(true) on an F# type means it always admits null even in the new model
        (TryFindTyconRefBoolAttribute g m g.attrib_AllowNullLiteralAttribute tcref = Some true))

let TyconRefNullIsExtraValueOld g m tcref = TyconRefNullIsExtraValue false g m tcref
let TyconRefNullIsExtraValueNew g m tcref = TyconRefNullIsExtraValue true g m tcref

/// The F# 4.5 logic about whether a type admits the use of 'null' as a value.
let TypeNullIsExtraValueOld g m ty = 
    if isILReferenceTy g ty || isDelegateTy g ty then
        match tryDestAppTy g ty with 
        | ValueSome tcref -> 
            // In F# 4.x, putting AllowNullLiteralAttribute(false) on an IL or provided 
            // type means 'null' can't be used with that type, otherwise it can
            TryFindTyconRefBoolAttribute g m g.attrib_AllowNullLiteralAttribute tcref <> Some false 
        | _ -> 
            // In F# 4.5, other IL reference types (e.g. arrays) always support null
            true
    elif TypeNullNever g ty then 
        false
    else 
        // In F# 4.x, putting AllowNullLiteralAttribute(true) on an F# type means 'null' can be used with that type
        match tryDestAppTy g ty with 
        | ValueSome tcref -> TryFindTyconRefBoolAttribute g m g.attrib_AllowNullLiteralAttribute tcref = Some true 
        | _ -> false

/// The F# 5.0 logic about whether a type admits the use of 'null' as a value.
let TypeNullIsExtraValueNew g m ty = 
    let sty = stripTyparEqns ty
    (match tryDestAppTy g sty with 
     | ValueSome tcref -> 
        not tcref.IsStructOrEnumTycon &&
        not (isByrefLikeTyconRef g m tcref) && 
        (TryFindTyconRefBoolAttribute g m g.attrib_AllowNullLiteralAttribute tcref = Some true)
     | _ -> false) 
    ||
    (match (nullnessOfTy g sty).Evaluate() with 
     | NullnessInfo.AmbivalentToNull -> false
     | NullnessInfo.WithoutNull -> false
     | NullnessInfo.WithNull -> true)

/// The F# 4.5 and 5.0 logic about whether a type uses 'null' as a true representation value
let TypeNullIsTrueValue g ty =
    (match tryDestAppTy g ty with
     | ValueSome tcref -> IsUnionTypeWithNullAsTrueValue g tcref.Deref
     | _ -> false) 
   || (isUnitTy g ty)

/// Indicates if unbox<T>(null) is actively rejected at runtime.   See nullability RFC.  This applies to types that don't have null
/// as a valid runtime representation under old compatiblity rules.
let TypeNullNotLiked g m ty = 
       not (TypeNullIsExtraValueOld g m ty) 
    && not (TypeNullIsTrueValue g ty) 
    && not (TypeNullNever g ty) 

let rec TypeHasDefaultValue isNew g m ty = 
    let ty = stripTyEqnsAndMeasureEqns g ty
    (if isNew then TypeNullIsExtraValueNew g m ty else TypeNullIsExtraValueOld g m ty)
    || (isStructTy g ty &&
        // Is it an F# struct type?
        (if isFSharpStructTy g ty then 
            let tcref, tinst = destAppTy g ty 
            let flds = 
                // Note this includes fields implied by the use of the implicit class construction syntax
                tcref.AllInstanceFieldsAsList
                  // We can ignore fields with the DefaultValue(false) attribute 
                  |> List.filter (fun fld -> not (TryFindFSharpBoolAttribute g g.attrib_DefaultValueAttribute fld.FieldAttribs = Some(false)))

            flds |> List.forall (actualTyOfRecdField (mkTyconRefInst tcref tinst) >> TypeHasDefaultValue isNew g m)
         elif isStructTupleTy g ty then 
            destStructTupleTy g ty |> List.forall (TypeHasDefaultValue isNew g m)
         elif isStructAnonRecdTy g ty then 
            match tryDestAnonRecdTy g ty with
            | ValueNone -> true
            | ValueSome (_, ptys) -> ptys |> List.forall (TypeHasDefaultValue isNew g m)
         else
            // All struct types defined in other .NET languages have a DefaultValue regardless of their
            // instantiation
            true))

let TypeHasDefaultValueOld g m ty = TypeHasDefaultValue false g m ty  

let TypeHasDefaultValueNew g m ty = TypeHasDefaultValue true g m ty  

/// Determines types that are potentially known to satisfy the 'comparable' constraint and returns
/// a set of residual types that must also satisfy the constraint
let (|SpecialComparableHeadType|_|) g ty =           
    if isAnyTupleTy g ty then 
        let _tupInfo, elemTys = destAnyTupleTy g ty
        Some elemTys 
    elif isAnonRecdTy g ty then 
        match tryDestAnonRecdTy g ty with
        | ValueNone -> Some []
        | ValueSome (_anonInfo, elemTys) -> Some elemTys 
    else
        match tryAppTy g ty with
        | ValueSome (tcref, tinst) ->
            if isArrayTyconRef g tcref ||
               tyconRefEq g tcref g.system_UIntPtr_tcref ||
               tyconRefEq g tcref g.system_IntPtr_tcref then
                 Some tinst 
            else 
                None
        | _ ->
            None

let (|SpecialEquatableHeadType|_|) g ty = (|SpecialComparableHeadType|_|) g ty
let (|SpecialNotEquatableHeadType|_|) g ty = 
    if isFunTy g ty then Some() else None



// Can we use the fast helper for the 'LanguagePrimitives.IntrinsicFunctions.TypeTestGeneric'? 
let canUseTypeTestFast g ty = 
     not (isTyparTy g ty) && 
     not (TypeNullIsTrueValue g ty) && 
     not (TypeNullNever g ty)

// Can we use the fast helper for the 'LanguagePrimitives.IntrinsicFunctions.UnboxGeneric'? 
let canUseUnboxFast g m ty = 
     not (isTyparTy g ty) && 
     not (TypeNullNotLiked g m ty)
     
     
//--------------------------------------------------------------------------
// Nullness tests and pokes 
//--------------------------------------------------------------------------

(* match inp with :? ty as v -> e2[v] | _ -> e3 *)
let mkIsInstConditional g m tgty vinpe v e2 e3 = 
    // No sequence point for this compiler generated expression form
    
    if canUseTypeTestFast g tgty then 

        let mbuilder = new MatchBuilder(NoSequencePointAtInvisibleBinding, m)
        let tg2 = mbuilder.AddResultTarget(e2, SuppressSequencePointAtTarget)
        let tg3 = mbuilder.AddResultTarget(e3, SuppressSequencePointAtTarget)
        let dtree = TDSwitch(exprForVal m v, [TCase(DecisionTreeTest.IsNull, tg3)], Some tg2, m)
        let expr = mbuilder.Close(dtree, m, tyOfExpr g e2)
        mkCompGenLet m v (mkIsInst tgty vinpe m)  expr

    else
        let mbuilder = new MatchBuilder(NoSequencePointAtInvisibleBinding, m)
        let tg2 = TDSuccess([mkCallUnbox g m tgty vinpe], mbuilder.AddTarget(TTarget([v], e2, SuppressSequencePointAtTarget)))
        let tg3 = mbuilder.AddResultTarget(e3, SuppressSequencePointAtTarget)
        let dtree = TDSwitch(vinpe, [TCase(DecisionTreeTest.IsInst(tyOfExpr g vinpe, tgty), tg2)], Some tg3, m)
        let expr = mbuilder.Close(dtree, m, tyOfExpr g e2)
        expr



// Null tests are generated by
//    1. The compilation of array patterns in the pattern match compiler
//    2. The compilation of string patterns in the pattern match compiler
let mkNullTest g m e1 e2 e3 =
        let mbuilder = new MatchBuilder(NoSequencePointAtInvisibleBinding, m)
        let tg2 = mbuilder.AddResultTarget(e2, SuppressSequencePointAtTarget)
        let tg3 = mbuilder.AddResultTarget(e3, SuppressSequencePointAtTarget)            
        let dtree = TDSwitch(e1, [TCase(DecisionTreeTest.IsNull, tg3)], Some tg2, m)
        let expr = mbuilder.Close(dtree, m, tyOfExpr g e2)
        expr         
let mkNonNullTest (g: TcGlobals) m e = mkAsmExpr ([ IL.AI_ldnull ; IL.AI_cgt_un  ], [], [e], [g.bool_ty], m)
let mkNonNullCond g m ty e1 e2 e3 = mkCond NoSequencePointAtStickyBinding SuppressSequencePointAtTarget m ty (mkNonNullTest g m e1) e2 e3
let mkIfThen (g: TcGlobals) m e1 e2 = mkCond NoSequencePointAtStickyBinding SuppressSequencePointAtTarget m g.unit_ty e1 e2 (mkUnit g m)


let ModuleNameIsMangled g attrs =
    match TryFindFSharpInt32Attribute g g.attrib_CompilationRepresentationAttribute attrs with
    | Some(flags) -> ((flags &&& enum_CompilationRepresentationAttribute_ModuleSuffix) <> 0)
    | _ -> false 

let CompileAsEvent g attrs = HasFSharpAttribute g g.attrib_CLIEventAttribute attrs 


let MemberIsCompiledAsInstance g parent isExtensionMember (membInfo: ValMemberInfo) attrs =
    // All extension members are compiled as static members
    if isExtensionMember then false
    // Anything implementing a dispatch slot is compiled as an instance member
    elif membInfo.MemberFlags.IsOverrideOrExplicitImpl then true
    elif not (isNil membInfo.ImplementedSlotSigs) then true
    else 
        // Otherwise check attributes to see if there is an explicit instance or explicit static flag
        let explicitInstance, explicitStatic = 
            match TryFindFSharpInt32Attribute g g.attrib_CompilationRepresentationAttribute attrs with
            | Some(flags) -> 
              ((flags &&& enum_CompilationRepresentationAttribute_Instance) <> 0), 
              ((flags &&& enum_CompilationRepresentationAttribute_Static) <> 0)
            | _ -> false, false
        explicitInstance ||
        (membInfo.MemberFlags.IsInstance &&
         not explicitStatic &&
         not (TcrefCompilesInstanceMembersAsStatic g parent))


let isSealedTy g ty =
    let ty = stripTyEqnsAndMeasureEqns g ty
    not (isRefTy g ty) ||
    isUnitTy g ty || 
    isArrayTy g ty || 

    match metadataOfTy g ty with 
#if !NO_EXTENSIONTYPING
    | ProvidedTypeMetadata st -> st.IsSealed
#endif
    | ILTypeMetadata (TILObjectReprData(_, _, td)) -> td.IsSealed
    | FSharpOrArrayOrByrefOrTupleOrExnTypeMetadata ->
       if (isFSharpInterfaceTy g ty || isFSharpClassTy g ty) then 
          let tcref = tcrefOfAppTy g ty
          TryFindFSharpBoolAttribute g g.attrib_SealedAttribute tcref.Attribs = Some true
       else 
          // All other F# types, array, byref, tuple types are sealed
          true
   
let isComInteropTy g ty =
    let tcref = tcrefOfAppTy g ty
    match g.attrib_ComImportAttribute with
    | None -> false
    | Some attr -> TryFindFSharpBoolAttribute g attr tcref.Attribs = Some(true)
  
let ValSpecIsCompiledAsInstance g (v: Val) =
    match v.MemberInfo with 
    | Some(membInfo) -> 
        // Note it doesn't matter if we pass 'v.TopValDeclaringEntity' or 'v.MemberApparentEntity' here. 
        // These only differ if the value is an extension member, and in that case MemberIsCompiledAsInstance always returns 
        // false anyway 
        MemberIsCompiledAsInstance g v.MemberApparentEntity v.IsExtensionMember membInfo v.Attribs  
    |  _ -> false

let ValRefIsCompiledAsInstanceMember g (vref: ValRef) = ValSpecIsCompiledAsInstance g vref.Deref


//---------------------------------------------------------------------------
// Crack information about an F# object model call
//---------------------------------------------------------------------------

let GetMemberCallInfo g (vref: ValRef, vFlags) = 
    match vref.MemberInfo with 
    | Some(membInfo) when not vref.IsExtensionMember -> 
      let numEnclTypeArgs = vref.MemberApparentEntity.TyparsNoRange.Length
      let virtualCall = 
          (membInfo.MemberFlags.IsOverrideOrExplicitImpl || 
           membInfo.MemberFlags.IsDispatchSlot) && 
          not membInfo.MemberFlags.IsFinal && 
          (match vFlags with VSlotDirectCall -> false | _ -> true)
      let isNewObj    = (membInfo.MemberFlags.MemberKind = MemberKind.Constructor) && (match vFlags with NormalValUse -> true | _ -> false)
      let isSuperInit = (membInfo.MemberFlags.MemberKind = MemberKind.Constructor) && (match vFlags with CtorValUsedAsSuperInit -> true | _ -> false) 
      let isSelfInit  = (membInfo.MemberFlags.MemberKind = MemberKind.Constructor) && (match vFlags with CtorValUsedAsSelfInit -> true | _ -> false) 
      let isCompiledAsInstance = ValRefIsCompiledAsInstanceMember g vref
      let takesInstanceArg = isCompiledAsInstance && not isNewObj
      let isPropGet = (membInfo.MemberFlags.MemberKind = MemberKind.PropertyGet) && (membInfo.MemberFlags.IsInstance = isCompiledAsInstance)
      let isPropSet = (membInfo.MemberFlags.MemberKind = MemberKind.PropertySet) && (membInfo.MemberFlags.IsInstance = isCompiledAsInstance)
      numEnclTypeArgs, virtualCall, isNewObj, isSuperInit, isSelfInit , takesInstanceArg, isPropGet, isPropSet
    | _ -> 
      0, false, false, false, false, false, false, false

//---------------------------------------------------------------------------
// Active pattern name helpers
//---------------------------------------------------------------------------


let TryGetActivePatternInfo (vref: ValRef) =  
    // First is an optimization to prevent calls to CoreDisplayName, which calls DemangleOperatorName
    let logicalName = vref.LogicalName
    if logicalName.Length = 0 || logicalName.[0] <> '|' then 
       None 
    else 
       ActivePatternInfoOfValName vref.CoreDisplayName vref.Range

type ActivePatternElemRef with 
    member x.Name = 
        let (APElemRef(_, vref, n)) = x
        match TryGetActivePatternInfo vref with
        | None -> error(InternalError("not an active pattern name", vref.Range))
        | Some apinfo -> 
            let nms = apinfo.ActiveTags
            if n < 0 || n >= List.length nms  then error(InternalError("name_of_apref: index out of range for active pattern reference", vref.Range))
            List.item n nms

let mkChoiceTyconRef (g: TcGlobals) m n = 
     match n with 
     | 0 | 1 -> error(InternalError("mkChoiceTyconRef", m))
     | 2 -> g.choice2_tcr
     | 3 -> g.choice3_tcr
     | 4 -> g.choice4_tcr
     | 5 -> g.choice5_tcr
     | 6 -> g.choice6_tcr
     | 7 -> g.choice7_tcr
     | _ -> error(Error(FSComp.SR.tastActivePatternsLimitedToSeven(), m))

let mkChoiceTy (g: TcGlobals) m tinst = 
     match List.length tinst with 
     | 0 -> g.unit_ty
     | 1 -> List.head tinst
     | length -> mkAppTy (mkChoiceTyconRef g m length) tinst

let mkChoiceCaseRef g m n i = 
     mkUnionCaseRef (mkChoiceTyconRef g m n) ("Choice"+string (i+1)+"Of"+string n)

type PrettyNaming.ActivePatternInfo with 
    member x.Names = x.ActiveTags

    member apinfo.ResultType g m rtys = 
        let choicety = mkChoiceTy g m rtys
        if apinfo.IsTotal then choicety else mkOptionTy g choicety
    
    member apinfo.OverallType g m dty rtys = 
        mkFunTy g dty (apinfo.ResultType g m rtys)

//---------------------------------------------------------------------------
// Active pattern validation
//---------------------------------------------------------------------------
    
// check if an active pattern takes type parameters only bound by the return types, 
// not by their argument types.
let doesActivePatternHaveFreeTypars g (v: ValRef) =
    let vty  = v.TauType
    let vtps = v.Typars |> Zset.ofList typarOrder
    if not (isFunTy g v.TauType) then
        errorR(Error(FSComp.SR.activePatternIdentIsNotFunctionTyped(v.LogicalName), v.Range))
    let argtys, resty  = stripFunTy g vty
    let argtps, restps= (freeInTypes CollectTypars argtys).FreeTypars, (freeInType CollectTypars resty).FreeTypars        
    // Error if an active pattern is generic in type variables that only occur in the result Choice<_, ...>.
    // Note: The test restricts to v.Typars since typars from the closure are considered fixed.
    not (Zset.isEmpty (Zset.inter (Zset.diff restps argtps) vtps)) 

//---------------------------------------------------------------------------
// RewriteExpr: rewrite bottom up with interceptors 
//---------------------------------------------------------------------------

[<NoEquality; NoComparison>]
type ExprRewritingEnv = 
    { PreIntercept: ((Expr -> Expr) -> Expr -> Expr option) option
      PostTransform: Expr -> Expr option
      PreInterceptBinding: ((Expr -> Expr) -> Binding -> Binding option) option
      IsUnderQuotations: bool }    

let rec rewriteBind env bind = 
     match env.PreInterceptBinding  with 
     | Some f -> 
         match f (RewriteExpr env) bind with 
         | Some res -> res
         | None -> rewriteBindStructure env bind
     | None -> rewriteBindStructure env bind
     
and rewriteBindStructure env (TBind(v, e, letSeqPtOpt)) = 
     TBind(v, RewriteExpr env e, letSeqPtOpt) 

and rewriteBinds env binds = List.map (rewriteBind env) binds

and RewriteExpr env expr =
  match expr with 
  | LinearOpExpr _ 
  | LinearMatchExpr _ 
  | Expr.Let _ 
  | Expr.Sequential _ ->
      rewriteLinearExpr env expr (fun e -> e)
  | _ -> 
      let expr = 
         match preRewriteExpr env expr with 
         | Some expr -> expr
         | None -> rewriteExprStructure env expr
      postRewriteExpr env expr 

and preRewriteExpr env expr = 
     match env.PreIntercept  with 
     | Some f -> f (RewriteExpr env) expr
     | None -> None 

and postRewriteExpr env expr = 
     match env.PostTransform expr with 
     | None -> expr 
     | Some expr -> expr 

and rewriteExprStructure env expr =  
  match expr with
  | Expr.Const _ 
  | Expr.Val _ -> expr

  | Expr.App(f0, f0ty, tyargs, args, m) -> 
      let f0'   = RewriteExpr env f0
      let args' = rewriteExprs env args
      if f0 === f0' && args === args' then expr
      else Expr.App(f0', f0ty, tyargs, args', m)

  | Expr.Quote(ast, {contents=Some(typeDefs, argTypes, argExprs, data)}, isFromQueryExpression, m, ty) -> 
      Expr.Quote((if env.IsUnderQuotations then RewriteExpr env ast else ast), {contents=Some(typeDefs, argTypes, rewriteExprs env argExprs, data)}, isFromQueryExpression, m, ty)

  | Expr.Quote(ast, {contents=None}, isFromQueryExpression, m, ty) -> 
      Expr.Quote((if env.IsUnderQuotations then RewriteExpr env ast else ast), {contents=None}, isFromQueryExpression, m, ty)

  | Expr.Obj (_, ty, basev, basecall, overrides, iimpls, m) -> 
      mkObjExpr(ty, basev, RewriteExpr env basecall, List.map (rewriteObjExprOverride env) overrides, 
                  List.map (rewriteObjExprInterfaceImpl env) iimpls, m)
  | Expr.Link eref -> 
      RewriteExpr env !eref

  | Expr.Op (c, tyargs, args, m) -> 
      let args' = rewriteExprs env args
      if args === args' then expr 
      else Expr.Op (c, tyargs, args', m)

  | Expr.Lambda(_lambdaId, ctorThisValOpt, baseValOpt, argvs, body, m, rty) -> 
      let body = RewriteExpr env body
      rebuildLambda m ctorThisValOpt baseValOpt argvs (body, rty)

  | Expr.TyLambda(_lambdaId, argtyvs, body, m, rty) -> 
      let body = RewriteExpr env body
      mkTypeLambda m argtyvs (body, rty)

  | Expr.Match(spBind, exprm, dtree, targets, m, ty) -> 
      let dtree' = rewriteDecisionTree env dtree
      let targets' = rewriteTargets env targets
      mkAndSimplifyMatch spBind exprm m ty dtree' targets'

  | Expr.LetRec (binds, e, m, _) ->
      let binds = rewriteBinds env binds
      let e' = RewriteExpr env e
      Expr.LetRec(binds, e', m, NewFreeVarsCache())

  | Expr.Let _ -> failwith "unreachable - linear let"

  | Expr.Sequential _ -> failwith "unreachable - linear seq"

  | Expr.StaticOptimization (constraints, e2, e3, m) ->
      let e2' = RewriteExpr env e2
      let e3' = RewriteExpr env e3
      Expr.StaticOptimization(constraints, e2', e3', m)

  | Expr.TyChoose (a, b, m) -> 
      Expr.TyChoose(a, RewriteExpr env b, m)

and rewriteLinearExpr env expr contf =
    // schedule a rewrite on the way back up by adding to the continuation 
    let contf = contf << postRewriteExpr env
    match preRewriteExpr env expr with 
    | Some expr -> contf expr
    | None -> 
        match expr with 
        | Expr.Let (bind, bodyExpr, m, _) ->  
            let bind = rewriteBind env bind
            // tailcall
            rewriteLinearExpr env bodyExpr (contf << (fun bodyExpr' ->
                mkLetBind m bind bodyExpr'))
        
        | Expr.Sequential  (expr1, expr2, dir, spSeq, m) ->
            let expr1' = RewriteExpr env expr1
            // tailcall
            rewriteLinearExpr env expr2 (contf << (fun expr2' ->
                if expr1 === expr1' && expr2 === expr2' then expr 
                else Expr.Sequential(expr1', expr2', dir, spSeq, m)))
        
        | LinearOpExpr (op, tyargs, argsFront, argLast, m) -> 
            let argsFront' = rewriteExprs env argsFront
            // tailcall
            rewriteLinearExpr env argLast (contf << (fun argLast' ->
                if argsFront === argsFront' && argLast === argLast' then expr 
                else rebuildLinearOpExpr (op, tyargs, argsFront', argLast', m)))

        | LinearMatchExpr (spBind, exprm, dtree, tg1, expr2, sp2, m2, ty) ->
            let dtree = rewriteDecisionTree env dtree
            let tg1' = rewriteTarget env tg1
            // tailcall
            rewriteLinearExpr env expr2 (contf << (fun expr2' ->
                rebuildLinearMatchExpr (spBind, exprm, dtree, tg1', expr2', sp2, m2, ty)))
        | _ -> 
            // no longer linear, no tailcall
            contf (RewriteExpr env expr) 

and rewriteExprs env exprs = List.mapq (RewriteExpr env) exprs

and rewriteFlatExprs env exprs = List.mapq (RewriteExpr env) exprs

and rewriteDecisionTree env x =
  match x with 
  | TDSuccess (es, n) -> 
      let es' = rewriteFlatExprs env es
      if LanguagePrimitives.PhysicalEquality es es' then x 
      else TDSuccess(es', n)

  | TDSwitch (e, cases, dflt, m) ->
      let e' = RewriteExpr env e
      let cases' = List.map (fun (TCase(discrim, e)) -> TCase(discrim, rewriteDecisionTree env e)) cases
      let dflt' = Option.map (rewriteDecisionTree env) dflt
      TDSwitch (e', cases', dflt', m)

  | TDBind (bind, body) ->
      let bind' = rewriteBind env bind
      let body = rewriteDecisionTree env body
      TDBind (bind', body)

and rewriteTarget env (TTarget(vs, e, spTarget)) = TTarget(vs, RewriteExpr env e, spTarget)

and rewriteTargets env targets = List.map (rewriteTarget env) (Array.toList targets)

and rewriteObjExprOverride env (TObjExprMethod(slotsig, attribs, tps, vs, e, m)) =
  TObjExprMethod(slotsig, attribs, tps, vs, RewriteExpr env e, m)

and rewriteObjExprInterfaceImpl env (ty, overrides) = 
  (ty, List.map (rewriteObjExprOverride env) overrides)
    
and rewriteModuleOrNamespaceExpr env x = 
    match x with  
    | ModuleOrNamespaceExprWithSig(mty, def, m) ->  ModuleOrNamespaceExprWithSig(mty, rewriteModuleOrNamespaceDef env def, m)

and rewriteModuleOrNamespaceDefs env x = List.map (rewriteModuleOrNamespaceDef env) x
    
and rewriteModuleOrNamespaceDef env x = 
    match x with 
    | TMDefRec(isRec, tycons, mbinds, m) -> TMDefRec(isRec, tycons, rewriteModuleOrNamespaceBindings env mbinds, m)
    | TMDefLet(bind, m)         -> TMDefLet(rewriteBind env bind, m)
    | TMDefDo(e, m)             -> TMDefDo(RewriteExpr env e, m)
    | TMDefs defs             -> TMDefs(rewriteModuleOrNamespaceDefs env defs)
    | TMAbstract mexpr        -> TMAbstract(rewriteModuleOrNamespaceExpr env mexpr)

and rewriteModuleOrNamespaceBinding env x = 
   match x with 
   | ModuleOrNamespaceBinding.Binding bind -> ModuleOrNamespaceBinding.Binding (rewriteBind env bind)
   | ModuleOrNamespaceBinding.Module(nm, rhs) -> ModuleOrNamespaceBinding.Module(nm, rewriteModuleOrNamespaceDef env rhs)

and rewriteModuleOrNamespaceBindings env mbinds = List.map (rewriteModuleOrNamespaceBinding env) mbinds

and RewriteImplFile env mv = mapTImplFile (rewriteModuleOrNamespaceExpr env) mv



//--------------------------------------------------------------------------
// Build a Remap that converts all "local" references to "public" things 
// accessed via non local references.
//--------------------------------------------------------------------------

let MakeExportRemapping viewedCcu (mspec: ModuleOrNamespace) = 

    let accEntityRemap (entity: Entity) acc = 
        match tryRescopeEntity viewedCcu entity with 
        | ValueSome eref -> 
            addTyconRefRemap (mkLocalTyconRef entity) eref acc
        | _ -> 
            if entity.IsNamespace then 
                acc
            else
                error(InternalError("Unexpected entity without a pubpath when remapping assembly data", entity.Range))

    let accValRemap (vspec: Val) acc = 
        // The acc contains the entity remappings
        match tryRescopeVal viewedCcu acc vspec with 
        | ValueSome vref -> 
            {acc with valRemap=acc.valRemap.Add vspec vref }
        | _ -> 
            error(InternalError("Unexpected value without a pubpath when remapping assembly data", vspec.Range))

    let mty = mspec.ModuleOrNamespaceType
    let entities = allEntitiesOfModuleOrNamespaceTy mty
    let vs = allValsOfModuleOrNamespaceTy mty
    // Remap the entities first so we can correctly remap the types in the signatures of the ValLinkageFullKey's in the value references
    let acc = List.foldBack accEntityRemap entities Remap.Empty
    let allRemap = List.foldBack accValRemap vs acc
    allRemap

//--------------------------------------------------------------------------
// Apply a "local to nonlocal" renaming to a module type.  This can't use
// remap_mspec since the remapping we want isn't to newly created nodes
// but rather to remap to the nonlocal references. This is deliberately 
// "breaking" the binding structure implicit in the module type, which is
// the whole point - one things are rewritten to use non local references then
// the elements can be copied at will, e.g. when inlining during optimization.
//------------------------------------------------------------------------ 


let rec remapEntityDataToNonLocal g tmenv (d: Entity) = 
    let tps', tmenvinner = tmenvCopyRemapAndBindTypars (remapAttribs g tmenv) tmenv (d.entity_typars.Force(d.entity_range))
    let typarsR          = LazyWithContext.NotLazy tps'
    let attribsR         = d.entity_attribs        |> remapAttribs g tmenvinner
    let tyconReprR       = d.entity_tycon_repr     |> remapTyconRepr g tmenvinner
    let tyconAbbrevR     = d.TypeAbbrev            |> Option.map (remapType tmenvinner)
    let tyconTcaugR      = d.entity_tycon_tcaug    |> remapTyconAug tmenvinner
    let modulContentsR   = 
        MaybeLazy.Strict (d.entity_modul_contents.Value
                          |> mapImmediateValsAndTycons (remapTyconToNonLocal g tmenv) (remapValToNonLocal g tmenv))
    let exnInfoR         = d.ExceptionInfo         |> remapTyconExnInfo g tmenvinner
    { d with 
          entity_typars         = typarsR
          entity_attribs        = attribsR
          entity_tycon_repr     = tyconReprR
          entity_tycon_tcaug    = tyconTcaugR
          entity_modul_contents = modulContentsR
          entity_opt_data       =
            match d.entity_opt_data with
            | Some dd ->
                Some { dd with  entity_tycon_abbrev = tyconAbbrevR; entity_exn_info = exnInfoR }
            | _ -> None }

and remapTyconToNonLocal g tmenv x = 
    x |> NewModifiedTycon (remapEntityDataToNonLocal g tmenv)  

and remapValToNonLocal g  tmenv inp = 
    // creates a new stamp
    inp |> NewModifiedVal (remapValData g tmenv)

let ApplyExportRemappingToEntity g tmenv x = remapTyconToNonLocal g tmenv x

(* Which constraints actually get compiled to .NET constraints? *)
let isCompiledConstraint cx = 
    match cx with 
      | TyparConstraint.SupportsNull _ // this implies the 'class' constraint
      | TyparConstraint.IsReferenceType _  // this is the 'class' constraint
      | TyparConstraint.IsNonNullableStruct _ 
      | TyparConstraint.IsReferenceType _
      | TyparConstraint.RequiresDefaultConstructor _
      | TyparConstraint.CoercesTo _ -> true
      | _ -> false
    
// Is a value a first-class polymorphic value with .NET constraints? 
// Used to turn off TLR and method splitting
let IsGenericValWithGenericContraints g (v: Val) = 
    isForallTy g v.Type && 
    v.Type |> destForallTy g |> fst |> List.exists (fun tp -> List.exists isCompiledConstraint tp.Constraints)

// Does a type support a given interface? 
type Entity with 
    member tycon.HasInterface g ty = 
        tycon.TypeContents.tcaug_interfaces |> List.exists (fun (x, _, _) -> typeEquiv g ty x)  

    // Does a type have an override matching the given name and argument types? 
    // Used to detect the presence of 'Equals' and 'GetHashCode' in type checking 
    member tycon.HasOverride g nm argtys = 
        tycon.TypeContents.tcaug_adhoc 
        |> NameMultiMap.find nm
        |> List.exists (fun vref -> 
                          match vref.MemberInfo with 
                          | None -> false 
                          | Some membInfo -> 
                                         let argInfos = ArgInfosOfMember g vref 
                                         argInfos.Length = 1 && 
                                         List.lengthsEqAndForall2 (typeEquiv g) (List.map fst (List.head argInfos)) argtys  &&  
                                         membInfo.MemberFlags.IsOverrideOrExplicitImpl) 
    
    member tycon.HasMember g nm argtys = 
        tycon.TypeContents.tcaug_adhoc 
        |> NameMultiMap.find nm
        |> List.exists (fun vref -> 
                          match vref.MemberInfo with 
                          | None -> false 
                          | _ -> let argInfos = ArgInfosOfMember g vref 
                                 argInfos.Length = 1 && 
                                 List.lengthsEqAndForall2 (typeEquiv g) (List.map fst (List.head argInfos)) argtys) 


type EntityRef with 
    member tcref.HasInterface g ty = tcref.Deref.HasInterface g ty
    member tcref.HasOverride g nm argtys = tcref.Deref.HasOverride g nm argtys
    member tcref.HasMember g nm argtys = tcref.Deref.HasMember g nm argtys

let mkFastForLoop g (spLet, m, idv: Val, start, dir, finish, body) =
    let dir = if dir then FSharpForLoopUp else FSharpForLoopDown 
    mkFor g (spLet, idv, start, dir, finish, body, m)


/// Accessing a binding of the form "let x = 1" or "let x = e" for any "e" satisfying the predicate
/// below does not cause an initialization trigger, i.e. does not get compiled as a static field.
let IsSimpleSyntacticConstantExpr g inputExpr = 
    let rec checkExpr (vrefs: Set<Stamp>) x = 
        match stripExpr x with 
        | Expr.Op (TOp.Coerce, _, [arg], _) 
             -> checkExpr vrefs arg
        | UnopExpr g (vref, arg) 
             when (valRefEq g vref g.unchecked_unary_minus_vref ||
                   valRefEq g vref g.unchecked_unary_plus_vref ||
                   valRefEq g vref g.unchecked_unary_not_vref ||
                   valRefEq g vref g.bitwise_unary_not_vref ||
                   valRefEq g vref g.enum_vref)
             -> checkExpr vrefs arg
        // compare, =, <>, +, -, <, >, <=, >=, <<<, >>>, &&&
        | BinopExpr g (vref, arg1, arg2) 
             when (valRefEq g vref g.equals_operator_vref  ||
                   valRefEq g vref g.compare_operator_vref  ||
                   valRefEq g vref g.unchecked_addition_vref  ||
                   valRefEq g vref g.less_than_operator_vref  ||
                   valRefEq g vref g.less_than_or_equals_operator_vref  ||
                   valRefEq g vref g.greater_than_operator_vref  ||
                   valRefEq g vref g.greater_than_or_equals_operator_vref  ||
                   valRefEq g vref g.not_equals_operator_vref  ||
                   valRefEq g vref g.unchecked_addition_vref  ||
                   valRefEq g vref g.unchecked_multiply_vref  ||
                   valRefEq g vref g.unchecked_subtraction_vref  ||
        // Note: division and modulus can raise exceptions, so are not included
                   valRefEq g vref g.bitwise_shift_left_vref  ||
                   valRefEq g vref g.bitwise_shift_right_vref  ||
                   valRefEq g vref g.bitwise_xor_vref  ||
                   valRefEq g vref g.bitwise_and_vref  ||
                   valRefEq g vref g.bitwise_or_vref) &&
                   (not (typeEquiv g (tyOfExpr g arg1) g.string_ty)  && not (typeEquiv g (tyOfExpr g arg1) g.decimal_ty) )
                -> checkExpr vrefs arg1 && checkExpr vrefs arg2 
        | Expr.Val(vref, _, _) -> vref.Deref.IsCompiledAsStaticPropertyWithoutField || vrefs.Contains vref.Stamp
        | Expr.Match(_, _, dtree, targets, _, _) -> checkDecisionTree vrefs dtree && targets |> Array.forall (checkDecisionTreeTarget vrefs)
        | Expr.Let(b, e, _, _) -> checkExpr vrefs b.Expr && checkExpr (vrefs.Add b.Var.Stamp) e
        // Detect standard constants 
        | Expr.TyChoose (_, b, _) -> checkExpr vrefs b
        | Expr.Const _ 
        | Expr.Op (TOp.UnionCase _, _, [], _)         // Nullary union cases
        | UncheckedDefaultOfExpr g _ 
        | SizeOfExpr g _ 
        | TypeOfExpr g _ -> true
        // All others are not simple constant expressions
        | _ -> false

    and checkDecisionTree vrefs x = 
        match x with 
        | TDSuccess (es, _n) -> es |> List.forall (checkExpr vrefs)
        | TDSwitch (e, cases, dflt, _m) -> checkExpr vrefs e && cases |> List.forall (checkDecisionTreeCase vrefs) && dflt |> Option.forall (checkDecisionTree vrefs)
        | TDBind (bind, body) -> checkExpr vrefs bind.Expr && checkDecisionTree (vrefs.Add bind.Var.Stamp) body
    and checkDecisionTreeCase vrefs (TCase(discrim, dtree)) = 
       (match discrim with DecisionTreeTest.Const _c -> true | _ -> false) && checkDecisionTree vrefs dtree
    and checkDecisionTreeTarget vrefs (TTarget(vs, e, _)) = 
       let vrefs = ((vrefs, vs) ||> List.fold (fun s v -> s.Add v.Stamp)) 
       checkExpr vrefs e

    checkExpr Set.empty inputExpr    
    
let EvalArithBinOp (opInt8, opInt16, opInt32, opInt64, opUInt8, opUInt16, opUInt32, opUInt64) (arg1: Expr) (arg2: Expr) = 
    // At compile-time we check arithmetic 
    let m = unionRanges arg1.Range arg2.Range
    try 
        match arg1, arg2 with 
        | Expr.Const(Const.Int32  x1, _, ty), Expr.Const(Const.Int32  x2, _, _) -> Expr.Const(Const.Int32  (opInt32 x1 x2), m, ty)
        | Expr.Const(Const.SByte  x1, _, ty), Expr.Const(Const.SByte  x2, _, _) -> Expr.Const(Const.SByte  (opInt8 x1 x2), m, ty)
        | Expr.Const(Const.Int16  x1, _, ty), Expr.Const(Const.Int16  x2, _, _) -> Expr.Const(Const.Int16  (opInt16 x1 x2), m, ty)
        | Expr.Const(Const.Int64  x1, _, ty), Expr.Const(Const.Int64  x2, _, _) -> Expr.Const(Const.Int64  (opInt64 x1 x2), m, ty)
        | Expr.Const(Const.Byte   x1, _, ty), Expr.Const(Const.Byte   x2, _, _) -> Expr.Const(Const.Byte   (opUInt8 x1 x2), m, ty)
        | Expr.Const(Const.UInt16 x1, _, ty), Expr.Const(Const.UInt16 x2, _, _) -> Expr.Const(Const.UInt16 (opUInt16 x1 x2), m, ty)
        | Expr.Const(Const.UInt32 x1, _, ty), Expr.Const(Const.UInt32 x2, _, _) -> Expr.Const(Const.UInt32 (opUInt32 x1 x2), m, ty)
        | Expr.Const(Const.UInt64 x1, _, ty), Expr.Const(Const.UInt64 x2, _, _) -> Expr.Const(Const.UInt64 (opUInt64 x1 x2), m, ty)
        | _ -> error (Error ( FSComp.SR.tastNotAConstantExpression(), m))
    with :? System.OverflowException  -> error (Error ( FSComp.SR.tastConstantExpressionOverflow(), m))

// See also PostTypeCheckSemanticChecks.CheckAttribArgExpr, which must match this precisely
let rec EvalAttribArgExpr g x = 
    match x with 

    // Detect standard constants 
    | Expr.Const(c, m, _) -> 
        match c with 
        | Const.Bool _ 
        | Const.Int32 _ 
        | Const.SByte  _
        | Const.Int16  _
        | Const.Int32 _
        | Const.Int64 _  
        | Const.Byte  _
        | Const.UInt16  _
        | Const.UInt32  _
        | Const.UInt64  _
        | Const.Double _
        | Const.Single _
        | Const.Char _
        | Const.Zero _
        | Const.String _  -> 
            x
        | Const.Decimal _ | Const.IntPtr _ | Const.UIntPtr _ | Const.Unit _ ->
            errorR (Error ( FSComp.SR.tastNotAConstantExpression(), m))
            x

    | TypeOfExpr g _ -> x
    | TypeDefOfExpr g _ -> x
    | Expr.Op (TOp.Coerce, _, [arg], _) -> 
        EvalAttribArgExpr g arg
    | EnumExpr g arg1 -> 
        EvalAttribArgExpr g arg1
    // Detect bitwise or of attribute flags
    | AttribBitwiseOrExpr g (arg1, arg2) -> 
        EvalArithBinOp ((|||), (|||), (|||), (|||), (|||), (|||), (|||), (|||)) (EvalAttribArgExpr g arg1) (EvalAttribArgExpr g arg2) 
    | SpecificBinopExpr g g.unchecked_addition_vref (arg1, arg2) -> 
       // At compile-time we check arithmetic 
       let v1, v2 = EvalAttribArgExpr g arg1, EvalAttribArgExpr g arg2 
       match v1, v2 with 
       | Expr.Const(Const.String x1, m, ty), Expr.Const(Const.String x2, _, _) -> Expr.Const(Const.String (x1 + x2), m, ty)
       | _ -> 
#if ALLOW_ARITHMETIC_OPS_IN_LITERAL_EXPRESSIONS_AND_ATTRIBUTE_ARGS
           EvalArithBinOp (Checked.(+), Checked.(+), Checked.(+), Checked.(+), Checked.(+), Checked.(+), Checked.(+), Checked.(+)) g v1 v2
#else
           errorR (Error ( FSComp.SR.tastNotAConstantExpression(), x.Range))
           x
#endif
#if ALLOW_ARITHMETIC_OPS_IN_LITERAL_EXPRESSIONS_AND_ATTRIBUTE_ARGS
    | SpecificBinopExpr g g.unchecked_subtraction_vref (arg1, arg2) -> 
       EvalArithBinOp (Checked.(-), Checked.(-), Checked.(-), Checked.(-), Checked.(-), Checked.(-), Checked.(-), Checked.(-)) g (EvalAttribArgExpr g arg1) (EvalAttribArgExpr g arg2)
    | SpecificBinopExpr g g.unchecked_multiply_vref (arg1, arg2) -> 
       EvalArithBinOp (Checked.(*), Checked.(*), Checked.(*), Checked.(*), Checked.(*), Checked.(*), Checked.(*), Checked.(*)) g (EvalAttribArgExpr g arg1) (EvalAttribArgExpr g arg2)
#endif
    | _ -> 
        errorR (Error ( FSComp.SR.tastNotAConstantExpression(), x.Range))
        x


and EvaledAttribExprEquality g e1 e2 = 
    match e1, e2 with 
    | Expr.Const(c1, _, _), Expr.Const(c2, _, _) -> c1 = c2
    | TypeOfExpr g ty1, TypeOfExpr g ty2  -> typeEquiv g ty1 ty2
    | TypeDefOfExpr g ty1, TypeDefOfExpr g ty2 -> typeEquiv g ty1 ty2
    | _ -> false

let (|ConstToILFieldInit|_|) c =
    match c with 
    | Const.SByte n   -> Some (ILFieldInit.Int8 n)
    | Const.Int16 n   -> Some (ILFieldInit.Int16 n)
    | Const.Int32 n   -> Some (ILFieldInit.Int32 n)
    | Const.Int64 n   -> Some (ILFieldInit.Int64 n)
    | Const.Byte n    -> Some (ILFieldInit.UInt8 n)
    | Const.UInt16 n  -> Some (ILFieldInit.UInt16 n)
    | Const.UInt32 n  -> Some (ILFieldInit.UInt32 n)
    | Const.UInt64 n  -> Some (ILFieldInit.UInt64 n)
    | Const.Bool n    -> Some (ILFieldInit.Bool n)
    | Const.Char n    -> Some (ILFieldInit.Char (uint16 n))
    | Const.Single n  -> Some (ILFieldInit.Single n)
    | Const.Double n  -> Some (ILFieldInit.Double n)
    | Const.String s  -> Some (ILFieldInit.String s)
    | Const.Zero      -> Some (ILFieldInit.Null)
    | _               -> None

let EvalLiteralExprOrAttribArg g x = 
    match x with 
    | Expr.Op (TOp.Coerce, _, [Expr.Op (TOp.Array, [elemTy], args, m)], _)
    | Expr.Op (TOp.Array, [elemTy], args, m) ->
        let args = args |> List.map (EvalAttribArgExpr g) 
        Expr.Op (TOp.Array, [elemTy], args, m) 
    | _ -> 
        EvalAttribArgExpr g x

// Take into account the fact that some "instance" members are compiled as static
// members when using CompilationRepresentation.Static, or any non-virtual instance members
// in a type that supports "null" as a true value. This is all members
// where ValRefIsCompiledAsInstanceMember is false but membInfo.MemberFlags.IsInstance 
// is true.
//
// This is the right abstraction for viewing member types, but the implementation
// below is a little ugly.
let GetTypeOfIntrinsicMemberInCompiledForm g (vref: ValRef) =
    assert (not vref.IsExtensionMember)
    let membInfo, topValInfo = checkMemberValRef vref
    let tps, argInfos, rty, retInfo = GetTypeOfMemberInMemberForm g vref
    let argInfos = 
        // Check if the thing is really an instance member compiled as a static member
        // If so, the object argument counts as a normal argument in the compiled form
        if membInfo.MemberFlags.IsInstance && not (ValRefIsCompiledAsInstanceMember g vref) then 
            let _, origArgInfos, _, _ = GetTopValTypeInFSharpForm g topValInfo vref.Type vref.Range
            match origArgInfos with
            | [] -> 
                errorR(InternalError("value does not have a valid member type", vref.Range))
                argInfos
            | h::_ -> h :: argInfos
        else argInfos
    tps, argInfos, rty, retInfo


//--------------------------------------------------------------------------
// Tuple compilation (expressions)
//------------------------------------------------------------------------ 


let rec mkCompiledTuple g isStruct (argtys, args, m) = 
    let n = List.length argtys 
    if n <= 0 then failwith "mkCompiledTuple"
    elif n < maxTuple then (mkCompiledTupleTyconRef g isStruct n, argtys, args, m)
    else
        let argtysA, argtysB = List.splitAfter goodTupleFields argtys
        let argsA, argsB = List.splitAfter goodTupleFields args
        let ty8, v8 = 
            match argtysB, argsB with 
            | [ty8], [arg8] -> 
                match ty8 with
                // if it's already been nested or ended, pass it through
                |  TType_app(tn, _, _)  when (isCompiledTupleTyconRef g tn) ->
                    ty8, arg8
                | _ ->
                    let ty8enc = TType_app((if isStruct then g.struct_tuple1_tcr else g.ref_tuple1_tcr), [ty8], g.knownWithoutNull)
                    let v8enc = Expr.Op (TOp.Tuple (mkTupInfo isStruct), [ty8], [arg8], m) 
                    ty8enc, v8enc
            | _ -> 
                let a, b, c, d = mkCompiledTuple g isStruct (argtysB, argsB, m)
                let ty8plus = TType_app(a, b, g.knownWithoutNull)
                let v8plus = Expr.Op (TOp.Tuple(mkTupInfo isStruct), b, c, d)
                ty8plus, v8plus
        let argtysAB = argtysA @ [ty8] 
        (mkCompiledTupleTyconRef g isStruct (List.length argtysAB), argtysAB, argsA @ [v8], m)

let mkILMethodSpecForTupleItem (_g: TcGlobals) (ty: ILType) n = 
    mkILNonGenericInstanceMethSpecInTy(ty, (if n < goodTupleFields then "get_Item"+(n+1).ToString() else "get_Rest"), [], mkILTyvarTy (uint16 n))

let mkILFieldSpecForTupleItem (ty: ILType) n = 
    mkILFieldSpecInTy (ty, (if n < goodTupleFields then "Item"+(n+1).ToString() else "Rest"), mkILTyvarTy (uint16 n))

let mkGetTupleItemN g m n (ty: ILType) isStruct te retty =
    if isStruct then
        mkAsmExpr([mkNormalLdfld  (mkILFieldSpecForTupleItem ty n)   ], [], [te], [retty], m)
    else
        mkAsmExpr([IL.mkNormalCall(mkILMethodSpecForTupleItem g ty n)], [], [te], [retty], m)
/// Match an Int32 constant expression
let (|Int32Expr|_|) expr = 
    match expr with 
    | Expr.Const(Const.Int32 n, _, _) -> Some n
    | _ -> None 

/// Match a try-finally expression
let (|TryFinally|_|) expr = 
    match expr with 
    | Expr.Op (TOp.TryFinally _, [_resty], [Expr.Lambda(_, _, _, [_], e1, _, _); Expr.Lambda(_, _, _, [_], e2, _, _)], _) -> Some(e1, e2)
    | _ -> None
    
// detect ONLY the while loops that result from compiling 'for ... in ... do ...'
let (|WhileLoopForCompiledForEachExpr|_|) expr = 
    match expr with 
    | Expr.Op (TOp.While (_, WhileLoopForCompiledForEachExprMarker), _, [Expr.Lambda(_, _, _, [_], e1, _, _); Expr.Lambda(_, _, _, [_], e2, _, _)], m) -> Some(e1, e2, m)
    | _ -> None
    
let (|Let|_|) expr = 
    match expr with 
    | Expr.Let(TBind(v, e1, sp), e2, _, _) -> Some(v, e1, sp, e2)
    | _ -> None

let (|RangeInt32Step|_|) g expr = 
    match expr with 
    // detect 'n .. m' 
    | Expr.App(Expr.Val(vf, _, _), _, [tyarg], [startExpr;finishExpr], _)
         when valRefEq g vf g.range_op_vref && typeEquiv g tyarg g.int_ty -> Some(startExpr, 1, finishExpr)
    
    // detect (RangeInt32 startExpr N finishExpr), the inlined/compiled form of 'n .. m' and 'n .. N .. m'
    | Expr.App(Expr.Val(vf, _, _), _, [], [startExpr; Int32Expr n; finishExpr], _)
         when valRefEq g vf g.range_int32_op_vref -> Some(startExpr, n, finishExpr)

    | _ -> None

let (|GetEnumeratorCall|_|) expr =   
    match expr with   
    | Expr.Op (TOp.ILCall( _, _, _, _, _, _, _, iLMethodRef, _, _, _), _, [Expr.Val(vref, _, _) | Expr.Op(_, _, [Expr.Val(vref, ValUseFlag.NormalValUse, _)], _) ], _) ->  
        if iLMethodRef.Name = "GetEnumerator" then Some(vref)  
        else None  
    | _ -> None  

let (|CompiledForEachExpr|_|) g expr =   
    match expr with
    | Let (enumerableVar, enumerableExpr, _, 
           Let (enumeratorVar, GetEnumeratorCall enumerableVar2, enumeratorBind, 
              TryFinally (WhileLoopForCompiledForEachExpr (_, Let (elemVar, _, _, bodyExpr), _), _))) 
                 // Apply correctness conditions to ensure this really is a compiled for-each expression.
                 when valRefEq g (mkLocalValRef enumerableVar) enumerableVar2 &&
                      enumerableVar.IsCompilerGenerated &&
                      enumeratorVar.IsCompilerGenerated &&
                      (let fvs = (freeInExpr CollectLocals bodyExpr)
                       not (Zset.contains enumerableVar fvs.FreeLocals) && 
                       not (Zset.contains enumeratorVar fvs.FreeLocals)) ->

        // Extract useful ranges
        let mEnumExpr = enumerableExpr.Range
        let mBody = bodyExpr.Range
        let mWholeExpr = expr.Range

        let spForLoop, mForLoop = match enumeratorBind with SequencePointAtBinding(spStart) -> SequencePointAtForLoop(spStart), spStart  |  _ -> NoSequencePointAtForLoop, mEnumExpr
        let spWhileLoop   = match enumeratorBind with SequencePointAtBinding(spStart) -> SequencePointAtWhileLoop(spStart)|  _ -> NoSequencePointAtWhileLoop
        let enumerableTy = tyOfExpr g enumerableExpr

        Some (enumerableTy, enumerableExpr, elemVar, bodyExpr, (mEnumExpr, mBody, spForLoop, mForLoop, spWhileLoop, mWholeExpr))
    | _ -> None  
             

let (|CompiledInt32RangeForEachExpr|_|) g expr = 
    match expr with
    | CompiledForEachExpr g (_, RangeInt32Step g (startExpr, step, finishExpr), elemVar, bodyExpr, ranges) ->
        Some (startExpr, step, finishExpr, elemVar, bodyExpr, ranges)
        | _ -> None
    | _ -> None


type OptimizeForExpressionOptions = OptimizeIntRangesOnly | OptimizeAllForExpressions

let DetectAndOptimizeForExpression g option expr =
    match option, expr with
    | _, CompiledInt32RangeForEachExpr g (startExpr, (1 | -1 as step), finishExpr, elemVar, bodyExpr, ranges) -> 

           let (_mEnumExpr, _mBody, spForLoop, _mForLoop, _spWhileLoop, mWholeExpr) = ranges
           mkFastForLoop g (spForLoop, mWholeExpr, elemVar, startExpr, (step = 1), finishExpr, bodyExpr)

    | OptimizeAllForExpressions, CompiledForEachExpr g (enumerableTy, enumerableExpr, elemVar, bodyExpr, ranges) ->

         let (mEnumExpr, mBody, spForLoop, mForLoop, spWhileLoop, mWholeExpr) = ranges

         if isStringTy g enumerableTy then
            // type is string, optimize for expression as:
            //  let $str = enumerable
            //  for $idx in 0..(str.Length - 1) do
            //      let elem = str.[idx]
            //      body elem

            let strVar, strExpr = mkCompGenLocal mEnumExpr "str" enumerableTy
            let idxVar, idxExpr = mkCompGenLocal elemVar.Range "idx" g.int32_ty

            let lengthExpr = mkGetStringLength g mForLoop strExpr
            let charExpr = mkGetStringChar g mForLoop strExpr idxExpr

            let startExpr = mkZero g mForLoop
            let finishExpr = mkDecr g mForLoop lengthExpr
            // for compat reasons, loop item over string is sometimes object, not char
            let loopItemExpr = mkCoerceIfNeeded g elemVar.Type g.char_ty charExpr  
            let bodyExpr = mkCompGenLet mForLoop elemVar loopItemExpr bodyExpr
            let forExpr = mkFastForLoop g (spForLoop, mWholeExpr, idxVar, startExpr, true, finishExpr, bodyExpr)
            let expr = mkCompGenLet mEnumExpr strVar enumerableExpr forExpr

            expr

         elif isListTy g enumerableTy then
            // type is list, optimize for expression as:
            //  let mutable $currentVar = listExpr
            //  let mutable $nextVar    = $tailOrNull
            //  while $guardExpr do
            //    let i = $headExpr
            //    bodyExpr ()
            //    $current   <- $next
            //    $next      <- $tailOrNull

            let IndexHead = 0
            let IndexTail = 1

            let currentVar, currentExpr = mkMutableCompGenLocal mEnumExpr "current" enumerableTy
            let nextVar, nextExpr = mkMutableCompGenLocal mEnumExpr "next" enumerableTy
            let elemTy = destListTy g enumerableTy

            let guardExpr = mkNonNullTest g mForLoop nextExpr
            let headOrDefaultExpr = mkUnionCaseFieldGetUnprovenViaExprAddr (currentExpr, g.cons_ucref, [elemTy], IndexHead, mForLoop)
            let tailOrNullExpr = mkUnionCaseFieldGetUnprovenViaExprAddr (currentExpr, g.cons_ucref, [elemTy], IndexTail, mForLoop)
            let bodyExpr =
                mkCompGenLet mForLoop elemVar headOrDefaultExpr
                    (mkCompGenSequential mForLoop
                        bodyExpr
                        (mkCompGenSequential mForLoop
                            (mkValSet mForLoop (mkLocalValRef currentVar) nextExpr)
                            (mkValSet mForLoop (mkLocalValRef nextVar) tailOrNullExpr)))

            let expr =
                // let mutable current = enumerableExpr
                let spBind = (match spForLoop with SequencePointAtForLoop(spStart) -> SequencePointAtBinding(spStart) | NoSequencePointAtForLoop -> NoSequencePointAtStickyBinding)
                mkLet spBind mEnumExpr currentVar enumerableExpr
                    // let mutable next = current.TailOrNull
                    (mkCompGenLet mForLoop nextVar tailOrNullExpr 
                        // while notNull next dp
                       (mkWhile g (spWhileLoop, WhileLoopForCompiledForEachExprMarker, guardExpr, bodyExpr, mBody)))

            expr

         else
            expr

    | _ -> expr

// Used to remove Expr.Link for inner expressions in pattern matches
let (|InnerExprPat|) expr = stripExpr expr

/// One of the transformations performed by the compiler
/// is to eliminate variables of static type "unit".  These is a
/// utility function related to this.

let BindUnitVars g (mvs: Val list, paramInfos: ArgReprInfo list, body) = 
    match mvs, paramInfos with 
    | [v], [] -> 
        assert isUnitTy g v.Type
        [], mkLet NoSequencePointAtInvisibleBinding v.Range v (mkUnit g v.Range) body 
    | _ -> mvs, body


let isThreadOrContextStatic g attrs = 
    HasFSharpAttributeOpt g g.attrib_ThreadStaticAttribute attrs ||
    HasFSharpAttributeOpt g g.attrib_ContextStaticAttribute attrs 

let mkUnitDelayLambda (g: TcGlobals) m e =
    let uv, _ = mkCompGenLocal m "unitVar" g.unit_ty
    mkLambda m uv (e, tyOfExpr g e) 

<|MERGE_RESOLUTION|>--- conflicted
+++ resolved
@@ -612,11 +612,7 @@
     else 
         TType_app (g.byref_tcr, [ty1], g.knownWithoutNull) 
 
-<<<<<<< HEAD
-let mkArrayTy (g:TcGlobals) rank nullness ty m =
-=======
-let mkArrayTy (g: TcGlobals) rank ty m =
->>>>>>> d5f5bd00
+let mkArrayTy (g: TcGlobals) rank nullness ty m =
     if rank < 1 || rank > 32 then
         errorR(Error(FSComp.SR.tastopsMaxArrayThirtyTwo(rank), m))
         TType_app (g.il_arr_tcr_map.[3], [ty], nullness)
@@ -1227,13 +1223,8 @@
 let mkObjExpr (ty, basev, basecall, overrides, iimpls, m) = 
     Expr.Obj (newUnique(), ty, basev, basecall, overrides, iimpls, m) 
 
-<<<<<<< HEAD
-let mkLambdas g m tps (vs:Val list) (b, rty) = 
+let mkLambdas g m tps (vs: Val list) (b, rty) = 
     mkTypeLambda m tps (List.foldBack (fun v (e, ty) -> mkLambda m v (e, ty), mkFunTy g v.Type ty) vs (b, rty))
-=======
-let mkLambdas m tps (vs: Val list) (b, rty) = 
-    mkTypeLambda m tps (List.foldBack (fun v (e, ty) -> mkLambda m v (e, ty), v.Type --> ty) vs (b, rty))
->>>>>>> d5f5bd00
 
 let mkMultiLambdasCore g m vsl (b, rty) = 
     List.foldBack (fun v (e, ty) -> mkMultiLambda m v (e, ty), mkFunTy g (typeOfLambdaArg m v) ty) vsl (b, rty)
@@ -1248,15 +1239,9 @@
         | _ -> 
             match vsl with 
             | [] -> error(InternalError("mk_basev_multi_lambdas_core: can't attach a basev to a non-lambda expression", m))
-<<<<<<< HEAD
             | h::t -> 
                 let b, rty = mkMultiLambdasCore g m t (b, rty)
                 (rebuildLambda m ctorThisValOpt baseValOpt h (b, rty), (mkFunTy g (typeOfLambdaArg m h) rty))
-=======
-            | h:: t -> 
-                let b, rty = mkMultiLambdasCore m t (b, rty)
-                (rebuildLambda m ctorThisValOpt baseValOpt h (b, rty), (typeOfLambdaArg m h --> rty))
->>>>>>> d5f5bd00
     mkTypeLambda m tps expr
 
 let mkMultiLambdaBind g v letSeqPtOpt m  tps vsl (b, rty) = 
@@ -2410,18 +2395,14 @@
 // Generalize type constructors to types
 //---------------------------------------------------------------------------
 
-<<<<<<< HEAD
-let generalTyconRefInst (tcref:TyconRef) = 
+let generalTyconRefInst (tcref: TyconRef) = 
     generalizeTypars tcref.TyparsNoRange
-=======
-let generalTyconRefInst (tc: TyconRef) =  generalizeTypars tc.TyparsNoRange
->>>>>>> d5f5bd00
-
-let generalizeTyconRef (g:TcGlobals) tcref = 
+
+let generalizeTyconRef (g: TcGlobals) tcref = 
     let tinst = generalTyconRefInst tcref
     tinst, TType_app(tcref, tinst, g.knownWithoutNull)
 
-let generalizedTyOfTyconRef (g:TcGlobals) tcref = 
+let generalizedTyOfTyconRef (g: TcGlobals) tcref = 
     let tinst = generalTyconRefInst tcref
     TType_app(tcref, tinst, g.knownWithoutNull)
 
@@ -2844,33 +2825,23 @@
 
 let fullDisplayTextOfParentOfModRef r = fullNameOfParentOfEntityRef r 
 
-<<<<<<< HEAD
 let fullDisplayTextOfModRef r =
-    fullNameOfEntityRef (fun (x:EntityRef) -> x.DemangledModuleOrNamespaceName)  r
+    fullNameOfEntityRef (fun (x: EntityRef) -> x.DemangledModuleOrNamespaceName)  r
 
 let fullDisplayTextOfTyconRefAsLayout r =
-    fullNameOfEntityRefAsLayout (fun (tcref:TyconRef) -> tcref.DisplayNameWithStaticParametersAndUnderscoreTypars) r
+    fullNameOfEntityRefAsLayout (fun (tcref: TyconRef) -> tcref.DisplayNameWithStaticParametersAndUnderscoreTypars) r
 
 let fullDisplayTextOfExnRef r =
-    fullNameOfEntityRef (fun (tcref:TyconRef) -> tcref.DisplayNameWithStaticParametersAndUnderscoreTypars) r
+    fullNameOfEntityRef (fun (tcref: TyconRef) -> tcref.DisplayNameWithStaticParametersAndUnderscoreTypars) r
 
 let fullDisplayTextOfExnRefAsLayout r =
-    fullNameOfEntityRefAsLayout (fun (tcref:TyconRef) -> tcref.DisplayNameWithStaticParametersAndUnderscoreTypars) r
-
-let fullDisplayTextOfUnionCaseRef (ucref:UnionCaseRef) =
+    fullNameOfEntityRefAsLayout (fun (tcref: TyconRef) -> tcref.DisplayNameWithStaticParametersAndUnderscoreTypars) r
+
+let fullDisplayTextOfUnionCaseRef (ucref: UnionCaseRef) =
     fullDisplayTextOfTyconRef ucref.TyconRef +.+ ucref.CaseName
 
-let fullDisplayTextOfRecdFieldRef (rfref:RecdFieldRef) =
+let fullDisplayTextOfRecdFieldRef (rfref: RecdFieldRef) =
     fullDisplayTextOfTyconRef rfref.TyconRef +.+ rfref.FieldName
-=======
-let fullDisplayTextOfModRef r = fullNameOfEntityRef (fun (x: EntityRef) -> x.DemangledModuleOrNamespaceName) r
-let fullDisplayTextOfTyconRefAsLayout r = fullNameOfEntityRefAsLayout (fun (tc: TyconRef) -> tc.DisplayNameWithStaticParametersAndUnderscoreTypars) r
-let fullDisplayTextOfExnRef r = fullNameOfEntityRef (fun (tc: TyconRef) -> tc.DisplayNameWithStaticParametersAndUnderscoreTypars) r
-let fullDisplayTextOfExnRefAsLayout r = fullNameOfEntityRefAsLayout (fun (tc: TyconRef) -> tc.DisplayNameWithStaticParametersAndUnderscoreTypars) r
-
-let fullDisplayTextOfUnionCaseRef (ucref: UnionCaseRef) = fullDisplayTextOfTyconRef ucref.TyconRef +.+ ucref.CaseName
-let fullDisplayTextOfRecdFieldRef (rfref: RecdFieldRef) = fullDisplayTextOfTyconRef rfref.TyconRef +.+ rfref.FieldName
->>>>>>> d5f5bd00
 
 let fullDisplayTextOfValRef (vref: ValRef) = 
     match fullNameOfParentOfValRef vref with 
@@ -3131,27 +3102,15 @@
         then destRefCellTy g tau 
         else tau
 
-<<<<<<< HEAD
-let mkRefCellTy (g:TcGlobals) ty = TType_app(g.refcell_tcr_nice, [ty], g.knownWithoutNull)
-
-let mkLazyTy (g:TcGlobals) ty = TType_app(g.lazy_tcr_nice, [ty], g.knownWithoutNull)
-
-let mkPrintfFormatTy (g:TcGlobals) aty bty cty dty ety = TType_app(g.format_tcr, [aty;bty;cty;dty; ety], g.knownWithoutNull)
-
-let mkOptionTy (g:TcGlobals) ty = TType_app (g.option_tcr_nice, [ty], g.knownWithoutNull)
-
-let mkListTy (g:TcGlobals) ty = TType_app (g.list_tcr_nice, [ty], g.knownWithoutNull)
-=======
-let mkRefCellTy (g: TcGlobals) ty = TType_app(g.refcell_tcr_nice, [ty])
-
-let mkLazyTy (g: TcGlobals) ty = TType_app(g.lazy_tcr_nice, [ty])
-
-let mkPrintfFormatTy (g: TcGlobals) aty bty cty dty ety = TType_app(g.format_tcr, [aty;bty;cty;dty; ety])
-
-let mkOptionTy (g: TcGlobals) ty = TType_app (g.option_tcr_nice, [ty])
-
-let mkListTy (g: TcGlobals) ty = TType_app (g.list_tcr_nice, [ty])
->>>>>>> d5f5bd00
+let mkRefCellTy (g: TcGlobals) ty = TType_app(g.refcell_tcr_nice, [ty], g.knownWithoutNull)
+
+let mkLazyTy (g: TcGlobals) ty = TType_app(g.lazy_tcr_nice, [ty], g.knownWithoutNull)
+
+let mkPrintfFormatTy (g: TcGlobals) aty bty cty dty ety = TType_app(g.format_tcr, [aty;bty;cty;dty; ety], g.knownWithoutNull)
+
+let mkOptionTy (g: TcGlobals) ty = TType_app (g.option_tcr_nice, [ty], g.knownWithoutNull)
+
+let mkListTy (g: TcGlobals) ty = TType_app (g.list_tcr_nice, [ty], g.knownWithoutNull)
 
 let isOptionTy (g: TcGlobals) ty = 
     match tryDestAppTy g ty with 
@@ -3319,12 +3278,7 @@
     let stampL _n w = 
         w
 
-<<<<<<< HEAD
-    let layoutTyconRef (tcref:TyconRef) = wordL (tagText tcref.DisplayNameWithStaticParameters) |> stampL tcref.Stamp
-=======
-    let layoutTyconRef (tc: TyconRef) = 
-        wordL (tagText tc.DisplayNameWithStaticParameters) |> stampL tc.Stamp
->>>>>>> d5f5bd00
+    let layoutTyconRef (tcref: TyconRef) = wordL (tagText tcref.DisplayNameWithStaticParameters) |> stampL tcref.Stamp
 
     let rec auxTypeL env ty = auxTypeWrapL env false ty
 
@@ -3391,13 +3345,8 @@
              let sortCons (cs:(TyconRef * Rational) list) = cs |> List.sortBy (fun (c, _) -> c.DisplayName) 
              let negvs, posvs = ListMeasureVarOccsWithNonZeroExponents unt |> sortVars |> List.partition (fun (_, e) -> SignRational e < 0)
              let negcs, poscs = ListMeasureConOccsWithNonZeroExponents g false unt |> sortCons |> List.partition (fun (_, e) -> SignRational e < 0)
-<<<<<<< HEAD
-             let unparL (uv:Typar) = wordL (tagText ("'" + uv.DisplayName))
+             let unparL (uv: Typar) = wordL (tagText ("'" + uv.DisplayName))
              let unconL tcref = layoutTyconRef tcref
-=======
-             let unparL (uv: Typar) = wordL (tagText ("'" + uv.DisplayName))
-             let unconL tc = layoutTyconRef tc
->>>>>>> d5f5bd00
              let rationalL e = wordL (tagText(RationalToString e))
              let measureToPowerL x e = if e = OneRational then x else x -- wordL (tagText "^") -- rationalL e
              let prefix =
@@ -5670,15 +5619,9 @@
 
 let destQuotedExprTy g ty =  match tryAppTy g ty with ValueSome (_, [ty]) -> ty | _ -> failwith "destQuotedExprTy"
 
-<<<<<<< HEAD
-let mkQuotedExprTy (g:TcGlobals) ty =  TType_app(g.expr_tcr, [ty], g.knownWithoutNull)
-
-let mkRawQuotedExprTy (g:TcGlobals) =  TType_app(g.raw_expr_tcr, [], g.knownWithoutNull)
-=======
-let mkQuotedExprTy (g: TcGlobals) ty =  TType_app(g.expr_tcr, [ty])
-
-let mkRawQuotedExprTy (g: TcGlobals) =  TType_app(g.raw_expr_tcr, [])
->>>>>>> d5f5bd00
+let mkQuotedExprTy (g: TcGlobals) ty =  TType_app(g.expr_tcr, [ty], g.knownWithoutNull)
+
+let mkRawQuotedExprTy (g: TcGlobals) =  TType_app(g.raw_expr_tcr, [], g.knownWithoutNull)
 
 let mkAnyTupledTy (g: TcGlobals) tupInfo tys = 
     match tys with 
@@ -5695,11 +5638,7 @@
 
 let mkMethodTy g argtys rty = mkIteratedFunTy g (List.map (mkRefTupledTy g) argtys) rty 
 
-<<<<<<< HEAD
-let mkArrayType (g:TcGlobals) ty = TType_app (g.array_tcr_nice, [ty], g.knownWithoutNull)
-=======
-let mkArrayType (g: TcGlobals) ty = TType_app (g.array_tcr_nice, [ty])
->>>>>>> d5f5bd00
+let mkArrayType (g: TcGlobals) ty = TType_app (g.array_tcr_nice, [ty], g.knownWithoutNull)
 
 let mkByteArrayTy (g: TcGlobals) = mkArrayType g g.byte_ty
 
@@ -6537,19 +6476,11 @@
         | _ -> failwith "destIDelegateEventType: internal error"
     else failwith "destIDelegateEventType: not an IDelegateEvent type"
 
-<<<<<<< HEAD
-let mkIEventType (g:TcGlobals) ty1 ty2 = TType_app (g.fslib_IEvent2_tcr, [ty1;ty2], g.knownWithoutNull)
-
-let mkIObservableType (g:TcGlobals) ty1 = TType_app (g.tcref_IObservable, [ty1], g.knownWithoutNull)
-
-let mkIObserverType (g:TcGlobals) ty1 = TType_app (g.tcref_IObserver, [ty1], g.knownWithoutNull)
-=======
-let mkIEventType (g: TcGlobals) ty1 ty2 = TType_app (g.fslib_IEvent2_tcr, [ty1;ty2])
-
-let mkIObservableType (g: TcGlobals) ty1 = TType_app (g.tcref_IObservable, [ty1])
-
-let mkIObserverType (g: TcGlobals) ty1 = TType_app (g.tcref_IObserver, [ty1])
->>>>>>> d5f5bd00
+let mkIEventType (g: TcGlobals) ty1 ty2 = TType_app (g.fslib_IEvent2_tcr, [ty1;ty2], g.knownWithoutNull)
+
+let mkIObservableType (g: TcGlobals) ty1 = TType_app (g.tcref_IObservable, [ty1], g.knownWithoutNull)
+
+let mkIObserverType (g: TcGlobals) ty1 = TType_app (g.tcref_IObserver, [ty1], g.knownWithoutNull)
 
 let mkRefCellContentsRef (g: TcGlobals) = mkRecdFieldRef g.refcell_tcr_canon "contents"
 
@@ -6874,25 +6805,13 @@
 
 let mkCallArray4DSet (g: TcGlobals) m ty e1 idx1 idx2 idx3 idx4 v = mkApps g (typedExprForIntrinsic g m g.array4D_set_info, [[ty]], [ e1 ; idx1; idx2; idx3; idx4; v ], m)
 
-<<<<<<< HEAD
-let mkCallHash       (g:TcGlobals) m ty e1    = mkApps g (typedExprForIntrinsic g m g.hash_info,      [[ty]], [ e1 ], m)
-
-let mkCallBox        (g:TcGlobals) m ty e1    = mkApps g (typedExprForIntrinsic g m g.box_info,       [[ty]], [ e1 ], m)
-
-let mkCallIsNull     (g:TcGlobals) m ty e1    = mkApps g (typedExprForIntrinsic g m g.isnull_info,    [[ty]], [ e1 ], m)
-
-let mkCallRaise      (g:TcGlobals) m ty e1    = mkApps g (typedExprForIntrinsic g m g.raise_info,     [[ty]], [ e1 ], m)
-=======
-let mkCallHash (g: TcGlobals) m ty e1 = mkApps g (typedExprForIntrinsic g m g.hash_info, [[ty]], [ e1 ], m)
-
-let mkCallBox (g: TcGlobals) m ty e1 = mkApps g (typedExprForIntrinsic g m g.box_info, [[ty]], [ e1 ], m)
-
-let mkCallIsNull (g: TcGlobals) m ty e1 = mkApps g (typedExprForIntrinsic g m g.isnull_info, [[ty]], [ e1 ], m)
-
-let mkCallIsNotNull (g: TcGlobals) m ty e1 = mkApps g (typedExprForIntrinsic g m g.isnotnull_info, [[ty]], [ e1 ], m)
-
-let mkCallRaise (g: TcGlobals) m ty e1 = mkApps g (typedExprForIntrinsic g m g.raise_info, [[ty]], [ e1 ], m)
->>>>>>> d5f5bd00
+let mkCallHash       (g: TcGlobals) m ty e1    = mkApps g (typedExprForIntrinsic g m g.hash_info,      [[ty]], [ e1 ], m)
+
+let mkCallBox        (g: TcGlobals) m ty e1    = mkApps g (typedExprForIntrinsic g m g.box_info,       [[ty]], [ e1 ], m)
+
+let mkCallIsNull     (g: TcGlobals) m ty e1    = mkApps g (typedExprForIntrinsic g m g.isnull_info,    [[ty]], [ e1 ], m)
+
+let mkCallRaise      (g: TcGlobals) m ty e1    = mkApps g (typedExprForIntrinsic g m g.raise_info,     [[ty]], [ e1 ], m)
 
 let mkCallNewDecimal (g: TcGlobals) m (e1, e2, e3, e4, e5) = mkApps g (typedExprForIntrinsic g m g.new_decimal_info, [], [ e1;e2;e3;e4;e5 ], m)
 
@@ -7123,15 +7042,11 @@
 let isTypeProviderAssemblyAttr (cattr: ILAttribute) = 
     cattr.Method.DeclaringType.BasicQualifiedName = typeof<Microsoft.FSharp.Core.CompilerServices.TypeProviderAssemblyAttribute>.FullName
 
-<<<<<<< HEAD
 #if BUILDING_WITH_LKG || BUILD_FROM_SOURCE
-let TryDecodeTypeProviderAssemblyAttr ilg (cattr:ILAttribute) : string option = 
+let TryDecodeTypeProviderAssemblyAttr ilg (cattr: ILAttribute) : string option = 
 #else
-let TryDecodeTypeProviderAssemblyAttr ilg (cattr:ILAttribute) : string? option = 
+let TryDecodeTypeProviderAssemblyAttr ilg (cattr: ILAttribute) : string? option = 
 #endif
-=======
-let TryDecodeTypeProviderAssemblyAttr ilg (cattr: ILAttribute) = 
->>>>>>> d5f5bd00
     if isTypeProviderAssemblyAttr cattr then 
         let parms, _args = decodeILAttribData ilg cattr 
         match parms with // The first parameter to the attribute is the name of the assembly with the compiler extensions.
