--- conflicted
+++ resolved
@@ -669,14 +669,10 @@
     match aexpr with 
     | TupInfo.Const b -> b
 
-<<<<<<< HEAD
 let evalAnonInfoIsStruct (anonInfo: AnonRecdTypeInfo) = 
     evalTupInfoIsStruct anonInfo.TupInfo
 
-/// This erases outermost occurences of inference equations, type abbreviations, non-generated provided types
-=======
 /// This erases outermost occurrences of inference equations, type abbreviations, non-generated provided types
->>>>>>> 91927083
 /// and measureable types (float<_>).
 /// It also optionally erases all "compilation representations", i.e. function and
 /// tuple types, and also "nativeptr<'T> --> System.IntPtr"
