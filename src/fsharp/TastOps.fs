--- conflicted
+++ resolved
@@ -7004,11 +7004,7 @@
 
 let tref_SignatureDataVersionAttr () = mkILTyRef(IlxSettings.ilxFsharpCoreLibScopeRef (), tname_SignatureDataVersionAttr)
 
-<<<<<<< HEAD
-let mkSignatureDataVersionAttr (g: TcGlobals) ((v1, v2, v3, _) : ILVersionInfo)  = 
-=======
 let mkSignatureDataVersionAttr (g: TcGlobals) (version: ILVersionInfo)  = 
->>>>>>> 1a0d385c
     mkILCustomAttribute g.ilg
         (tref_SignatureDataVersionAttr(), 
          [g.ilg.typ_Int32;g.ilg.typ_Int32;g.ilg.typ_Int32], 
