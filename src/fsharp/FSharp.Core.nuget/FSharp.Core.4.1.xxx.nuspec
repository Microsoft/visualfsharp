--- conflicted
+++ resolved
@@ -2,7 +2,7 @@
 <package xmlns="http://schemas.microsoft.com/packaging/2012/06/nuspec.xsd">
     <metadata>
         <!-- rename to FSharp.Core when done -->
-        <id>Microsoft.Portable.FSharp.Core</id>
+        <id>FSharp.Core</id>
         <description>
             FSharp.Core redistributables from Visual F# 4.1.0
                 Supported Platforms:
@@ -75,17 +75,10 @@
         <file src="coreclr/bin/FSharp.Core.sigdata" target="runtimes/any/native/" />
         <file src="coreclr/bin/FSharp.Core.optdata" target="runtimes/any/native/" />
 
-<<<<<<< HEAD
-        <file src="profiles/portable-net45+monoandroid10+monotouch10+xamarinios10/FSharp.Core.dll"    ` target="lib/portable-net45+monoandroid10+monotouch10+xamarinios10/" />
-        <file src="profiles/portable-net45+monoandroid10+monotouch10+xamarinios10/FSharp.Core.sigdata"` target="lib/portable-net45+monoandroid10+monotouch10+xamarinios10/" />
-        <file src="profiles/portable-net45+monoandroid10+monotouch10+xamarinios10/FSharp.Core.optdata"` target="lib/portable-net45+monoandroid10+monotouch10+xamarinios10/" />
-        <file src="profiles/portable-net45+monoandroid10+monotouch10+xamarinios10/FSharp.Core.xml"    ` target="lib/portable-net45+monoandroid10+monotouch10+xamarinios10/" />
-=======
-        <file src="monoandroid10+monotouch10+xamarinios10/bin/FSharp.Core.dll"      target="lib/portable-net45+monoandroid10+monotouch10+xamarinios10/" />
-        <file src="monoandroid10+monotouch10+xamarinios10/bin/FSharp.Core.sigdata"  target="lib/portable-net45+monoandroid10+monotouch10+xamarinios10/" />
-        <file src="monoandroid10+monotouch10+xamarinios10/bin/FSharp.Core.optdata"  target="lib/portable-net45+monoandroid10+monotouch10+xamarinios10/" />
-        <file src="monoandroid10+monotouch10+xamarinios10/bin/FSharp.Core.xml"      target="lib/portable-net45+monoandroid10+monotouch10+xamarinios10/" />
->>>>>>> 9ffcc026
+        <file src="profiles/portable-net45+monoandroid10+monotouch10+xamarinios10/FSharp.Core.dll"     target="lib/portable-net45+monoandroid10+monotouch10+xamarinios10/" />
+        <file src="profiles/portable-net45+monoandroid10+monotouch10+xamarinios10/FSharp.Core.sigdata" target="lib/portable-net45+monoandroid10+monotouch10+xamarinios10/" />
+        <file src="profiles/portable-net45+monoandroid10+monotouch10+xamarinios10/FSharp.Core.optdata" target="lib/portable-net45+monoandroid10+monotouch10+xamarinios10/" />
+        <file src="profiles/portable-net45+monoandroid10+monotouch10+xamarinios10/FSharp.Core.xml"     target="lib/portable-net45+monoandroid10+monotouch10+xamarinios10/" />
 
         <file src="profiles/portable-net45+netcore45/FSharp.Core.dll"     target="lib/portable-net45+netcore45/" />
         <file src="profiles/portable-net45+netcore45/FSharp.Core.sigdata" target="lib/portable-net45+netcore45/" />
@@ -97,10 +90,10 @@
         <file src="profiles/portable-net45+netcore45+wp8/FSharp.Core.optdata" target="lib/portable-net45+netcore45+wp8/" />
         <file src="profiles/portable-net45+netcore45+wp8/FSharp.Core.xml"     target="lib/portable-net45+netcore45+wp8/" />
 
-        <file src="profiles/portable-net45+netcore45+wpa81+wp8/FSharp.Core.dll"    target="lib/portable-net45+netcore45+wpa81+wp8/" />
-        <file src="profiles/portable-net45+netcore45+wpa81+wp8/FSharp.Core.sigdata target="lib/portable-net45+netcore45+wpa81+wp8/" />
-        <file src="profiles/portable-net45+netcore45+wpa81+wp8/FSharp.Core.optdata target="lib/portable-net45+netcore45+wpa81+wp8/" />
-        <file src="profiles/portable-net45+netcore45+wpa81+wp8/FSharp.Core.xml"    target="lib/portable-net45+netcore45+wpa81+wp8/" />
+        <file src="profiles/portable-net45+netcore45+wpa81+wp8/FSharp.Core.dll"     target="lib/portable-net45+netcore45+wpa81+wp8/" />
+        <file src="profiles/portable-net45+netcore45+wpa81+wp8/FSharp.Core.sigdata" target="lib/portable-net45+netcore45+wpa81+wp8/" />
+        <file src="profiles/portable-net45+netcore45+wpa81+wp8/FSharp.Core.optdata" target="lib/portable-net45+netcore45+wpa81+wp8/" />
+        <file src="profiles/portable-net45+netcore45+wpa81+wp8/FSharp.Core.xml"     target="lib/portable-net45+netcore45+wpa81+wp8/" />
 
         <file src="profiles/portable-net45+sl5+netcore45/FSharp.Core.dll"     target="lib/portable-net45+sl5+netcore45/" />
         <file src="profiles/portable-net45+sl5+netcore45/FSharp.Core.sigdata" target="lib/portable-net45+sl5+netcore45/" />
@@ -111,6 +104,5 @@
         <file src="profiles/xamarinmac20/FSharp.Core.sigdata" target="lib/xamarinmac20/" />
         <file src="profiles/xamarinmac20/FSharp.Core.optdata" target="lib/xamarinmac20/" />
         <file src="profiles/xamarinmac20/FSharp.Core.xml"     target="lib/xamarinmac20/" />
-
     </files>
 </package>