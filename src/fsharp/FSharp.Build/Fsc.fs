--- conflicted
+++ resolved
@@ -91,7 +91,6 @@
     let mutable win32res : string = null
     let mutable win32manifest : string = null
     let mutable vslcid : string = null
-<<<<<<< HEAD
     let mutable checksumAlgorithm: string = null
     let mutable codePage : string = null
 #else
@@ -115,6 +114,7 @@
     let mutable subsystemVersion : string? = null
     let mutable targetProfile : string? = null
     let mutable targetType : string? = null
+    let mutable warnOn: string? = null
     let mutable warningsAsErrors : string? = null
     let mutable warningsNotAsErrors : string? = null
     let mutable versionFile : string? = null
@@ -133,20 +133,21 @@
         match FSharpEnvironment.BinFolderOfDefaultFSharpCompiler(locationOfThisDll) with
         | Some s -> s
         | None -> ""
-=======
-    let mutable utf8output : bool = false
 
 
     /// Trim whitespace ... spaces, tabs, newlines,returns, Double quotes and single quotes
     let wsCharsToTrim = [| ' '; '\t'; '\"'; '\'' |]
+#if BUILDING_WITH_LKG || BUILD_FROM_SOURCE
     let splitAndWsTrim (s:string) =
+#else
+    let splitAndWsTrim (s:string?) =
+#endif
         match s with
-        | null -> [||]
-        | _ ->
+        | Null -> [||]
+        | NonNull s ->
             let array = s.Split([| ';'; ','; '\r'; '\n' |], StringSplitOptions.RemoveEmptyEntries)
             array |> Array.map(fun item -> item.Trim(wsCharsToTrim)) |> Array.filter(fun s -> not (String.IsNullOrEmpty s))
 
->>>>>>> 341121b1
     // See bug 6483; this makes parallel build faster, and is fine to set unconditionally
     do this.YieldDuringToolExecution <- true
 
@@ -241,29 +242,11 @@
             builder.AppendSwitchIfNotNull("--compilertool:", item.ItemSpec)
 
         // References
-<<<<<<< HEAD
         for item in references do
             builder.AppendSwitchIfNotNull("-r:", item.ItemSpec)
 
-        // ReferencePath
-        let referencePathArray = // create a array of strings
-            match referencePath with
-            | Null -> null
-            | NonNull referencePath ->
-                 referencePath.Split([|';'; ','|], StringSplitOptions.RemoveEmptyEntries)
-
-        builder.AppendSwitchesIfNotNull("--lib:", referencePathArray, ",")   
-
-=======
-        if references <> null then 
-            for item in references do
-                builder.AppendSwitchIfNotNull("-r:", item.ItemSpec)
-
-        match referencePath with
-        | null -> ()
-        | _ -> builder.AppendSwitchIfNotNull("--lib:", referencePath |> splitAndWsTrim, ",")
-
->>>>>>> 341121b1
+        builder.AppendSwitchesIfNotNull("--lib:", referencePath |> splitAndWsTrim, ",")
+
         // TargetType
         builder.AppendSwitchIfNotNull("--target:", 
             match targetType with 
@@ -277,54 +260,22 @@
                 | _ -> null)
 
         // NoWarn
-        match disabledWarnings with
-<<<<<<< HEAD
-        | Null -> ()
-        | NonNull disabledWarnings ->
-            builder.AppendSwitchesIfNotNull("--nowarn:", disabledWarnings.Split([|' '; ';'; ','; '\r'; '\n'|], StringSplitOptions.RemoveEmptyEntries), ",")
-=======
-        | null -> ()
-        | _ -> builder.AppendSwitchIfNotNull("--nowarn:", disabledWarnings |> splitAndWsTrim, ",")
->>>>>>> 341121b1
+        builder.AppendSwitchesIfNotNull("--nowarn:", disabledWarnings |> splitAndWsTrim, ",")
         
         // WarningLevel
         builder.AppendSwitchIfNotNull("--warn:", warningLevel)
 
-        match warnOn with
-        | null -> ()
-        | _ -> builder.AppendSwitchIfNotNull("--warnon:", warnOn |> splitAndWsTrim, ",")
+        builder.AppendSwitchesIfNotNull("--warnon:", warnOn |> splitAndWsTrim, ",")
 
         // TreatWarningsAsErrors
         if treatWarningsAsErrors then
             builder.AppendSwitch("--warnaserror")
 
-<<<<<<< HEAD
         // WarningsAsErrors
-        // Change warning 76, HashReferenceNotAllowedInNonScript/HashDirectiveNotAllowedInNonScript/HashIncludeNotAllowedInNonScript, into an error
-        // REVIEW: why is this logic here? In any case these are errors already by default!
-        let warningsAsErrorsArray =
-            match warningsAsErrors with
-            | Null -> [|"76"|]
-            | NonNull warningsAsErrors -> (warningsAsErrors + " 76 ").Split([|' '; ';'; ','|], StringSplitOptions.RemoveEmptyEntries)
-
-        builder.AppendSwitchesIfNotNull("--warnaserror:", warningsAsErrorsArray, ",")
+        builder.AppendSwitchesIfNotNull("--warnaserror:", warningsAsErrors |> splitAndWsTrim, ",")
 
         // WarningsNotAsErrors
-        match warningsNotAsErrors with
-        | Null -> ()
-        | NonNull warningsNotAsErrors ->
-            builder.AppendSwitchesIfNotNull("--warnaserror-:", warningsNotAsErrors.Split([|' '; ';'; ','|], StringSplitOptions.RemoveEmptyEntries), ",")
-=======
-        // WarnAsErrors
-        match warningsAsErrors with
-        | null -> ()
-        | _ -> builder.AppendSwitchIfNotNull("--warnaserror:", warningsAsErrors |> splitAndWsTrim, ",")
-
-        // WarningsNotAsErrors
-        match warningsNotAsErrors with
-        | null -> ()
-        | _ -> builder.AppendSwitchIfNotNull("--warnaserror-:", warningsNotAsErrors |> splitAndWsTrim, ",")
->>>>>>> 341121b1
+        builder.AppendSwitchesIfNotNull("--warnaserror-:", warningsNotAsErrors |> splitAndWsTrim, ",")
 
         // Win32ResourceFile
         builder.AppendSwitchIfNotNull("--win32res:", win32res)
@@ -360,19 +311,7 @@
 
         builder.AppendSwitch("--nocopyfsharpcore")
         
-<<<<<<< HEAD
-        let pathMapArray = // create a array of strings
-            match pathMap with
-            | Null -> null
-            | NonNull pathMap ->
-                 pathMap.Split([|';'; ','|], StringSplitOptions.RemoveEmptyEntries)
-
-        builder.AppendSwitchesIfNotNull("--pathmap:", pathMapArray, ",")   
-=======
-        match pathMap with
-        | null -> ()
-        | _ -> builder.AppendSwitchIfNotNull("--pathmap:", pathMap |> splitAndWsTrim, ",")
->>>>>>> 341121b1
+        builder.AppendSwitchesIfNotNull("--pathmap:", pathMap |> splitAndWsTrim, ",")   
 
         if deterministic then
             builder.AppendSwitch("--deterministic+")
