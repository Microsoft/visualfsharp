--- conflicted
+++ resolved
@@ -77,11 +77,7 @@
 
 val DoWithColor: ConsoleColor -> (unit -> 'a) -> 'a
 
-<<<<<<< HEAD
-val DoWithDiagnosticColor : FSharpDiagnosticSeverity -> (unit -> 'a) -> 'a
-=======
 val DoWithDiagnosticColor: FSharpDiagnosticSeverity -> (unit -> 'a) -> 'a
->>>>>>> 89ad3715
 
 val ReportTime: TcConfig -> string -> unit
 
