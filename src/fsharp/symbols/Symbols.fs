--- conflicted
+++ resolved
@@ -1268,16 +1268,10 @@
     
     member _.DeclaringType = FSharpType(cenv, info.ImplementedType)
 
-<<<<<<< HEAD
-type FSharpGenericParameterMemberConstraint(cenv, info: TraitConstraintInfo) = 
-    let (TTrait(tys, nm, flags, atys, rty, _)) = info 
-    member _.MemberSources = 
-=======
-and FSharpGenericParameterMemberConstraint(cenv, info: TraitConstraintInfo) = 
+type FSharpGenericParameterMemberConstraint(cenv, info: TraitConstraintInfo) =
+
     let (TTrait(tys, nm, flags, atys, rty, _, _traitCtxt)) = info 
-
     member __.MemberSources = 
->>>>>>> 9fb35d05
         tys   |> List.map (fun ty -> FSharpType(cenv, ty)) |> makeReadOnlyCollection
 
     member _.MemberName = nm
