--- conflicted
+++ resolved
@@ -2470,11 +2470,7 @@
     override x.ToString() = 
         "parameter " + (match x.Name with None -> "<unnamed" | Some s -> s)
 
-<<<<<<< HEAD
-type FSharpAssemblySignature (cenv, topAttribs: TypeChecker.TopAttribs option, optViewedCcu: CcuThunk option, mtyp: ModuleOrNamespaceType) = 
-=======
-and FSharpAssemblySignature (cenv, topAttribs: TopAttribs option, optViewedCcu: CcuThunk option, mtyp: ModuleOrNamespaceType) = 
->>>>>>> f9946d3f
+type FSharpAssemblySignature (cenv, topAttribs: TopAttribs option, optViewedCcu: CcuThunk option, mtyp: ModuleOrNamespaceType) = 
 
     // Assembly signature for a referenced/linked assembly
     new (cenv: SymbolEnv, ccu: CcuThunk) = 
