﻿// Copyright (c) Microsoft Corporation.  All Rights Reserved.  See License.txt in the project root for license information.

namespace Microsoft.FSharp.Compiler.SourceCodeServices

open System.Collections.Generic
open Microsoft.FSharp.Compiler
open Microsoft.FSharp.Compiler.AbstractIL.Internal.Library
open Microsoft.FSharp.Compiler.AbstractIL.IL
open Microsoft.FSharp.Compiler.Infos
open Microsoft.FSharp.Compiler.AttributeChecking
open Microsoft.FSharp.Compiler.AccessibilityLogic
open Microsoft.FSharp.Compiler.InfoReader
open Microsoft.FSharp.Compiler.Range
open Microsoft.FSharp.Compiler.Ast
open Microsoft.FSharp.Compiler.CompileOps
open Microsoft.FSharp.Compiler.Tast
open Microsoft.FSharp.Compiler.NameResolution
open Microsoft.FSharp.Compiler.TcGlobals
open Microsoft.FSharp.Compiler.Lib
open Microsoft.FSharp.Compiler.Tastops
open Internal.Utilities

type FSharpAccessibility(a:Accessibility, ?isProtected) = 
    let isProtected = defaultArg isProtected  false

    let isInternalCompPath x = 
        match x with 
        | CompPath(ILScopeRef.Local, []) -> true 
        | _ -> false

    let (|Public|Internal|Private|) (TAccess p) = 
        match p with 
        | [] -> Public 
        | _ when List.forall isInternalCompPath p  -> Internal 
        | _ -> Private

    member __.IsPublic = not isProtected && match a with Public -> true | _ -> false

    member __.IsPrivate = not isProtected && match a with Private -> true | _ -> false

    member __.IsInternal = not isProtected && match a with Internal -> true | _ -> false

    member __.IsProtected = isProtected

    member internal __.Contents = a

    override __.ToString() = 
        let (TAccess paths) = a
        let mangledTextOfCompPath (CompPath(scoref, path)) = getNameOfScopeRef scoref + "/" + textOfPath (List.map fst path)  
        String.concat ";" (List.map mangledTextOfCompPath paths)

type SymbolEnv(g:TcGlobals, thisCcu: CcuThunk, thisCcuTyp: ModuleOrNamespaceType option, tcImports: TcImports) = 
    let amapV = tcImports.GetImportMap()
    let infoReaderV = InfoReader(g, amapV)
    member __.g = g
    member __.amap = amapV
    member __.thisCcu = thisCcu
    member __.thisCcuTyp = thisCcuTyp
    member __.infoReader = infoReaderV
    member __.tcImports = tcImports

[<AutoOpen>]
module Impl = 
    let protect f = 
       ErrorLogger.protectAssemblyExplorationF  
         (fun (asmName, path) -> invalidOp (sprintf "The entity or value '%s' does not exist or is in an unresolved assembly. You may need to add a reference to assembly '%s'" path asmName))
         f

    let makeReadOnlyCollection (arr: seq<'T>) = 
        System.Collections.ObjectModel.ReadOnlyCollection<_>(Seq.toArray arr) :> IList<_>
        
    let makeXmlDoc (XmlDoc x) = makeReadOnlyCollection (x)
    
    let rescopeEntity optViewedCcu (entity: Entity) = 
        match optViewedCcu with 
        | None -> mkLocalEntityRef entity
        | Some viewedCcu -> 
        match tryRescopeEntity viewedCcu entity with
        | None -> mkLocalEntityRef entity
        | Some eref -> eref

    let entityIsUnresolved(entity:EntityRef) = 
        match entity with
        | ERefNonLocal(NonLocalEntityRef(ccu, _)) -> 
            ccu.IsUnresolvedReference && entity.TryDeref.IsNone
        | _ -> false

    let checkEntityIsResolved(entity:EntityRef) = 
        if entityIsUnresolved(entity) then 
            let poorQualifiedName =
                if entity.nlr.AssemblyName = "mscorlib" then 
                    entity.nlr.DisplayName + ", mscorlib"
                else 
                    entity.nlr.DisplayName + ", " + entity.nlr.Ccu.AssemblyName
            invalidOp (sprintf "The entity '%s' does not exist or is in an unresolved assembly." poorQualifiedName)

    /// Checking accessibility that arise from different compilations needs more care - this is a duplicate of the F# compiler code for this case
    let checkForCrossProjectAccessibility (thisCcu2:CcuThunk, ad2) (thisCcu1, taccess1) = 
        match ad2 with 
        | AccessibleFrom(cpaths2, _) ->
            let nameOfScoRef (thisCcu:CcuThunk) scoref = 
                match scoref with 
                | ILScopeRef.Local -> thisCcu.AssemblyName 
                | ILScopeRef.Assembly aref -> aref.Name 
                | ILScopeRef.Module mref -> mref.Name
            let canAccessCompPathFromCrossProject (CompPath(scoref1, cpath1)) (CompPath(scoref2, cpath2)) =
                let rec loop p1 p2  = 
                    match p1, p2 with 
                    | (a1, k1)::rest1, (a2, k2)::rest2 -> (a1=a2) && (k1=k2) && loop rest1 rest2
                    | [], _ -> true 
                    | _ -> false // cpath1 is longer
                loop cpath1 cpath2 &&
                nameOfScoRef thisCcu1 scoref1 = nameOfScoRef thisCcu2 scoref2
            let canAccessFromCrossProject (TAccess x1) cpath2 = x1 |> List.forall (fun cpath1 -> canAccessCompPathFromCrossProject cpath1 cpath2)
            cpaths2 |> List.exists (canAccessFromCrossProject taccess1) 
        | _ -> true // otherwise use the normal check


    /// Convert an IL member accessibility into an F# accessibility
    let getApproxFSharpAccessibilityOfMember (declaringEntity: EntityRef) (ilAccess: ILMemberAccess) = 
        match ilAccess with 
        | ILMemberAccess.FamilyAndAssembly 
        | ILMemberAccess.Assembly -> 
            taccessPrivate  (CompPath(declaringEntity.CompilationPath.ILScopeRef, []))

        | ILMemberAccess.Private ->
            taccessPrivate  declaringEntity.CompilationPath

        // This is an approximation - the thing may actually be nested in a private class, in which case it is not actually "public"
        | ILMemberAccess.Public
        // This is an approximation - the thing is actually "protected", but F# accessibilities can't express "protected", so we report it as "public"
        | ILMemberAccess.FamilyOrAssembly
        | ILMemberAccess.Family ->
            taccessPublic 

    /// Convert an IL type definition accessibility into an F# accessibility
    let getApproxFSharpAccessibilityOfEntity (entity: EntityRef) = 
        match metadataOfTycon entity.Deref with 
#if !NO_EXTENSIONTYPING
        | ProvidedTypeMetadata _info -> 
            // This is an approximation - for generative type providers some type definitions can be private.
            taccessPublic
#endif

        | ILTypeMetadata (TILObjectReprData(_, _, td)) -> 
            match td.Access with 
            | ILTypeDefAccess.Public 
            | ILTypeDefAccess.Nested ILMemberAccess.Public -> taccessPublic 
            | ILTypeDefAccess.Private  -> taccessPrivate  (CompPath(entity.CompilationPath.ILScopeRef, []))
            | ILTypeDefAccess.Nested nested -> getApproxFSharpAccessibilityOfMember entity nested

        | FSharpOrArrayOrByrefOrTupleOrExnTypeMetadata -> 
            entity.Accessibility

    let getLiteralValue = function
        | Some lv  ->
            match lv with
            | Const.Bool    v -> Some(box v)
            | Const.SByte   v -> Some(box v)
            | Const.Byte    v -> Some(box v)
            | Const.Int16   v -> Some(box v)
            | Const.UInt16  v -> Some(box v)
            | Const.Int32   v -> Some(box v)
            | Const.UInt32  v -> Some(box v)
            | Const.Int64   v -> Some(box v)
            | Const.UInt64  v -> Some(box v)
            | Const.IntPtr  v -> Some(box v)
            | Const.UIntPtr v -> Some(box v)
            | Const.Single  v -> Some(box v)
            | Const.Double  v -> Some(box v)
            | Const.Char    v -> Some(box v)
            | Const.String  v -> Some(box v)
            | Const.Decimal v -> Some(box v)
            | Const.Unit
            | Const.Zero      -> None
        | None -> None
            

    let getXmlDocSigForEntity (cenv: SymbolEnv) (ent:EntityRef)=
        match SymbolHelpers.GetXmlDocSigOfEntityRef cenv.infoReader ent.Range ent with
        | Some (_, docsig) -> docsig
        | _ -> ""

type FSharpDisplayContext(denv: TcGlobals -> DisplayEnv) = 
    member x.Contents(g) = denv(g)
    static member Empty = FSharpDisplayContext(fun g -> DisplayEnv.Empty(g))


// delay the realization of 'item' in case it is unresolved
type FSharpSymbol(cenv: SymbolEnv, item: (unit -> Item), access: (FSharpSymbol -> CcuThunk -> AccessorDomain -> bool)) =

    member x.Assembly = 
        let ccu = defaultArg (SymbolHelpers.ccuOfItem cenv.g x.Item) cenv.thisCcu 
        FSharpAssembly(cenv, ccu)

    member x.IsAccessible(rights: FSharpAccessibilityRights) = access x rights.ThisCcu rights.Contents

    member x.IsExplicitlySuppressed = SymbolHelpers.IsExplicitlySuppressed cenv.g x.Item

    member x.FullName = SymbolHelpers.FullNameOfItem cenv.g x.Item 

    member x.DeclarationLocation = SymbolHelpers.rangeOfItem cenv.g None x.Item

    member x.ImplementationLocation = SymbolHelpers.rangeOfItem cenv.g (Some(false)) x.Item

    member x.SignatureLocation = SymbolHelpers.rangeOfItem cenv.g (Some(true)) x.Item

    member x.IsEffectivelySameAs(y:FSharpSymbol) = 
        x.Equals(y) || ItemsAreEffectivelyEqual cenv.g x.Item y.Item

    member x.GetEffectivelySameAsHash() = ItemsAreEffectivelyEqualHash cenv.g x.Item

    member internal x.Item = item()

    member x.DisplayName = item().DisplayName

    // This is actually overridden in all cases below. However some symbols are still just of type FSharpSymbol, 
    // see 'FSharpSymbol.Create' further below.
    override x.Equals(other: obj) =
        box x === other ||
        match other with
        |   :? FSharpSymbol as otherSymbol -> ItemsAreEffectivelyEqual cenv.g x.Item otherSymbol.Item
        |   _ -> false

    override x.GetHashCode() = hash x.ImplementationLocation  

    override x.ToString() = "symbol " + (try item().DisplayName with _ -> "?")

    // TODO: there are several cases where we may need to report more interesting
    // symbol information below. By default we return a vanilla symbol.
    static member Create(g, thisCcu, thisCcuType, tcImports, item): FSharpSymbol = 
        FSharpSymbol.Create (SymbolEnv(g, thisCcu, Some thisCcuType, tcImports), item)

    static member Create(cenv, item): FSharpSymbol = 
        let dflt() = FSharpSymbol(cenv, (fun () -> item), (fun _ _ _ -> true)) 
        match item with 
        | Item.Value v -> FSharpMemberOrFunctionOrValue(cenv, V v, item) :> _
        | Item.UnionCase (uinfo, _) -> FSharpUnionCase(cenv, uinfo.UnionCaseRef) :> _
        | Item.ExnCase tcref -> FSharpEntity(cenv, tcref) :>_
        | Item.RecdField rfinfo -> FSharpField(cenv, RecdOrClass rfinfo.RecdFieldRef) :> _

        | Item.ILField finfo -> FSharpField(cenv, ILField finfo) :> _
        
        | Item.Event einfo -> 
            FSharpMemberOrFunctionOrValue(cenv, E einfo, item) :> _
            
        | Item.Property(_, pinfo :: _) -> 
            FSharpMemberOrFunctionOrValue(cenv, P pinfo, item) :> _
            
        | Item.MethodGroup(_, minfo :: _, _) -> 
            FSharpMemberOrFunctionOrValue(cenv, M minfo, item) :> _

        | Item.CtorGroup(_, cinfo :: _) -> 
            FSharpMemberOrFunctionOrValue(cenv, C cinfo, item) :> _

        | Item.DelegateCtor (AbbrevOrAppTy tcref) -> 
            FSharpEntity(cenv, tcref) :>_ 

        | Item.UnqualifiedType(tcref :: _)  
        | Item.Types(_, AbbrevOrAppTy tcref :: _) -> 
            FSharpEntity(cenv, tcref) :>_  

        | Item.ModuleOrNamespaces(modref :: _) ->  
            FSharpEntity(cenv, modref) :> _

        | Item.SetterArg (_id, item) -> FSharpSymbol.Create(cenv, item)

        | Item.CustomOperation (_customOpName, _, Some minfo) -> 
            FSharpMemberOrFunctionOrValue(cenv, M minfo, item) :> _

        | Item.CustomBuilder (_, vref) -> 
            FSharpMemberOrFunctionOrValue(cenv, V vref, item) :> _

        | Item.TypeVar (_, tp) ->
             FSharpGenericParameter(cenv, tp) :> _

        | Item.ActivePatternCase apref -> 
             FSharpActivePatternCase(cenv, apref.ActivePatternInfo, apref.ActivePatternVal.Type, apref.CaseIndex, Some apref.ActivePatternVal, item) :> _

        | Item.ActivePatternResult (apinfo, typ, n, _) ->
             FSharpActivePatternCase(cenv, apinfo, typ, n, None, item) :> _

        | Item.ArgName(id, ty, _)  ->
             FSharpParameter(cenv, ty, {Attribs=[]; Name=Some id}, Some id.idRange, isParamArrayArg=false, isOutArg=false, isOptionalArg=false) :> _

        // TODO: the following don't currently return any interesting subtype
        | Item.ImplicitOp _
        | Item.ILField _ 
        | Item.FakeInterfaceCtor _
        | Item.NewDef _ -> dflt()
        // These cases cover unreachable cases
        | Item.CustomOperation (_, _, None) 
        | Item.UnqualifiedType []
        | Item.ModuleOrNamespaces []
        | Item.Property (_, [])
        | Item.MethodGroup (_, [], _)
        | Item.CtorGroup (_, [])
        // These cases cover misc. corned cases (non-symbol types)
        | Item.Types _
        | Item.DelegateCtor _  -> dflt()

    static member GetAccessibility (symbol: FSharpSymbol) =
        match symbol with
        | :? FSharpEntity as x -> Some x.Accessibility
        | :? FSharpField as x -> Some x.Accessibility
        | :? FSharpUnionCase as x -> Some x.Accessibility
        | :? FSharpMemberFunctionOrValue as x -> Some x.Accessibility
        | _ -> None
        
and FSharpEntity(cenv: SymbolEnv, entity:EntityRef) = 
    inherit FSharpSymbol(cenv, 
                         (fun () -> 
                              checkEntityIsResolved(entity); 
                              if entity.IsModuleOrNamespace then Item.ModuleOrNamespaces [entity] 
                              else Item.UnqualifiedType [entity]), 
                         (fun _this thisCcu2 ad -> 
                             checkForCrossProjectAccessibility (thisCcu2, ad) (cenv.thisCcu, getApproxFSharpAccessibilityOfEntity entity)) 
                             // && AccessibilityLogic.IsEntityAccessible cenv.amap range0 ad entity)
                             )

    // If an entity is in an assembly not available to us in the resolution set, 
    // we generally return "false" from predicates like IsClass, since we know
    // nothing about that type.
    let isResolvedAndFSharp() = 
        match entity with
        | ERefNonLocal(NonLocalEntityRef(ccu, _)) -> not ccu.IsUnresolvedReference && ccu.IsFSharp
        | _ -> cenv.thisCcu.IsFSharp

    let isUnresolved() = entityIsUnresolved entity
    let isResolved() = not (isUnresolved())
    let checkIsResolved() = checkEntityIsResolved entity

    let isDefinedInFSharpCore() =
        match ccuOfTyconRef entity with
        | None -> false
        | Some ccu -> ccuEq ccu cenv.g.fslibCcu

    member __.Entity = entity
        
    member __.LogicalName = 
        checkIsResolved()
        entity.LogicalName 

    member __.CompiledName = 
        checkIsResolved()
        entity.CompiledName 

    member __.DisplayName = 
        checkIsResolved()
        if entity.IsModuleOrNamespace then entity.DemangledModuleOrNamespaceName
        else entity.DisplayName 

    member __.AccessPath  = 
        checkIsResolved()
        match entity.CompilationPathOpt with 
        | None -> "global" 
        | Some (CompPath(_, [])) -> "global" 
        | Some cp -> buildAccessPath (Some cp)
    
    member x.DeclaringEntity = 
        match entity.CompilationPathOpt with 
        | None -> None
        | Some (CompPath(_, [])) -> None
        | Some cp -> 
            match x.Assembly.Contents.FindEntityByPath cp.MangledPath with
            | Some res -> Some res
            | None -> 
            // The declaring entity may be in this assembly, including a type possibly hidden by a signature.
            match cenv.thisCcuTyp with 
            | Some t -> 
                let s = FSharpAssemblySignature(cenv, None, None, t)
                s.FindEntityByPath cp.MangledPath 
            | None -> None

    member __.Namespace  = 
        checkIsResolved()
        match entity.CompilationPathOpt with 
        | None -> None
        | Some (CompPath(_, [])) -> None
        | Some cp when cp.AccessPath |> List.forall (function (_, ModuleOrNamespaceKind.Namespace) -> true | _  -> false) -> 
            Some (buildAccessPath (Some cp))
        | Some _ -> None

    member x.QualifiedName = 
        checkIsResolved()
        let fail() = invalidOp (sprintf "the type '%s' does not have a qualified name" x.LogicalName)
#if !NO_EXTENSIONTYPING
        if entity.IsTypeAbbrev || entity.IsProvidedErasedTycon || entity.IsNamespace then fail()
        #else
        if entity.IsTypeAbbrev || entity.IsNamespace then fail()
#endif
        match entity.CompiledRepresentation with 
        | CompiledTypeRepr.ILAsmNamed(tref, _, _) -> tref.QualifiedName
        | CompiledTypeRepr.ILAsmOpen _ -> fail()
        
    member x.FullName = 
        checkIsResolved()
        match x.TryFullName with 
        | None -> invalidOp (sprintf "the type '%s' does not have a qualified name" x.LogicalName)
        | Some nm -> nm
    
    member x.TryFullName = 
        if isUnresolved() then None
#if !NO_EXTENSIONTYPING
        elif entity.IsTypeAbbrev || entity.IsProvidedErasedTycon then None
        #else
        elif entity.IsTypeAbbrev then None
#endif
        elif entity.IsNamespace  then Some entity.DemangledModuleOrNamespaceName
        else
            match entity.CompiledRepresentation with 
            | CompiledTypeRepr.ILAsmNamed(tref, _, _) -> Some tref.FullName
            | CompiledTypeRepr.ILAsmOpen _ -> None   

    member __.DeclarationLocation = 
        checkIsResolved()
        entity.Range

    member x.GenericParameters = 
        checkIsResolved()
        entity.TyparsNoRange |> List.map (fun tp -> FSharpGenericParameter(cenv, tp)) |> makeReadOnlyCollection

    member __.IsMeasure = 
        isResolvedAndFSharp() && (entity.TypeOrMeasureKind = TyparKind.Measure)

    member __.IsFSharpModule = 
        isResolvedAndFSharp() && entity.IsModule

    member __.HasFSharpModuleSuffix = 
        isResolvedAndFSharp() && 
        entity.IsModule && 
        (entity.ModuleOrNamespaceType.ModuleOrNamespaceKind = ModuleOrNamespaceKind.FSharpModuleWithSuffix)

    member __.IsValueType  = 
        isResolved() &&
        entity.IsStructOrEnumTycon 

    member x.IsArrayType  = 
        isResolved() &&
        isArrayTyconRef cenv.g entity

    member __.ArrayRank  = 
        checkIsResolved()
        rankOfArrayTyconRef cenv.g entity
#if !NO_EXTENSIONTYPING
    member __.IsProvided  = 
        isResolved() &&
        entity.IsProvided

    member __.IsProvidedAndErased  = 
        isResolved() &&
        entity.IsProvidedErasedTycon

    member __.IsStaticInstantiation  = 
        isResolved() &&
        entity.IsStaticInstantiationTycon

    member __.IsProvidedAndGenerated  = 
        isResolved() &&
        entity.IsProvidedGeneratedTycon
#endif
    member __.IsClass = 
        isResolved() &&
        match metadataOfTycon entity.Deref with
#if !NO_EXTENSIONTYPING 
        | ProvidedTypeMetadata info -> info.IsClass
#endif
        | ILTypeMetadata (TILObjectReprData(_, _, td)) -> td.IsClass
        | FSharpOrArrayOrByrefOrTupleOrExnTypeMetadata -> entity.Deref.IsFSharpClassTycon

    member __.IsByRef = 
        isResolved() &&
        tyconRefEq cenv.g cenv.g.byref_tcr entity

    member __.IsOpaque = 
        isResolved() &&
        entity.IsHiddenReprTycon

    member __.IsInterface = 
        isResolved() &&
        isInterfaceTyconRef entity

    member __.IsDelegate = 
        isResolved() &&
        match metadataOfTycon entity.Deref with 
#if !NO_EXTENSIONTYPING
        | ProvidedTypeMetadata info -> info.IsDelegate ()
#endif
        | ILTypeMetadata (TILObjectReprData(_, _, td)) -> td.IsDelegate
        | FSharpOrArrayOrByrefOrTupleOrExnTypeMetadata -> entity.IsFSharpDelegateTycon

    member __.IsEnum = 
        isResolved() &&
        entity.IsEnumTycon
    
    member __.IsFSharpExceptionDeclaration = 
        isResolvedAndFSharp() && entity.IsExceptionDecl

    member __.IsUnresolved = 
        isUnresolved()

    member __.IsFSharp = 
        isResolvedAndFSharp()

    member __.IsFSharpAbbreviation = 
        isResolvedAndFSharp() && entity.IsTypeAbbrev 

    member __.IsFSharpRecord = 
        isResolvedAndFSharp() && entity.IsRecordTycon

    member __.IsFSharpUnion = 
        isResolvedAndFSharp() && entity.IsUnionTycon

    member __.HasAssemblyCodeRepresentation = 
        isResolvedAndFSharp() && (entity.IsAsmReprTycon || entity.IsMeasureableReprTycon)

    member __.FSharpDelegateSignature =
        checkIsResolved()
        match entity.TypeReprInfo with 
        | TFSharpObjectRepr r when entity.IsFSharpDelegateTycon -> 
            match r.fsobjmodel_kind with 
            | TTyconDelegate ss -> FSharpDelegateSignature(cenv, ss)
            | _ -> invalidOp "not a delegate type"
        | _ -> invalidOp "not a delegate type"
      

    member __.Accessibility = 
        if isUnresolved() then FSharpAccessibility(taccessPublic) else
        FSharpAccessibility(getApproxFSharpAccessibilityOfEntity entity) 

    member __.RepresentationAccessibility = 
        if isUnresolved() then FSharpAccessibility(taccessPublic) else
        FSharpAccessibility(entity.TypeReprAccessibility)

    member x.DeclaredInterfaces = 
        if isUnresolved() then makeReadOnlyCollection [] else
        ErrorLogger.protectAssemblyExploration [] (fun () -> 
            [ for ty in GetImmediateInterfacesOfType SkipUnrefInterfaces.Yes cenv.g cenv.amap range0 (generalizedTyconRef entity) do 
                 yield FSharpType(cenv, ty) ])
        |> makeReadOnlyCollection

    member x.AllInterfaces = 
        if isUnresolved() then makeReadOnlyCollection [] else
        ErrorLogger.protectAssemblyExploration [] (fun () -> 
            [ for ty in AllInterfacesOfType  cenv.g cenv.amap range0 AllowMultiIntfInstantiations.Yes (generalizedTyconRef entity) do 
                 yield FSharpType(cenv, ty) ])
        |> makeReadOnlyCollection
    
    member x.IsAttributeType =
        if isUnresolved() then false else
        let ty = generalizedTyconRef entity
        ErrorLogger.protectAssemblyExploration false <| fun () -> 
        Infos.ExistsHeadTypeInEntireHierarchy cenv.g cenv.amap range0 ty cenv.g.tcref_System_Attribute
        
    member x.IsDisposableType =
        if isUnresolved() then false else
        let ty = generalizedTyconRef entity
        ErrorLogger.protectAssemblyExploration false <| fun () -> 
        Infos.ExistsHeadTypeInEntireHierarchy cenv.g cenv.amap range0 ty cenv.g.tcref_System_IDisposable

    member x.BaseType = 
        checkIsResolved()        
        GetSuperTypeOfType cenv.g cenv.amap range0 (generalizedTyconRef entity) 
        |> Option.map (fun ty -> FSharpType(cenv, ty)) 
        
    member __.UsesPrefixDisplay = 
        if isUnresolved() then true else
        not (isResolvedAndFSharp()) || entity.Deref.IsPrefixDisplay

    member x.IsNamespace =  entity.IsNamespace

    member x.MembersOrValues =  x.MembersFunctionsAndValues

    member x.MembersFunctionsAndValues = 
      if isUnresolved() then makeReadOnlyCollection[] else
      protect <| fun () -> 
        ([ let _, entityTy = generalizeTyconRef entity
           let createMember (minfo: MethInfo) =
               if minfo.IsConstructor then FSharpMemberOrFunctionOrValue(cenv, C minfo, Item.CtorGroup (minfo.DisplayName, [minfo]))
               else FSharpMemberOrFunctionOrValue(cenv, M minfo, Item.MethodGroup (minfo.DisplayName, [minfo], None))
           if x.IsFSharpAbbreviation then 
               ()
           elif x.IsFSharp then 
               // For F# code we emit methods members in declaration order
               for v in entity.MembersOfFSharpTyconSorted do 
                 // Ignore members representing the generated .cctor
                 if not v.Deref.IsClassConstructor then 
                     yield createMember (FSMeth(cenv.g, entityTy, v, None))
           else
               for minfo in GetImmediateIntrinsicMethInfosOfType (None, AccessibleFromSomeFSharpCode) cenv.g cenv.amap range0 entityTy do
                    yield createMember minfo
           let props = GetImmediateIntrinsicPropInfosOfType (None, AccessibleFromSomeFSharpCode) cenv.g cenv.amap range0 entityTy
           let events = cenv.infoReader.GetImmediateIntrinsicEventsOfType (None, AccessibleFromSomeFSharpCode, range0, entityTy)
           for pinfo in props do
                yield FSharpMemberOrFunctionOrValue(cenv, P pinfo, Item.Property (pinfo.PropertyName, [pinfo]))
           for einfo in events do
                yield FSharpMemberOrFunctionOrValue(cenv, E einfo, Item.Event einfo)

           // Emit the values, functions and F#-declared extension members in a module
           for v in entity.ModuleOrNamespaceType.AllValsAndMembers do
               if v.IsExtensionMember then

                   // For F#-declared extension members, yield a value-backed member and a property info if possible
                   let vref = mkNestedValRef entity v
                   yield FSharpMemberOrFunctionOrValue(cenv, V vref, Item.Value vref) 
                   match v.MemberInfo.Value.MemberFlags.MemberKind, v.ApparentEnclosingEntity with
                   | MemberKind.PropertyGet, Parent p -> 
                        let pinfo = FSProp(cenv.g, generalizedTyconRef p, Some vref, None)
                        yield FSharpMemberOrFunctionOrValue(cenv, P pinfo, Item.Property (pinfo.PropertyName, [pinfo]))
                   | MemberKind.PropertySet, Parent p -> 
                        let pinfo = FSProp(cenv.g, generalizedTyconRef p, None, Some vref)
                        yield FSharpMemberOrFunctionOrValue(cenv, P pinfo, Item.Property (pinfo.PropertyName, [pinfo]))
                   | _ -> ()

               elif not v.IsMember then
                   let vref = mkNestedValRef entity v
                   yield FSharpMemberOrFunctionOrValue(cenv, V vref, Item.Value vref) ]  
         |> makeReadOnlyCollection)
 
    member __.XmlDocSig = 
        checkIsResolved()
        getXmlDocSigForEntity cenv entity
 
    member __.XmlDoc = 
        if isUnresolved() then XmlDoc.Empty  |> makeXmlDoc else
        entity.XmlDoc |> makeXmlDoc

    member x.StaticParameters = 
        match entity.TypeReprInfo with 
#if !NO_EXTENSIONTYPING
        | TProvidedTypeExtensionPoint info -> 
            let m = x.DeclarationLocation
            let typeBeforeArguments = info.ProvidedType 
            let staticParameters = typeBeforeArguments.PApplyWithProvider((fun (typeBeforeArguments, provider) -> typeBeforeArguments.GetStaticParameters(provider)), range=m) 
            let staticParameters = staticParameters.PApplyArray(id, "GetStaticParameters", m)
            [| for p in staticParameters -> FSharpStaticParameter(cenv, p, m) |]
#endif
        | _ -> [| |]
      |> makeReadOnlyCollection

    member __.NestedEntities = 
        if isUnresolved() then makeReadOnlyCollection[] else
        entity.ModuleOrNamespaceType.AllEntities 
        |> QueueList.toList
        |> List.map (fun x -> FSharpEntity(cenv, entity.NestedTyconRef x))
        |> makeReadOnlyCollection

    member x.UnionCases = 
        if isUnresolved() then makeReadOnlyCollection[] else
        entity.UnionCasesAsRefList
        |> List.map (fun x -> FSharpUnionCase(cenv, x)) 
        |> makeReadOnlyCollection

    member x.RecordFields = x.FSharpFields

    member x.FSharpFields =
        if isUnresolved() then makeReadOnlyCollection[] else
    
        if entity.IsILEnumTycon then
            let (TILObjectReprData(_scoref, _enc, tdef)) = entity.ILTyconInfo
            let formalTypars = entity.Typars(range.Zero)
            let formalTypeInst = generalizeTypars formalTypars
            let ty = TType_app(entity, formalTypeInst)
            let formalTypeInfo = ILTypeInfo.FromType cenv.g ty
            tdef.Fields.AsList
            |> List.map (fun tdef -> let ilFieldInfo = ILFieldInfo(formalTypeInfo, tdef)
                                     FSharpField(cenv, FSharpFieldData.ILField(ilFieldInfo) ))
            |> makeReadOnlyCollection

        else
            entity.AllFieldsAsList
            |> List.map (fun x -> FSharpField(cenv, mkRecdFieldRef entity x.Name))
            |> makeReadOnlyCollection

    member x.AbbreviatedType   = 
        checkIsResolved()

        match entity.TypeAbbrev with
        | None -> invalidOp "not a type abbreviation"
        | Some ty -> FSharpType(cenv, ty)

    member __.Attributes = 
        if isUnresolved() then makeReadOnlyCollection[] else
        GetAttribInfosOfEntity cenv.g cenv.amap range0 entity
        |> List.map (fun a -> FSharpAttribute(cenv, a))
        |> makeReadOnlyCollection

    member __.AllCompilationPaths =
        checkIsResolved()
        let (CompPath(_, parts)) = entity.CompilationPath
        let partsList =
            [ yield parts
              match parts with
              | ("Microsoft", ModuleOrNamespaceKind.Namespace) :: rest when isDefinedInFSharpCore() -> yield rest
              | _ -> ()]

        let mapEachCurrentPath (paths: string list list) path =
            match paths with
            | [] -> [[path]]
            | _ -> paths |> List.map (fun x -> path :: x)

        let walkParts (parts: (string * ModuleOrNamespaceKind) list) =
            let rec loop (currentPaths: string list list) parts =
                match parts with
                | [] -> currentPaths
                | (name: string, kind) :: rest ->
                    match kind with
                    | ModuleOrNamespaceKind.FSharpModuleWithSuffix ->
                        [ yield! loop (mapEachCurrentPath currentPaths name) rest
                          yield! loop (mapEachCurrentPath currentPaths (name.[..name.Length - 7])) rest ]
                    | _ -> 
                       loop (mapEachCurrentPath currentPaths name) rest
            loop [] parts |> List.map (List.rev >> String.concat ".")
            
        let res =
            [ for parts in partsList do
                yield! walkParts parts ]
        res

    member x.ActivePatternCases =
        protect <| fun () -> 
            ActivePatternElemsOfModuleOrNamespace x.Entity
            |> Map.toList
            |> List.map (fun (_, apref) ->
                let item = Item.ActivePatternCase apref
                FSharpActivePatternCase(cenv, apref.ActivePatternInfo, apref.ActivePatternVal.Type, apref.CaseIndex, Some apref.ActivePatternVal, item))

    override x.Equals(other: obj) =
        box x === other ||
        match other with
        |   :? FSharpEntity as otherEntity -> tyconRefEq cenv.g entity otherEntity.Entity
        |   _ -> false

    override x.GetHashCode() =
        checkIsResolved()
        ((hash entity.Stamp) <<< 1) + 1

    override x.ToString() = x.CompiledName

and FSharpUnionCase(cenv, v: UnionCaseRef) =
    inherit FSharpSymbol (cenv,  
                          (fun () -> 
                               checkEntityIsResolved v.TyconRef
                               Item.UnionCase(UnionCaseInfo(generalizeTypars v.TyconRef.TyparsNoRange, v), false)), 
                          (fun _this thisCcu2 ad -> 
                               checkForCrossProjectAccessibility (thisCcu2, ad) (cenv.thisCcu, v.UnionCase.Accessibility)) 
                               //&& AccessibilityLogic.IsUnionCaseAccessible cenv.amap range0 ad v)
                               )


    let isUnresolved() = 
        entityIsUnresolved v.TyconRef || v.TryUnionCase.IsNone 
    let checkIsResolved() = 
        checkEntityIsResolved v.TyconRef
        if v.TryUnionCase.IsNone then 
            invalidOp (sprintf "The union case '%s' could not be found in the target type" v.CaseName)

    member __.IsUnresolved = 
        isUnresolved()

    member __.Name = 
        checkIsResolved()
        v.UnionCase.DisplayName

    member __.DeclarationLocation = 
        checkIsResolved()
        v.Range

    member __.UnionCaseFields = 
        if isUnresolved() then makeReadOnlyCollection [] else
        v.UnionCase.RecdFields |> List.mapi (fun i _ ->  FSharpField(cenv, FSharpFieldData.Union (v, i))) |> makeReadOnlyCollection

    member __.ReturnType = 
        checkIsResolved()
        FSharpType(cenv, v.ReturnType)

    member __.CompiledName = 
        checkIsResolved()
        v.UnionCase.CompiledName

    member __.XmlDocSig = 
        checkIsResolved()
        let unionCase = UnionCaseInfo(generalizeTypars v.TyconRef.TyparsNoRange, v)
        match SymbolHelpers.GetXmlDocSigOfUnionCaseInfo unionCase with
        | Some (_, docsig) -> docsig
        | _ -> ""

    member __.XmlDoc = 
        if isUnresolved() then XmlDoc.Empty  |> makeXmlDoc else
        v.UnionCase.XmlDoc |> makeXmlDoc

    member __.Attributes = 
        if isUnresolved() then makeReadOnlyCollection [] else
        v.Attribs |> List.map (fun a -> FSharpAttribute(cenv, AttribInfo.FSAttribInfo(cenv.g, a))) |> makeReadOnlyCollection

    member __.Accessibility =  
        if isUnresolved() then FSharpAccessibility(taccessPublic) else
        FSharpAccessibility(v.UnionCase.Accessibility)

    member private x.V = v
    override x.Equals(other: obj) =
        box x === other ||
        match other with
        |   :? FSharpUnionCase as uc -> v === uc.V
        |   _ -> false
    
    override x.GetHashCode() = hash v.CaseName

    override x.ToString() = x.CompiledName


and FSharpFieldData = 
    | ILField of ILFieldInfo
    | RecdOrClass of RecdFieldRef
    | Union of UnionCaseRef * int

    member x.TryRecdField =
        match x with 
        | RecdOrClass v -> v.RecdField |> Choice1Of2
        | Union (v, n) -> v.FieldByIndex(n) |> Choice1Of2
        | ILField f -> f |> Choice2Of2

    member x.DeclaringTyconRef =
        match x with 
        | RecdOrClass v -> v.TyconRef
        | Union (v, _) -> v.TyconRef
        | ILField f -> f.DeclaringTyconRef

and FSharpField(cenv: SymbolEnv, d: FSharpFieldData)  =
    inherit FSharpSymbol (cenv, 
                          (fun () -> 
                                match d with 
                                | RecdOrClass v -> 
                                    checkEntityIsResolved v.TyconRef
                                    Item.RecdField(RecdFieldInfo(generalizeTypars v.TyconRef.TyparsNoRange, v))
                                | Union (v, _) -> 
                                    // This is not correct: there is no "Item" for a named union case field
                                    Item.UnionCase(UnionCaseInfo(generalizeTypars v.TyconRef.TyparsNoRange, v), false)
                                | ILField f -> 
                                    Item.ILField f), 
                          (fun this thisCcu2 ad -> 
                                checkForCrossProjectAccessibility (thisCcu2, ad) (cenv.thisCcu, (this :?> FSharpField).Accessibility.Contents)) 
                                //&&
                                //match d with 
                                //| Recd v -> AccessibilityLogic.IsRecdFieldAccessible cenv.amap range0 ad v
                                //| Union (v, _) -> AccessibilityLogic.IsUnionCaseAccessible cenv.amap range0 ad v)
                                )

    let isUnresolved() = 
        entityIsUnresolved d.DeclaringTyconRef ||
        match d with 
        | RecdOrClass v ->  v.TryRecdField.IsNone 
        | Union (v, _) -> v.TryUnionCase.IsNone 
        | ILField _ -> false

    let checkIsResolved() = 
        checkEntityIsResolved d.DeclaringTyconRef
        match d with 
        | RecdOrClass v -> 
            if v.TryRecdField.IsNone then 
                invalidOp (sprintf "The record field '%s' could not be found in the target type" v.FieldName)
        | Union (v, _) -> 
            if v.TryUnionCase.IsNone then 
                invalidOp (sprintf "The union case '%s' could not be found in the target type" v.CaseName)
        | ILField _ -> ()

    new (cenv, ucref, n) = FSharpField(cenv, FSharpFieldData.Union(ucref, n))

    new (cenv, rfref) = FSharpField(cenv, FSharpFieldData.RecdOrClass(rfref))

    member __.DeclaringEntity = 
        FSharpEntity(cenv, d.DeclaringTyconRef)

    member __.IsUnresolved = 
        isUnresolved()

    member __.IsMutable = 
        if isUnresolved() then false else 
        match d.TryRecdField with 
        | Choice1Of2 r -> r.IsMutable
        | Choice2Of2 f -> not f.IsInitOnly && f.LiteralValue.IsNone

    member __.IsLiteral = 
        if isUnresolved() then false else 
        match d.TryRecdField with 
        | Choice1Of2 r -> r.LiteralValue.IsSome
        | Choice2Of2 f -> f.LiteralValue.IsSome

    member __.LiteralValue = 
        if isUnresolved() then None else 
        match d.TryRecdField with 
        | Choice1Of2 r -> getLiteralValue r.LiteralValue
        | Choice2Of2 f -> f.LiteralValue |> Option.map AbstractIL.ILRuntimeWriter.convFieldInit 

    member __.IsVolatile = 
        if isUnresolved() then false else 
        match d.TryRecdField with 
        | Choice1Of2 r -> r.IsVolatile
        | Choice2Of2 _ -> false // F# doesn't actually respect "volatile" from other assemblies in any case

    member __.IsDefaultValue = 
        if isUnresolved() then false else 
        match d.TryRecdField with 
        | Choice1Of2 r -> r.IsZeroInit
        | Choice2Of2 _ -> false 

    member __.XmlDocSig = 
        checkIsResolved()
        let xmlsig =
            match d with 
            | RecdOrClass v -> 
                let recd = RecdFieldInfo(generalizeTypars v.TyconRef.TyparsNoRange, v)
                SymbolHelpers.GetXmlDocSigOfRecdFieldInfo recd
            | Union (v, _) -> 
                let unionCase = UnionCaseInfo(generalizeTypars v.TyconRef.TyparsNoRange, v)
                SymbolHelpers.GetXmlDocSigOfUnionCaseInfo unionCase
            | ILField f -> 
                SymbolHelpers.GetXmlDocSigOfILFieldInfo cenv.infoReader range0 f
        match xmlsig with
        | Some (_, docsig) -> docsig
        | _ -> ""

    member __.XmlDoc = 
        if isUnresolved() then XmlDoc.Empty  |> makeXmlDoc else
        match d.TryRecdField with 
        | Choice1Of2 r -> r.XmlDoc 
        | Choice2Of2 _ -> XmlDoc.Empty
        |> makeXmlDoc

    member __.FieldType = 
        checkIsResolved()
        let fty = 
            match d.TryRecdField with 
            | Choice1Of2 r -> r.FormalType
            | Choice2Of2 f -> f.FieldType(cenv.amap, range0)
        FSharpType(cenv, fty)

    member __.IsStatic = 
        if isUnresolved() then false else 
        match d.TryRecdField with 
        | Choice1Of2 r -> r.IsStatic
        | Choice2Of2 f -> f.IsStatic

    member __.Name = 
        checkIsResolved()
        match d.TryRecdField with 
        | Choice1Of2 r -> r.Name
        | Choice2Of2 f -> f.FieldName

    member __.IsCompilerGenerated = 
        if isUnresolved() then false else 
        match d.TryRecdField with 
        | Choice1Of2 r -> r.IsCompilerGenerated
        | Choice2Of2 _ -> false

    member __.IsNameGenerated =
        if isUnresolved() then false else
        match d.TryRecdField with
        | Choice1Of2 r -> r.rfield_name_generated
        | _ -> false

    member __.DeclarationLocation = 
        checkIsResolved()
        match d.TryRecdField with 
        | Choice1Of2 r -> r.Range
        | Choice2Of2 _ -> range0

    member __.FieldAttributes = 
        if isUnresolved() then makeReadOnlyCollection [] else 
        match d.TryRecdField with 
        | Choice1Of2 r -> r.FieldAttribs |> List.map (fun a -> FSharpAttribute(cenv, AttribInfo.FSAttribInfo(cenv.g, a))) 
        | Choice2Of2 _ -> [] 
        |> makeReadOnlyCollection

    member __.PropertyAttributes = 
        if isUnresolved() then makeReadOnlyCollection [] else 
        match d.TryRecdField with 
        | Choice1Of2 r -> r.PropertyAttribs |> List.map (fun a -> FSharpAttribute(cenv, AttribInfo.FSAttribInfo(cenv.g, a))) 
        | Choice2Of2 _ -> [] 
        |> makeReadOnlyCollection

    member __.Accessibility: FSharpAccessibility =  
        if isUnresolved() then FSharpAccessibility(taccessPublic) else 
        let access = 
            match d.TryRecdField with 
            | Choice1Of2 r -> r.Accessibility
            | Choice2Of2 _ -> taccessPublic
        FSharpAccessibility(access) 

    member private x.V = d

    override x.Equals(other: obj) =
        box x === other ||
        match other with
        |   :? FSharpField as uc -> 
            match d, uc.V with 
            | RecdOrClass r1, RecdOrClass r2 -> recdFieldRefOrder.Compare(r1, r2) = 0
            | Union (u1, n1), Union (u2, n2) -> cenv.g.unionCaseRefEq u1 u2 && n1 = n2
            | _ -> false
        |   _ -> false

    override x.GetHashCode() = hash x.Name

    override x.ToString() = "field " + x.Name

and [<System.Obsolete("Renamed to FSharpField")>] FSharpRecordField = FSharpField

and [<Class>] FSharpAccessibilityRights(thisCcu: CcuThunk, ad:AccessorDomain) =
    member internal __.ThisCcu = thisCcu

    member internal __.Contents = ad

and FSharpActivePatternCase(cenv, apinfo: PrettyNaming.ActivePatternInfo, typ, n, valOpt: ValRef option, item) = 

    inherit FSharpSymbol (cenv, 
                          (fun () -> item), 
                          (fun _ _ _ -> true))

    member __.Name = apinfo.ActiveTags.[n]

    member __.Index = n

    member __.DeclarationLocation = snd apinfo.ActiveTagsWithRanges.[n]

    member __.Group = FSharpActivePatternGroup(cenv, apinfo, typ, valOpt)

    member __.XmlDoc = 
        defaultArg (valOpt |> Option.map (fun vref -> vref.XmlDoc)) XmlDoc.Empty
        |> makeXmlDoc

    member __.XmlDocSig = 
        let xmlsig = 
            match valOpt with
            | Some valref -> SymbolHelpers.GetXmlDocSigOfValRef cenv.g valref
            | None -> None
        match xmlsig with
        | Some (_, docsig) -> docsig
        | _ -> ""

and FSharpActivePatternGroup(cenv, apinfo:PrettyNaming.ActivePatternInfo, typ, valOpt) =

    member __.Name = valOpt |> Option.map (fun vref -> vref.LogicalName)

    member __.Names = makeReadOnlyCollection apinfo.Names

    member __.IsTotal = apinfo.IsTotal

    member __.OverallType = FSharpType(cenv, typ)

    member __.DeclaringEntity = 
        valOpt 
        |> Option.bind (fun vref -> 
            match vref.DeclaringEntity with 
            | ParentNone -> None
            | Parent p -> Some (FSharpEntity(cenv, p)))

and FSharpGenericParameter(cenv, v:Typar) = 

    inherit FSharpSymbol (cenv, 
                          (fun () -> Item.TypeVar(v.Name, v)), 
                          (fun _ _ _ad -> true))

    member __.Name = v.DisplayName

    member __.DeclarationLocation = v.Range

    member __.IsCompilerGenerated = v.IsCompilerGenerated
       
    member __.IsMeasure = (v.Kind = TyparKind.Measure)
<<<<<<< HEAD
    member __.XmlDoc = v.XmlDoc |> makeXmlDoc
=======

    member __.XmlDoc = v.typar_xmldoc |> makeXmlDoc

>>>>>>> ff078e94
    member __.IsSolveAtCompileTime = (v.StaticReq = TyparStaticReq.HeadTypeStaticReq)

    member __.Attributes = 
         // INCOMPLETENESS: If the type parameter comes from .NET then the .NET metadata for the type parameter
         // has been lost (it is not accessible via Typar).  So we can't easily report the attributes in this 
         // case.
         v.Attribs |> List.map (fun a -> FSharpAttribute(cenv, AttribInfo.FSAttribInfo(cenv.g, a))) |> makeReadOnlyCollection
    member __.Constraints = v.Constraints |> List.map (fun a -> FSharpGenericParameterConstraint(cenv, a)) |> makeReadOnlyCollection
    
    member internal x.V = v

    override x.Equals(other: obj) =
        box x === other ||
        match other with
        |   :? FSharpGenericParameter as p -> typarRefEq v p.V
        |   _ -> false

    override x.GetHashCode() = (hash v.Stamp)

    override x.ToString() = "generic parameter " + x.Name

and FSharpDelegateSignature(cenv, info: SlotSig) = 

    member __.DelegateArguments = 
        info.FormalParams.Head
        |> List.map (fun (TSlotParam(nm, ty, _, _, _, _)) -> nm, FSharpType(cenv, ty))
        |> makeReadOnlyCollection

    member __.DelegateReturnType = 
        match info.FormalReturnType with
        | None -> FSharpType(cenv, cenv.g.unit_ty)
        | Some ty -> FSharpType(cenv, ty)
    override x.ToString() = "<delegate signature>"

and FSharpAbstractParameter(cenv, info: SlotParam) =

    member __.Name =    
        let (TSlotParam(name, _, _, _, _, _)) = info
        name

    member __.Type = FSharpType(cenv, info.Type)

    member __.IsInArg =
        let (TSlotParam(_, _, isIn, _, _, _)) = info
        isIn

    member __.IsOutArg =
        let (TSlotParam(_, _, _, isOut, _, _)) = info
        isOut

    member __.IsOptionalArg =
        let (TSlotParam(_, _, _, _, isOptional, _)) = info
        isOptional

    member __.Attributes =
        let (TSlotParam(_, _, _, _, _, attribs)) = info
        attribs |> List.map (fun a -> FSharpAttribute(cenv, AttribInfo.FSAttribInfo(cenv.g, a)))
        |> makeReadOnlyCollection

and FSharpAbstractSignature(cenv, info: SlotSig) =

    member __.AbstractArguments = 
        info.FormalParams
        |> List.map (List.map (fun p -> FSharpAbstractParameter(cenv, p)) >> makeReadOnlyCollection)
        |> makeReadOnlyCollection

    member __.AbstractReturnType = 
        match info.FormalReturnType with
        | None -> FSharpType(cenv, cenv.g.unit_ty)
        | Some ty -> FSharpType(cenv, ty)

    member __.DeclaringTypeGenericParameters =
        info.ClassTypars 
        |> List.map (fun t -> FSharpGenericParameter(cenv, t))
        |> makeReadOnlyCollection
        
    member __.MethodGenericParameters =
        info.MethodTypars 
        |> List.map (fun t -> FSharpGenericParameter(cenv, t))
        |> makeReadOnlyCollection

    member __.Name = info.Name 
    
    member __.DeclaringType = FSharpType(cenv, info.ImplementedType)

and FSharpGenericParameterMemberConstraint(cenv, info: TraitConstraintInfo) = 
    let (TTrait(tys, nm, flags, atys, rty, _)) = info 
    member __.MemberSources = 
        tys   |> List.map (fun ty -> FSharpType(cenv, ty)) |> makeReadOnlyCollection

    member __.MemberName = nm

    member __.MemberIsStatic = not flags.IsInstance

    member __.MemberArgumentTypes = atys   |> List.map (fun ty -> FSharpType(cenv, ty)) |> makeReadOnlyCollection

    member x.MemberReturnType =
        match rty with 
        | None -> FSharpType(cenv, cenv.g.unit_ty) 
        | Some ty -> FSharpType(cenv, ty) 
    override x.ToString() = "<member constraint info>"


and FSharpGenericParameterDelegateConstraint(cenv, tupledArgTyp: TType, rty: TType) = 
    member __.DelegateTupledArgumentType = FSharpType(cenv, tupledArgTyp)
    member __.DelegateReturnType =  FSharpType(cenv, rty)
    override x.ToString() = "<delegate constraint info>"

and FSharpGenericParameterDefaultsToConstraint(cenv, pri:int, ty:TType) = 
    member __.DefaultsToPriority = pri 
    member __.DefaultsToTarget = FSharpType(cenv, ty) 
    override x.ToString() = "<defaults-to constraint info>"

and FSharpGenericParameterConstraint(cenv, cx: TyparConstraint) = 

    member __.IsCoercesToConstraint = 
        match cx with 
        | TyparConstraint.CoercesTo _ -> true 
        | _ -> false

    member __.CoercesToTarget = 
        match cx with 
        | TyparConstraint.CoercesTo(ty, _) -> FSharpType(cenv, ty) 
        | _ -> invalidOp "not a coerces-to constraint"

    member __.IsDefaultsToConstraint = 
        match cx with 
        | TyparConstraint.DefaultsTo _ -> true 
        | _ -> false

    member __.DefaultsToConstraintData = 
        match cx with 
        | TyparConstraint.DefaultsTo(pri, ty, _) ->  FSharpGenericParameterDefaultsToConstraint(cenv, pri, ty) 
        | _ -> invalidOp "not a 'defaults-to' constraint"

    member __.IsSupportsNullConstraint  = match cx with TyparConstraint.SupportsNull _ -> true | _ -> false

    member __.IsMemberConstraint = 
        match cx with 
        | TyparConstraint.MayResolveMember _ -> true 
        | _ -> false

    member __.MemberConstraintData =  
        match cx with 
        | TyparConstraint.MayResolveMember(info, _) ->  FSharpGenericParameterMemberConstraint(cenv, info) 
        | _ -> invalidOp "not a member constraint"

    member __.IsNonNullableValueTypeConstraint = 
        match cx with 
        | TyparConstraint.IsNonNullableStruct _ -> true 
        | _ -> false
    
    member __.IsReferenceTypeConstraint  = 
        match cx with 
        | TyparConstraint.IsReferenceType _ -> true 
        | _ -> false

    member __.IsSimpleChoiceConstraint = 
        match cx with 
        | TyparConstraint.SimpleChoice _ -> true 
        | _ -> false

    member __.SimpleChoices = 
        match cx with 
        | TyparConstraint.SimpleChoice (tys, _) -> 
            tys   |> List.map (fun ty -> FSharpType(cenv, ty)) |> makeReadOnlyCollection
        | _ -> invalidOp "incorrect constraint kind"

    member __.IsRequiresDefaultConstructorConstraint  = 
        match cx with 
        | TyparConstraint.RequiresDefaultConstructor _ -> true 
        | _ -> false

    member __.IsEnumConstraint = 
        match cx with 
        | TyparConstraint.IsEnum _ -> true 
        | _ -> false

    member __.EnumConstraintTarget = 
        match cx with 
        | TyparConstraint.IsEnum(ty, _) -> FSharpType(cenv, ty)
        | _ -> invalidOp "incorrect constraint kind"
    
    member __.IsComparisonConstraint = 
        match cx with 
        | TyparConstraint.SupportsComparison _ -> true 
        | _ -> false

    member __.IsEqualityConstraint = 
        match cx with 
        | TyparConstraint.SupportsEquality _ -> true 
        | _ -> false

    member __.IsUnmanagedConstraint = 
        match cx with 
        | TyparConstraint.IsUnmanaged _ -> true 
        | _ -> false

    member __.IsDelegateConstraint = 
        match cx with 
        | TyparConstraint.IsDelegate _ -> true 
        | _ -> false

    member __.DelegateConstraintData =  
        match cx with 
        | TyparConstraint.IsDelegate(ty1, ty2, _) ->  FSharpGenericParameterDelegateConstraint(cenv, ty1, ty2) 
        | _ -> invalidOp "not a delegate constraint"

    override x.ToString() = "<type constraint>"

and FSharpInlineAnnotation = 
   | PseudoValue
   | AlwaysInline 
   | OptionalInline 
   | NeverInline 
   | AggressiveInline 

and FSharpMemberOrValData = 
    | E of EventInfo
    | P of PropInfo
    | M of MethInfo
    | C of MethInfo
    | V of ValRef

and FSharpMemberOrVal = FSharpMemberOrFunctionOrValue

and FSharpMemberFunctionOrValue =  FSharpMemberOrFunctionOrValue

and FSharpMemberOrFunctionOrValue(cenv, d:FSharpMemberOrValData, item) = 

    inherit FSharpSymbol(cenv, 
                         (fun () -> item), 
                         (fun this thisCcu2 ad -> 
                              let this = this :?> FSharpMemberOrFunctionOrValue 
                              checkForCrossProjectAccessibility (thisCcu2, ad) (cenv.thisCcu, this.Accessibility.Contents)) 
                              //&& 
                              //match d with 
                              //| E e -> 
                              //    match e with 
                              //    | EventInfo.ILEvent (_, e) -> AccessibilityLogic.IsILEventInfoAccessible g cenv.amap range0 ad e
                              //    | EventInfo.FSEvent (_, _, vref, _) ->  AccessibilityLogic.IsValAccessible ad vref
                              //    | _ -> true
                              //| M m -> AccessibilityLogic.IsMethInfoAccessible cenv.amap range0 ad m
                              //| P p -> AccessibilityLogic.IsPropInfoAccessible g cenv.amap range0 ad p
                              //| V v -> AccessibilityLogic.IsValAccessible ad v
                          )

    let fsharpInfo() = 
        match d with 
        | M m | C m -> m.ArbitraryValRef 
        | P p -> p.ArbitraryValRef 
        | E e -> e.ArbitraryValRef 
        | V v -> Some v
    
    let isUnresolved() = 
        match fsharpInfo() with 
        | None -> false
        | Some v -> v.TryDeref.IsNone

    let checkIsResolved() = 
        if isUnresolved() then 
            let v = (fsharpInfo()).Value
            let nm = (match v with VRefNonLocal n -> n.ItemKey.PartialKey.LogicalName | _ -> "<local>")
            invalidOp (sprintf "The value or member '%s' does not exist or is in an unresolved assembly." nm)

    let mkMethSym minfo = FSharpMemberOrFunctionOrValue(cenv, M minfo, Item.MethodGroup (minfo.DisplayName, [minfo], None))
    let mkEventSym einfo = FSharpMemberOrFunctionOrValue(cenv, E einfo, Item.Event einfo)

    new (cenv, vref) = FSharpMemberFunctionOrValue(cenv, V vref, Item.Value vref)
    new (cenv, minfo) =  FSharpMemberFunctionOrValue(cenv, M minfo, Item.MethodGroup(minfo.LogicalName, [minfo], None))

    member __.IsUnresolved = 
        isUnresolved()

    member __.DeclarationLocationOpt = 
        checkIsResolved()
        match fsharpInfo() with 
        | Some v -> Some v.Range
        | None -> base.DeclarationLocation 

    member x.Overloads matchParameterNumber =
        checkIsResolved()
        match d with
        | M m ->
            match item with
            | Item.MethodGroup (_name, methodInfos, _) ->
                let methods =
                    if matchParameterNumber then
                        methodInfos
                        |> List.filter (fun methodInfo -> not (methodInfo.NumArgs = m.NumArgs) )
                    else methodInfos
                methods
                |> List.map (fun mi -> FSharpMemberOrFunctionOrValue(cenv, M mi, item))
                |> makeReadOnlyCollection
                |> Some
            | _ -> None
        | _ -> None

    member x.DeclarationLocation = 
        checkIsResolved()
        match x.DeclarationLocationOpt with 
        | Some v -> v
        | None -> failwith "DeclarationLocation property not available"

    member __.DeclaringEntity = 
        checkIsResolved()
        match d with 
        | E e -> FSharpEntity(cenv, e.DeclaringTyconRef) |> Some
        | P p -> FSharpEntity(cenv, p.DeclaringTyconRef) |> Some
        | M m | C m -> FSharpEntity(cenv, m.DeclaringTyconRef) |> Some
        | V v -> 
        match v.DeclaringEntity with 
        | ParentNone -> None
        | Parent p -> FSharpEntity(cenv, p) |> Some

    member __.ApparentEnclosingEntity = 
        checkIsResolved()
        match d with 
        | E e -> FSharpEntity(cenv, e.ApparentEnclosingTyconRef)
        | P p -> FSharpEntity(cenv, p.ApparentEnclosingTyconRef)
        | M m | C m -> FSharpEntity(cenv, m.ApparentEnclosingTyconRef)
        | V v -> 
        match v.ApparentEnclosingEntity with 
        | ParentNone -> invalidOp "the value or member doesn't have a logical parent" 
        | Parent p -> FSharpEntity(cenv, p)

    member x.GenericParameters = 
        checkIsResolved()
        let tps = 
            match d with 
            | E _ -> []
            | P _ -> []
            | M m | C m -> m.FormalMethodTypars
            | V v -> v.Typars 
        tps |> List.map (fun tp -> FSharpGenericParameter(cenv, tp)) |> makeReadOnlyCollection

    member x.FullType = 
        checkIsResolved()
        let ty = 
            match d with 
            | E e -> e.GetDelegateType(cenv.amap, range0)
            | P p -> p.GetPropertyType(cenv.amap, range0)
            | M m | C m -> 
                let rty = m.GetFSharpReturnTy(cenv.amap, range0, m.FormalMethodInst)
                let argtysl = m.GetParamTypes(cenv.amap, range0, m.FormalMethodInst) 
                mkIteratedFunTy (List.map (mkRefTupledTy cenv.g) argtysl) rty
            | V v -> v.TauType
        FSharpType(cenv, ty)

    member __.HasGetterMethod =
        if isUnresolved() then false
        else
            match d with 
            | P p -> p.HasGetter
            | E _
            | M _
            | C _
            | V _ -> false

    member __.GetterMethod =
        checkIsResolved()
        match d with 
        | P p -> mkMethSym p.GetterMethod
        | E _ | M _ | C _ | V _ -> invalidOp "the value or member doesn't have an associated getter method" 

    member __.HasSetterMethod =
        if isUnresolved() then false
        else
            match d with 
            | P p -> p.HasSetter
            | E _
            | M _
            | C _
            | V _ -> false

    member __.SetterMethod =
        checkIsResolved()
        match d with 
        | P p -> mkMethSym p.SetterMethod
        | E _ | M _ | C _ | V _ -> invalidOp "the value or member doesn't have an associated setter method" 

    member __.EventAddMethod =
        checkIsResolved()
        match d with 
        | E e -> mkMethSym e.AddMethod
        | P _ | M _ | C _ | V _ -> invalidOp "the value or member doesn't have an associated add method" 

    member __.EventRemoveMethod =
        checkIsResolved()
        match d with 
        | E e -> mkMethSym e.RemoveMethod
        | P _ | M _ | C _ | V _ -> invalidOp "the value or member doesn't have an associated remove method" 

    member __.EventDelegateType =
        checkIsResolved()
        match d with 
        | E e -> FSharpType(cenv, e.GetDelegateType(cenv.amap, range0))
        | P _ | M _ | C _ | V _ -> invalidOp "the value or member doesn't have an associated event delegate type" 

    member __.EventIsStandard =
        checkIsResolved()
        match d with 
        | E e -> 
            let dty = e.GetDelegateType(cenv.amap, range0)
            TryDestStandardDelegateTyp cenv.infoReader range0 AccessibleFromSomewhere dty |> Option.isSome
        | P _ | M _ | C _ | V _ -> invalidOp "the value or member is not an event" 

    member __.IsCompilerGenerated = 
        if isUnresolved() then false else 
        match fsharpInfo() with 
        | None -> false
        | Some v -> 
        v.IsCompilerGenerated

    member __.InlineAnnotation = 
        if isUnresolved() then FSharpInlineAnnotation.OptionalInline else 
        match fsharpInfo() with 
        | None -> FSharpInlineAnnotation.OptionalInline
        | Some v -> 
        match v.InlineInfo with 
        | ValInline.PseudoVal -> FSharpInlineAnnotation.PseudoValue
        | ValInline.Always -> FSharpInlineAnnotation.AlwaysInline
        | ValInline.Optional -> FSharpInlineAnnotation.OptionalInline
        | ValInline.Never -> FSharpInlineAnnotation.NeverInline

    member __.IsMutable = 
        if isUnresolved() then false else 
        match d with 
        | M _ | C _ | P _ |  E _ -> false
        | V v -> v.IsMutable

    member __.IsModuleValueOrMember = 
        if isUnresolved() then false else 
        match d with 
        | M _ | C _ | P _ | E _ -> true
        | V v -> v.IsMember || v.IsModuleBinding

    member __.IsMember = 
        if isUnresolved() then false else 
        match d with 
        | M _ | C _ | P _ | E _ -> true
        | V v -> v.IsMember 
    
    member __.IsDispatchSlot = 
        if isUnresolved() then false else 
        match d with 
        | E e -> e.AddMethod.IsDispatchSlot
        | P p -> p.IsDispatchSlot
        | M m | C m -> m.IsDispatchSlot
        | V v -> v.IsDispatchSlot

    member x.IsProperty = 
        match d with 
        | P _ -> true
        | _ -> false

    member x.IsEvent = 
        match d with 
        | E _ -> true
        | _ -> false

    member x.EventForFSharpProperty = 
        match d with 
        | P p when p.IsFSharpEventProperty  ->
            let minfos1 = GetImmediateIntrinsicMethInfosOfType (Some("add_"+p.PropertyName), AccessibleFromSomeFSharpCode) cenv.g cenv.amap range0 p.ApparentEnclosingType 
            let minfos2 = GetImmediateIntrinsicMethInfosOfType (Some("remove_"+p.PropertyName), AccessibleFromSomeFSharpCode) cenv.g cenv.amap range0 p.ApparentEnclosingType
            match  minfos1, minfos2 with 
            | [addMeth], [removeMeth] -> 
                match addMeth.ArbitraryValRef, removeMeth.ArbitraryValRef with 
                | Some addVal, Some removeVal -> Some (mkEventSym (FSEvent(cenv.g, p, addVal, removeVal)))
                | _ -> None
            | _ -> None
        | _ -> None

    member __.IsEventAddMethod = 
        if isUnresolved() then false else 
        match d with 
        | M m when m.LogicalName.StartsWith("add_") -> 
            let eventName = m.LogicalName.[4..]
            let entityTy = generalizedTyconRef m.DeclaringTyconRef
            not (isNil (cenv.infoReader.GetImmediateIntrinsicEventsOfType (Some eventName, AccessibleFromSomeFSharpCode, range0, entityTy))) ||
            let declaringTy = generalizedTyconRef m.DeclaringTyconRef
            match GetImmediateIntrinsicPropInfosOfType (Some eventName, AccessibleFromSomeFSharpCode) cenv.g cenv.amap range0 declaringTy with 
            | pinfo :: _  -> pinfo.IsFSharpEventProperty
            | _ -> false

        | _ -> false

    member __.IsEventRemoveMethod = 
        if isUnresolved() then false else 
        match d with 
        | M m when m.LogicalName.StartsWith("remove_") -> 
            let eventName = m.LogicalName.[7..]
            let entityTy = generalizedTyconRef m.DeclaringTyconRef
            not (isNil (cenv.infoReader.GetImmediateIntrinsicEventsOfType (Some eventName, AccessibleFromSomeFSharpCode, range0, entityTy))) ||
            let declaringTy = generalizedTyconRef m.DeclaringTyconRef
            match GetImmediateIntrinsicPropInfosOfType (Some eventName, AccessibleFromSomeFSharpCode) cenv.g cenv.amap range0 declaringTy with 
            | pinfo :: _ -> pinfo.IsFSharpEventProperty
            | _ -> false
        | _ -> false

    member x.IsGetterMethod =  
        if isUnresolved() then false else 
        x.IsPropertyGetterMethod ||
        match fsharpInfo() with 
        | None -> false
        | Some v -> v.IsPropertyGetterMethod

    member x.IsSetterMethod =  
        if isUnresolved() then false else 
        x.IsPropertySetterMethod ||
        match fsharpInfo() with 
        | None -> false
        | Some v -> v.IsPropertySetterMethod

    member __.IsPropertyGetterMethod = 
        if isUnresolved() then false else 
        match d with 
        | M m when m.LogicalName.StartsWith("get_") -> 
            let propName = PrettyNaming.ChopPropertyName(m.LogicalName) 
            let declaringTy = generalizedTyconRef m.DeclaringTyconRef
            not (isNil (GetImmediateIntrinsicPropInfosOfType (Some propName, AccessibleFromSomeFSharpCode) cenv.g cenv.amap range0 declaringTy))
        | V v -> v.IsPropertyGetterMethod
        | _ -> false

    member __.IsPropertySetterMethod = 
        if isUnresolved() then false else 
        match d with 
        // Look for a matching property with the right name. 
        | M m when m.LogicalName.StartsWith("set_") -> 
            let propName = PrettyNaming.ChopPropertyName(m.LogicalName) 
            let declaringTy = generalizedTyconRef m.DeclaringTyconRef
            not (isNil (GetImmediateIntrinsicPropInfosOfType (Some propName, AccessibleFromSomeFSharpCode) cenv.g cenv.amap range0 declaringTy))
        | V v -> v.IsPropertySetterMethod
        | _ -> false

    member __.IsInstanceMember = 
        if isUnresolved() then false else 
        match d with 
        | E e -> not e.IsStatic
        | P p -> not p.IsStatic
        | M m | C m -> m.IsInstance
        | V v -> v.IsInstanceMember

    member x.IsInstanceMemberInCompiledCode = 
        if isUnresolved() then false else 
        x.IsInstanceMember &&
        match d with 
        | E e -> match e.ArbitraryValRef with Some vref -> ValRefIsCompiledAsInstanceMember cenv.g vref | None -> true
        | P p -> match p.ArbitraryValRef with Some vref -> ValRefIsCompiledAsInstanceMember cenv.g vref | None -> true
        | M m | C m -> match m.ArbitraryValRef with Some vref -> ValRefIsCompiledAsInstanceMember cenv.g vref | None -> true
        | V vref -> ValRefIsCompiledAsInstanceMember cenv.g vref 

    member __.IsExtensionMember = 
        if isUnresolved() then false else 
        match d with 
        | E e -> e.AddMethod.IsExtensionMember
        | P p -> p.IsExtensionMember
        | M m -> m.IsExtensionMember
        | V v -> v.IsExtensionMember
        | C _ -> false

    member x.IsOverrideOrExplicitMember = x.IsOverrideOrExplicitInterfaceImplementation

    member __.IsOverrideOrExplicitInterfaceImplementation =
        if isUnresolved() then false else 
        match d with 
        | E e -> e.AddMethod.IsDefiniteFSharpOverride
        | P p -> p.IsDefiniteFSharpOverride
        | M m -> m.IsDefiniteFSharpOverride
        | V v -> 
            v.MemberInfo.IsSome && v.IsDefiniteFSharpOverrideMember
        | C _ -> false

    member __.IsExplicitInterfaceImplementation =
        if isUnresolved() then false else 
        match d with 
        | E e -> e.AddMethod.IsFSharpExplicitInterfaceImplementation
        | P p -> p.IsFSharpExplicitInterfaceImplementation
        | M m -> m.IsFSharpExplicitInterfaceImplementation
        | V v -> v.IsFSharpExplicitInterfaceImplementation cenv.g
        | C _ -> false

    member __.ImplementedAbstractSignatures =
        checkIsResolved()
        let sigs =
            match d with
            | E e -> e.AddMethod.ImplementedSlotSignatures
            | P p -> p.ImplementedSlotSignatures
            | M m | C m -> m.ImplementedSlotSignatures
            | V v -> v.ImplementedSlotSignatures
        sigs |> List.map (fun s -> FSharpAbstractSignature (cenv, s))
        |> makeReadOnlyCollection

    member __.IsImplicitConstructor = 
        if isUnresolved() then false else 
        match fsharpInfo() with 
        | None -> false
        | Some v -> v.IsIncrClassConstructor
    
    member __.IsTypeFunction = 
        if isUnresolved() then false else 
        match fsharpInfo() with 
        | None -> false
        | Some v -> v.IsTypeFunction

    member __.IsActivePattern =  
        if isUnresolved() then false else 
        match fsharpInfo() with 
        | Some v -> PrettyNaming.ActivePatternInfoOfValName v.CoreDisplayName v.Range |> Option.isSome
        | None -> false

    member x.CompiledName = 
        checkIsResolved()
        match fsharpInfo() with 
        | Some v -> v.CompiledName
        | None -> x.LogicalName

    member __.LogicalName = 
        checkIsResolved()
        match d with 
        | E e -> e.EventName
        | P p -> p.PropertyName
        | M m | C m -> m.LogicalName
        | V v -> v.LogicalName

    member __.DisplayName = 
        checkIsResolved()
        match d with 
        | E e -> e.EventName
        | P p -> p.PropertyName
        | M m | C m -> m.DisplayName
        | V v -> v.DisplayName

    member __.XmlDocSig = 
        checkIsResolved()
 
        match d with 
        | E e ->
            let range = defaultArg __.DeclarationLocationOpt range0
            match SymbolHelpers.GetXmlDocSigOfEvent cenv.infoReader range e with
            | Some (_, docsig) -> docsig
            | _ -> ""
        | P p ->
            let range = defaultArg __.DeclarationLocationOpt range0
            match SymbolHelpers.GetXmlDocSigOfProp cenv.infoReader range p with
            | Some (_, docsig) -> docsig
            | _ -> ""
        | M m | C m -> 
            let range = defaultArg __.DeclarationLocationOpt range0
            match SymbolHelpers.GetXmlDocSigOfMethInfo cenv.infoReader range m with
            | Some (_, docsig) -> docsig
            | _ -> ""
        | V v ->
            match v.DeclaringEntity with 
            | Parent entityRef -> 
                match SymbolHelpers.GetXmlDocSigOfScopedValRef cenv.g entityRef v with
                | Some (_, docsig) -> docsig
                | _ -> ""
            | ParentNone -> "" 

    member __.XmlDoc = 
        if isUnresolved() then XmlDoc.Empty  |> makeXmlDoc else
        match d with 
        | E e -> e.XmlDoc |> makeXmlDoc
        | P p -> p.XmlDoc |> makeXmlDoc
        | M m | C m -> m.XmlDoc |> makeXmlDoc
        | V v -> v.XmlDoc |> makeXmlDoc

    member x.CurriedParameterGroups = 
        checkIsResolved()
        match d with 
        | P p -> 
            
            [ [ for (ParamData(isParamArrayArg, isOutArg, optArgInfo, _callerInfoInfo, nmOpt, _reflArgInfo, pty)) in p.GetParamDatas(cenv.amap, range0) do 
                // INCOMPLETENESS: Attribs is empty here, so we can't look at attributes for
                // either .NET or F# parameters
                let argInfo: ArgReprInfo = { Name=nmOpt; Attribs= [] }
                yield FSharpParameter(cenv, pty, argInfo, x.DeclarationLocationOpt, isParamArrayArg, isOutArg, optArgInfo.IsOptional) ] 
               |> makeReadOnlyCollection  ]
           |> makeReadOnlyCollection

        | E _ ->  []  |> makeReadOnlyCollection
        | M m | C m -> 
            [ for argtys in m.GetParamDatas(cenv.amap, range0, m.FormalMethodInst) do 
                 yield
                   [ for (ParamData(isParamArrayArg, isOutArg, optArgInfo, _callerInfoInfo, nmOpt, _reflArgInfo, pty)) in argtys do 
                // INCOMPLETENESS: Attribs is empty here, so we can't look at attributes for
                // either .NET or F# parameters
                        let argInfo: ArgReprInfo = { Name=nmOpt; Attribs= [] }
                        yield FSharpParameter(cenv, pty, argInfo, x.DeclarationLocationOpt, isParamArrayArg, isOutArg, optArgInfo.IsOptional) ] 
                   |> makeReadOnlyCollection ]
             |> makeReadOnlyCollection

        | V v -> 
        match v.ValReprInfo with 
        | None ->
            let _, tau = v.TypeScheme
            if isFunTy cenv.g tau then
                let argtysl, _typ = stripFunTy cenv.g tau
                [ for typ in argtysl do
                    let allArguments =
                        if isRefTupleTy cenv.g typ
                        then tryDestRefTupleTy cenv.g typ
                        else [typ]
                    yield
                      allArguments
                      |> List.map (fun arg -> FSharpParameter(cenv, arg, { Name=None; Attribs= [] }, x.DeclarationLocationOpt, false, false, false))
                      |> makeReadOnlyCollection ]
                |> makeReadOnlyCollection
            else makeReadOnlyCollection []
        | Some (ValReprInfo(_typars, curriedArgInfos, _retInfo)) -> 
            let tau = v.TauType
            let argtysl, _ = GetTopTauTypeInFSharpForm cenv.g curriedArgInfos tau range0
            let argtysl = if v.IsInstanceMember then argtysl.Tail else argtysl
            [ for argtys in argtysl do 
                 yield 
                   [ for argty, argInfo in argtys do 
                        let isParamArrayArg = HasFSharpAttribute cenv.g cenv.g.attrib_ParamArrayAttribute argInfo.Attribs
                        let isOutArg = HasFSharpAttribute cenv.g cenv.g.attrib_OutAttribute argInfo.Attribs && isByrefTy cenv.g argty
                        let isOptionalArg = HasFSharpAttribute cenv.g cenv.g.attrib_OptionalArgumentAttribute argInfo.Attribs
                        yield FSharpParameter(cenv, argty, argInfo, x.DeclarationLocationOpt, isParamArrayArg, isOutArg, isOptionalArg) ] 
                   |> makeReadOnlyCollection ]
             |> makeReadOnlyCollection

    member x.ReturnParameter = 
        checkIsResolved()
        match d with 
        | E e -> 
                // INCOMPLETENESS: Attribs is empty here, so we can't look at return attributes for .NET or F# methods
            let retInfo: ArgReprInfo = { Name=None; Attribs= [] }
            let rty = 
                try PropTypOfEventInfo cenv.infoReader range0 AccessibleFromSomewhere e
                with _ -> 
                    // For non-standard events, just use the delegate type as the ReturnParameter type
                    e.GetDelegateType(cenv.amap, range0)

            FSharpParameter(cenv, rty, retInfo, x.DeclarationLocationOpt, isParamArrayArg=false, isOutArg=false, isOptionalArg=false) 

        | P p -> 
                // INCOMPLETENESS: Attribs is empty here, so we can't look at return attributes for .NET or F# methods
            let retInfo: ArgReprInfo = { Name=None; Attribs= [] }
            let rty = p.GetPropertyType(cenv.amap, range0)
            FSharpParameter(cenv, rty, retInfo, x.DeclarationLocationOpt, isParamArrayArg=false, isOutArg=false, isOptionalArg=false) 
        | M m | C m -> 
                // INCOMPLETENESS: Attribs is empty here, so we can't look at return attributes for .NET or F# methods
            let retInfo: ArgReprInfo = { Name=None; Attribs= [] }
            let rty = m.GetFSharpReturnTy(cenv.amap, range0, m.FormalMethodInst)
            FSharpParameter(cenv, rty, retInfo, x.DeclarationLocationOpt, isParamArrayArg=false, isOutArg=false, isOptionalArg=false) 
        | V v -> 
        match v.ValReprInfo with 
        | None ->
            let _, tau = v.TypeScheme
            let _argtysl, rty = stripFunTy cenv.g tau
            let empty: ArgReprInfo  = { Name=None; Attribs= [] }
            FSharpParameter(cenv, rty, empty, x.DeclarationLocationOpt, isParamArrayArg=false, isOutArg=false, isOptionalArg=false)
        | Some (ValReprInfo(_typars, argInfos, retInfo)) -> 
            let tau = v.TauType
            let _c, rty = GetTopTauTypeInFSharpForm cenv.g argInfos tau range0
            FSharpParameter(cenv, rty, retInfo, x.DeclarationLocationOpt, isParamArrayArg=false, isOutArg=false, isOptionalArg=false) 


    member __.Attributes = 
        if isUnresolved() then makeReadOnlyCollection [] else 
        let m = range0
        match d with 
        | E einfo -> 
            GetAttribInfosOfEvent cenv.amap m einfo |> List.map (fun a -> FSharpAttribute(cenv, a))
        | P pinfo -> 
            GetAttribInfosOfProp cenv.amap m pinfo |> List.map (fun a -> FSharpAttribute(cenv, a))
        | M minfo | C minfo -> 
            GetAttribInfosOfMethod cenv.amap m minfo |> List.map (fun a -> FSharpAttribute(cenv, a))
        | V v -> 
            v.Attribs |> List.map (fun a -> FSharpAttribute(cenv, AttribInfo.FSAttribInfo(cenv.g, a))) 
     |> makeReadOnlyCollection
     
    /// Is this "base" in "base.M(...)"
    member __.IsBaseValue =
        if isUnresolved() then false else
        match d with
        | M _ | C _ | P _ | E _ -> false
        | V v -> v.BaseOrThisInfo = BaseVal

    /// Is this the "x" in "type C() as x = ..."
    member __.IsConstructorThisValue =
        if isUnresolved() then false else
        match d with
        | M _ | C _| P _ | E _ -> false
        | V v -> v.BaseOrThisInfo = CtorThisVal

    /// Is this the "x" in "member x.M = ..."
    member __.IsMemberThisValue =
        if isUnresolved() then false else
        match d with
        | M _ | C _ | P _ | E _ -> false
        | V v -> v.BaseOrThisInfo = MemberThisVal

    /// Is this a [<Literal>] value, and if so what value? (may be null)
    member __.LiteralValue =
        if isUnresolved() then None else
        match d with
        | M _ | C _ | P _ | E _ -> None
        | V v -> getLiteralValue v.LiteralValue

      /// How visible is this? 
    member this.Accessibility: FSharpAccessibility  = 
        if isUnresolved() then FSharpAccessibility(taccessPublic) else 
        match fsharpInfo() with 
        | Some v -> FSharpAccessibility(v.Accessibility)
        | None ->  
        
        // Note, returning "public" is wrong for IL members that are private
        match d with 
        | E e ->  
            // For IL events, we get an approximate accessiblity that at least reports "internal" as "internal" and "private" as "private"
            let access = 
                match e with 
                | ILEvent ileinfo -> 
                    let ilAccess = AccessibilityLogic.GetILAccessOfILEventInfo ileinfo
                    getApproxFSharpAccessibilityOfMember this.DeclaringEntity.Value.Entity ilAccess
                | _ -> taccessPublic

            FSharpAccessibility(access)

        | P p ->  
            // For IL  properties, we get an approximate accessiblity that at least reports "internal" as "internal" and "private" as "private"
            let access = 
                match p with 
                | ILProp ilpinfo -> 
                    let ilAccess = AccessibilityLogic.GetILAccessOfILPropInfo ilpinfo
                    getApproxFSharpAccessibilityOfMember this.DeclaringEntity.Value.Entity  ilAccess
                | _ -> taccessPublic

            FSharpAccessibility(access)

        | M m | C m ->  

            // For IL  methods, we get an approximate accessiblity that at least reports "internal" as "internal" and "private" as "private"
            let access = 
                match m with 
                | ILMeth (_, x, _) -> getApproxFSharpAccessibilityOfMember x.DeclaringTyconRef x.RawMetadata.Access 
                | _ -> taccessPublic

            FSharpAccessibility(access, isProtected=m.IsProtectedAccessiblity)

        | V v -> FSharpAccessibility(v.Accessibility)

    member x.IsConstructor =
        match d with
        | C _ -> true
        | V v -> v.IsConstructor
        | _ -> false

    member x.Data = d

    member x.IsValCompiledAsMethod =
        match d with
        | V valRef -> IlxGen.IsValCompiledAsMethod cenv.g valRef.Deref
        | _ -> false

    member x.IsValue =
        match d with
        | V valRef -> not (SymbolHelpers.isFunction cenv.g valRef.Type)
        | _ -> false

    override x.Equals(other: obj) =
        box x === other ||
        match other with
        |   :? FSharpMemberOrFunctionOrValue as other ->
            match d, other.Data with 
            | E evt1, E evt2 -> EventInfo.EventInfosUseIdenticalDefintions evt1 evt2 
            | P p1, P p2 ->  PropInfo.PropInfosUseIdenticalDefinitions p1 p2
            | M m1, M m2 ->  MethInfo.MethInfosUseIdenticalDefinitions m1 m2
            | V v1, V v2 -> valRefEq cenv.g v1 v2
            | _ -> false
        |   _ -> false

    override x.GetHashCode() = hash (box x.LogicalName)
    override x.ToString() = 
        try  
            let prefix = (if x.IsEvent then "event " elif x.IsProperty then "property " elif x.IsMember then "member " else "val ") 
            prefix + x.LogicalName 
        with _  -> "??"


and FSharpType(cenv, typ:TType) =

    let isUnresolved() = 
       ErrorLogger.protectAssemblyExploration true <| fun () -> 
        match stripTyparEqns typ with 
        | TType_app (tcref, _) -> FSharpEntity(cenv, tcref).IsUnresolved
        | TType_measure (Measure.Con tcref) ->  FSharpEntity(cenv, tcref).IsUnresolved
        | TType_measure (Measure.Prod _) ->  FSharpEntity(cenv, cenv.g.measureproduct_tcr).IsUnresolved 
        | TType_measure Measure.One ->  FSharpEntity(cenv, cenv.g.measureone_tcr).IsUnresolved 
        | TType_measure (Measure.Inv _) ->  FSharpEntity(cenv, cenv.g.measureinverse_tcr).IsUnresolved 
        | _ -> false
    
    let isResolved() = not (isUnresolved())

    new (g, thisCcu, thisCcuTyp, tcImports, typ) = FSharpType(SymbolEnv(g, thisCcu, Some thisCcuTyp, tcImports), typ)

    member __.IsUnresolved = isUnresolved()

    member __.HasTypeDefinition = 
       isResolved() &&
       protect <| fun () -> 
         match stripTyparEqns typ with 
         | TType_app _ | TType_measure (Measure.Con _ | Measure.Prod _ | Measure.Inv _ | Measure.One _) -> true 
         | _ -> false

    member __.IsTupleType = 
       isResolved() &&
       protect <| fun () -> 
        match stripTyparEqns typ with 
        | TType_tuple _ -> true 
        | _ -> false

    member __.IsStructTupleType = 
       isResolved() &&
       protect <| fun () -> 
        match stripTyparEqns typ with 
        | TType_tuple (tupInfo, _) -> evalTupInfoIsStruct tupInfo
        | _ -> false

    member x.IsNamedType = x.HasTypeDefinition
    member x.NamedEntity = x.TypeDefinition

    member __.TypeDefinition = 
       protect <| fun () -> 
        match stripTyparEqns typ with 
        | TType_app (tcref, _) -> FSharpEntity(cenv, tcref) 
        | TType_measure (Measure.Con tcref) ->  FSharpEntity(cenv, tcref) 
        | TType_measure (Measure.Prod _) ->  FSharpEntity(cenv, cenv.g.measureproduct_tcr) 
        | TType_measure Measure.One ->  FSharpEntity(cenv, cenv.g.measureone_tcr) 
        | TType_measure (Measure.Inv _) ->  FSharpEntity(cenv, cenv.g.measureinverse_tcr) 
        | _ -> invalidOp "not a named type"

    member __.GenericArguments = 
       protect <| fun () -> 
        match stripTyparEqns typ with 
        | TType_app (_, tyargs) 
        | TType_tuple (_, tyargs) -> (tyargs |> List.map (fun ty -> FSharpType(cenv, ty)) |> makeReadOnlyCollection) 
        | TType_fun(d, r) -> [| FSharpType(cenv, d); FSharpType(cenv, r) |] |> makeReadOnlyCollection
        | TType_measure (Measure.Con _) ->  [| |] |> makeReadOnlyCollection
        | TType_measure (Measure.Prod (t1, t2)) ->  [| FSharpType(cenv, TType_measure t1); FSharpType(cenv, TType_measure t2) |] |> makeReadOnlyCollection
        | TType_measure Measure.One ->  [| |] |> makeReadOnlyCollection
        | TType_measure (Measure.Inv t1) ->  [| FSharpType(cenv, TType_measure t1) |] |> makeReadOnlyCollection
        | _ -> invalidOp "not a named type"

(*
    member __.ProvidedArguments = 
        let typeName, argNamesAndValues = 
            try 
                PrettyNaming.demangleProvidedTypeName typeLogicalName 
            with PrettyNaming.InvalidMangledStaticArg piece -> 
                error(Error(FSComp.SR.etProvidedTypeReferenceInvalidText(piece), range0)) 
*)

    member typ.IsAbbreviation = 
       isResolved() && typ.HasTypeDefinition && typ.TypeDefinition.IsFSharpAbbreviation

    member __.AbbreviatedType = 
       protect <| fun () -> FSharpType(cenv, stripTyEqns cenv.g typ)

    member __.IsFunctionType = 
       isResolved() &&
       protect <| fun () -> 
        match stripTyparEqns typ with 
        | TType_fun _ -> true 
        | _ -> false

    member __.IsGenericParameter = 
       protect <| fun () -> 
        match stripTyparEqns typ with 
        | TType_var _ -> true 
        | TType_measure (Measure.Var _) -> true 
        | _ -> false

    member __.GenericParameter = 
       protect <| fun () -> 
        match stripTyparEqns typ with 
        | TType_var tp 
        | TType_measure (Measure.Var tp) -> 
            FSharpGenericParameter (cenv, tp)
        | _ -> invalidOp "not a generic parameter type"

    member x.AllInterfaces = 
        if isUnresolved() then makeReadOnlyCollection [] else
        [ for ty in AllInterfacesOfType  cenv.g cenv.amap range0 AllowMultiIntfInstantiations.Yes typ do 
             yield FSharpType(cenv, ty) ]
        |> makeReadOnlyCollection

    member x.BaseType = 
        GetSuperTypeOfType cenv.g cenv.amap range0 typ
        |> Option.map (fun ty -> FSharpType(cenv, ty)) 

    member x.Instantiate(instantiation:(FSharpGenericParameter * FSharpType) list) = 
        let typI = instType (instantiation |> List.map (fun (tyv, typ) -> tyv.V, typ.V)) typ
        FSharpType(cenv, typI)

    member private x.V = typ
    member private x.cenv = cenv

    member private typ.AdjustType(t) = 
        FSharpType(typ.cenv, t)

    // Note: This equivalence relation is modulo type abbreviations
    override x.Equals(other: obj) =
        box x === other ||
        match other with
        |   :? FSharpType as t -> typeEquiv cenv.g typ t.V
        |   _ -> false

    // Note: This equivalence relation is modulo type abbreviations. The hash is less than perfect.
    override x.GetHashCode() = 
        let rec hashType typ = 
            let typ = stripTyEqnsWrtErasure EraseNone cenv.g typ
            match typ with
            | TType_forall _ ->  10000
            | TType_var tp  -> 10100 + int32 tp.Stamp
            | TType_app (tc1, b1)  -> 10200 + int32 tc1.Stamp + List.sumBy hashType b1
            | TType_ucase _   -> 10300  // shouldn't occur in symbols
            | TType_tuple (_, l1) -> 10400 + List.sumBy hashType l1
            | TType_fun (dty, rty) -> 10500 + hashType dty + hashType rty
            | TType_measure _ -> 10600 
        hashType typ

    member x.Format(denv: FSharpDisplayContext) = 
       protect <| fun () -> 
        NicePrint.prettyStringOfTyNoCx (denv.Contents cenv.g) typ 

    override x.ToString() = 
       protect <| fun () -> 
        "type " + NicePrint.prettyStringOfTyNoCx (DisplayEnv.Empty(cenv.g)) typ 

    static member Prettify(typ: FSharpType) = 
        let ty = PrettyTypes.PrettifyType typ.cenv.g typ.V  |> fst
        typ.AdjustType ty

    static member Prettify(typs: IList<FSharpType>) = 
        let xs = typs |> List.ofSeq
        match xs with 
        | [] -> []
        | h :: _ -> 
            let cenv = h.cenv
            let prettyTyps = PrettyTypes.PrettifyTypes cenv.g [ for t in xs -> t.V ] |> fst
            (xs, prettyTyps) ||> List.map2 (fun p pty -> p.AdjustType(pty))
        |> makeReadOnlyCollection

    static member Prettify(parameter: FSharpParameter) = 
        let prettyTyp = parameter.V |> PrettyTypes.PrettifyType parameter.cenv.g |> fst
        parameter.AdjustType(prettyTyp)

    static member Prettify(parameters: IList<FSharpParameter>) = 
        let parameters = parameters |> List.ofSeq
        match parameters with 
        | [] -> []
        | h :: _ -> 
            let cenv = h.cenv
            let prettyTyps = parameters |> List.map (fun p -> p.V) |> PrettyTypes.PrettifyTypes cenv.g |> fst
            (parameters, prettyTyps) ||> List.map2 (fun p pty -> p.AdjustType(pty))
        |> makeReadOnlyCollection

    static member Prettify(parameters: IList<IList<FSharpParameter>>) = 
        let xs = parameters |> List.ofSeq |> List.map List.ofSeq
        let hOpt = xs |> List.tryPick (function h :: _ -> Some h | _ -> None) 
        match hOpt with 
        | None -> xs
        | Some h -> 
            let cenv = h.cenv
            let prettyTyps = xs |> List.mapSquared (fun p -> p.V) |> PrettyTypes.PrettifyCurriedTypes cenv.g |> fst
            (xs, prettyTyps) ||> List.map2 (List.map2 (fun p pty -> p.AdjustType(pty)))
        |> List.map makeReadOnlyCollection |> makeReadOnlyCollection

    static member Prettify(parameters: IList<IList<FSharpParameter>>, returnParameter: FSharpParameter) = 
        let xs = parameters |> List.ofSeq |> List.map List.ofSeq
        let cenv = returnParameter.cenv
        let prettyTyps, prettyRetTy = xs |> List.mapSquared (fun p -> p.V) |> (fun tys -> PrettyTypes.PrettifyCurriedSigTypes cenv.g (tys, returnParameter.V) )|> fst
        let ps = (xs, prettyTyps) ||> List.map2 (List.map2 (fun p pty -> p.AdjustType(pty))) |> List.map makeReadOnlyCollection |> makeReadOnlyCollection
        ps, returnParameter.AdjustType(prettyRetTy)

and FSharpAttribute(cenv: SymbolEnv, attrib: AttribInfo) = 

    let rec resolveArgObj (arg: obj) =
        match arg with
        | :? TType as t -> box (FSharpType(cenv, t)) 
        | :? (obj[]) as a -> a |> Array.map resolveArgObj |> box
        | _ -> arg

    member __.AttributeType =  
        FSharpEntity(cenv, attrib.TyconRef)

    member __.IsUnresolved = entityIsUnresolved(attrib.TyconRef)

    member __.ConstructorArguments = 
        attrib.ConstructorArguments 
        |> List.map (fun (ty, obj) -> FSharpType(cenv, ty), resolveArgObj obj)
        |> makeReadOnlyCollection

    member __.NamedArguments = 
        attrib.NamedArguments 
        |> List.map (fun (ty, nm, isField, obj) -> FSharpType(cenv, ty), nm, isField, resolveArgObj obj)
        |> makeReadOnlyCollection

    member __.Format(denv: FSharpDisplayContext) = 
        protect <| fun () -> 
            match attrib with
            | AttribInfo.FSAttribInfo(g, attrib) ->
                NicePrint.stringOfFSAttrib (denv.Contents g) attrib
            | AttribInfo.ILAttribInfo (g, _, _scoref, cattr, _) -> 
                let parms, _args = decodeILAttribData g.ilg cattr 
                NicePrint.stringOfILAttrib (denv.Contents g) (cattr.Method.DeclaringType, parms)

    override __.ToString() = 
        if entityIsUnresolved attrib.TyconRef then "attribute ???" else "attribute " + attrib.TyconRef.CompiledName + "(...)" 
#if !NO_EXTENSIONTYPING    
and FSharpStaticParameter(cenv, sp: Tainted< ExtensionTyping.ProvidedParameterInfo >, m) = 
    inherit FSharpSymbol(cenv, 
                         (fun () -> 
                              protect <| fun () -> 
                                let spKind = Import.ImportProvidedType cenv.amap m (sp.PApply((fun x -> x.ParameterType), m))
                                let nm = sp.PUntaint((fun p -> p.Name), m)
                                Item.ArgName((mkSynId m nm, spKind, None))), 
                         (fun _ _ _ -> true))

    member __.Name = 
        protect <| fun () -> 
            sp.PUntaint((fun p -> p.Name), m)

    member __.DeclarationLocation = m

    member __.Kind = 
        protect <| fun () -> 
            let typ = Import.ImportProvidedType cenv.amap m (sp.PApply((fun x -> x.ParameterType), m))
            FSharpType(cenv, typ)

    member __.IsOptional = 
        protect <| fun () -> sp.PUntaint((fun x -> x.IsOptional), m)

    member __.HasDefaultValue = 
        protect <| fun () -> sp.PUntaint((fun x -> x.HasDefaultValue), m)

    member __.DefaultValue = 
        protect <| fun () -> sp.PUntaint((fun x -> x.RawDefaultValue), m)

    override x.Equals(other: obj) =
        box x === other || 
        match other with
        |   :? FSharpStaticParameter as p -> x.Name = p.Name && x.DeclarationLocation = p.DeclarationLocation
        |   _ -> false

    override x.GetHashCode() = hash x.Name
    override x.ToString() = 
        "static parameter " + x.Name 
#endif
and FSharpParameter(cenv, typ:TType, topArgInfo:ArgReprInfo, mOpt, isParamArrayArg, isOutArg, isOptionalArg) = 
    inherit FSharpSymbol(cenv, 
                         (fun () -> 
                            let m = match mOpt with Some m  -> m | None -> range0
                            Item.ArgName((match topArgInfo.Name with None -> mkSynId m "" | Some v -> v), typ, None)), 
                         (fun _ _ _ -> true))
    let attribs = topArgInfo.Attribs
    let idOpt = topArgInfo.Name
    let m = match mOpt with Some m  -> m | None -> range0

    member __.Name = match idOpt with None -> None | Some v -> Some v.idText

    member __.cenv: SymbolEnv = cenv

    member __.AdjustType(t) = FSharpParameter(cenv, t, topArgInfo, mOpt, isParamArrayArg, isOutArg, isOptionalArg)

    member __.Type: FSharpType = FSharpType(cenv, typ)

    member __.V = typ

    member __.DeclarationLocation = match idOpt with None -> m | Some v -> v.idRange

    member __.Attributes = 
        attribs |> List.map (fun a -> FSharpAttribute(cenv, AttribInfo.FSAttribInfo(cenv.g, a))) |> makeReadOnlyCollection

    member __.IsParamArrayArg = isParamArrayArg

    member __.IsOutArg = isOutArg

    member __.IsOptionalArg = isOptionalArg
    
    member private x.ValReprInfo = topArgInfo

    override x.Equals(other: obj) =
        box x === other || 
        match other with
        |   :? FSharpParameter as p -> x.Name = p.Name && x.DeclarationLocation = p.DeclarationLocation
        |   _ -> false

    override x.GetHashCode() = hash (box topArgInfo)

    override x.ToString() = 
        "parameter " + (match x.Name with None -> "<unnamed" | Some s -> s)

and FSharpAssemblySignature (cenv, topAttribs: TypeChecker.TopAttribs option, optViewedCcu: CcuThunk option, mtyp: ModuleOrNamespaceType) = 

    // Assembly signature for a referenced/linked assembly
    new (cenv: SymbolEnv, ccu: CcuThunk) = 
        let cenv = if ccu.IsUnresolvedReference then cenv else SymbolEnv(cenv.g, ccu, None, cenv.tcImports)
        FSharpAssemblySignature(cenv, None, Some ccu, ccu.Contents.ModuleOrNamespaceType)
    
    // Assembly signature for an assembly produced via type-checking.
    new (g, thisCcu, thisCcuTyp, tcImports, topAttribs, mtyp) = 
        FSharpAssemblySignature(SymbolEnv(g, thisCcu, Some thisCcuTyp, tcImports), topAttribs, None, mtyp)

    member __.Entities = 

        let rec loop (rmtyp: ModuleOrNamespaceType) = 
            [| for entity in rmtyp.AllEntities do
                   if entity.IsNamespace then 
                       yield! loop entity.ModuleOrNamespaceType
                   else 
                       let entityRef = rescopeEntity optViewedCcu entity 
                       yield FSharpEntity(cenv, entityRef) |]
        
        loop mtyp |> makeReadOnlyCollection

    member __.Attributes =
        [ match optViewedCcu with 
          | Some ccu -> 
                match ccu.TryGetILModuleDef() with 
                | Some ilModule -> 
                    match ilModule.Manifest with 
                    | None -> ()
                    | Some manifest -> 
                        for a in AttribInfosOfIL cenv.g cenv.amap cenv.thisCcu.ILScopeRef range0 manifest.CustomAttrs do
                            yield FSharpAttribute(cenv, a)
                | None -> 
                    // If no module is available, then look in the CCU contents. 
                    if ccu.IsFSharp then
                        for a in ccu.Contents.Attribs do 
                            yield FSharpAttribute(cenv, FSAttribInfo (cenv.g, a))
          | None -> 
              match topAttribs with
              | None -> ()
              | Some tA -> for a in tA.assemblyAttrs do yield FSharpAttribute(cenv, AttribInfo.FSAttribInfo(cenv.g, a)) ]
        |> makeReadOnlyCollection

    member __.FindEntityByPath path =
        let findNested name entity = 
            match entity with
            | Some (e: Entity) ->e.ModuleOrNamespaceType.AllEntitiesByCompiledAndLogicalMangledNames.TryFind name
            | _ -> None

        match path with
        | hd :: tl ->
             (mtyp.AllEntitiesByCompiledAndLogicalMangledNames.TryFind hd, tl) 
             ||> List.fold (fun a x -> findNested x a)  
             |> Option.map (fun e -> FSharpEntity(cenv, rescopeEntity optViewedCcu e))
        | _ -> None

    override x.ToString() = "<assembly signature>"

and FSharpAssembly internal (cenv, ccu: CcuThunk) = 

    new (g, tcImports, ccu: CcuThunk) = 
        FSharpAssembly(SymbolEnv(g, ccu, None, tcImports), ccu)

    member __.RawCcuThunk = ccu

    member __.QualifiedName = match ccu.QualifiedName with None -> "" | Some s -> s

    member __.CodeLocation = ccu.SourceCodeDirectory

    member __.FileName = ccu.FileName

    member __.SimpleName = ccu.AssemblyName 

#if !NO_EXTENSIONTYPING
    member __.IsProviderGenerated = ccu.IsProviderGenerated
#endif

    member __.Contents : FSharpAssemblySignature = FSharpAssemblySignature(cenv, ccu)
                 
    override x.ToString() = ccu.ILScopeRef.QualifiedName

/// Represents open declaration in F# code.
[<Sealed>]
type FSharpOpenDeclaration(longId: Ident list, range: range option, modules: FSharpEntity list, appliedScope: range, isOwnNamespace: bool) =

    member __.LongId = longId

    member __.Range = range

    member __.Modules = modules

    member __.AppliedScope = appliedScope

    member __.IsOwnNamespace = isOwnNamespace

[<Sealed>]
type FSharpSymbolUse(g:TcGlobals, denv: DisplayEnv, symbol:FSharpSymbol, itemOcc, range: range) = 

    member __.Symbol  = symbol

    member __.DisplayContext  = FSharpDisplayContext(fun _ -> denv)

    member x.IsDefinition = x.IsFromDefinition

    member __.IsFromDefinition = itemOcc = ItemOccurence.Binding

    member __.IsFromPattern = itemOcc = ItemOccurence.Pattern

    member __.IsFromType = itemOcc = ItemOccurence.UseInType

    member __.IsFromAttribute = itemOcc = ItemOccurence.UseInAttribute

    member __.IsFromDispatchSlotImplementation = itemOcc = ItemOccurence.Implemented

    member __.IsFromComputationExpression = 
        match symbol.Item, itemOcc with 
        // 'seq' in 'seq { ... }' gets colored as keywords
        | (Item.Value vref), ItemOccurence.Use when valRefEq g g.seq_vref vref ->  true
        // custom builders, custom operations get colored as keywords
        | (Item.CustomBuilder _ | Item.CustomOperation _), ItemOccurence.Use ->  true
        | _ -> false

    member __.IsFromOpenStatement = itemOcc = ItemOccurence.Open

    member __.FileName = range.FileName

    member __.Range = Range.toZ range

    member __.RangeAlternate = range

    override __.ToString() = sprintf "%O, %O, %O" symbol itemOcc range <|MERGE_RESOLUTION|>--- conflicted
+++ resolved
@@ -1067,13 +1067,8 @@
     member __.IsCompilerGenerated = v.IsCompilerGenerated
        
     member __.IsMeasure = (v.Kind = TyparKind.Measure)
-<<<<<<< HEAD
     member __.XmlDoc = v.XmlDoc |> makeXmlDoc
-=======
-
-    member __.XmlDoc = v.typar_xmldoc |> makeXmlDoc
-
->>>>>>> ff078e94
+
     member __.IsSolveAtCompileTime = (v.StaticReq = TyparStaticReq.HeadTypeStaticReq)
 
     member __.Attributes = 
