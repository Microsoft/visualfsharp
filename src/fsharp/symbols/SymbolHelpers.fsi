// Copyright (c) Microsoft Corporation.  All Rights Reserved.  See License.txt in the project root for license information.

//----------------------------------------------------------------------------
// Helpers for quick info and information about items
//----------------------------------------------------------------------------

namespace FSharp.Compiler.SourceCodeServices

open System
open FSharp.Compiler 
open FSharp.Compiler.Range
open FSharp.Compiler.TcGlobals 
open FSharp.Compiler.Infos
open FSharp.Compiler.NameResolution
open FSharp.Compiler.InfoReader
open FSharp.Compiler.TypedTree
open FSharp.Compiler.TypedTreeOps
open FSharp.Compiler.ErrorLogger

[<RequireQualifiedAccess>]
type public FSharpErrorSeverity = 
    | Warning 
    | Error

/// Object model for diagnostics
[<Class>]
type public FSharpErrorInfo = 
    member FileName: string
<<<<<<< HEAD
    member StartLineAlternate:int
    member EndLineAlternate:int
    member StartColumn:int
    member EndColumn:int
    member Severity:FSharpErrorSeverity
    member Message:string
    member Subcategory:string
    member ErrorNumber:int
    internal new : fileName: string * startPos: pos * endPos: pos * severity: FSharpErrorSeverity * message: string * subcategory: string * errorNum: int -> FSharpErrorInfo
    static member internal CreateFromExceptionAndAdjustEof : PhasedDiagnostic * isError: bool * range * lastPosInFile:(int*int) * suggestNames: bool -> FSharpErrorInfo
    static member internal CreateFromException : PhasedDiagnostic * isError: bool * range * suggestNames: bool -> FSharpErrorInfo

//----------------------------------------------------------------------------
// Object model for quick info
=======
    member Start: pos
    member End: pos
    member StartLineAlternate: int
    member EndLineAlternate: int
    member StartColumn: int
    member EndColumn: int

    member Range: range
    member Severity: FSharpErrorSeverity
    member Message: string
    member Subcategory: string
    member ErrorNumber: int

    static member internal CreateFromExceptionAndAdjustEof: PhasedDiagnostic * isError: bool * range * lastPosInFile: (int*int) * suggestNames: bool -> FSharpErrorInfo
    static member internal CreateFromException: PhasedDiagnostic * isError: bool * range * suggestNames: bool -> FSharpErrorInfo
>>>>>>> 02fbde6c

/// Describe a comment as either a block of text or a file+signature reference into an intellidoc file.
//
// Note: instances of this type do not hold any references to any compiler resources.
[<RequireQualifiedAccess>]
type public FSharpXmlDoc =
    /// No documentation is available
    | None

    /// The text for documentation for in-memory references.  Here unprocessedText is the `\n` concatenated
    /// text of the original source and processsedXmlLines is the 
    /// XML produced after all checking and processing by the F# compiler, including
    /// insertion of summary tags, encoding and resolving of cross-references if
    // supported.
    | Text of unprocessedLines: string[] * elaboratedXmlLines: string[]

    /// Indicates that the XML for the documentation can be found in a .xml documentation file, using the given signature key
    | XmlDocFileSignature of (*File:*) string * (*Signature:*)string

type public Layout = Internal.Utilities.StructuredFormat.Layout

/// A single data tip display element
[<RequireQualifiedAccess>]
type public FSharpToolTipElementData<'T> = 
    {
      MainDescription:  'T 

      XmlDoc: FSharpXmlDoc

      /// typar instantiation text, to go after xml
      TypeMapping: 'T list

      /// Extra text, goes at the end
      Remarks: 'T option

      /// Parameter name
      ParamName : string option
    }

/// A single tool tip display element
//
// Note: instances of this type do not hold any references to any compiler resources.
[<RequireQualifiedAccess>]
type public FSharpToolTipElement<'T> = 
    | None

    /// A single type, method, etc with comment. May represent a method overload group.
    | Group of FSharpToolTipElementData<'T> list

    /// An error occurred formatting this element
    | CompositionError of string
    static member Single : 'T * FSharpXmlDoc * ?typeMapping: 'T list * ?paramName: string * ?remarks : 'T  -> FSharpToolTipElement<'T>

/// A single data tip display element with where text is expressed as string
type public FSharpToolTipElement = FSharpToolTipElement<string>

/// A single data tip display element with where text is expressed as <see cref="Layout"/>
type public FSharpStructuredToolTipElement = FSharpToolTipElement<Layout>

/// Information for building a tool tip box.
//
// Note: instances of this type do not hold any references to any compiler resources.
type public FSharpToolTipText<'T> = 

    /// A list of data tip elements to display.
    | FSharpToolTipText of FSharpToolTipElement<'T> list  

type public FSharpToolTipText = FSharpToolTipText<string>

type public FSharpStructuredToolTipText = FSharpToolTipText<Layout>

[<RequireQualifiedAccess>]
type public CompletionItemKind =
    | Field
    | Property
    | Method of isExtension : bool
    | Event
    | Argument
    | CustomOperation
    | Other

type UnresolvedSymbol =
    {
      FullName: string

      DisplayName: string

      Namespace: string[]
    }

type internal CompletionItem =
    {
      ItemWithInst: ItemWithInst

      Kind: CompletionItemKind

      IsOwnMember: bool

      MinorPriority: int

      Type: TyconRef option 

      Unresolved: UnresolvedSymbol option
    }
    member Item : Item

module public Tooltips =

    val ToFSharpToolTipElement: FSharpStructuredToolTipElement -> FSharpToolTipElement

    val ToFSharpToolTipText: FSharpStructuredToolTipText -> FSharpToolTipText

    val Map: f: ('T1 -> 'T2) -> a: Async<'T1> -> Async<'T2>

// Implementation details used by other code in the compiler    
module internal SymbolHelpers = 

    val isFunction : TcGlobals -> TType -> bool

    val ParamNameAndTypesOfUnaryCustomOperation : TcGlobals -> MethInfo -> ParamNameAndType list

    val GetXmlDocSigOfEntityRef : InfoReader -> range -> EntityRef -> (string option * string) option

    val GetXmlDocSigOfScopedValRef : TcGlobals -> TyconRef -> ValRef -> (string option * string) option

    val GetXmlDocSigOfILFieldInfo : InfoReader -> range -> ILFieldInfo -> (string option * string) option

    val GetXmlDocSigOfRecdFieldInfo : RecdFieldInfo -> (string option * string) option

    val GetXmlDocSigOfUnionCaseInfo : UnionCaseInfo -> (string option * string) option

    val GetXmlDocSigOfMethInfo : InfoReader -> range -> MethInfo -> (string option * string) option

    val GetXmlDocSigOfValRef : TcGlobals -> ValRef -> (string option * string) option

    val GetXmlDocSigOfProp : InfoReader -> range -> PropInfo -> (string option * string) option

    val GetXmlDocSigOfEvent : InfoReader -> range -> EventInfo -> (string option * string) option

    val GetXmlCommentForItem : InfoReader -> range -> Item -> FSharpXmlDoc

    val FormatStructuredDescriptionOfItem : isDecl:bool -> InfoReader -> range -> DisplayEnv -> ItemWithInst -> FSharpStructuredToolTipElement

    val RemoveDuplicateItems : TcGlobals -> ItemWithInst list -> ItemWithInst list

    val RemoveExplicitlySuppressed : TcGlobals -> ItemWithInst list -> ItemWithInst list

    val RemoveDuplicateCompletionItems : TcGlobals -> CompletionItem list -> CompletionItem list

    val RemoveExplicitlySuppressedCompletionItems : TcGlobals -> CompletionItem list -> CompletionItem list

    val GetF1Keyword : TcGlobals -> Item -> string option

    val rangeOfItem : TcGlobals -> bool option -> Item -> range option

    val fileNameOfItem : TcGlobals -> string option -> range -> Item -> string

    val FullNameOfItem : TcGlobals -> Item -> string

    val ccuOfItem : TcGlobals -> Item -> CcuThunk option

    val mutable ToolTipFault : string option

    val IsAttribute : InfoReader -> Item -> bool

    val IsExplicitlySuppressed : TcGlobals -> Item -> bool

    val FlattenItems : TcGlobals -> range -> Item -> Item list

#if !NO_EXTENSIONTYPING
    val (|ItemIsProvidedType|_|) : TcGlobals -> Item -> TyconRef option

    val (|ItemIsWithStaticArguments|_|): range -> TcGlobals -> Item -> Tainted<ExtensionTyping.ProvidedParameterInfo>[] option

    val (|ItemIsProvidedTypeWithStaticArguments|_|): range -> TcGlobals -> Item -> Tainted<ExtensionTyping.ProvidedParameterInfo>[] option
#endif

    val SimplerDisplayEnv : DisplayEnv -> DisplayEnv

//----------------------------------------------------------------------------
// Internal only

// Implementation details used by other code in the compiler    
[<Sealed>]
type internal ErrorScope = 
    interface IDisposable
    new : unit -> ErrorScope
    member Diagnostics : FSharpErrorInfo list
    static member Protect<'a> : range -> (unit->'a) -> (string->'a) -> 'a

/// An error logger that capture errors, filtering them according to warning levels etc.
type internal CompilationErrorLogger = 
    inherit ErrorLogger

    /// Create the error logger
    new: debugName:string * options: FSharpErrorSeverityOptions -> CompilationErrorLogger
            
    /// Get the captured errors
    member GetErrors: unit -> (PhasedDiagnostic * FSharpErrorSeverity)[]

/// This represents the global state established as each task function runs as part of the build.
///
/// Use to reset error and warning handlers.
type internal CompilationGlobalsScope =
    new : ErrorLogger * BuildPhase -> CompilationGlobalsScope
    interface IDisposable

module internal ErrorHelpers = 
    val ReportError: FSharpErrorSeverityOptions * allErrors: bool * mainInputFileName: string * fileInfo: (int * int) * (PhasedDiagnostic * FSharpErrorSeverity) * suggestNames: bool -> FSharpErrorInfo list
    val CreateErrorInfos: FSharpErrorSeverityOptions * allErrors: bool * mainInputFileName: string * seq<(PhasedDiagnostic * FSharpErrorSeverity)> * suggestNames: bool -> FSharpErrorInfo[]<|MERGE_RESOLUTION|>--- conflicted
+++ resolved
@@ -26,22 +26,6 @@
 [<Class>]
 type public FSharpErrorInfo = 
     member FileName: string
-<<<<<<< HEAD
-    member StartLineAlternate:int
-    member EndLineAlternate:int
-    member StartColumn:int
-    member EndColumn:int
-    member Severity:FSharpErrorSeverity
-    member Message:string
-    member Subcategory:string
-    member ErrorNumber:int
-    internal new : fileName: string * startPos: pos * endPos: pos * severity: FSharpErrorSeverity * message: string * subcategory: string * errorNum: int -> FSharpErrorInfo
-    static member internal CreateFromExceptionAndAdjustEof : PhasedDiagnostic * isError: bool * range * lastPosInFile:(int*int) * suggestNames: bool -> FSharpErrorInfo
-    static member internal CreateFromException : PhasedDiagnostic * isError: bool * range * suggestNames: bool -> FSharpErrorInfo
-
-//----------------------------------------------------------------------------
-// Object model for quick info
-=======
     member Start: pos
     member End: pos
     member StartLineAlternate: int
@@ -57,7 +41,6 @@
 
     static member internal CreateFromExceptionAndAdjustEof: PhasedDiagnostic * isError: bool * range * lastPosInFile: (int*int) * suggestNames: bool -> FSharpErrorInfo
     static member internal CreateFromException: PhasedDiagnostic * isError: bool * range * suggestNames: bool -> FSharpErrorInfo
->>>>>>> 02fbde6c
 
 /// Describe a comment as either a block of text or a file+signature reference into an intellidoc file.
 //
