--- conflicted
+++ resolved
@@ -1009,8 +1009,7 @@
     member HasTypeDefinition: bool
 
     /// Get the type definition for a type 
-<<<<<<< HEAD
-    member TypeDefinition : FSharpEntity 
+    member TypeDefinition: FSharpEntity 
     
     /// Indicates this type is known to have a null annotation
     member HasNullAnnotation: bool
@@ -1018,10 +1017,6 @@
     /// Indicates this type is assumed to support the null value
     member IsNullAmbivalent: bool
     
-=======
-    member TypeDefinition: FSharpEntity 
-
->>>>>>> b6b3195c
     /// Get the generic arguments for a tuple type, a function type or a type constructed using a named entity
     member GenericArguments: IList<FSharpType>
     
