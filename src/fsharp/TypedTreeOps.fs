// Copyright (c) Microsoft Corporation. All Rights Reserved. See License.txt in the project root for license information.

/// Defines derived expression manipulation and construction functions.
module internal FSharp.Compiler.TypedTreeOps

open System.Collections.Generic
open System.Collections.Immutable
open Internal.Utilities

open FSharp.Compiler 
open FSharp.Compiler.AbstractIL 
open FSharp.Compiler.AbstractIL.IL
open FSharp.Compiler.AbstractIL.Diagnostics
open FSharp.Compiler.AbstractIL.Extensions.ILX 
open FSharp.Compiler.AbstractIL.Internal 
open FSharp.Compiler.AbstractIL.Internal.Library
open FSharp.Compiler.CompilerGlobalState
open FSharp.Compiler.ErrorLogger
open FSharp.Compiler.Features
open FSharp.Compiler.Layout
open FSharp.Compiler.Layout.TaggedTextOps
open FSharp.Compiler.Lib
open FSharp.Compiler.PrettyNaming
open FSharp.Compiler.Range
open FSharp.Compiler.Rational
open FSharp.Compiler.SyntaxTree
open FSharp.Compiler.SyntaxTreeOps
open FSharp.Compiler.TypedTree
open FSharp.Compiler.TypedTreeBasics
open FSharp.Compiler.TcGlobals
open FSharp.Compiler.XmlDoc
#if !NO_EXTENSIONTYPING
open FSharp.Compiler.ExtensionTyping
#endif

//---------------------------------------------------------------------------
// Basic data structures
//---------------------------------------------------------------------------

[<NoEquality; NoComparison>]
type TyparMap<'T> = 
    | TPMap of StampMap<'T>

    member tm.Item 
        with get (v: Typar) = 
            let (TPMap m) = tm
            m.[v.Stamp]

    member tm.ContainsKey (v: Typar) = 
        let (TPMap m) = tm
        m.ContainsKey(v.Stamp)

    member tm.TryFind (v: Typar) = 
        let (TPMap m) = tm
        m.TryFind(v.Stamp)

    member tm.Add (v: Typar, x) = 
        let (TPMap m) = tm
        TPMap (m.Add(v.Stamp, x))

    static member Empty: TyparMap<'T> = TPMap Map.empty

[<NoEquality; NoComparison; Sealed>]
type TyconRefMap<'T>(imap: StampMap<'T>) =
    member m.Item with get (v: TyconRef) = imap.[v.Stamp]
    member m.TryFind (v: TyconRef) = imap.TryFind v.Stamp 
    member m.ContainsKey (v: TyconRef) = imap.ContainsKey v.Stamp 
    member m.Add (v: TyconRef) x = TyconRefMap (imap.Add (v.Stamp, x))
    member m.Remove (v: TyconRef) = TyconRefMap (imap.Remove v.Stamp)
    member m.IsEmpty = imap.IsEmpty

    static member Empty: TyconRefMap<'T> = TyconRefMap Map.empty
    static member OfList vs = (vs, TyconRefMap<'T>.Empty) ||> List.foldBack (fun (x, y) acc -> acc.Add x y) 

[<Struct>]
[<NoEquality; NoComparison>]
type ValMap<'T>(imap: StampMap<'T>) = 
     
    member m.Contents = imap
    member m.Item with get (v: Val) = imap.[v.Stamp]
    member m.TryFind (v: Val) = imap.TryFind v.Stamp 
    member m.ContainsVal (v: Val) = imap.ContainsKey v.Stamp 
    member m.Add (v: Val) x = ValMap (imap.Add(v.Stamp, x))
    member m.Remove (v: Val) = ValMap (imap.Remove(v.Stamp))
    static member Empty = ValMap<'T> Map.empty
    member m.IsEmpty = imap.IsEmpty
    static member OfList vs = (vs, ValMap<'T>.Empty) ||> List.foldBack (fun (x, y) acc -> acc.Add x y) 

//--------------------------------------------------------------------------
// renamings
//--------------------------------------------------------------------------

type TyparInst = (Typar * TType) list

type TyconRefRemap = TyconRefMap<TyconRef>
type ValRemap = ValMap<ValRef>

let emptyTyconRefRemap: TyconRefRemap = TyconRefMap<_>.Empty
let emptyTyparInst = ([]: TyparInst)

[<NoEquality; NoComparison>]
type Remap =
    { tpinst: TyparInst

      /// Values to remap
      valRemap: ValRemap

      /// TyconRefs to remap
      tyconRefRemap: TyconRefRemap

      /// Remove existing trait solutions?
      removeTraitSolutions: bool }

let emptyRemap = 
    { tpinst = emptyTyparInst
      tyconRefRemap = emptyTyconRefRemap
      valRemap = ValMap.Empty
      removeTraitSolutions = false }

type Remap with 
    static member Empty = emptyRemap

//--------------------------------------------------------------------------
// Substitute for type variables and remap type constructors 
//--------------------------------------------------------------------------

let addTyconRefRemap tcref1 tcref2 tmenv = 
    { tmenv with tyconRefRemap = tmenv.tyconRefRemap.Add tcref1 tcref2 }

let isRemapEmpty remap = 
    isNil remap.tpinst && 
    remap.tyconRefRemap.IsEmpty && 
    remap.valRemap.IsEmpty 

let rec instTyparRef tpinst ty tp =
    match tpinst with 
    | [] -> ty
    | (tp', ty') :: t -> 
        if typarEq tp tp' then ty' 
        else instTyparRef t ty tp

let instMeasureTyparRef tpinst unt (tp: Typar) =
   match tp.Kind with 
   | TyparKind.Measure ->
        let rec loop tpinst = 
            match tpinst with 
            | [] -> unt
            | (tp', ty') :: t -> 
                if typarEq tp tp' then 
                    match ty' with 
                    | TType_measure unt -> unt
                    | _ -> failwith "instMeasureTyparRef incorrect kind"
                else
                    loop t
        loop tpinst
   | _ -> failwith "instMeasureTyparRef: kind=Type"

let remapTyconRef (tcmap: TyconRefMap<_>) tcref =
    match tcmap.TryFind tcref with 
    | Some tcref -> tcref
    | None -> tcref

let remapUnionCaseRef tcmap (UnionCaseRef(tcref, nm)) = UnionCaseRef(remapTyconRef tcmap tcref, nm)
let remapRecdFieldRef tcmap (RecdFieldRef(tcref, nm)) = RecdFieldRef(remapTyconRef tcmap tcref, nm)

let mkTyparInst (typars: Typars) tyargs =  
#if CHECKED
    if List.length typars <> List.length tyargs then
      failwith ("mkTyparInst: invalid type" + (sprintf " %d <> %d" (List.length typars) (List.length tyargs)))
#endif
    (List.zip typars tyargs: TyparInst)

let generalizeTypar tp = mkTyparTy tp
let generalizeTypars tps = List.map generalizeTypar tps

let rec remapTypeAux (tyenv: Remap) (ty: TType) =
  let ty = stripTyparEqns ty
  match ty with
  | TType_var tp as ty -> instTyparRef tyenv.tpinst ty tp
  | TType_app (tcref, tinst) as ty -> 
      match tyenv.tyconRefRemap.TryFind tcref with 
      | Some tcref' -> TType_app (tcref', remapTypesAux tyenv tinst)
      | None -> 
          match tinst with 
          | [] -> ty  // optimization to avoid re-allocation of TType_app node in the common case 
          | _ -> 
              // avoid reallocation on idempotent 
              let tinst' = remapTypesAux tyenv tinst
              if tinst === tinst' then ty else 
              TType_app (tcref, tinst')

  | TType_ucase (UnionCaseRef(tcref, n), tinst) -> 
      match tyenv.tyconRefRemap.TryFind tcref with 
      | Some tcref' -> TType_ucase (UnionCaseRef(tcref', n), remapTypesAux tyenv tinst)
      | None -> TType_ucase (UnionCaseRef(tcref, n), remapTypesAux tyenv tinst)

  | TType_anon (anonInfo, l) as ty -> 
      let tupInfo' = remapTupInfoAux tyenv anonInfo.TupInfo
      let l' = remapTypesAux tyenv l
      if anonInfo.TupInfo === tupInfo' && l === l' then ty else  
      TType_anon (AnonRecdTypeInfo.Create(anonInfo.Assembly, tupInfo', anonInfo.SortedIds), l')

  | TType_tuple (tupInfo, l) as ty -> 
      let tupInfo' = remapTupInfoAux tyenv tupInfo
      let l' = remapTypesAux tyenv l
      if tupInfo === tupInfo' && l === l' then ty else  
      TType_tuple (tupInfo', l')

  | TType_fun (d, r) as ty -> 
      let d' = remapTypeAux tyenv d
      let r' = remapTypeAux tyenv r
      if d === d' && r === r' then ty else
      TType_fun (d', r')

  | TType_forall (tps, ty) -> 
      let tps', tyenv = copyAndRemapAndBindTypars tyenv tps
      TType_forall (tps', remapTypeAux tyenv ty)

  | TType_measure unt -> 
      TType_measure (remapMeasureAux tyenv unt)


and remapMeasureAux tyenv unt =
    match unt with
    | Measure.One -> unt
    | Measure.Con tcref ->
        match tyenv.tyconRefRemap.TryFind tcref with 
        | Some tcref -> Measure.Con tcref
        | None -> unt
    | Measure.Prod(u1, u2) -> Measure.Prod(remapMeasureAux tyenv u1, remapMeasureAux tyenv u2)
    | Measure.RationalPower(u, q) -> Measure.RationalPower(remapMeasureAux tyenv u, q)
    | Measure.Inv u -> Measure.Inv(remapMeasureAux tyenv u)
    | Measure.Var tp as unt -> 
       match tp.Solution with
       | None -> 
          match ListAssoc.tryFind typarEq tp tyenv.tpinst with
          | Some v -> 
              match v with
              | TType_measure unt -> unt
              | _ -> failwith "remapMeasureAux: incorrect kinds"
          | None -> unt
       | Some (TType_measure unt) -> remapMeasureAux tyenv unt
       | Some ty -> failwithf "incorrect kinds: %A" ty

and remapTupInfoAux _tyenv unt =
    match unt with
    | TupInfo.Const _ -> unt

and remapTypesAux tyenv types = List.mapq (remapTypeAux tyenv) types
and remapTyparConstraintsAux tyenv cs =
   cs |> List.choose (fun x -> 
         match x with 
         | TyparConstraint.CoercesTo(ty, m) -> 
             Some(TyparConstraint.CoercesTo (remapTypeAux tyenv ty, m))
         | TyparConstraint.MayResolveMember(traitInfo, m) -> 
             Some(TyparConstraint.MayResolveMember (remapTraitInfo tyenv traitInfo, m))
         | TyparConstraint.DefaultsTo(priority, ty, m) ->
             Some(TyparConstraint.DefaultsTo(priority, remapTypeAux tyenv ty, m))
         | TyparConstraint.IsEnum(uty, m) -> 
             Some(TyparConstraint.IsEnum(remapTypeAux tyenv uty, m))
         | TyparConstraint.IsDelegate(uty1, uty2, m) -> 
             Some(TyparConstraint.IsDelegate(remapTypeAux tyenv uty1, remapTypeAux tyenv uty2, m))
         | TyparConstraint.SimpleChoice(tys, m) ->
             Some(TyparConstraint.SimpleChoice(remapTypesAux tyenv tys, m))
         | TyparConstraint.SupportsComparison _ 
         | TyparConstraint.SupportsEquality _ 
         | TyparConstraint.SupportsNull _ 
         | TyparConstraint.IsUnmanaged _ 
         | TyparConstraint.IsNonNullableStruct _ 
         | TyparConstraint.IsReferenceType _ 
         | TyparConstraint.RequiresDefaultConstructor _ -> Some x)

and remapTraitWitnessInfo tyenv (TraitWitnessInfo(tys, nm, mf, argtys, rty)) =
    let tysR = remapTypesAux tyenv tys
    let argtysR = remapTypesAux tyenv argtys
    let rtyR = Option.map (remapTypeAux tyenv) rty
    TraitWitnessInfo(tysR, nm, mf, argtysR, rtyR)

and remapTraitInfo tyenv (TTrait(tys, nm, mf, argtys, rty, slnCell)) =
    let slnCell = 
        match !slnCell with 
        | None -> None
        | _ when tyenv.removeTraitSolutions -> None
        | Some sln -> 
            let sln = 
                match sln with 
                | ILMethSln(ty, extOpt, ilMethRef, minst) ->
                     ILMethSln(remapTypeAux tyenv ty, extOpt, ilMethRef, remapTypesAux tyenv minst)  
                | FSMethSln(ty, vref, minst) ->
                     FSMethSln(remapTypeAux tyenv ty, remapValRef tyenv vref, remapTypesAux tyenv minst)  
                | FSRecdFieldSln(tinst, rfref, isSet) ->
                     FSRecdFieldSln(remapTypesAux tyenv tinst, remapRecdFieldRef tyenv.tyconRefRemap rfref, isSet)  
                | FSAnonRecdFieldSln(anonInfo, tinst, n) ->
                     FSAnonRecdFieldSln(anonInfo, remapTypesAux tyenv tinst, n)  
                | BuiltInSln -> 
                     BuiltInSln
                | ClosedExprSln e -> 
                     ClosedExprSln e // no need to remap because it is a closed expression, referring only to external types
            Some sln
    // Note: we reallocate a new solution cell on every traversal of a trait constraint
    // This feels incorrect for trait constraints that are quantified: it seems we should have 
    // formal binders for trait constraints when they are quantified, just as
    // we have formal binders for type variables.
    //
    // The danger here is that a solution for one syntactic occurrence of a trait constraint won't
    // be propagated to other, "linked" solutions. However trait constraints don't appear in any algebra
    // in the same way as types
    TTrait(remapTypesAux tyenv tys, nm, mf, remapTypesAux tyenv argtys, Option.map (remapTypeAux tyenv) rty, ref slnCell)

and bindTypars tps tyargs tpinst =   
    match tps with 
    | [] -> tpinst 
    | _ -> List.map2 (fun tp tyarg -> (tp, tyarg)) tps tyargs @ tpinst 

// This version is used to remap most type parameters, e.g. ones bound at tycons, vals, records 
// See notes below on remapTypeFull for why we have a function that accepts remapAttribs as an argument 
and copyAndRemapAndBindTyparsFull remapAttrib tyenv tps =
    match tps with 
    | [] -> tps, tyenv 
    | _ -> 
      let tps' = copyTypars tps
      let tyenv = { tyenv with tpinst = bindTypars tps (generalizeTypars tps') tyenv.tpinst } 
      (tps, tps') ||> List.iter2 (fun tporig tp -> 
         tp.SetConstraints (remapTyparConstraintsAux tyenv tporig.Constraints)
         tp.SetAttribs (tporig.Attribs |> remapAttrib))
      tps', tyenv

// copies bound typars, extends tpinst 
and copyAndRemapAndBindTypars tyenv tps =
    copyAndRemapAndBindTyparsFull (fun _ -> []) tyenv tps

and remapValLinkage tyenv (vlink: ValLinkageFullKey) = 
    let tyOpt = vlink.TypeForLinkage
    let tyOpt' = 
        match tyOpt with 
        | None -> tyOpt 
        | Some ty -> 
            let ty' = remapTypeAux tyenv ty
            if ty === ty' then tyOpt else
            Some ty'
    if tyOpt === tyOpt' then vlink else
    ValLinkageFullKey(vlink.PartialKey, tyOpt')

and remapNonLocalValRef tyenv (nlvref: NonLocalValOrMemberRef) = 
    let eref = nlvref.EnclosingEntity
    let eref' = remapTyconRef tyenv.tyconRefRemap eref
    let vlink = nlvref.ItemKey
    let vlink' = remapValLinkage tyenv vlink
    if eref === eref' && vlink === vlink' then nlvref else
    { EnclosingEntity = eref'
      ItemKey = vlink' }

and remapValRef tmenv (vref: ValRef) = 
    match tmenv.valRemap.TryFind vref.Deref with 
    | None -> 
        if vref.IsLocalRef then vref else 
        let nlvref = vref.nlr
        let nlvref' = remapNonLocalValRef tmenv nlvref
        if nlvref === nlvref' then vref else
        VRefNonLocal nlvref'
    | Some res -> 
        res

let remapType tyenv x =
    if isRemapEmpty tyenv then x else
    remapTypeAux tyenv x

let remapTypes tyenv x = 
    if isRemapEmpty tyenv then x else 
    remapTypesAux tyenv x

/// Use this one for any type that may be a forall type where the type variables may contain attributes 
/// Logically speaking this is mutually recursive with remapAttrib defined much later in this file, 
/// because types may contain forall types that contain attributes, which need to be remapped. 
/// We currently break the recursion by passing in remapAttrib as a function parameter. 
/// Use this one for any type that may be a forall type where the type variables may contain attributes 
let remapTypeFull remapAttrib tyenv ty =
    if isRemapEmpty tyenv then ty else 
    match stripTyparEqns ty with
    | TType_forall(tps, tau) -> 
        let tps', tyenvinner = copyAndRemapAndBindTyparsFull remapAttrib tyenv tps
        TType_forall(tps', remapType tyenvinner tau)
    | _ -> 
        remapType tyenv ty

let remapParam tyenv (TSlotParam(nm, ty, fl1, fl2, fl3, attribs) as x) = 
    if isRemapEmpty tyenv then x else 
    TSlotParam(nm, remapTypeAux tyenv ty, fl1, fl2, fl3, attribs) 

let remapSlotSig remapAttrib tyenv (TSlotSig(nm, ty, ctps, methTypars, paraml, rty) as x) =
    if isRemapEmpty tyenv then x else 
    let ty' = remapTypeAux tyenv ty
    let ctps', tyenvinner = copyAndRemapAndBindTyparsFull remapAttrib tyenv ctps
    let methTypars', tyenvinner = copyAndRemapAndBindTyparsFull remapAttrib tyenvinner methTypars
    TSlotSig(nm, ty', ctps', methTypars', List.mapSquared (remapParam tyenvinner) paraml, Option.map (remapTypeAux tyenvinner) rty) 

let mkInstRemap tpinst = 
    { tyconRefRemap = emptyTyconRefRemap
      tpinst = tpinst
      valRemap = ValMap.Empty
      removeTraitSolutions = false }

// entry points for "typar -> TType" instantiation 
let instType tpinst x = if isNil tpinst then x else remapTypeAux (mkInstRemap tpinst) x
let instTypes tpinst x = if isNil tpinst then x else remapTypesAux (mkInstRemap tpinst) x
let instTrait tpinst x = if isNil tpinst then x else remapTraitInfo (mkInstRemap tpinst) x
let instTyparConstraints tpinst x = if isNil tpinst then x else remapTyparConstraintsAux (mkInstRemap tpinst) x
let instSlotSig tpinst ss = remapSlotSig (fun _ -> []) (mkInstRemap tpinst) ss
let copySlotSig ss = remapSlotSig (fun _ -> []) Remap.Empty ss


let mkTyparToTyparRenaming tpsOrig tps = 
    let tinst = generalizeTypars tps
    mkTyparInst tpsOrig tinst, tinst

let mkTyconInst (tycon: Tycon) tinst = mkTyparInst tycon.TyparsNoRange tinst
let mkTyconRefInst (tcref: TyconRef) tinst = mkTyconInst tcref.Deref tinst

//---------------------------------------------------------------------------
// Basic equalities
//---------------------------------------------------------------------------

let tyconRefEq (g: TcGlobals) tcref1 tcref2 = primEntityRefEq g.compilingFslib g.fslibCcu tcref1 tcref2
let valRefEq (g: TcGlobals) vref1 vref2 = primValRefEq g.compilingFslib g.fslibCcu vref1 vref2

//---------------------------------------------------------------------------
// Remove inference equations and abbreviations from units
//---------------------------------------------------------------------------

let reduceTyconRefAbbrevMeasureable (tcref: TyconRef) = 
    let abbrev = tcref.TypeAbbrev
    match abbrev with 
    | Some (TType_measure ms) -> ms
    | _ -> invalidArg "tcref" "not a measure abbreviation, or incorrect kind"

let rec stripUnitEqnsFromMeasureAux canShortcut unt = 
    match stripUnitEqnsAux canShortcut unt with 
    | Measure.Con tcref when tcref.IsTypeAbbrev ->  
        stripUnitEqnsFromMeasureAux canShortcut (reduceTyconRefAbbrevMeasureable tcref) 
    | m -> m

let stripUnitEqnsFromMeasure m = stripUnitEqnsFromMeasureAux false m

//---------------------------------------------------------------------------
// Basic unit stuff
//---------------------------------------------------------------------------

/// What is the contribution of unit-of-measure constant ucref to unit-of-measure expression measure? 
let rec MeasureExprConExponent g abbrev ucref unt =
    match (if abbrev then stripUnitEqnsFromMeasure unt else stripUnitEqns unt) with
    | Measure.Con ucref' -> if tyconRefEq g ucref' ucref then OneRational else ZeroRational
    | Measure.Inv unt' -> NegRational(MeasureExprConExponent g abbrev ucref unt')
    | Measure.Prod(unt1, unt2) -> AddRational(MeasureExprConExponent g abbrev ucref unt1) (MeasureExprConExponent g abbrev ucref unt2)
    | Measure.RationalPower(unt', q) -> MulRational (MeasureExprConExponent g abbrev ucref unt') q
    | _ -> ZeroRational

/// What is the contribution of unit-of-measure constant ucref to unit-of-measure expression measure
/// after remapping tycons? 
let rec MeasureConExponentAfterRemapping g r ucref unt =
    match stripUnitEqnsFromMeasure unt with
    | Measure.Con ucref' -> if tyconRefEq g (r ucref') ucref then OneRational else ZeroRational
    | Measure.Inv unt' -> NegRational(MeasureConExponentAfterRemapping g r ucref unt')
    | Measure.Prod(unt1, unt2) -> AddRational(MeasureConExponentAfterRemapping g r ucref unt1) (MeasureConExponentAfterRemapping g r ucref unt2)
    | Measure.RationalPower(unt', q) -> MulRational (MeasureConExponentAfterRemapping g r ucref unt') q
    | _ -> ZeroRational

/// What is the contribution of unit-of-measure variable tp to unit-of-measure expression unt? 
let rec MeasureVarExponent tp unt =
    match stripUnitEqnsFromMeasure unt with
    | Measure.Var tp' -> if typarEq tp tp' then OneRational else ZeroRational
    | Measure.Inv unt' -> NegRational(MeasureVarExponent tp unt')
    | Measure.Prod(unt1, unt2) -> AddRational(MeasureVarExponent tp unt1) (MeasureVarExponent tp unt2)
    | Measure.RationalPower(unt', q) -> MulRational (MeasureVarExponent tp unt') q
    | _ -> ZeroRational

/// List the *literal* occurrences of unit variables in a unit expression, without repeats  
let ListMeasureVarOccs unt =
    let rec gather acc unt =  
        match stripUnitEqnsFromMeasure unt with
        | Measure.Var tp -> if List.exists (typarEq tp) acc then acc else tp :: acc
        | Measure.Prod(unt1, unt2) -> gather (gather acc unt1) unt2
        | Measure.RationalPower(unt', _) -> gather acc unt'
        | Measure.Inv unt' -> gather acc unt'
        | _ -> acc   
    gather [] unt

/// List the *observable* occurrences of unit variables in a unit expression, without repeats, paired with their non-zero exponents
let ListMeasureVarOccsWithNonZeroExponents untexpr =
    let rec gather acc unt =  
        match stripUnitEqnsFromMeasure unt with
        | Measure.Var tp -> 
            if List.exists (fun (tp', _) -> typarEq tp tp') acc then acc 
            else 
                let e = MeasureVarExponent tp untexpr
                if e = ZeroRational then acc else (tp, e) :: acc
        | Measure.Prod(unt1, unt2) -> gather (gather acc unt1) unt2
        | Measure.Inv unt' -> gather acc unt'
        | Measure.RationalPower(unt', _) -> gather acc unt'
        | _ -> acc   
    gather [] untexpr

/// List the *observable* occurrences of unit constants in a unit expression, without repeats, paired with their non-zero exponents
let ListMeasureConOccsWithNonZeroExponents g eraseAbbrevs untexpr =
    let rec gather acc unt =  
        match (if eraseAbbrevs then stripUnitEqnsFromMeasure unt else stripUnitEqns unt) with
        | Measure.Con c -> 
            if List.exists (fun (c', _) -> tyconRefEq g c c') acc then acc else 
            let e = MeasureExprConExponent g eraseAbbrevs c untexpr
            if e = ZeroRational then acc else (c, e) :: acc
        | Measure.Prod(unt1, unt2) -> gather (gather acc unt1) unt2
        | Measure.Inv unt' -> gather acc unt'
        | Measure.RationalPower(unt', _) -> gather acc unt'
        | _ -> acc  
    gather [] untexpr

/// List the *literal* occurrences of unit constants in a unit expression, without repeats, 
/// and after applying a remapping function r to tycons
let ListMeasureConOccsAfterRemapping g r unt =
    let rec gather acc unt =  
        match stripUnitEqnsFromMeasure unt with
        | Measure.Con c -> if List.exists (tyconRefEq g (r c)) acc then acc else r c :: acc
        | Measure.Prod(unt1, unt2) -> gather (gather acc unt1) unt2
        | Measure.RationalPower(unt', _) -> gather acc unt'
        | Measure.Inv unt' -> gather acc unt'
        | _ -> acc
   
    gather [] unt

/// Construct a measure expression representing the n'th power of a measure
let MeasurePower u n = 
    if n = 1 then u
    elif n = 0 then Measure.One
    else Measure.RationalPower (u, intToRational n)

let MeasureProdOpt m1 m2 =
    match m1, m2 with
    | Measure.One, _ -> m2
    | _, Measure.One -> m1
    | _, _ -> Measure.Prod (m1, m2)

/// Construct a measure expression representing the product of a list of measures
let ProdMeasures ms = 
    match ms with 
    | [] -> Measure.One 
    | m :: ms -> List.foldBack MeasureProdOpt ms m

let isDimensionless g tyarg =
    match stripTyparEqns tyarg with
    | TType_measure unt ->
      isNil (ListMeasureVarOccsWithNonZeroExponents unt) && 
      isNil (ListMeasureConOccsWithNonZeroExponents g true unt)
    | _ -> false

let destUnitParMeasure g unt =
    let vs = ListMeasureVarOccsWithNonZeroExponents unt
    let cs = ListMeasureConOccsWithNonZeroExponents g true unt

    match vs, cs with
    | [(v, e)], [] when e = OneRational -> v
    | _, _ -> failwith "destUnitParMeasure: not a unit-of-measure parameter"

let isUnitParMeasure g unt =
    let vs = ListMeasureVarOccsWithNonZeroExponents unt
    let cs = ListMeasureConOccsWithNonZeroExponents g true unt
 
    match vs, cs with
    | [(_, e)], [] when e = OneRational -> true
    | _, _ -> false

let normalizeMeasure g ms =
    let vs = ListMeasureVarOccsWithNonZeroExponents ms
    let cs = ListMeasureConOccsWithNonZeroExponents g false ms
    match vs, cs with
    | [], [] -> Measure.One
    | [(v, e)], [] when e = OneRational -> Measure.Var v
    | vs, cs -> List.foldBack (fun (v, e) -> fun m -> Measure.Prod (Measure.RationalPower (Measure.Var v, e), m)) vs (List.foldBack (fun (c, e) -> fun m -> Measure.Prod (Measure.RationalPower (Measure.Con c, e), m)) cs Measure.One)
 
let tryNormalizeMeasureInType g ty =
    match ty with
    | TType_measure (Measure.Var v) ->
        match v.Solution with
        | Some (TType_measure ms) ->
            v.typar_solution <- Some (TType_measure (normalizeMeasure g ms))
            ty
        | _ -> ty
    | _ -> ty

//---------------------------------------------------------------------------
// Some basic type builders
//---------------------------------------------------------------------------

let mkNativePtrTy (g: TcGlobals) ty = 
    assert g.nativeptr_tcr.CanDeref // this should always be available, but check anyway
    TType_app (g.nativeptr_tcr, [ty])

let mkByrefTy (g: TcGlobals) ty = 
    assert g.byref_tcr.CanDeref // this should always be available, but check anyway
    TType_app (g.byref_tcr, [ty])

let mkInByrefTy (g: TcGlobals) ty = 
    if g.inref_tcr.CanDeref then // If not using sufficient FSharp.Core, then inref<T> = byref<T>, see RFC FS-1053.md
        TType_app (g.inref_tcr, [ty])
    else
        mkByrefTy g ty

let mkOutByrefTy (g: TcGlobals) ty = 
    if g.outref_tcr.CanDeref then // If not using sufficient FSharp.Core, then outref<T> = byref<T>, see RFC FS-1053.md
        TType_app (g.outref_tcr, [ty])
    else
        mkByrefTy g ty

let mkByrefTyWithFlag g readonly ty = 
    if readonly then 
        mkInByrefTy g ty 
    else 
        mkByrefTy g ty

let mkByref2Ty (g: TcGlobals) ty1 ty2 = 
    assert g.byref2_tcr.CanDeref // check we are using sufficient FSharp.Core, caller should check this
    TType_app (g.byref2_tcr, [ty1; ty2])

let mkVoidPtrTy (g: TcGlobals) = 
    assert g.voidptr_tcr.CanDeref // check we are using sufficient FSharp.Core, caller should check this
    TType_app (g.voidptr_tcr, [])

let mkByrefTyWithInference (g: TcGlobals) ty1 ty2 = 
    if g.byref2_tcr.CanDeref then // If not using sufficient FSharp.Core, then inref<T> = byref<T>, see RFC FS-1053.md
        TType_app (g.byref2_tcr, [ty1; ty2]) 
    else 
        TType_app (g.byref_tcr, [ty1]) 

let mkArrayTy (g: TcGlobals) rank ty m =
    if rank < 1 || rank > 32 then
        errorR(Error(FSComp.SR.tastopsMaxArrayThirtyTwo rank, m))
        TType_app (g.il_arr_tcr_map.[3], [ty])
    else
        TType_app (g.il_arr_tcr_map.[rank - 1], [ty])

//--------------------------------------------------------------------------
// Tuple compilation (types)
//------------------------------------------------------------------------ 

let maxTuple = 8
let goodTupleFields = maxTuple-1

let isCompiledTupleTyconRef g tcref =
    tyconRefEq g g.ref_tuple1_tcr tcref || 
    tyconRefEq g g.ref_tuple2_tcr tcref || 
    tyconRefEq g g.ref_tuple3_tcr tcref || 
    tyconRefEq g g.ref_tuple4_tcr tcref || 
    tyconRefEq g g.ref_tuple5_tcr tcref || 
    tyconRefEq g g.ref_tuple6_tcr tcref || 
    tyconRefEq g g.ref_tuple7_tcr tcref || 
    tyconRefEq g g.ref_tuple8_tcr tcref ||
    tyconRefEq g g.struct_tuple1_tcr tcref || 
    tyconRefEq g g.struct_tuple2_tcr tcref || 
    tyconRefEq g g.struct_tuple3_tcr tcref || 
    tyconRefEq g g.struct_tuple4_tcr tcref || 
    tyconRefEq g g.struct_tuple5_tcr tcref || 
    tyconRefEq g g.struct_tuple6_tcr tcref || 
    tyconRefEq g g.struct_tuple7_tcr tcref || 
    tyconRefEq g g.struct_tuple8_tcr tcref

let mkCompiledTupleTyconRef (g: TcGlobals) isStruct n = 
    if n = 1 then (if isStruct then g.struct_tuple1_tcr else g.ref_tuple1_tcr)
    elif n = 2 then (if isStruct then g.struct_tuple2_tcr else g.ref_tuple2_tcr)
    elif n = 3 then (if isStruct then g.struct_tuple3_tcr else g.ref_tuple3_tcr)
    elif n = 4 then (if isStruct then g.struct_tuple4_tcr else g.ref_tuple4_tcr)
    elif n = 5 then (if isStruct then g.struct_tuple5_tcr else g.ref_tuple5_tcr)
    elif n = 6 then (if isStruct then g.struct_tuple6_tcr else g.ref_tuple6_tcr)
    elif n = 7 then (if isStruct then g.struct_tuple7_tcr else g.ref_tuple7_tcr)
    elif n = 8 then (if isStruct then g.struct_tuple8_tcr else g.ref_tuple8_tcr)
    else failwithf "mkCompiledTupleTyconRef, n = %d" n

/// Convert from F# tuple types to .NET tuple types
let rec mkCompiledTupleTy g isStruct tupElemTys = 
    let n = List.length tupElemTys 
    if n < maxTuple then
        TType_app (mkCompiledTupleTyconRef g isStruct n, tupElemTys)
    else 
        let tysA, tysB = List.splitAfter goodTupleFields tupElemTys
        TType_app ((if isStruct then g.struct_tuple8_tcr else g.ref_tuple8_tcr), tysA@[mkCompiledTupleTy g isStruct tysB])

/// Convert from F# tuple types to .NET tuple types, but only the outermost level
let mkOuterCompiledTupleTy g isStruct tupElemTys = 
    let n = List.length tupElemTys 
    if n < maxTuple then 
        TType_app (mkCompiledTupleTyconRef g isStruct n, tupElemTys)
    else 
        let tysA, tysB = List.splitAfter goodTupleFields tupElemTys
        let tcref = (if isStruct then g.struct_tuple8_tcr else g.ref_tuple8_tcr)
        // In the case of an 8-tuple we add the Tuple<_> marker. For other sizes we keep the type 
        // as a regular F# tuple type.
        match tysB with 
        | [ tyB ] -> 
            let marker = TType_app (mkCompiledTupleTyconRef g isStruct 1, [tyB])
            TType_app (tcref, tysA@[marker])
        | _ ->
            TType_app (tcref, tysA@[TType_tuple (mkTupInfo isStruct, tysB)])

//---------------------------------------------------------------------------
// Remove inference equations and abbreviations from types 
//---------------------------------------------------------------------------

let applyTyconAbbrev abbrevTy tycon tyargs = 
    if isNil tyargs then abbrevTy 
    else instType (mkTyconInst tycon tyargs) abbrevTy

let reduceTyconAbbrev (tycon: Tycon) tyargs = 
    let abbrev = tycon.TypeAbbrev
    match abbrev with 
    | None -> invalidArg "tycon" "this type definition is not an abbreviation"
    | Some abbrevTy -> 
        applyTyconAbbrev abbrevTy tycon tyargs

let reduceTyconRefAbbrev (tcref: TyconRef) tyargs = 
    reduceTyconAbbrev tcref.Deref tyargs

let reduceTyconMeasureableOrProvided (g: TcGlobals) (tycon: Tycon) tyargs =
#if NO_EXTENSIONTYPING
    ignore g  // otherwise g would be unused
#endif
    let repr = tycon.TypeReprInfo
    match repr with 
    | TMeasureableRepr ty -> 
        if isNil tyargs then ty else instType (mkTyconInst tycon tyargs) ty
#if !NO_EXTENSIONTYPING
    | TProvidedTypeExtensionPoint info when info.IsErased -> info.BaseTypeForErased (range0, g.obj_ty)
#endif
    | _ -> invalidArg "tc" "this type definition is not a refinement" 

let reduceTyconRefMeasureableOrProvided (g: TcGlobals) (tcref: TyconRef) tyargs = 
    reduceTyconMeasureableOrProvided g tcref.Deref tyargs

let rec stripTyEqnsA g canShortcut ty = 
    let ty = stripTyparEqnsAux canShortcut ty 
    match ty with 
    | TType_app (tcref, tinst) -> 
        let tycon = tcref.Deref
        match tycon.TypeAbbrev with 
        | Some abbrevTy -> 
            stripTyEqnsA g canShortcut (applyTyconAbbrev abbrevTy tycon tinst)
        | None -> 
            // This is the point where we get to add additional conditional normalizing equations 
            // into the type system. Such power!
            // 
            // Add the equation byref<'T> = byref<'T, ByRefKinds.InOut> for when using sufficient FSharp.Core
            // See RFC FS-1053.md
            if tyconRefEq g tcref g.byref_tcr && g.byref2_tcr.CanDeref && g.byrefkind_InOut_tcr.CanDeref then 
                mkByref2Ty g tinst.[0] (TType_app(g.byrefkind_InOut_tcr, []))

            // Add the equation double<1> = double for units of measure.
            elif tycon.IsMeasureableReprTycon && List.forall (isDimensionless g) tinst then
                stripTyEqnsA g canShortcut (reduceTyconMeasureableOrProvided g tycon tinst)
            else 
                ty
    | ty -> ty

let stripTyEqns g ty = stripTyEqnsA g false ty

let evalTupInfoIsStruct aexpr = 
    match aexpr with 
    | TupInfo.Const b -> b

let evalAnonInfoIsStruct (anonInfo: AnonRecdTypeInfo) = 
    evalTupInfoIsStruct anonInfo.TupInfo

/// This erases outermost occurrences of inference equations, type abbreviations, non-generated provided types
/// and measureable types (float<_>).
/// It also optionally erases all "compilation representations", i.e. function and
/// tuple types, and also "nativeptr<'T> --> System.IntPtr"
let rec stripTyEqnsAndErase eraseFuncAndTuple (g: TcGlobals) ty =
    let ty = stripTyEqns g ty
    match ty with
    | TType_app (tcref, args) -> 
        let tycon = tcref.Deref
        if tycon.IsErased then
            stripTyEqnsAndErase eraseFuncAndTuple g (reduceTyconMeasureableOrProvided g tycon args)
        elif tyconRefEq g tcref g.nativeptr_tcr && eraseFuncAndTuple then 
            stripTyEqnsAndErase eraseFuncAndTuple g g.nativeint_ty
        else
            ty
    | TType_fun(a, b) when eraseFuncAndTuple -> TType_app(g.fastFunc_tcr, [ a; b]) 
    | TType_tuple(tupInfo, l) when eraseFuncAndTuple -> mkCompiledTupleTy g (evalTupInfoIsStruct tupInfo) l
    | ty -> ty

let stripTyEqnsAndMeasureEqns g ty =
   stripTyEqnsAndErase false g ty
       
type Erasure = EraseAll | EraseMeasures | EraseNone

let stripTyEqnsWrtErasure erasureFlag g ty = 
    match erasureFlag with 
    | EraseAll -> stripTyEqnsAndErase true g ty
    | EraseMeasures -> stripTyEqnsAndErase false g ty
    | _ -> stripTyEqns g ty
    
let rec stripExnEqns (eref: TyconRef) = 
    let exnc = eref.Deref
    match exnc.ExceptionInfo with
    | TExnAbbrevRepr eref -> stripExnEqns eref
    | _ -> exnc

let primDestForallTy g ty = ty |> stripTyEqns g |> (function TType_forall (tyvs, tau) -> (tyvs, tau) | _ -> failwith "primDestForallTy: not a forall type")
let destFunTy g ty = ty |> stripTyEqns g |> (function TType_fun (tyv, tau) -> (tyv, tau) | _ -> failwith "destFunTy: not a function type")
let destAnyTupleTy g ty = ty |> stripTyEqns g |> (function TType_tuple (tupInfo, l) -> tupInfo, l | _ -> failwith "destAnyTupleTy: not a tuple type")
let destRefTupleTy g ty = ty |> stripTyEqns g |> (function TType_tuple (tupInfo, l) when not (evalTupInfoIsStruct tupInfo) -> l | _ -> failwith "destRefTupleTy: not a reference tuple type")
let destStructTupleTy g ty = ty |> stripTyEqns g |> (function TType_tuple (tupInfo, l) when evalTupInfoIsStruct tupInfo -> l | _ -> failwith "destStructTupleTy: not a struct tuple type")
let destTyparTy g ty = ty |> stripTyEqns g |> (function TType_var v -> v | _ -> failwith "destTyparTy: not a typar type")
let destAnyParTy g ty = ty |> stripTyEqns g |> (function TType_var v -> v | TType_measure unt -> destUnitParMeasure g unt | _ -> failwith "destAnyParTy: not a typar or unpar type")
let destMeasureTy g ty = ty |> stripTyEqns g |> (function TType_measure m -> m | _ -> failwith "destMeasureTy: not a unit-of-measure type")
let isFunTy g ty = ty |> stripTyEqns g |> (function TType_fun _ -> true | _ -> false)
let isForallTy g ty = ty |> stripTyEqns g |> (function TType_forall _ -> true | _ -> false)
let isAnyTupleTy g ty = ty |> stripTyEqns g |> (function TType_tuple _ -> true | _ -> false)
let isRefTupleTy g ty = ty |> stripTyEqns g |> (function TType_tuple (tupInfo, _) -> not (evalTupInfoIsStruct tupInfo) | _ -> false)
let isStructTupleTy g ty = ty |> stripTyEqns g |> (function TType_tuple (tupInfo, _) -> evalTupInfoIsStruct tupInfo | _ -> false)
let isAnonRecdTy g ty = ty |> stripTyEqns g |> (function TType_anon _ -> true | _ -> false)
let isStructAnonRecdTy g ty = ty |> stripTyEqns g |> (function TType_anon (anonInfo, _) -> evalAnonInfoIsStruct anonInfo | _ -> false)
let isUnionTy g ty = ty |> stripTyEqns g |> (function TType_app(tcref, _) -> tcref.IsUnionTycon | _ -> false)
let isReprHiddenTy g ty = ty |> stripTyEqns g |> (function TType_app(tcref, _) -> tcref.IsHiddenReprTycon | _ -> false)
let isFSharpObjModelTy g ty = ty |> stripTyEqns g |> (function TType_app(tcref, _) -> tcref.IsFSharpObjectModelTycon | _ -> false)
let isRecdTy g ty = ty |> stripTyEqns g |> (function TType_app(tcref, _) -> tcref.IsRecordTycon | _ -> false)
let isFSharpStructOrEnumTy g ty = ty |> stripTyEqns g |> (function TType_app(tcref, _) -> tcref.IsFSharpStructOrEnumTycon | _ -> false)
let isFSharpEnumTy g ty = ty |> stripTyEqns g |> (function TType_app(tcref, _) -> tcref.IsFSharpEnumTycon | _ -> false)
let isTyparTy g ty = ty |> stripTyEqns g |> (function TType_var _ -> true | _ -> false)
let isAnyParTy g ty = ty |> stripTyEqns g |> (function TType_var _ -> true | TType_measure unt -> isUnitParMeasure g unt | _ -> false)
let isMeasureTy g ty = ty |> stripTyEqns g |> (function TType_measure _ -> true | _ -> false)


let isProvenUnionCaseTy ty = match ty with TType_ucase _ -> true | _ -> false

let mkAppTy tcref tyargs = TType_app(tcref, tyargs)
let mkProvenUnionCaseTy ucref tyargs = TType_ucase(ucref, tyargs)
let isAppTy g ty = ty |> stripTyEqns g |> (function TType_app _ -> true | _ -> false) 
let tryAppTy g ty = ty |> stripTyEqns g |> (function TType_app(tcref, tinst) -> ValueSome (tcref, tinst) | _ -> ValueNone) 
let destAppTy g ty = ty |> stripTyEqns g |> (function TType_app(tcref, tinst) -> tcref, tinst | _ -> failwith "destAppTy")
let tcrefOfAppTy g ty = ty |> stripTyEqns g |> (function TType_app(tcref, _) -> tcref | _ -> failwith "tcrefOfAppTy") 
let argsOfAppTy g ty = ty |> stripTyEqns g |> (function TType_app(_, tinst) -> tinst | _ -> [])
let tryDestTyparTy g ty = ty |> stripTyEqns g |> (function TType_var v -> ValueSome v | _ -> ValueNone)
let tryDestFunTy g ty = ty |> stripTyEqns g |> (function TType_fun (tyv, tau) -> ValueSome(tyv, tau) | _ -> ValueNone)
let tryTcrefOfAppTy g ty = ty |> stripTyEqns g |> (function TType_app(tcref, _) -> ValueSome tcref | _ -> ValueNone)
let tryDestAnonRecdTy g ty = ty |> stripTyEqns g |> (function TType_anon (anonInfo, tys) -> ValueSome (anonInfo, tys) | _ -> ValueNone)

let tryAnyParTy g ty = ty |> stripTyEqns g |> (function TType_var v -> ValueSome v | TType_measure unt when isUnitParMeasure g unt -> ValueSome(destUnitParMeasure g unt) | _ -> ValueNone)
let tryAnyParTyOption g ty = ty |> stripTyEqns g |> (function TType_var v -> Some v | TType_measure unt when isUnitParMeasure g unt -> Some(destUnitParMeasure g unt) | _ -> None)
let (|AppTy|_|) g ty = ty |> stripTyEqns g |> (function TType_app(tcref, tinst) -> Some (tcref, tinst) | _ -> None) 
let (|RefTupleTy|_|) g ty = ty |> stripTyEqns g |> (function TType_tuple(tupInfo, tys) when not (evalTupInfoIsStruct tupInfo) -> Some tys | _ -> None)
let (|FunTy|_|) g ty = ty |> stripTyEqns g |> (function TType_fun(dty, rty) -> Some (dty, rty) | _ -> None)

let tryNiceEntityRefOfTy ty = 
    let ty = stripTyparEqnsAux false ty 
    match ty with
    | TType_app (tcref, _) -> ValueSome tcref
    | TType_measure (Measure.Con tcref) -> ValueSome tcref
    | _ -> ValueNone

let tryNiceEntityRefOfTyOption ty = 
    let ty = stripTyparEqnsAux false ty 
    match ty with
    | TType_app (tcref, _) -> Some tcref
    | TType_measure (Measure.Con tcref) -> Some tcref
    | _ -> None
    
let mkInstForAppTy g ty = 
    match tryAppTy g ty with
    | ValueSome (tcref, tinst) -> mkTyconRefInst tcref tinst
    | _ -> []

let domainOfFunTy g ty = fst (destFunTy g ty)
let rangeOfFunTy g ty = snd (destFunTy g ty)

let convertToTypeWithMetadataIfPossible g ty = 
    if isAnyTupleTy g ty then 
        let (tupInfo, tupElemTys) = destAnyTupleTy g ty
        mkOuterCompiledTupleTy g (evalTupInfoIsStruct tupInfo) tupElemTys
    elif isFunTy g ty then 
        let (a,b) = destFunTy g ty
        mkAppTy g.fastFunc_tcr [a; b]
    else ty
 
//---------------------------------------------------------------------------
// TType modifications
//---------------------------------------------------------------------------

let stripMeasuresFromTType g tt = 
    match tt with
    | TType_app(a,b) ->
        let b' = b |> List.filter (isMeasureTy g >> not)
        TType_app(a, b')
    | _ -> tt

//---------------------------------------------------------------------------
// Equivalence of types up to alpha-equivalence 
//---------------------------------------------------------------------------


[<NoEquality; NoComparison>]
type TypeEquivEnv = 
    { EquivTypars: TyparMap<TType>
      EquivTycons: TyconRefRemap}

// allocate a singleton
let typeEquivEnvEmpty = 
    { EquivTypars = TyparMap.Empty
      EquivTycons = emptyTyconRefRemap }

type TypeEquivEnv with 
    static member Empty = typeEquivEnvEmpty

    member aenv.BindTyparsToTypes tps1 tys2 =
        { aenv with EquivTypars = (tps1, tys2, aenv.EquivTypars) |||> List.foldBack2 (fun tp ty tpmap -> tpmap.Add(tp, ty)) }

    member aenv.BindEquivTypars tps1 tps2 =
        aenv.BindTyparsToTypes tps1 (List.map mkTyparTy tps2) 

    static member FromTyparInst tpinst =
        let tps, tys = List.unzip tpinst
        TypeEquivEnv.Empty.BindTyparsToTypes tps tys 

    static member FromEquivTypars tps1 tps2 = 
        TypeEquivEnv.Empty.BindEquivTypars tps1 tps2 

let rec traitsAEquivAux erasureFlag g aenv traitInfo1 traitInfo2 =
   let (TTrait(tys1, nm, mf1, argtys, rty, _)) = traitInfo1
   let (TTrait(tys2, nm2, mf2, argtys2, rty2, _)) = traitInfo2
   mf1 = mf2 &&
   nm = nm2 &&
   ListSet.equals (typeAEquivAux erasureFlag g aenv) tys1 tys2 &&
   returnTypesAEquivAux erasureFlag g aenv rty rty2 &&
   List.lengthsEqAndForall2 (typeAEquivAux erasureFlag g aenv) argtys argtys2

and traitKeysAEquivAux erasureFlag g aenv (TraitWitnessInfo(tys1, nm, mf1, argtys, rty)) (TraitWitnessInfo(tys2, nm2, mf2, argtys2, rty2)) =
   mf1 = mf2 &&
   nm = nm2 &&
   ListSet.equals (typeAEquivAux erasureFlag g aenv) tys1 tys2 &&
   returnTypesAEquivAux erasureFlag g aenv rty rty2 &&
   List.lengthsEqAndForall2 (typeAEquivAux erasureFlag g aenv) argtys argtys2

and returnTypesAEquivAux erasureFlag g aenv rty rty2 =
    match rty, rty2 with  
    | None, None -> true
    | Some t1, Some t2 -> typeAEquivAux erasureFlag g aenv t1 t2
    | _ -> false

    
and typarConstraintsAEquivAux erasureFlag g aenv tpc1 tpc2 =
    match tpc1, tpc2 with
    | TyparConstraint.CoercesTo(acty, _), 
      TyparConstraint.CoercesTo(fcty, _) -> 
        typeAEquivAux erasureFlag g aenv acty fcty

    | TyparConstraint.MayResolveMember(trait1, _),
      TyparConstraint.MayResolveMember(trait2, _) -> 
        traitsAEquivAux erasureFlag g aenv trait1 trait2 

    | TyparConstraint.DefaultsTo(_, acty, _), 
      TyparConstraint.DefaultsTo(_, fcty, _) -> 
        typeAEquivAux erasureFlag g aenv acty fcty

    | TyparConstraint.IsEnum(uty1, _), TyparConstraint.IsEnum(uty2, _) -> 
        typeAEquivAux erasureFlag g aenv uty1 uty2

    | TyparConstraint.IsDelegate(aty1, bty1, _), TyparConstraint.IsDelegate(aty2, bty2, _) -> 
        typeAEquivAux erasureFlag g aenv aty1 aty2 && 
        typeAEquivAux erasureFlag g aenv bty1 bty2 

    | TyparConstraint.SimpleChoice (tys1, _), TyparConstraint.SimpleChoice(tys2, _) -> 
        ListSet.equals (typeAEquivAux erasureFlag g aenv) tys1 tys2

    | TyparConstraint.SupportsComparison _, TyparConstraint.SupportsComparison _ 
    | TyparConstraint.SupportsEquality _, TyparConstraint.SupportsEquality _ 
    | TyparConstraint.SupportsNull _, TyparConstraint.SupportsNull _ 
    | TyparConstraint.IsNonNullableStruct _, TyparConstraint.IsNonNullableStruct _
    | TyparConstraint.IsReferenceType _, TyparConstraint.IsReferenceType _ 
    | TyparConstraint.IsUnmanaged _, TyparConstraint.IsUnmanaged _
    | TyparConstraint.RequiresDefaultConstructor _, TyparConstraint.RequiresDefaultConstructor _ -> true
    | _ -> false

and typarConstraintSetsAEquivAux erasureFlag g aenv (tp1: Typar) (tp2: Typar) = 
    tp1.StaticReq = tp2.StaticReq &&
    ListSet.equals (typarConstraintsAEquivAux erasureFlag g aenv) tp1.Constraints tp2.Constraints

and typarsAEquivAux erasureFlag g (aenv: TypeEquivEnv) tps1 tps2 = 
    List.length tps1 = List.length tps2 &&
    let aenv = aenv.BindEquivTypars tps1 tps2 
    List.forall2 (typarConstraintSetsAEquivAux erasureFlag g aenv) tps1 tps2

and tcrefAEquiv g aenv tc1 tc2 = 
    tyconRefEq g tc1 tc2 || 
      (match aenv.EquivTycons.TryFind tc1 with Some v -> tyconRefEq g v tc2 | None -> false)

and typeAEquivAux erasureFlag g aenv ty1 ty2 = 
    let ty1 = stripTyEqnsWrtErasure erasureFlag g ty1 
    let ty2 = stripTyEqnsWrtErasure erasureFlag g ty2
    match ty1, ty2 with
    | TType_forall(tps1, rty1), TType_forall(tps2, rty2) -> 
        typarsAEquivAux erasureFlag g aenv tps1 tps2 && typeAEquivAux erasureFlag g (aenv.BindEquivTypars tps1 tps2) rty1 rty2
    | TType_var tp1, TType_var tp2 when typarEq tp1 tp2 -> 
        true
    | TType_var tp1, _ ->
        match aenv.EquivTypars.TryFind tp1 with
        | Some v -> typeEquivAux erasureFlag g v ty2
        | None -> false
    | TType_app (tc1, b1), TType_app (tc2, b2) -> 
        tcrefAEquiv g aenv tc1 tc2 &&
        typesAEquivAux erasureFlag g aenv b1 b2
    | TType_ucase (UnionCaseRef(tc1, n1), b1), TType_ucase (UnionCaseRef(tc2, n2), b2) -> 
        n1=n2 &&
        tcrefAEquiv g aenv tc1 tc2 &&
        typesAEquivAux erasureFlag g aenv b1 b2
    | TType_tuple (s1, l1), TType_tuple (s2, l2) -> 
        structnessAEquiv s1 s2 && typesAEquivAux erasureFlag g aenv l1 l2
    | TType_anon (anonInfo1, l1), TType_anon (anonInfo2, l2) -> 
        anonInfoEquiv anonInfo1 anonInfo2 &&
        typesAEquivAux erasureFlag g aenv l1 l2
    | TType_fun (dtys1, rty1), TType_fun (dtys2, rty2) -> 
        typeAEquivAux erasureFlag g aenv dtys1 dtys2 && typeAEquivAux erasureFlag g aenv rty1 rty2
    | TType_measure m1, TType_measure m2 -> 
        match erasureFlag with 
        | EraseNone -> measureAEquiv g aenv m1 m2 
        | _ -> true 
    | _ -> false


and anonInfoEquiv (anonInfo1: AnonRecdTypeInfo) (anonInfo2: AnonRecdTypeInfo) =
    ccuEq anonInfo1.Assembly anonInfo2.Assembly && 
    structnessAEquiv anonInfo1.TupInfo anonInfo2.TupInfo && 
    anonInfo1.SortedNames = anonInfo2.SortedNames 

and structnessAEquiv un1 un2 =
    match un1, un2 with 
    | TupInfo.Const b1, TupInfo.Const b2 -> (b1 = b2)

and measureAEquiv g aenv un1 un2 =
    let vars1 = ListMeasureVarOccs un1
    let trans tp1 = if aenv.EquivTypars.ContainsKey tp1 then destAnyParTy g aenv.EquivTypars.[tp1] else tp1
    let remapTyconRef tc = if aenv.EquivTycons.ContainsKey tc then aenv.EquivTycons.[tc] else tc
    let vars1' = List.map trans vars1
    let vars2 = ListSet.subtract typarEq (ListMeasureVarOccs un2) vars1'
    let cons1 = ListMeasureConOccsAfterRemapping g remapTyconRef un1
    let cons2 = ListMeasureConOccsAfterRemapping g remapTyconRef un2 
 
    List.forall (fun v -> MeasureVarExponent v un1 = MeasureVarExponent (trans v) un2) vars1 &&
    List.forall (fun v -> MeasureVarExponent v un1 = MeasureVarExponent v un2) vars2 &&
    List.forall (fun c -> MeasureConExponentAfterRemapping g remapTyconRef c un1 = MeasureConExponentAfterRemapping g remapTyconRef c un2) (cons1@cons2)  


and typesAEquivAux erasureFlag g aenv l1 l2 = List.lengthsEqAndForall2 (typeAEquivAux erasureFlag g aenv) l1 l2
and typeEquivAux erasureFlag g ty1 ty2 = typeAEquivAux erasureFlag g TypeEquivEnv.Empty ty1 ty2

let typeAEquiv g aenv ty1 ty2 = typeAEquivAux EraseNone g aenv ty1 ty2
let typeEquiv g ty1 ty2 = typeEquivAux EraseNone g ty1 ty2
let traitsAEquiv g aenv t1 t2 = traitsAEquivAux EraseNone g aenv t1 t2
let traitKeysAEquiv g aenv t1 t2 = traitKeysAEquivAux EraseNone g aenv t1 t2
let typarConstraintsAEquiv g aenv c1 c2 = typarConstraintsAEquivAux EraseNone g aenv c1 c2
let typarsAEquiv g aenv d1 d2 = typarsAEquivAux EraseNone g aenv d1 d2
let returnTypesAEquiv g aenv t1 t2 = returnTypesAEquivAux EraseNone g aenv t1 t2

let measureEquiv g m1 m2 = measureAEquiv g TypeEquivEnv.Empty m1 m2

let isErasedType g ty = 
  match stripTyEqns g ty with
#if !NO_EXTENSIONTYPING
  | TType_app (tcref, _) -> tcref.IsProvidedErasedTycon
#endif
  | _ -> false

// Return all components of this type expression that cannot be tested at runtime
let rec getErasedTypes g ty = 
    let ty = stripTyEqns g ty
    if isErasedType g ty then [ty] else 
    match ty with
    | TType_forall(_, rty) -> 
        getErasedTypes g rty
    | TType_var tp -> 
        if tp.IsErased then [ty] else []
    | TType_app (_, b) | TType_ucase(_, b) | TType_anon (_, b) | TType_tuple (_, b) ->
        List.foldBack (fun ty tys -> getErasedTypes g ty @ tys) b []
    | TType_fun (dty, rty) -> 
        getErasedTypes g dty @ getErasedTypes g rty
    | TType_measure _ -> 
        [ty]


//---------------------------------------------------------------------------
// Standard orderings, e.g. for order set/map keys
//---------------------------------------------------------------------------

let valOrder = { new IComparer<Val> with member __.Compare(v1, v2) = compare v1.Stamp v2.Stamp }
let tyconOrder = { new IComparer<Tycon> with member __.Compare(tc1, tc2) = compare tc1.Stamp tc2.Stamp }
let recdFieldRefOrder = 
    { new IComparer<RecdFieldRef> with 
         member __.Compare(RecdFieldRef(tcref1, nm1), RecdFieldRef(tcref2, nm2)) = 
            let c = tyconOrder.Compare (tcref1.Deref, tcref2.Deref) 
            if c <> 0 then c else 
            compare nm1 nm2 }

let unionCaseRefOrder = 
    { new IComparer<UnionCaseRef> with 
         member __.Compare(UnionCaseRef(tcref1, nm1), UnionCaseRef(tcref2, nm2)) = 
            let c = tyconOrder.Compare (tcref1.Deref, tcref2.Deref) 
            if c <> 0 then c else 
            compare nm1 nm2 }

//---------------------------------------------------------------------------
// Make some common types
//---------------------------------------------------------------------------

let mkFunTy d r = TType_fun (d, r)

let (-->) d r = mkFunTy d r

let mkForallTy d r = TType_forall (d, r)

let mkForallTyIfNeeded d r = if isNil d then r else mkForallTy d r

let (+->) d r = mkForallTyIfNeeded d r

let mkIteratedFunTy dl r = List.foldBack (-->) dl r

let mkLambdaArgTy m tys = 
    match tys with 
    | [] -> error(InternalError("mkLambdaArgTy", m))
    | [h] -> h 
    | _ -> mkRawRefTupleTy tys

let typeOfLambdaArg m vs = mkLambdaArgTy m (typesOfVals vs)
let mkMultiLambdaTy m vs rty = mkFunTy (typeOfLambdaArg m vs) rty 
let mkLambdaTy tps tys rty = mkForallTyIfNeeded tps (mkIteratedFunTy tys rty)

/// When compiling FSharp.Core.dll we have to deal with the non-local references into
/// the library arising from env.fs. Part of this means that we have to be able to resolve these
/// references. This function artificially forces the existence of a module or namespace at a 
/// particular point in order to do this.
let ensureCcuHasModuleOrNamespaceAtPath (ccu: CcuThunk) path (CompPath(_, cpath)) xml =
    let scoref = ccu.ILScopeRef 
    let rec loop prior_cpath (path: Ident list) cpath (modul: ModuleOrNamespace) =
        let mtype = modul.ModuleOrNamespaceType 
        match path, cpath with 
        | (hpath :: tpath), ((_, mkind) :: tcpath) -> 
            let modName = hpath.idText 
            if not (Map.containsKey modName mtype.AllEntitiesByCompiledAndLogicalMangledNames) then 
                let mty = Construct.NewEmptyModuleOrNamespaceType mkind
                let cpath = CompPath(scoref, prior_cpath)
                let smodul = Construct.NewModuleOrNamespace (Some cpath) taccessPublic hpath xml [] (MaybeLazy.Strict mty)
                mtype.AddModuleOrNamespaceByMutation smodul
            let modul = Map.find modName mtype.AllEntitiesByCompiledAndLogicalMangledNames 
            loop (prior_cpath @ [(modName, Namespace)]) tpath tcpath modul 

        | _ -> () 

    loop [] path cpath ccu.Contents


//---------------------------------------------------------------------------
// Primitive destructors
//---------------------------------------------------------------------------

/// Look through the Expr.Link nodes arising from type inference
let rec stripExpr e = 
    match e with 
    | Expr.Link eref -> stripExpr !eref
    | _ -> e    

let mkCase (a, b) = TCase(a, b)

let isRefTupleExpr e = match e with Expr.Op (TOp.Tuple tupInfo, _, _, _) -> not (evalTupInfoIsStruct tupInfo) | _ -> false
let tryDestRefTupleExpr e = match e with Expr.Op (TOp.Tuple tupInfo, _, es, _) when not (evalTupInfoIsStruct tupInfo) -> es | _ -> [e]

//---------------------------------------------------------------------------
// Range info for expressions
//---------------------------------------------------------------------------

let rec rangeOfExpr x = 
    match x with
    | Expr.Val (_, _, m) | Expr.Op (_, _, _, m) | Expr.Const (_, m, _) | Expr.Quote (_, _, _, m, _)
    | Expr.Obj (_, _, _, _, _, _, _, m) | Expr.App (_, _, _, _, m) | Expr.Sequential (_, _, _, _, m) 
    | Expr.StaticOptimization (_, _, _, m) | Expr.Lambda (_, _, _, _, _, m, _) 
    | Expr.WitnessArg (_, m)
    | Expr.TyLambda (_, _, _, m, _)| Expr.TyChoose (_, _, m) | Expr.LetRec (_, _, m, _) | Expr.Let (_, _, m, _) | Expr.Match (_, _, _, _, m, _) -> m
    | Expr.Link eref -> rangeOfExpr (!eref)

type Expr with 
    member x.Range = rangeOfExpr x

//---------------------------------------------------------------------------
// Build nodes in decision graphs
//---------------------------------------------------------------------------


let primMkMatch(spBind, exprm, tree, targets, matchm, ty) = Expr.Match (spBind, exprm, tree, targets, matchm, ty)

type MatchBuilder(spBind, inpRange: Range.range) = 

    let targets = new ResizeArray<_>(10) 
    member x.AddTarget tg = 
        let n = targets.Count 
        targets.Add tg
        n

    member x.AddResultTarget(e, spTarget) = TDSuccess([], x.AddTarget(TTarget([], e, spTarget, None)))

    member x.CloseTargets() = targets |> ResizeArray.toList

    member x.Close(dtree, m, ty) = primMkMatch (spBind, inpRange, dtree, targets.ToArray(), m, ty)

let mkBoolSwitch m g t e = TDSwitch(g, [TCase(DecisionTreeTest.Const(Const.Bool true), t)], Some e, m)

let primMkCond spBind spTarget1 spTarget2 m ty e1 e2 e3 = 
    let mbuilder = new MatchBuilder(spBind, m)
    let dtree = mkBoolSwitch m e1 (mbuilder.AddResultTarget(e2, spTarget1)) (mbuilder.AddResultTarget(e3, spTarget2)) 
    mbuilder.Close(dtree, m, ty)

let mkCond spBind spTarget m ty e1 e2 e3 = primMkCond spBind spTarget spTarget m ty e1 e2 e3


//---------------------------------------------------------------------------
// Primitive constructors
//---------------------------------------------------------------------------

let exprForValRef m vref = Expr.Val (vref, NormalValUse, m)
let exprForVal m v = exprForValRef m (mkLocalValRef v)
let mkLocalAux m s ty mut compgen =
    let thisv = Construct.NewVal(s, m, None, ty, mut, compgen, None, taccessPublic, ValNotInRecScope, None, NormalVal, [], ValInline.Optional, XmlDoc.Empty, false, false, false, false, false, false, None, ParentNone) 
    thisv, exprForVal m thisv

let mkLocal m s ty = mkLocalAux m s ty Immutable false
let mkCompGenLocal m s ty = mkLocalAux m s ty Immutable true
let mkMutableCompGenLocal m s ty = mkLocalAux m s ty Mutable true


// Type gives return type. For type-lambdas this is the formal return type. 
let mkMultiLambda m vs (b, rty) = Expr.Lambda (newUnique(), None, None, vs, b, m, rty)
let rebuildLambda m ctorThisValOpt baseValOpt vs (b, rty) = Expr.Lambda (newUnique(), ctorThisValOpt, baseValOpt, vs, b, m, rty)
let mkLambda m v (b, rty) = mkMultiLambda m [v] (b, rty)
let mkTypeLambda m vs (b, tau_ty) = match vs with [] -> b | _ -> Expr.TyLambda (newUnique(), vs, b, m, tau_ty)
let mkTypeChoose m vs b = match vs with [] -> b | _ -> Expr.TyChoose (vs, b, m)

let mkObjExpr (ty, basev, basecall, overrides, iimpls, m) = 
    Expr.Obj (newUnique(), ty, basev, basecall, overrides, iimpls, [], m) 

let mkLambdas m tps (vs: Val list) (b, rty) = 
    mkTypeLambda m tps (List.foldBack (fun v (e, ty) -> mkLambda m v (e, ty), v.Type --> ty) vs (b, rty))

let mkMultiLambdasCore m vsl (b, rty) = 
    List.foldBack (fun v (e, ty) -> mkMultiLambda m v (e, ty), typeOfLambdaArg m v --> ty) vsl (b, rty)

let mkMultiLambdas m tps vsl (b, rty) = 
    mkTypeLambda m tps (mkMultiLambdasCore m vsl (b, rty) )

let mkMemberLambdas m tps ctorThisValOpt baseValOpt vsl (b, rty) = 
    let expr = 
        match ctorThisValOpt, baseValOpt with
        | None, None -> mkMultiLambdasCore m vsl (b, rty)
        | _ -> 
            match vsl with 
            | [] -> error(InternalError("mk_basev_multi_lambdas_core: can't attach a basev to a non-lambda expression", m))
            | h :: t -> 
                let b, rty = mkMultiLambdasCore m t (b, rty)
                (rebuildLambda m ctorThisValOpt baseValOpt h (b, rty), (typeOfLambdaArg m h --> rty))
    mkTypeLambda m tps expr

let mkMultiLambdaBind v letSeqPtOpt m tps vsl (b, rty) = 
    TBind(v, mkMultiLambdas m tps vsl (b, rty), letSeqPtOpt)

let mkBind seqPtOpt v e = TBind(v, e, seqPtOpt)

let mkLetBind m bind body = Expr.Let (bind, body, m, Construct.NewFreeVarsCache())
let mkLetsBind m binds body = List.foldBack (mkLetBind m) binds body 
let mkLetsFromBindings m binds body = List.foldBack (mkLetBind m) binds body 
let mkLet seqPtOpt m v x body = mkLetBind m (mkBind seqPtOpt v x) body

/// Make sticky bindings that are compiler generated (though the variables may not be - e.g. they may be lambda arguments in a beta reduction)
let mkCompGenBind v e = TBind(v, e, NoDebugPointAtStickyBinding)
let mkCompGenBinds (vs: Val list) (es: Expr list) = List.map2 mkCompGenBind vs es
let mkCompGenLet m v x body = mkLetBind m (mkCompGenBind v x) body
let mkCompGenLets m vs xs body = mkLetsBind m (mkCompGenBinds vs xs) body
let mkCompGenLetsFromBindings m vs xs body = mkLetsFromBindings m (mkCompGenBinds vs xs) body

let mkInvisibleBind v e = TBind(v, e, NoDebugPointAtInvisibleBinding)
let mkInvisibleBinds (vs: Val list) (es: Expr list) = List.map2 mkInvisibleBind vs es
let mkInvisibleLet m v x body = mkLetBind m (mkInvisibleBind v x) body
let mkInvisibleLets m vs xs body = mkLetsBind m (mkInvisibleBinds vs xs) body
let mkInvisibleLetsFromBindings m vs xs body = mkLetsFromBindings m (mkInvisibleBinds vs xs) body

let mkLetRecBinds m binds body =
    if isNil binds then
        body 
    else
        Expr.LetRec (binds, body, m, Construct.NewFreeVarsCache())

//-------------------------------------------------------------------------
// Type schemes...
//-------------------------------------------------------------------------

// Type parameters may be have been equated to other tps in equi-recursive type inference 
// and unit type inference. Normalize them here 
let NormalizeDeclaredTyparsForEquiRecursiveInference g tps = 
    match tps with 
    | [] -> []
    | tps -> 
        tps |> List.map (fun tp ->
          let ty = mkTyparTy tp
          match tryAnyParTy g ty with
          | ValueSome anyParTy -> anyParTy 
          | ValueNone -> tp)
 
type TypeScheme = TypeScheme of Typars * TType    
  
let mkGenericBindRhs g m generalizedTyparsForRecursiveBlock typeScheme bodyExpr = 
    let (TypeScheme(generalizedTypars, tauType)) = typeScheme

    // Normalize the generalized typars
    let generalizedTypars = NormalizeDeclaredTyparsForEquiRecursiveInference g generalizedTypars

    // Some recursive bindings result in free type variables, e.g. 
    //    let rec f (x:'a) = ()  
    //    and g() = f y |> ignore 
    // What is the type of y? Type inference equates it to 'a. 
    // But "g" is not polymorphic in 'a. Hence we get a free choice of "'a" 
    // in the scope of "g". Thus at each individual recursive binding we record all 
    // type variables for which we have a free choice, which is precisely the difference 
    // between the union of all sets of generalized type variables and the set generalized 
    // at each particular binding. 
    //
    // We record an expression node that indicates that a free choice can be made 
    // for these. This expression node effectively binds the type variables. 
    let freeChoiceTypars = ListSet.subtract typarEq generalizedTyparsForRecursiveBlock generalizedTypars
    mkTypeLambda m generalizedTypars (mkTypeChoose m freeChoiceTypars bodyExpr, tauType)

let isBeingGeneralized tp typeScheme = 
    let (TypeScheme(generalizedTypars, _)) = typeScheme
    ListSet.contains typarRefEq tp generalizedTypars

//-------------------------------------------------------------------------
// Build conditional expressions...
//------------------------------------------------------------------------- 

let mkLazyAnd (g: TcGlobals) m e1 e2 = mkCond NoDebugPointAtStickyBinding DebugPointForTarget.No m g.bool_ty e1 e2 (Expr.Const (Const.Bool false, m, g.bool_ty))
let mkLazyOr (g: TcGlobals) m e1 e2 = mkCond NoDebugPointAtStickyBinding DebugPointForTarget.No m g.bool_ty e1 (Expr.Const (Const.Bool true, m, g.bool_ty)) e2

let mkCoerceExpr(e, to_ty, m, from_ty) = Expr.Op (TOp.Coerce, [to_ty;from_ty], [e], m)

let mkAsmExpr (code, tinst, args, rettys, m) = Expr.Op (TOp.ILAsm (code, rettys), tinst, args, m)
let mkUnionCaseExpr(uc, tinst, args, m) = Expr.Op (TOp.UnionCase uc, tinst, args, m)
let mkExnExpr(uc, args, m) = Expr.Op (TOp.ExnConstr uc, [], args, m)
let mkTupleFieldGetViaExprAddr(tupInfo, e, tinst, i, m) = Expr.Op (TOp.TupleFieldGet (tupInfo, i), tinst, [e], m)
let mkAnonRecdFieldGetViaExprAddr(anonInfo, e, tinst, i, m) = Expr.Op (TOp.AnonRecdGet (anonInfo, i), tinst, [e], m)

let mkRecdFieldGetViaExprAddr (e, fref, tinst, m) = Expr.Op (TOp.ValFieldGet fref, tinst, [e], m)
let mkRecdFieldGetAddrViaExprAddr(readonly, e, fref, tinst, m) = Expr.Op (TOp.ValFieldGetAddr (fref, readonly), tinst, [e], m)

let mkStaticRecdFieldGetAddr(readonly, fref, tinst, m) = Expr.Op (TOp.ValFieldGetAddr (fref, readonly), tinst, [], m)
let mkStaticRecdFieldGet (fref, tinst, m) = Expr.Op (TOp.ValFieldGet fref, tinst, [], m)
let mkStaticRecdFieldSet(fref, tinst, e, m) = Expr.Op (TOp.ValFieldSet fref, tinst, [e], m)

let mkArrayElemAddress g (readonly, ilInstrReadOnlyAnnotation, isNativePtr, shape, elemTy, exprs, m) = 
    Expr.Op (TOp.ILAsm ([IL.I_ldelema(ilInstrReadOnlyAnnotation, isNativePtr, shape, mkILTyvarTy 0us)], [mkByrefTyWithFlag g readonly elemTy]), [elemTy], exprs, m)

let mkRecdFieldSetViaExprAddr (e1, fref, tinst, e2, m) = Expr.Op (TOp.ValFieldSet fref, tinst, [e1;e2], m)

let mkUnionCaseTagGetViaExprAddr (e1, cref, tinst, m) = Expr.Op (TOp.UnionCaseTagGet cref, tinst, [e1], m)

/// Make a 'TOp.UnionCaseProof' expression, which proves a union value is over a particular case (used only for ref-unions, not struct-unions)
let mkUnionCaseProof (e1, cref: UnionCaseRef, tinst, m) = if cref.Tycon.IsStructOrEnumTycon then e1 else Expr.Op (TOp.UnionCaseProof cref, tinst, [e1], m)

/// Build a 'TOp.UnionCaseFieldGet' expression for something we've already determined to be a particular union case. For ref-unions, 
/// the input expression has 'TType_ucase', which is an F# compiler internal "type" corresponding to the union case. For struct-unions, 
/// the input should be the address of the expression.
let mkUnionCaseFieldGetProvenViaExprAddr (e1, cref, tinst, j, m) = Expr.Op (TOp.UnionCaseFieldGet (cref, j), tinst, [e1], m)

/// Build a 'TOp.UnionCaseFieldGetAddr' expression for a field of a union when we've already determined the value to be a particular union case. For ref-unions, 
/// the input expression has 'TType_ucase', which is an F# compiler internal "type" corresponding to the union case. For struct-unions, 
/// the input should be the address of the expression.
let mkUnionCaseFieldGetAddrProvenViaExprAddr (readonly, e1, cref, tinst, j, m) = Expr.Op (TOp.UnionCaseFieldGetAddr (cref, j, readonly), tinst, [e1], m)

/// Build a 'get' expression for something we've already determined to be a particular union case, but where 
/// the static type of the input is not yet proven to be that particular union case. This requires a type
/// cast to 'prove' the condition.
let mkUnionCaseFieldGetUnprovenViaExprAddr (e1, cref, tinst, j, m) = mkUnionCaseFieldGetProvenViaExprAddr (mkUnionCaseProof(e1, cref, tinst, m), cref, tinst, j, m)

let mkUnionCaseFieldSet (e1, cref, tinst, j, e2, m) = Expr.Op (TOp.UnionCaseFieldSet (cref, j), tinst, [e1;e2], m)

let mkExnCaseFieldGet (e1, ecref, j, m) = Expr.Op (TOp.ExnFieldGet (ecref, j), [], [e1], m)

let mkExnCaseFieldSet (e1, ecref, j, e2, m) = Expr.Op (TOp.ExnFieldSet (ecref, j), [], [e1;e2], m)

let mkDummyLambda (g: TcGlobals) (e: Expr, ety) = 
    let m = e.Range
    mkLambda m (fst (mkCompGenLocal m "unitVar" g.unit_ty)) (e, ety)
                           
let mkWhile (g: TcGlobals) (spWhile, marker, e1, e2, m) = 
    Expr.Op (TOp.While (spWhile, marker), [], [mkDummyLambda g (e1, g.bool_ty);mkDummyLambda g (e2, g.unit_ty)], m)

let mkFor (g: TcGlobals) (spFor, v, e1, dir, e2, e3: Expr, m) = 
    Expr.Op (TOp.For (spFor, dir), [], [mkDummyLambda g (e1, g.int_ty) ;mkDummyLambda g (e2, g.int_ty);mkLambda e3.Range v (e3, g.unit_ty)], m)

let mkTryWith g (e1, vf, ef: Expr, vh, eh: Expr, m, ty, spTry, spWith) = 
    Expr.Op (TOp.TryWith (spTry, spWith), [ty], [mkDummyLambda g (e1, ty);mkLambda ef.Range vf (ef, ty);mkLambda eh.Range vh (eh, ty)], m)

let mkTryFinally (g: TcGlobals) (e1, e2, m, ty, spTry, spFinally) = 
    Expr.Op (TOp.TryFinally (spTry, spFinally), [ty], [mkDummyLambda g (e1, ty);mkDummyLambda g (e2, g.unit_ty)], m)

let mkDefault (m, ty) = Expr.Const (Const.Zero, m, ty) 

let mkValSet m v e = Expr.Op (TOp.LValueOp (LSet, v), [], [e], m)             
let mkAddrSet m v e = Expr.Op (TOp.LValueOp (LByrefSet, v), [], [e], m)       
let mkAddrGet m v = Expr.Op (TOp.LValueOp (LByrefGet, v), [], [], m)          
let mkValAddr m readonly v = Expr.Op (TOp.LValueOp (LAddrOf readonly, v), [], [], m)           

//--------------------------------------------------------------------------
// Maps tracking extra information for values
//--------------------------------------------------------------------------

[<NoEquality; NoComparison>]
type ValHash<'T> = 
    | ValHash of Dictionary<Stamp, 'T>

    member ht.Values = 
        let (ValHash t) = ht
        t.Values :> seq<'T>

    member ht.TryFind (v: Val) = 
        let (ValHash t) = ht
        match t.TryGetValue v.Stamp with
        | true, v -> Some v
        | _ -> None

    member ht.Add (v: Val, x) = 
        let (ValHash t) = ht
        t.[v.Stamp] <- x

    static member Create() = ValHash (new Dictionary<_, 'T>(11))

[<Struct; NoEquality; NoComparison>]
type ValMultiMap<'T>(contents: StampMap<'T list>) =

    member m.ContainsKey (v: Val) =
        contents.ContainsKey v.Stamp

    member m.Find (v: Val) =
        match contents |> Map.tryFind v.Stamp with
        | Some vals -> vals
        | _ -> []

    member m.Add (v: Val, x) = ValMultiMap<'T>(contents.Add (v.Stamp, x :: m.Find v))

    member m.Remove (v: Val) = ValMultiMap<'T>(contents.Remove v.Stamp)

    member m.Contents = contents

    static member Empty = ValMultiMap<'T>(Map.empty)

[<Struct; NoEquality; NoComparison>]
type TyconRefMultiMap<'T>(contents: TyconRefMap<'T list>) =
    member m.Find v = 
        match contents.TryFind v with
        | Some vals -> vals
        | _ -> []

    member m.Add (v, x) = TyconRefMultiMap<'T>(contents.Add v (x :: m.Find v))
    static member Empty = TyconRefMultiMap<'T>(TyconRefMap<_>.Empty)
    static member OfList vs = (vs, TyconRefMultiMap<'T>.Empty) ||> List.foldBack (fun (x, y) acc -> acc.Add (x, y)) 


//--------------------------------------------------------------------------
// From Ref_private to Ref_nonlocal when exporting data.
//--------------------------------------------------------------------------

/// Try to create a EntityRef suitable for accessing the given Entity from another assembly 
let tryRescopeEntity viewedCcu (entity: Entity) : ValueOption<EntityRef> = 
    match entity.PublicPath with 
    | Some pubpath -> ValueSome (ERefNonLocal (rescopePubPath viewedCcu pubpath))
    | None -> ValueNone

/// Try to create a ValRef suitable for accessing the given Val from another assembly 
let tryRescopeVal viewedCcu (entityRemap: Remap) (vspec: Val) : ValueOption<ValRef> = 
    match vspec.PublicPath with 
    | Some (ValPubPath(p, fullLinkageKey)) -> 
        // The type information in the val linkage doesn't need to keep any information to trait solutions.
        let entityRemap = { entityRemap with removeTraitSolutions = true }
        let fullLinkageKey = remapValLinkage entityRemap fullLinkageKey
        let vref = 
            // This compensates for the somewhat poor design decision in the F# compiler and metadata where
            // members are stored as values under the enclosing namespace/module rather than under the type.
            // This stems from the days when types and namespace/modules were separated constructs in the 
            // compiler implementation.
            if vspec.IsIntrinsicMember then  
                mkNonLocalValRef (rescopePubPathToParent viewedCcu p) fullLinkageKey
            else 
                mkNonLocalValRef (rescopePubPath viewedCcu p) fullLinkageKey
        ValueSome vref
    | _ -> ValueNone
    
//---------------------------------------------------------------------------
// Type information about records, constructors etc.
//---------------------------------------------------------------------------
 
let actualTyOfRecdField inst (fspec: RecdField) = instType inst fspec.FormalType

let actualTysOfRecdFields inst rfields = List.map (actualTyOfRecdField inst) rfields

let actualTysOfInstanceRecdFields inst (tcref: TyconRef) = tcref.AllInstanceFieldsAsList |> actualTysOfRecdFields inst 

let actualTysOfUnionCaseFields inst (x: UnionCaseRef) = actualTysOfRecdFields inst x.AllFieldsAsList

let actualResultTyOfUnionCase tinst (x: UnionCaseRef) = 
    instType (mkTyconRefInst x.TyconRef tinst) x.ReturnType

let recdFieldsOfExnDefRef x = (stripExnEqns x).TrueInstanceFieldsAsList
let recdFieldOfExnDefRefByIdx x n = (stripExnEqns x).GetFieldByIndex n

let recdFieldTysOfExnDefRef x = actualTysOfRecdFields [] (recdFieldsOfExnDefRef x)
let recdFieldTyOfExnDefRefByIdx x j = actualTyOfRecdField [] (recdFieldOfExnDefRefByIdx x j)


let actualTyOfRecdFieldForTycon tycon tinst (fspec: RecdField) = 
    instType (mkTyconInst tycon tinst) fspec.FormalType

let actualTyOfRecdFieldRef (fref: RecdFieldRef) tinst = 
    actualTyOfRecdFieldForTycon fref.Tycon tinst fref.RecdField

let actualTyOfUnionFieldRef (fref: UnionCaseRef) n tinst = 
    actualTyOfRecdFieldForTycon fref.Tycon tinst (fref.FieldByIndex n)

    
//---------------------------------------------------------------------------
// Apply type functions to types
//---------------------------------------------------------------------------

let destForallTy g ty = 
    let tps, tau = primDestForallTy g ty 
    // tps may be have been equated to other tps in equi-recursive type inference 
    // and unit type inference. Normalize them here 
    let tps = NormalizeDeclaredTyparsForEquiRecursiveInference g tps
    tps, tau

let tryDestForallTy g ty = 
    if isForallTy g ty then destForallTy g ty else [], ty

let rec stripFunTy g ty = 
    if isFunTy g ty then 
        let (d, r) = destFunTy g ty 
        let more, rty = stripFunTy g r 
        d :: more, rty
    else [], ty

let applyForallTy g ty tyargs = 
    let tps, tau = destForallTy g ty
    instType (mkTyparInst tps tyargs) tau

let reduceIteratedFunTy g ty args = 
    List.fold (fun ty _ -> 
        if not (isFunTy g ty) then failwith "reduceIteratedFunTy"
        snd (destFunTy g ty)) ty args

let applyTyArgs g functy tyargs = 
    if isForallTy g functy then applyForallTy g functy tyargs else functy

let applyTys g functy (tyargs, argtys) = 
    let afterTyappTy = applyTyArgs g functy tyargs
    reduceIteratedFunTy g afterTyappTy argtys

let formalApplyTys g functy (tyargs, args) = 
    reduceIteratedFunTy g
      (if isNil tyargs then functy else snd (destForallTy g functy))
      args

let rec stripFunTyN g n ty = 
    assert (n >= 0)
    if n > 0 && isFunTy g ty then 
        let (d, r) = destFunTy g ty
        let more, rty = stripFunTyN g (n-1) r in d :: more, rty
    else [], ty

        
let tryDestAnyTupleTy g ty = 
    if isAnyTupleTy g ty then destAnyTupleTy g ty else tupInfoRef, [ty]

let tryDestRefTupleTy g ty = 
    if isRefTupleTy g ty then destRefTupleTy g ty else [ty]

type UncurriedArgInfos = (TType * ArgReprInfo) list 

type CurriedArgInfos = (TType * ArgReprInfo) list list

type TraitWitnessInfos = TraitWitnessInfo list

// A 'tau' type is one with its type parameters stripped off 
let GetTopTauTypeInFSharpForm g (curriedArgInfos: ArgReprInfo list list) tau m =
    let nArgInfos = curriedArgInfos.Length
    let argtys, rty = stripFunTyN g nArgInfos tau
    if nArgInfos <> argtys.Length then 
        error(Error(FSComp.SR.tastInvalidMemberSignature(), m))
    let argtysl = 
        (curriedArgInfos, argtys) ||> List.map2 (fun argInfos argty -> 
            match argInfos with 
            | [] -> [ (g.unit_ty, ValReprInfo.unnamedTopArg1) ]
            | [argInfo] -> [ (argty, argInfo) ]
            | _ -> List.zip (destRefTupleTy g argty) argInfos) 
    argtysl, rty

let destTopForallTy g (ValReprInfo (ntps, _, _)) ty =
    let tps, tau = (if isNil ntps then [], ty else tryDestForallTy g ty)
#if CHECKED
    if tps.Length <> kinds.Length then failwith (sprintf "destTopForallTy: internal error, #tps = %d, #ntps = %d" (List.length tps) ntps)
#endif
    // tps may be have been equated to other tps in equi-recursive type inference. Normalize them here 
    let tps = NormalizeDeclaredTyparsForEquiRecursiveInference g tps
    tps, tau

let GetTopValTypeInFSharpForm g (ValReprInfo(_, argInfos, retInfo) as topValInfo) ty m =
    let tps, tau = destTopForallTy g topValInfo ty
    let curriedArgTys, returnTy = GetTopTauTypeInFSharpForm g argInfos tau m
    tps, curriedArgTys, returnTy, retInfo

let IsCompiledAsStaticProperty g (v: Val) =
    match v.ValReprInfo with
    | Some valReprInfoValue ->
         match GetTopValTypeInFSharpForm g valReprInfoValue v.Type v.Range with 
         | [], [], _, _ when not v.IsMember -> true
         | _ -> false
    | _ -> false

let IsCompiledAsStaticPropertyWithField g (v: Val) = 
    (not v.IsCompiledAsStaticPropertyWithoutField && IsCompiledAsStaticProperty g v) 

//-------------------------------------------------------------------------
// Multi-dimensional array types...
//-------------------------------------------------------------------------

let isArrayTyconRef (g: TcGlobals) tcref =
    g.il_arr_tcr_map
    |> Array.exists (tyconRefEq g tcref)

let rankOfArrayTyconRef (g: TcGlobals) tcref =
    match g.il_arr_tcr_map |> Array.tryFindIndex (tyconRefEq g tcref) with
    | Some idx ->
        idx + 1
    | None ->
        failwith "rankOfArrayTyconRef: unsupported array rank"

//-------------------------------------------------------------------------
// Misc functions on F# types
//------------------------------------------------------------------------- 

let destArrayTy (g: TcGlobals) ty =
    match tryAppTy g ty with
    | ValueSome (tcref, [ty]) when isArrayTyconRef g tcref -> ty
    | _ -> failwith "destArrayTy"

let destListTy (g: TcGlobals) ty =
    match tryAppTy g ty with
    | ValueSome (tcref, [ty]) when tyconRefEq g tcref g.list_tcr_canon -> ty
    | _ -> failwith "destListTy"

let tyconRefEqOpt g tcOpt tc = 
    match tcOpt with
    | None -> false
    | Some tc2 -> tyconRefEq g tc2 tc

let isStringTy g ty = ty |> stripTyEqns g |> (function TType_app(tcref, _) -> tyconRefEq g tcref g.system_String_tcref | _ -> false)
let isListTy g ty = ty |> stripTyEqns g |> (function TType_app(tcref, _) -> tyconRefEq g tcref g.list_tcr_canon | _ -> false)
let isArrayTy g ty = ty |> stripTyEqns g |> (function TType_app(tcref, _) -> isArrayTyconRef g tcref | _ -> false) 
let isArray1DTy g ty = ty |> stripTyEqns g |> (function TType_app(tcref, _) -> tyconRefEq g tcref g.il_arr_tcr_map.[0] | _ -> false) 
let isUnitTy g ty = ty |> stripTyEqns g |> (function TType_app(tcref, _) -> tyconRefEq g g.unit_tcr_canon tcref | _ -> false) 
let isObjTy g ty = ty |> stripTyEqns g |> (function TType_app(tcref, _) -> tyconRefEq g g.system_Object_tcref tcref | _ -> false) 
let isVoidTy g ty = ty |> stripTyEqns g |> (function TType_app(tcref, _) -> tyconRefEq g g.system_Void_tcref tcref | _ -> false) 
let isILAppTy g ty = ty |> stripTyEqns g |> (function TType_app(tcref, _) -> tcref.IsILTycon | _ -> false) 
let isNativePtrTy g ty = ty |> stripTyEqns g |> (function TType_app(tcref, _) -> tyconRefEq g g.nativeptr_tcr tcref | _ -> false) 

let isByrefTy g ty = 
    ty |> stripTyEqns g |> (function 
        | TType_app(tcref, _) when g.byref2_tcr.CanDeref -> tyconRefEq g g.byref2_tcr tcref
        | TType_app(tcref, _) -> tyconRefEq g g.byref_tcr tcref
        | _ -> false) 

let isInByrefTag g ty = ty |> stripTyEqns g |> (function TType_app(tcref, []) -> tyconRefEq g g.byrefkind_In_tcr tcref | _ -> false) 
let isInByrefTy g ty = 
    ty |> stripTyEqns g |> (function 
        | TType_app(tcref, [_; tag]) when g.byref2_tcr.CanDeref -> tyconRefEq g g.byref2_tcr tcref && isInByrefTag g tag         
        | _ -> false) 

let isOutByrefTag g ty = ty |> stripTyEqns g |> (function TType_app(tcref, []) -> tyconRefEq g g.byrefkind_Out_tcr tcref | _ -> false) 
let isOutByrefTy g ty = 
    ty |> stripTyEqns g |> (function 
        | TType_app(tcref, [_; tag]) when g.byref2_tcr.CanDeref -> tyconRefEq g g.byref2_tcr tcref && isOutByrefTag g tag         
        | _ -> false) 

#if !NO_EXTENSIONTYPING
let extensionInfoOfTy g ty = ty |> stripTyEqns g |> (function TType_app(tcref, _) -> tcref.TypeReprInfo | _ -> TNoRepr) 
#endif

type TypeDefMetadata = 
     | ILTypeMetadata of TILObjectReprData
     | FSharpOrArrayOrByrefOrTupleOrExnTypeMetadata 
#if !NO_EXTENSIONTYPING
     | ProvidedTypeMetadata of TProvidedTypeInfo
#endif

let metadataOfTycon (tycon: Tycon) = 
#if !NO_EXTENSIONTYPING
    match tycon.TypeReprInfo with 
    | TProvidedTypeExtensionPoint info -> ProvidedTypeMetadata info
    | _ -> 
#endif
    if tycon.IsILTycon then 
       ILTypeMetadata tycon.ILTyconInfo
    else 
       FSharpOrArrayOrByrefOrTupleOrExnTypeMetadata 


let metadataOfTy g ty = 
#if !NO_EXTENSIONTYPING
    match extensionInfoOfTy g ty with 
    | TProvidedTypeExtensionPoint info -> ProvidedTypeMetadata info
    | _ -> 
#endif
    if isILAppTy g ty then 
        let tcref = tcrefOfAppTy g ty
        ILTypeMetadata tcref.ILTyconInfo
    else 
        FSharpOrArrayOrByrefOrTupleOrExnTypeMetadata 


let isILReferenceTy g ty = 
    match metadataOfTy g ty with 
#if !NO_EXTENSIONTYPING
    | ProvidedTypeMetadata info -> not info.IsStructOrEnum
#endif
    | ILTypeMetadata (TILObjectReprData(_, _, td)) -> not td.IsStructOrEnum
    | FSharpOrArrayOrByrefOrTupleOrExnTypeMetadata -> isArrayTy g ty

let isILInterfaceTycon (tycon: Tycon) = 
    match metadataOfTycon tycon with 
#if !NO_EXTENSIONTYPING
    | ProvidedTypeMetadata info -> info.IsInterface
#endif
    | ILTypeMetadata (TILObjectReprData(_, _, td)) -> td.IsInterface
    | FSharpOrArrayOrByrefOrTupleOrExnTypeMetadata -> false

let rankOfArrayTy g ty = rankOfArrayTyconRef g (tcrefOfAppTy g ty)

let isFSharpObjModelRefTy g ty = 
    isFSharpObjModelTy g ty && 
    let tcref = tcrefOfAppTy g ty
    match tcref.FSharpObjectModelTypeInfo.fsobjmodel_kind with 
    | TTyconClass | TTyconInterface | TTyconDelegate _ -> true
    | TTyconStruct | TTyconEnum -> false

let isFSharpClassTy g ty =
    match tryTcrefOfAppTy g ty with
    | ValueSome tcref -> tcref.Deref.IsFSharpClassTycon
    | _ -> false

let isFSharpStructTy g ty =
    match tryTcrefOfAppTy g ty with
    | ValueSome tcref -> tcref.Deref.IsFSharpStructOrEnumTycon
    | _ -> false

let isFSharpInterfaceTy g ty = 
    match tryTcrefOfAppTy g ty with
    | ValueSome tcref -> tcref.Deref.IsFSharpInterfaceTycon
    | _ -> false

let isDelegateTy g ty = 
    match metadataOfTy g ty with 
#if !NO_EXTENSIONTYPING
    | ProvidedTypeMetadata info -> info.IsDelegate ()
#endif
    | ILTypeMetadata (TILObjectReprData(_, _, td)) -> td.IsDelegate
    | FSharpOrArrayOrByrefOrTupleOrExnTypeMetadata ->
        match tryTcrefOfAppTy g ty with
        | ValueSome tcref -> tcref.Deref.IsFSharpDelegateTycon
        | _ -> false

let isInterfaceTy g ty = 
    match metadataOfTy g ty with 
#if !NO_EXTENSIONTYPING
    | ProvidedTypeMetadata info -> info.IsInterface
#endif
    | ILTypeMetadata (TILObjectReprData(_, _, td)) -> td.IsInterface
    | FSharpOrArrayOrByrefOrTupleOrExnTypeMetadata -> isFSharpInterfaceTy g ty

let isClassTy g ty = 
    match metadataOfTy g ty with 
#if !NO_EXTENSIONTYPING
    | ProvidedTypeMetadata info -> info.IsClass
#endif
    | ILTypeMetadata (TILObjectReprData(_, _, td)) -> td.IsClass
    | FSharpOrArrayOrByrefOrTupleOrExnTypeMetadata -> isFSharpClassTy g ty

let isStructOrEnumTyconTy g ty = 
    match tryTcrefOfAppTy g ty with
    | ValueSome tcref -> tcref.Deref.IsStructOrEnumTycon
    | _ -> false

let isStructRecordOrUnionTyconTy g ty = 
    match tryTcrefOfAppTy g ty with
    | ValueSome tcref -> tcref.Deref.IsStructRecordOrUnionTycon
    | _ -> false

let isStructTyconRef (tcref: TyconRef) =
    let tycon = tcref.Deref
    tycon.IsStructRecordOrUnionTycon || tycon.IsStructOrEnumTycon

let isStructTy g ty =
    match tryTcrefOfAppTy g ty with
    | ValueSome tcref -> 
        isStructTyconRef tcref
    | _ -> 
        isStructAnonRecdTy g ty || isStructTupleTy g ty

let isRefTy g ty = 
    not (isStructOrEnumTyconTy g ty) &&
    (
        isUnionTy g ty || 
        isRefTupleTy g ty || 
        isRecdTy g ty || 
        isILReferenceTy g ty ||
        isFunTy g ty || 
        isReprHiddenTy g ty || 
        isFSharpObjModelRefTy g ty || 
        isUnitTy g ty ||
        (isAnonRecdTy g ty && not (isStructAnonRecdTy g ty))
    )

// ECMA C# LANGUAGE SPECIFICATION, 27.2
// An unmanaged-type is any type that isn't a reference-type, a type-parameter, or a generic struct-type and
// contains no fields whose type is not an unmanaged-type. In other words, an unmanaged-type is one of the
// following:
// - sbyte, byte, short, ushort, int, uint, long, ulong, char, float, double, decimal, or bool.
// - Any enum-type.
// - Any pointer-type.
// - Any non-generic user-defined struct-type that contains fields of unmanaged-types only.
// [Note: Constructed types and type-parameters are never unmanaged-types. end note]
let rec isUnmanagedTy g ty =
    let ty = stripTyEqnsAndMeasureEqns g ty
    match tryTcrefOfAppTy g ty with
    | ValueSome tcref ->
        let isEq tcref2 = tyconRefEq g tcref tcref2 
        if isEq g.nativeptr_tcr || isEq g.nativeint_tcr ||
                    isEq g.sbyte_tcr || isEq g.byte_tcr || 
                    isEq g.int16_tcr || isEq g.uint16_tcr ||
                    isEq g.int32_tcr || isEq g.uint32_tcr ||
                    isEq g.int64_tcr || isEq g.uint64_tcr ||
                    isEq g.char_tcr ||
                    isEq g.float32_tcr ||
                    isEq g.float_tcr ||
                    isEq g.decimal_tcr ||
                    isEq g.bool_tcr then
            true
        else
            let tycon = tcref.Deref
            if tycon.IsEnumTycon then 
                true
            elif tycon.IsStructOrEnumTycon then
                match tycon.TyparsNoRange with
                | [] -> tycon.AllInstanceFieldsAsList |> List.forall (fun r -> isUnmanagedTy g r.rfield_type) 
                | _ -> false // generic structs are never 
            else false
    | ValueNone ->
        false

let isInterfaceTycon x = 
    isILInterfaceTycon x || x.IsFSharpInterfaceTycon

let isInterfaceTyconRef (tcref: TyconRef) = isInterfaceTycon tcref.Deref

let isEnumTy g ty = 
    match tryTcrefOfAppTy g ty with 
    | ValueNone -> false
    | ValueSome tcref -> tcref.IsEnumTycon

let actualReturnTyOfSlotSig parentTyInst methTyInst (TSlotSig(_, _, parentFormalTypars, methFormalTypars, _, formalRetTy)) = 
    let methTyInst = mkTyparInst methFormalTypars methTyInst
    let parentTyInst = mkTyparInst parentFormalTypars parentTyInst
    Option.map (instType (parentTyInst @ methTyInst)) formalRetTy

let slotSigHasVoidReturnTy (TSlotSig(_, _, _, _, _, formalRetTy)) = 
    Option.isNone formalRetTy 

let returnTyOfMethod g (TObjExprMethod((TSlotSig(_, parentTy, _, _, _, _) as ss), _, methFormalTypars, _, _, _)) =
    let tinst = argsOfAppTy g parentTy
    let methTyInst = generalizeTypars methFormalTypars
    actualReturnTyOfSlotSig tinst methTyInst ss

/// Is the type 'abstract' in C#-speak
let isAbstractTycon (tycon: Tycon) = 
    if tycon.IsFSharpObjectModelTycon then 
        not tycon.IsFSharpDelegateTycon && 
        tycon.TypeContents.tcaug_abstract 
    else 
        tycon.IsILTycon && tycon.ILTyconRawMetadata.IsAbstract

//---------------------------------------------------------------------------
// Determine if a member/Val/ValRef is an explicit impl
//---------------------------------------------------------------------------

let MemberIsExplicitImpl g (membInfo: ValMemberInfo) = 
   membInfo.MemberFlags.IsOverrideOrExplicitImpl &&
   match membInfo.ImplementedSlotSigs with 
   | [] -> false
   | slotsigs -> slotsigs |> List.forall (fun slotsig -> isInterfaceTy g slotsig.ImplementedType)

let ValIsExplicitImpl g (v: Val) = 
    match v.MemberInfo with 
    | Some membInfo -> MemberIsExplicitImpl g membInfo
    | _ -> false

let ValRefIsExplicitImpl g (vref: ValRef) = ValIsExplicitImpl g vref.Deref

//---------------------------------------------------------------------------
// Find all type variables in a type, apart from those that have had 
// an equation assigned by type inference.
//---------------------------------------------------------------------------

let emptyFreeLocals = Zset.empty valOrder
let unionFreeLocals s1 s2 = 
    if s1 === emptyFreeLocals then s2
    elif s2 === emptyFreeLocals then s1
    else Zset.union s1 s2

let emptyFreeRecdFields = Zset.empty recdFieldRefOrder
let unionFreeRecdFields s1 s2 = 
    if s1 === emptyFreeRecdFields then s2
    elif s2 === emptyFreeRecdFields then s1
    else Zset.union s1 s2

let emptyFreeUnionCases = Zset.empty unionCaseRefOrder
let unionFreeUnionCases s1 s2 = 
    if s1 === emptyFreeUnionCases then s2
    elif s2 === emptyFreeUnionCases then s1
    else Zset.union s1 s2

let emptyFreeTycons = Zset.empty tyconOrder
let unionFreeTycons s1 s2 = 
    if s1 === emptyFreeTycons then s2
    elif s2 === emptyFreeTycons then s1
    else Zset.union s1 s2

let typarOrder = 
    { new System.Collections.Generic.IComparer<Typar> with 
        member x.Compare (v1: Typar, v2: Typar) = compare v1.Stamp v2.Stamp } 

let emptyFreeTypars = Zset.empty typarOrder
let unionFreeTypars s1 s2 = 
    if s1 === emptyFreeTypars then s2
    elif s2 === emptyFreeTypars then s1
    else Zset.union s1 s2

let emptyFreeTyvars =  
    { FreeTycons = emptyFreeTycons
      /// The summary of values used as trait solutions
      FreeTraitSolutions = emptyFreeLocals
      FreeTypars = emptyFreeTypars}

let isEmptyFreeTyvars ftyvs = 
    Zset.isEmpty ftyvs.FreeTypars &&
    Zset.isEmpty ftyvs.FreeTycons 

let unionFreeTyvars fvs1 fvs2 = 
    if fvs1 === emptyFreeTyvars then fvs2 else 
    if fvs2 === emptyFreeTyvars then fvs1 else
    { FreeTycons = unionFreeTycons fvs1.FreeTycons fvs2.FreeTycons
      FreeTraitSolutions = unionFreeLocals fvs1.FreeTraitSolutions fvs2.FreeTraitSolutions
      FreeTypars = unionFreeTypars fvs1.FreeTypars fvs2.FreeTypars }

type FreeVarOptions = 
    { canCache: bool
      collectInTypes: bool
      includeLocalTycons: bool
      includeTypars: bool
      includeLocalTyconReprs: bool
      includeRecdFields: bool
      includeUnionCases: bool
      includeLocals: bool }
      
let CollectAllNoCaching = 
    { canCache = false
      collectInTypes = true
      includeLocalTycons = true
      includeLocalTyconReprs = true
      includeRecdFields = true
      includeUnionCases = true
      includeTypars = true
      includeLocals = true }

let CollectTyparsNoCaching = 
    { canCache = false
      collectInTypes = true
      includeLocalTycons = false
      includeTypars = true
      includeLocalTyconReprs = false
      includeRecdFields = false
      includeUnionCases = false
      includeLocals = false }

let CollectLocalsNoCaching = 
    { canCache = false
      collectInTypes = false
      includeLocalTycons = false
      includeTypars = false
      includeLocalTyconReprs = false
      includeRecdFields = false 
      includeUnionCases = false
      includeLocals = true }

let CollectTyparsAndLocalsNoCaching = 
    { canCache = false
      collectInTypes = true
      includeLocalTycons = false
      includeLocalTyconReprs = false
      includeRecdFields = false 
      includeUnionCases = false
      includeTypars = true
      includeLocals = true }

let CollectAll =
    { canCache = false
      collectInTypes = true
      includeLocalTycons = true
      includeLocalTyconReprs = true
      includeRecdFields = true 
      includeUnionCases = true
      includeTypars = true
      includeLocals = true }
    
let CollectTyparsAndLocals = // CollectAll
    { canCache = true // only cache for this one
      collectInTypes = true
      includeTypars = true
      includeLocals = true
      includeLocalTycons = false
      includeLocalTyconReprs = false
      includeRecdFields = false
      includeUnionCases = false }

  
let CollectTypars = CollectTyparsAndLocals

let CollectLocals = CollectTyparsAndLocals


let accFreeLocalTycon opts x acc = 
    if not opts.includeLocalTycons then acc else
    if Zset.contains x acc.FreeTycons then acc else 
    { acc with FreeTycons = Zset.add x acc.FreeTycons } 

let accFreeTycon opts (tcref: TyconRef) acc = 
    if not opts.includeLocalTycons then acc
    elif tcref.IsLocalRef then accFreeLocalTycon opts tcref.ResolvedTarget acc
    else acc

let rec boundTypars opts tps acc = 
    // Bound type vars form a recursively-referential set due to constraints, e.g. A: I<B>, B: I<A> 
    // So collect up free vars in all constraints first, then bind all variables 
    let acc = List.foldBack (fun (tp: Typar) acc -> accFreeInTyparConstraints opts tp.Constraints acc) tps acc
    List.foldBack (fun tp acc -> { acc with FreeTypars = Zset.remove tp acc.FreeTypars}) tps acc

and accFreeInTyparConstraints opts cxs acc =
    List.foldBack (accFreeInTyparConstraint opts) cxs acc

and accFreeInTyparConstraint opts tpc acc =
    match tpc with 
    | TyparConstraint.CoercesTo(ty, _) -> accFreeInType opts ty acc
    | TyparConstraint.MayResolveMember (traitInfo, _) -> accFreeInTrait opts traitInfo acc
    | TyparConstraint.DefaultsTo(_, rty, _) -> accFreeInType opts rty acc
    | TyparConstraint.SimpleChoice(tys, _) -> accFreeInTypes opts tys acc
    | TyparConstraint.IsEnum(uty, _) -> accFreeInType opts uty acc
    | TyparConstraint.IsDelegate(aty, bty, _) -> accFreeInType opts aty (accFreeInType opts bty acc)
    | TyparConstraint.SupportsComparison _
    | TyparConstraint.SupportsEquality _
    | TyparConstraint.SupportsNull _ 
    | TyparConstraint.IsNonNullableStruct _ 
    | TyparConstraint.IsReferenceType _ 
    | TyparConstraint.IsUnmanaged _
    | TyparConstraint.RequiresDefaultConstructor _ -> acc

and accFreeInTrait opts (TTrait(tys, _, _, argtys, rty, sln)) acc = 
    Option.foldBack (accFreeInTraitSln opts) sln.Value
       (accFreeInTypes opts tys 
         (accFreeInTypes opts argtys 
           (Option.foldBack (accFreeInType opts) rty acc)))

and accFreeInWitnessArg opts (TraitWitnessInfo(tys, _nm, _mf, argtys, rty)) acc = 
       accFreeInTypes opts tys 
         (accFreeInTypes opts argtys 
           (Option.foldBack (accFreeInType opts) rty acc))

and accFreeInTraitSln opts sln acc = 
    match sln with 
    | ILMethSln(ty, _, _, minst) ->
         accFreeInType opts ty 
            (accFreeInTypes opts minst acc)
    | FSMethSln(ty, vref, minst) ->
         accFreeInType opts ty 
            (accFreeValRefInTraitSln opts vref  
               (accFreeInTypes opts minst acc))
    | FSAnonRecdFieldSln(_anonInfo, tinst, _n) ->
         accFreeInTypes opts tinst acc
    | FSRecdFieldSln(tinst, _rfref, _isSet) ->
         accFreeInTypes opts tinst acc
    | BuiltInSln -> acc
    | ClosedExprSln _ -> acc // nothing to accumulate because it's a closed expression referring only to erasure of provided method calls

and accFreeLocalValInTraitSln _opts v fvs =
    if Zset.contains v fvs.FreeTraitSolutions then fvs 
    else { fvs with FreeTraitSolutions = Zset.add v fvs.FreeTraitSolutions}

and accFreeValRefInTraitSln opts (vref: ValRef) fvs = 
    if vref.IsLocalRef then
        accFreeLocalValInTraitSln opts vref.ResolvedTarget fvs
    else
        // non-local values do not contain free variables 
        fvs

and accFreeTyparRef opts (tp: Typar) acc = 
    if not opts.includeTypars then acc else
    if Zset.contains tp acc.FreeTypars then acc 
    else 
        accFreeInTyparConstraints opts tp.Constraints
          { acc with FreeTypars = Zset.add tp acc.FreeTypars}

and accFreeInType opts ty acc = 
    match stripTyparEqns ty with 
    | TType_tuple (tupInfo, l) -> accFreeInTypes opts l (accFreeInTupInfo opts tupInfo acc)
    | TType_anon (anonInfo, l) -> accFreeInTypes opts l (accFreeInTupInfo opts anonInfo.TupInfo acc)
    | TType_app (tc, tinst) -> 
        let acc = accFreeTycon opts tc acc
        match tinst with 
        | [] -> acc  // optimization to avoid unneeded call
        | [h] -> accFreeInType opts h acc // optimization to avoid unneeded call
        | _ -> accFreeInTypes opts tinst acc
    | TType_ucase (UnionCaseRef(tc, _), tinst) -> accFreeInTypes opts tinst (accFreeTycon opts tc acc)
    | TType_fun (d, r) -> accFreeInType opts d (accFreeInType opts r acc)
    | TType_var r -> accFreeTyparRef opts r acc
    | TType_forall (tps, r) -> unionFreeTyvars (boundTypars opts tps (freeInType opts r)) acc
    | TType_measure unt -> accFreeInMeasure opts unt acc

and accFreeInTupInfo _opts unt acc = 
    match unt with 
    | TupInfo.Const _ -> acc
and accFreeInMeasure opts unt acc = List.foldBack (fun (tp, _) acc -> accFreeTyparRef opts tp acc) (ListMeasureVarOccsWithNonZeroExponents unt) acc
and accFreeInTypes opts tys acc = 
    match tys with 
    | [] -> acc
    | h :: t -> accFreeInTypes opts t (accFreeInType opts h acc)
and freeInType opts ty = accFreeInType opts ty emptyFreeTyvars

and accFreeInVal opts (v: Val) acc = accFreeInType opts v.val_type acc

let freeInTypes opts tys = accFreeInTypes opts tys emptyFreeTyvars
let freeInVal opts v = accFreeInVal opts v emptyFreeTyvars
let freeInTyparConstraints opts v = accFreeInTyparConstraints opts v emptyFreeTyvars
let accFreeInTypars opts tps acc = List.foldBack (accFreeTyparRef opts) tps acc
        
let rec addFreeInModuleTy (mtyp: ModuleOrNamespaceType) acc =
    QueueList.foldBack (typeOfVal >> accFreeInType CollectAllNoCaching) mtyp.AllValsAndMembers
      (QueueList.foldBack (fun (mspec: ModuleOrNamespace) acc -> addFreeInModuleTy mspec.ModuleOrNamespaceType acc) mtyp.AllEntities acc)

let freeInModuleTy mtyp = addFreeInModuleTy mtyp emptyFreeTyvars


//--------------------------------------------------------------------------
// Free in type, left-to-right order preserved. This is used to determine the
// order of type variables for top-level definitions based on their signature, 
// so be careful not to change the order. We accumulate in reverse
// order.
//--------------------------------------------------------------------------

let emptyFreeTyparsLeftToRight = []
let unionFreeTyparsLeftToRight fvs1 fvs2 = ListSet.unionFavourRight typarEq fvs1 fvs2

let rec boundTyparsLeftToRight g cxFlag thruFlag acc tps = 
    // Bound type vars form a recursively-referential set due to constraints, e.g. A: I<B>, B: I<A> 
    // So collect up free vars in all constraints first, then bind all variables 
    List.fold (fun acc (tp: Typar) -> accFreeInTyparConstraintsLeftToRight g cxFlag thruFlag acc tp.Constraints) tps acc

and accFreeInTyparConstraintsLeftToRight g cxFlag thruFlag acc cxs =
    List.fold (accFreeInTyparConstraintLeftToRight g cxFlag thruFlag) acc cxs 

and accFreeInTyparConstraintLeftToRight g cxFlag thruFlag acc tpc =
    match tpc with 
    | TyparConstraint.CoercesTo(ty, _) ->
        accFreeInTypeLeftToRight g cxFlag thruFlag acc ty 
    | TyparConstraint.MayResolveMember (traitInfo, _) ->
        accFreeInTraitLeftToRight g cxFlag thruFlag acc traitInfo 
    | TyparConstraint.DefaultsTo(_, rty, _) ->
        accFreeInTypeLeftToRight g cxFlag thruFlag acc rty 
    | TyparConstraint.SimpleChoice(tys, _) ->
        accFreeInTypesLeftToRight g cxFlag thruFlag acc tys 
    | TyparConstraint.IsEnum(uty, _) ->
        accFreeInTypeLeftToRight g cxFlag thruFlag acc uty
    | TyparConstraint.IsDelegate(aty, bty, _) ->
        accFreeInTypeLeftToRight g cxFlag thruFlag (accFreeInTypeLeftToRight g cxFlag thruFlag acc aty) bty  
    | TyparConstraint.SupportsComparison _ 
    | TyparConstraint.SupportsEquality _ 
    | TyparConstraint.SupportsNull _ 
    | TyparConstraint.IsNonNullableStruct _ 
    | TyparConstraint.IsUnmanaged _
    | TyparConstraint.IsReferenceType _ 
    | TyparConstraint.RequiresDefaultConstructor _ -> acc

and accFreeInTraitLeftToRight g cxFlag thruFlag acc (TTrait(tys, _, _, argtys, rty, _)) = 
    let acc = accFreeInTypesLeftToRight g cxFlag thruFlag acc tys
    let acc = accFreeInTypesLeftToRight g cxFlag thruFlag acc argtys
    let acc = Option.fold (accFreeInTypeLeftToRight g cxFlag thruFlag) acc rty
    acc

and accFreeTyparRefLeftToRight g cxFlag thruFlag acc (tp: Typar) = 
    if ListSet.contains typarEq tp acc then 
        acc
    else 
        let acc = ListSet.insert typarEq tp acc
        if cxFlag then 
            accFreeInTyparConstraintsLeftToRight g cxFlag thruFlag acc tp.Constraints
        else 
            acc

and accFreeInTypeLeftToRight g cxFlag thruFlag acc ty = 
    match (if thruFlag then stripTyEqns g ty else stripTyparEqns ty) with 
    | TType_anon (anonInfo, anonTys) ->
        let acc = accFreeInTupInfoLeftToRight g cxFlag thruFlag acc anonInfo.TupInfo 
        accFreeInTypesLeftToRight g cxFlag thruFlag acc anonTys 
    | TType_tuple (tupInfo, tupTys) -> 
        let acc = accFreeInTupInfoLeftToRight g cxFlag thruFlag acc tupInfo 
        accFreeInTypesLeftToRight g cxFlag thruFlag acc tupTys 
    | TType_app (_, tinst) -> 
        accFreeInTypesLeftToRight g cxFlag thruFlag acc tinst 
    | TType_ucase (_, tinst) -> 
        accFreeInTypesLeftToRight g cxFlag thruFlag acc tinst 
    | TType_fun (d, r) -> 
        let dacc = accFreeInTypeLeftToRight g cxFlag thruFlag acc d 
        accFreeInTypeLeftToRight g cxFlag thruFlag dacc r
    | TType_var r -> 
        accFreeTyparRefLeftToRight g cxFlag thruFlag acc r 
    | TType_forall (tps, r) -> 
        let racc = accFreeInTypeLeftToRight g cxFlag thruFlag emptyFreeTyparsLeftToRight r
        unionFreeTyparsLeftToRight (boundTyparsLeftToRight g cxFlag thruFlag tps racc) acc
    | TType_measure unt -> 
        let mvars = ListMeasureVarOccsWithNonZeroExponents unt
        List.foldBack (fun (tp, _) acc -> accFreeTyparRefLeftToRight g cxFlag thruFlag acc tp) mvars acc

and accFreeInTupInfoLeftToRight _g _cxFlag _thruFlag acc unt = 
    match unt with 
    | TupInfo.Const _ -> acc

and accFreeInTypesLeftToRight g cxFlag thruFlag acc tys = 
    match tys with 
    | [] -> acc
    | h :: t -> accFreeInTypesLeftToRight g cxFlag thruFlag (accFreeInTypeLeftToRight g cxFlag thruFlag acc h) t
    
let freeInTypeLeftToRight g thruFlag ty =
    accFreeInTypeLeftToRight g true thruFlag emptyFreeTyparsLeftToRight ty |> List.rev

let freeInTypesLeftToRight g thruFlag ty =
    accFreeInTypesLeftToRight g true thruFlag emptyFreeTyparsLeftToRight ty |> List.rev

let freeInTypesLeftToRightSkippingConstraints g ty =
    accFreeInTypesLeftToRight g false true emptyFreeTyparsLeftToRight ty |> List.rev

let valOfBind (b: Binding) = b.Var

let valsOfBinds (binds: Bindings) = binds |> List.map (fun b -> b.Var)

//--------------------------------------------------------------------------
// Values representing member functions on F# types
//--------------------------------------------------------------------------

// Pull apart the type for an F# value that represents an object model method. Do not strip off a 'unit' argument.
// Review: Should GetMemberTypeInFSharpForm have any other direct callers? 
let GetMemberTypeInFSharpForm g memberFlags arities ty m = 
    let tps, argInfos, rty, retInfo = GetTopValTypeInFSharpForm g arities ty m

    let argInfos = 
        if memberFlags.IsInstance then 
            match argInfos with
            | [] -> 
                errorR(InternalError("value does not have a valid member type", m))
                argInfos
            | _ :: t -> t
        else argInfos
    tps, argInfos, rty, retInfo

// Check that an F# value represents an object model method. 
// It will also always have an arity (inferred from syntax). 
let checkMemberVal membInfo arity m =
    match membInfo, arity with 
    | None, _ -> error(InternalError("checkMemberVal - no membInfo", m))
    | _, None -> error(InternalError("checkMemberVal - no arity", m))
    | Some membInfo, Some arity -> (membInfo, arity)

let checkMemberValRef (vref: ValRef) =
    checkMemberVal vref.MemberInfo vref.ValReprInfo vref.Range
     
/// Get information about the trait constraints for a set of typars.
/// Put these in canonical order.
let GetTraitConstraintInfosOfTypars g (tps: Typars) = 
    [ for tp in tps do 
            for cx in tp.Constraints do
            match cx with 
            | TyparConstraint.MayResolveMember(traitInfo, _) -> yield traitInfo 
            | _ -> () ]
    |> ListSet.setify (traitsAEquiv g TypeEquivEnv.Empty)
    |> List.sortBy (fun traitInfo -> traitInfo.MemberName, traitInfo.ArgumentTypes.Length)

/// Get information about the runtime witnesses needed for a set of generalized typars
let GetTraitWitnessInfosOfTypars g numParentTypars tps = 
    let tps = tps |> List.skip numParentTypars
    let cxs = GetTraitConstraintInfosOfTypars g tps
    cxs |> List.map (fun cx -> cx.TraitKey)

/// Count the number of type parameters on the enclosing type
let CountEnclosingTyparsOfActualParentOfVal (v: Val) = 
    match v.ValReprInfo with 
    | None -> 0
    | Some _ -> 
        if v.IsExtensionMember then 0
        elif not v.IsMember then 0
        else v.MemberApparentEntity.TyparsNoRange.Length

let GetTopValTypeInCompiledForm g topValInfo numEnclosingTypars ty m =
    let tps, paramArgInfos, rty, retInfo = GetTopValTypeInFSharpForm g topValInfo ty m
    let witnessInfos = GetTraitWitnessInfosOfTypars g numEnclosingTypars tps
    // Eliminate lone single unit arguments
    let paramArgInfos = 
        match paramArgInfos, topValInfo.ArgInfos with 
        // static member and module value unit argument elimination
        | [[(_argType, _)]], [[]] -> 
            //assert isUnitTy g argType 
            [[]]
        // instance member unit argument elimination
        | [objInfo;[(_argType, _)]], [[_objArg];[]] -> 
            //assert isUnitTy g argType 
            [objInfo; []]
        | _ -> 
            paramArgInfos
    let rty = if isUnitTy g rty then None else Some rty
    (tps, witnessInfos, paramArgInfos, rty, retInfo)
     
// Pull apart the type for an F# value that represents an object model method
// and see the "member" form for the type, i.e. 
// detect methods with no arguments by (effectively) looking for single argument type of 'unit'. 
// The analysis is driven of the inferred arity information for the value.
//
// This is used not only for the compiled form - it's also used for all type checking and object model
// logic such as determining if abstract methods have been implemented or not, and how
// many arguments the method takes etc.
let GetMemberTypeInMemberForm g memberFlags topValInfo numEnclosingTypars ty m =
    let tps, paramArgInfos, rty, retInfo = GetMemberTypeInFSharpForm g memberFlags topValInfo ty m
    let witnessInfos = GetTraitWitnessInfosOfTypars g numEnclosingTypars tps
    // Eliminate lone single unit arguments
    let paramArgInfos = 
        match paramArgInfos, topValInfo.ArgInfos with 
        // static member and module value unit argument elimination
        | [[(argType, _)]], [[]] -> 
            assert isUnitTy g argType 
            [[]]
        // instance member unit argument elimination
        | [[(argType, _)]], [[_objArg];[]] -> 
            assert isUnitTy g argType 
            [[]]
        | _ -> 
            paramArgInfos
    let rty = if isUnitTy g rty then None else Some rty
    (tps, witnessInfos, paramArgInfos, rty, retInfo)

let GetTypeOfMemberInMemberForm g (vref: ValRef) =
    //assert (not vref.IsExtensionMember)
    let membInfo, topValInfo = checkMemberValRef vref
    let numEnclosingTypars = CountEnclosingTyparsOfActualParentOfVal vref.Deref
    GetMemberTypeInMemberForm g membInfo.MemberFlags topValInfo numEnclosingTypars vref.Type vref.Range

let GetTypeOfMemberInFSharpForm g (vref: ValRef) =
    let membInfo, topValInfo = checkMemberValRef vref
    GetMemberTypeInFSharpForm g membInfo.MemberFlags topValInfo vref.Type vref.Range

let PartitionValTyparsForApparentEnclosingType g (v: Val) = 
    match v.ValReprInfo with 
    | None -> error(InternalError("PartitionValTypars: not a top value", v.Range))
    | Some arities -> 
        let fullTypars, _ = destTopForallTy g arities v.Type 
        let parent = v.MemberApparentEntity
        let parentTypars = parent.TyparsNoRange
        let nparentTypars = parentTypars.Length
        if nparentTypars <= fullTypars.Length then 
            let memberParentTypars, memberMethodTypars = List.splitAt nparentTypars fullTypars
            let memberToParentInst, tinst = mkTyparToTyparRenaming memberParentTypars parentTypars
            Some(parentTypars, memberParentTypars, memberMethodTypars, memberToParentInst, tinst)
        else None

/// Match up the type variables on an member value with the type 
/// variables on the apparent enclosing type
let PartitionValTypars g (v: Val) = 
     match v.ValReprInfo with 
     | None -> error(InternalError("PartitionValTypars: not a top value", v.Range))
     | Some arities -> 
         if v.IsExtensionMember then 
             let fullTypars, _ = destTopForallTy g arities v.Type 
             Some([], [], fullTypars, emptyTyparInst, [])
         else
             PartitionValTyparsForApparentEnclosingType g v

let PartitionValRefTypars g (vref: ValRef) = PartitionValTypars g vref.Deref 

/// Get the arguments for an F# value that represents an object model method 
let ArgInfosOfMemberVal g (v: Val) = 
    let membInfo, topValInfo = checkMemberVal v.MemberInfo v.ValReprInfo v.Range
    let numEnclosingTypars = CountEnclosingTyparsOfActualParentOfVal v
    let _, _, arginfos, _, _ = GetMemberTypeInMemberForm g membInfo.MemberFlags topValInfo numEnclosingTypars v.Type v.Range
    arginfos

let ArgInfosOfMember g (vref: ValRef) = 
    ArgInfosOfMemberVal g vref.Deref

let GetFSharpViewOfReturnType (g: TcGlobals) retTy =
    match retTy with 
    | None -> g.unit_ty
    | Some retTy -> retTy


/// Get the property "type" (getter return type) for an F# value that represents a getter or setter
/// of an object model property.
let ReturnTypeOfPropertyVal g (v: Val) = 
    let membInfo, topValInfo = checkMemberVal v.MemberInfo v.ValReprInfo v.Range
    match membInfo.MemberFlags.MemberKind with 
    | MemberKind.PropertySet ->
        let numEnclosingTypars = CountEnclosingTyparsOfActualParentOfVal v
        let _, _, arginfos, _, _ = GetMemberTypeInMemberForm g membInfo.MemberFlags topValInfo numEnclosingTypars v.Type v.Range
        if not arginfos.IsEmpty && not arginfos.Head.IsEmpty then
            arginfos.Head |> List.last |> fst 
        else
            error(Error(FSComp.SR.tastValueDoesNotHaveSetterType(), v.Range))
    | MemberKind.PropertyGet ->
        let numEnclosingTypars = CountEnclosingTyparsOfActualParentOfVal v
        let _, _, _, rty, _ = GetMemberTypeInMemberForm g membInfo.MemberFlags topValInfo numEnclosingTypars v.Type v.Range
        GetFSharpViewOfReturnType g rty
    | _ -> error(InternalError("ReturnTypeOfPropertyVal", v.Range))


/// Get the property arguments for an F# value that represents a getter or setter
/// of an object model property.
let ArgInfosOfPropertyVal g (v: Val) = 
    let membInfo, topValInfo = checkMemberVal v.MemberInfo v.ValReprInfo v.Range
    match membInfo.MemberFlags.MemberKind with 
    | MemberKind.PropertyGet ->
        ArgInfosOfMemberVal g v |> List.concat
    | MemberKind.PropertySet ->
        let numEnclosingTypars = CountEnclosingTyparsOfActualParentOfVal v
        let _, _, arginfos, _, _ = GetMemberTypeInMemberForm g membInfo.MemberFlags topValInfo numEnclosingTypars v.Type v.Range
        if not arginfos.IsEmpty && not arginfos.Head.IsEmpty then
            arginfos.Head |> List.frontAndBack |> fst 
        else
            error(Error(FSComp.SR.tastValueDoesNotHaveSetterType(), v.Range))
    | _ -> 
        error(InternalError("ArgInfosOfPropertyVal", v.Range))

//---------------------------------------------------------------------------
// Generalize type constructors to types
//---------------------------------------------------------------------------

let generalTyconRefInst (tc: TyconRef) = generalizeTypars tc.TyparsNoRange

let generalizeTyconRef tc = 
    let tinst = generalTyconRefInst tc
    tinst, TType_app(tc, tinst)

let generalizedTyconRef tc = TType_app(tc, generalTyconRefInst tc)

let isTTyparSupportsStaticMethod = function TyparConstraint.MayResolveMember _ -> true | _ -> false
let isTTyparCoercesToType = function TyparConstraint.CoercesTo _ -> true | _ -> false

//--------------------------------------------------------------------------
// Print Signatures/Types - prelude
//-------------------------------------------------------------------------- 

let prefixOfStaticReq s =
    match s with 
    | NoStaticReq -> "'"
    | HeadTypeStaticReq -> " ^"

let prefixOfRigidTypar (typar: Typar) =  
  if (typar.Rigidity <> TyparRigidity.Rigid) then "_" else ""

//---------------------------------------------------------------------------
// Prettify: PrettyTyparNames/PrettifyTypes - make typar names human friendly
//---------------------------------------------------------------------------

type TyparConstraintsWithTypars = (Typar * TyparConstraint) list

module PrettyTypes =
    let newPrettyTypar (tp: Typar) nm = 
        Construct.NewTypar (tp.Kind, tp.Rigidity, Typar(ident(nm, tp.Range), tp.StaticReq, false), false, TyparDynamicReq.Yes, [], false, false)

    let NewPrettyTypars renaming tps names = 
        let niceTypars = List.map2 newPrettyTypar tps names
        let tl, _tt = mkTyparToTyparRenaming tps niceTypars in
        let renaming = renaming @ tl
        (tps, niceTypars) ||> List.iter2 (fun tp tpnice -> tpnice.SetConstraints (instTyparConstraints renaming tp.Constraints)) 
        niceTypars, renaming

    // We choose names for type parameters from 'a'..'t'
    // We choose names for unit-of-measure from 'u'..'z'
    // If we run off the end of these ranges, we use 'aX' for positive integer X or 'uX' for positive integer X
    // Finally, we skip any names already in use
    let NeedsPrettyTyparName (tp: Typar) = 
        tp.IsCompilerGenerated && 
        tp.ILName.IsNone && 
        (tp.typar_id.idText = unassignedTyparName) 

    let PrettyTyparNames pred alreadyInUse tps = 
        let rec choose (tps: Typar list) (typeIndex, measureIndex) acc = 
            match tps with
            | [] -> List.rev acc
            | tp :: tps ->
            

                // Use a particular name, possibly after incrementing indexes
                let useThisName (nm, typeIndex, measureIndex) = 
                    choose tps (typeIndex, measureIndex) (nm :: acc)

                // Give up, try again with incremented indexes
                let tryAgain (typeIndex, measureIndex) = 
                    choose (tp :: tps) (typeIndex, measureIndex) acc

                let tryName (nm, typeIndex, measureIndex) f = 
                    if List.contains nm alreadyInUse then 
                        f()
                    else
                        useThisName (nm, typeIndex, measureIndex)

                if pred tp then 
                    if NeedsPrettyTyparName tp then 
                        let (typeIndex, measureIndex, baseName, letters, i) = 
                          match tp.Kind with 
                          | TyparKind.Type -> (typeIndex+1, measureIndex, 'a', 20, typeIndex) 
                          | TyparKind.Measure -> (typeIndex, measureIndex+1, 'u', 6, measureIndex)
                        let nm = 
                           if i < letters then String.make 1 (char(int baseName + i)) 
                           else String.make 1 baseName + string (i-letters+1)
                        tryName (nm, typeIndex, measureIndex) (fun () -> 
                            tryAgain (typeIndex, measureIndex))

                    else
                        tryName (tp.Name, typeIndex, measureIndex) (fun () -> 
                            // Use the next index and append it to the natural name
                            let (typeIndex, measureIndex, nm) = 
                              match tp.Kind with 
                              | TyparKind.Type -> (typeIndex+1, measureIndex, tp.Name+ string typeIndex) 
                              | TyparKind.Measure -> (typeIndex, measureIndex+1, tp.Name+ string measureIndex)
                            tryName (nm, typeIndex, measureIndex) (fun () -> 
                                tryAgain (typeIndex, measureIndex)))
                else
                    useThisName (tp.Name, typeIndex, measureIndex)
                          
        choose tps (0, 0) []

    let PrettifyThings g foldTys mapTys things = 
        let ftps = foldTys (accFreeInTypeLeftToRight g true false) emptyFreeTyparsLeftToRight things
        let ftps = List.rev ftps
        let rec computeKeep (keep: Typars) change (tps: Typars) = 
            match tps with 
            | [] -> List.rev keep, List.rev change 
            | tp :: rest -> 
                if not (NeedsPrettyTyparName tp) && (not (keep |> List.exists (fun tp2 -> tp.Name = tp2.Name))) then
                    computeKeep (tp :: keep) change rest
                else 
                    computeKeep keep (tp :: change) rest
        let keep, change = computeKeep [] [] ftps
        
        let alreadyInUse = keep |> List.map (fun x -> x.Name)
        let names = PrettyTyparNames (fun x -> List.memq x change) alreadyInUse ftps

        let niceTypars, renaming = NewPrettyTypars [] ftps names 
        
        // strip universal types for printing
        let getTauStayTau t = 
            match t with
            | TType_forall (_, tau) -> tau
            | _ -> t
        let tauThings = mapTys getTauStayTau things
                        
        let prettyThings = mapTys (instType renaming) tauThings
        let tpconstraints = niceTypars |> List.collect (fun tpnice -> List.map (fun tpc -> tpnice, tpc) tpnice.Constraints)

        prettyThings, tpconstraints

    let PrettifyType g x = PrettifyThings g id id x
    let PrettifyTypePair g x = PrettifyThings g (fun f -> foldPair (f, f)) (fun f -> mapPair (f, f)) x
    let PrettifyTypes g x = PrettifyThings g List.fold List.map x
    
    let PrettifyDiscriminantAndTypePairs g x = 
      let tys, cxs = (PrettifyThings g List.fold List.map (x |> List.map snd))
      List.zip (List.map fst x) tys, cxs
      
    let PrettifyCurriedTypes g x = PrettifyThings g (fun f -> List.fold (List.fold f)) List.mapSquared x
    let PrettifyCurriedSigTypes g x = PrettifyThings g (fun f -> foldPair (List.fold (List.fold f), f)) (fun f -> mapPair (List.mapSquared f, f)) x

    // Badly formed code may instantiate rigid declared typars to types.
    // Hence we double check here that the thing is really a type variable
    let safeDestAnyParTy orig g ty = match tryAnyParTy g ty with ValueNone -> orig | ValueSome x -> x
    let tee f x = f x x

    let foldUnurriedArgInfos f z (x: UncurriedArgInfos) = List.fold (fold1Of2 f) z x
    let mapUnurriedArgInfos f (x: UncurriedArgInfos) = List.map (map1Of2 f) x

    let foldTypar f z (x: Typar) = foldOn mkTyparTy f z x
    let mapTypar g f (x: Typar) : Typar = (mkTyparTy >> f >> safeDestAnyParTy x g) x

    let foldTypars f z (x: Typars) = List.fold (foldTypar f) z x
    let mapTypars g f (x: Typars) : Typars = List.map (mapTypar g f) x

    let foldTyparInst f z (x: TyparInst) = List.fold (foldPair (foldTypar f, f)) z x
    let mapTyparInst g f (x: TyparInst) : TyparInst = List.map (mapPair (mapTypar g f, f)) x

    let PrettifyInstAndTyparsAndType g x = 
        PrettifyThings g 
            (fun f -> foldTriple (foldTyparInst f, foldTypars f, f)) 
            (fun f-> mapTriple (mapTyparInst g f, mapTypars g f, f)) 
            x

    let PrettifyInstAndUncurriedSig g (x: TyparInst * UncurriedArgInfos * TType) = 
        PrettifyThings g 
            (fun f -> foldTriple (foldTyparInst f, foldUnurriedArgInfos f, f)) 
            (fun f -> mapTriple (mapTyparInst g f, List.map (map1Of2 f), f))
            x

    let PrettifyInstAndCurriedSig g (x: TyparInst * TTypes * CurriedArgInfos * TType) = 
        PrettifyThings g 
            (fun f -> foldQuadruple (foldTyparInst f, List.fold f, List.fold (List.fold (fold1Of2 f)), f)) 
            (fun f -> mapQuadruple (mapTyparInst g f, List.map f, List.mapSquared (map1Of2 f), f))
            x

    let PrettifyInstAndSig g x = 
        PrettifyThings g 
            (fun f -> foldTriple (foldTyparInst f, List.fold f, f))
            (fun f -> mapTriple (mapTyparInst g f, List.map f, f) )
            x

    let PrettifyInstAndTypes g x = 
        PrettifyThings g 
            (fun f -> foldPair (foldTyparInst f, List.fold f)) 
            (fun f -> mapPair (mapTyparInst g f, List.map f))
            x
 
    let PrettifyInstAndType g x = 
        PrettifyThings g 
            (fun f -> foldPair (foldTyparInst f, f)) 
            (fun f -> mapPair (mapTyparInst g f, f))
            x
 
    let PrettifyInst g x = 
        PrettifyThings g 
            (fun f -> foldTyparInst f) 
            (fun f -> mapTyparInst g f)
            x
 
module SimplifyTypes =

    // CAREFUL! This function does NOT walk constraints 
    let rec foldTypeButNotConstraints f z ty =
        let ty = stripTyparEqns ty 
        let z = f z ty
        match ty with
        | TType_forall (_, body) -> foldTypeButNotConstraints f z body
        | TType_app (_, tys) 
        | TType_ucase (_, tys) 
        | TType_anon (_, tys) 
        | TType_tuple (_, tys) -> List.fold (foldTypeButNotConstraints f) z tys
        | TType_fun (s, t) -> foldTypeButNotConstraints f (foldTypeButNotConstraints f z s) t
        | TType_var _ -> z
        | TType_measure _ -> z

    let incM x m =
        if Zmap.mem x m then Zmap.add x (1 + Zmap.find x m) m
        else Zmap.add x 1 m

    let accTyparCounts z ty =
        // Walk type to determine typars and their counts (for pprinting decisions) 
        foldTypeButNotConstraints (fun z ty -> match ty with | TType_var tp when tp.Rigidity = TyparRigidity.Rigid -> incM tp z | _ -> z) z ty

    let emptyTyparCounts = Zmap.empty typarOrder

    // print multiple fragments of the same type using consistent naming and formatting 
    let accTyparCountsMulti acc l = List.fold accTyparCounts acc l

    type TypeSimplificationInfo =
        { singletons: Typar Zset
          inplaceConstraints: Zmap<Typar, TType>
          postfixConstraints: (Typar * TyparConstraint) list }
          
    let typeSimplificationInfo0 = 
        { singletons = Zset.empty typarOrder
          inplaceConstraints = Zmap.empty typarOrder
          postfixConstraints = [] }

    let categorizeConstraints simplify m cxs =
        let singletons = if simplify then Zmap.chooseL (fun tp n -> if n = 1 then Some tp else None) m else []
        let singletons = Zset.addList singletons (Zset.empty typarOrder)
        // Here, singletons are typars that occur once in the type.
        // However, they may also occur in a type constraint.
        // If they do, they are really multiple occurrence - so we should remove them.
        let constraintTypars = (freeInTyparConstraints CollectTyparsNoCaching (List.map snd cxs)).FreeTypars
        let usedInTypeConstraint typar = Zset.contains typar constraintTypars
        let singletons = singletons |> Zset.filter (usedInTypeConstraint >> not) 
        // Here, singletons should really be used once 
        let inplace, postfix =
          cxs |> List.partition (fun (tp, tpc) -> 
            simplify &&
            isTTyparCoercesToType tpc && 
            Zset.contains tp singletons && 
            tp.Constraints.Length = 1)
        let inplace = inplace |> List.map (function (tp, TyparConstraint.CoercesTo(ty, _)) -> tp, ty | _ -> failwith "not isTTyparCoercesToType")
        
        { singletons = singletons
          inplaceConstraints = Zmap.ofList typarOrder inplace
          postfixConstraints = postfix }
    let CollectInfo simplify tys cxs = 
        categorizeConstraints simplify (accTyparCountsMulti emptyTyparCounts tys) cxs 

//--------------------------------------------------------------------------
// Print Signatures/Types
//-------------------------------------------------------------------------- 

[<NoEquality; NoComparison>]
type DisplayEnv = 
    { includeStaticParametersInTypeNames: bool
      openTopPathsSorted: Lazy<string list list>
      openTopPathsRaw: string list list
      shortTypeNames: bool
      suppressNestedTypes: bool
      maxMembers: int option
      showObsoleteMembers: bool
      showHiddenMembers: bool
      showTyparBinding: bool 
      showImperativeTyparAnnotations: bool
      suppressInlineKeyword: bool
      suppressMutableKeyword: bool
      showMemberContainers: bool
      shortConstraints: bool
      useColonForReturnType: bool
      showAttributes: bool
      showOverrides: bool
      showConstraintTyparAnnotations: bool
      abbreviateAdditionalConstraints: bool
      showTyparDefaultConstraints: bool
      g: TcGlobals
      contextAccessibility: Accessibility
      generatedValueLayout : (Val -> layout option) }

    member x.SetOpenPaths paths = 
        { x with 
             openTopPathsSorted = (lazy (paths |> List.sortWith (fun p1 p2 -> -(compare p1 p2))))
             openTopPathsRaw = paths 
        }

    static member Empty tcGlobals = 
      { includeStaticParametersInTypeNames = false
        openTopPathsRaw = []
        openTopPathsSorted = notlazy []
        shortTypeNames = false
        suppressNestedTypes = false
        maxMembers = None
        showObsoleteMembers = false
        showHiddenMembers = false
        showTyparBinding = false
        showImperativeTyparAnnotations = false
        suppressInlineKeyword = false
        suppressMutableKeyword = false
        showMemberContainers = false
        showAttributes = false
        showOverrides = true
        showConstraintTyparAnnotations = true
        abbreviateAdditionalConstraints = false
        showTyparDefaultConstraints = false
        shortConstraints = false
        useColonForReturnType = false
        g = tcGlobals
        contextAccessibility = taccessPublic
        generatedValueLayout = (fun _ -> None) }


    member denv.AddOpenPath path = 
        denv.SetOpenPaths (path :: denv.openTopPathsRaw)

    member denv.AddOpenModuleOrNamespace (modref: ModuleOrNamespaceRef) = 
        denv.AddOpenPath (fullCompPathOfModuleOrNamespace modref.Deref).DemangledPath

    member denv.AddAccessibility access =
        { denv with contextAccessibility = combineAccess denv.contextAccessibility access }

let (+.+) s1 s2 = if s1 = "" then s2 else s1+"."+s2

let layoutOfPath p =
    sepListL SepL.dot (List.map (tagNamespace >> wordL) p)

let fullNameOfParentOfPubPath pp = 
    match pp with 
    | PubPath([| _ |]) -> ValueNone 
    | pp -> ValueSome(textOfPath pp.EnclosingPath)

let fullNameOfParentOfPubPathAsLayout pp = 
    match pp with 
    | PubPath([| _ |]) -> ValueNone 
    | pp -> ValueSome(layoutOfPath (Array.toList pp.EnclosingPath))

let fullNameOfPubPath (PubPath p) = textOfPath p
let fullNameOfPubPathAsLayout (PubPath p) = layoutOfPath (Array.toList p)

let fullNameOfParentOfNonLocalEntityRef (nlr: NonLocalEntityRef) = 
    if nlr.Path.Length < 2 then ValueNone
    else ValueSome (textOfPath nlr.EnclosingMangledPath) 

let fullNameOfParentOfNonLocalEntityRefAsLayout (nlr: NonLocalEntityRef) = 
    if nlr.Path.Length < 2 then ValueNone
    else ValueSome (layoutOfPath (List.ofArray nlr.EnclosingMangledPath)) 

let fullNameOfParentOfEntityRef eref = 
    match eref with 
    | ERefLocal x ->
         match x.PublicPath with 
         | None -> ValueNone
         | Some ppath -> fullNameOfParentOfPubPath ppath
    | ERefNonLocal nlr -> fullNameOfParentOfNonLocalEntityRef nlr

let fullNameOfParentOfEntityRefAsLayout eref = 
    match eref with 
    | ERefLocal x ->
         match x.PublicPath with 
         | None -> ValueNone
         | Some ppath -> fullNameOfParentOfPubPathAsLayout ppath
    | ERefNonLocal nlr -> fullNameOfParentOfNonLocalEntityRefAsLayout nlr

let fullNameOfEntityRef nmF xref = 
    match fullNameOfParentOfEntityRef xref with 
    | ValueNone -> nmF xref 
    | ValueSome pathText -> pathText +.+ nmF xref

let tagEntityRefName (xref: EntityRef) name =
    if xref.IsNamespace then tagNamespace name
    elif xref.IsModule then tagModule name
    elif xref.IsTypeAbbrev then tagAlias name
    elif xref.IsFSharpDelegateTycon then tagDelegate name
    elif xref.IsILEnumTycon || xref.IsFSharpEnumTycon then tagEnum name
    elif xref.IsStructOrEnumTycon then tagStruct name
    elif xref.IsFSharpInterfaceTycon then tagInterface name
    elif xref.IsUnionTycon then tagUnion name
    elif xref.IsRecordTycon then tagRecord name
    else tagClass name

let fullDisplayTextOfTyconRef (tc: TyconRef) = 
    fullNameOfEntityRef (fun tc -> tc.DisplayNameWithStaticParametersAndUnderscoreTypars) tc

let fullNameOfEntityRefAsLayout nmF (xref: EntityRef) =
    let navigableText = 
        tagEntityRefName xref (nmF xref)
        |> mkNav xref.DefinitionRange
        |> wordL
    match fullNameOfParentOfEntityRefAsLayout xref with 
    | ValueNone -> navigableText
    | ValueSome pathText -> pathText ^^ SepL.dot ^^ navigableText

let fullNameOfParentOfValRef vref = 
    match vref with 
    | VRefLocal x -> 
         match x.PublicPath with 
         | None -> ValueNone
         | Some (ValPubPath(pp, _)) -> ValueSome(fullNameOfPubPath pp)
    | VRefNonLocal nlr -> 
        ValueSome (fullNameOfEntityRef (fun (x: EntityRef) -> x.DemangledModuleOrNamespaceName) nlr.EnclosingEntity)

let fullNameOfParentOfValRefAsLayout vref = 
    match vref with 
    | VRefLocal x -> 
         match x.PublicPath with 
         | None -> ValueNone
         | Some (ValPubPath(pp, _)) -> ValueSome(fullNameOfPubPathAsLayout pp)
    | VRefNonLocal nlr -> 
        ValueSome (fullNameOfEntityRefAsLayout (fun (x: EntityRef) -> x.DemangledModuleOrNamespaceName) nlr.EnclosingEntity)


let fullDisplayTextOfParentOfModRef r = fullNameOfParentOfEntityRef r 

let fullDisplayTextOfModRef r = fullNameOfEntityRef (fun (x: EntityRef) -> x.DemangledModuleOrNamespaceName) r
let fullDisplayTextOfTyconRefAsLayout r = fullNameOfEntityRefAsLayout (fun (tc: TyconRef) -> tc.DisplayNameWithStaticParametersAndUnderscoreTypars) r
let fullDisplayTextOfExnRef r = fullNameOfEntityRef (fun (tc: TyconRef) -> tc.DisplayNameWithStaticParametersAndUnderscoreTypars) r
let fullDisplayTextOfExnRefAsLayout r = fullNameOfEntityRefAsLayout (fun (tc: TyconRef) -> tc.DisplayNameWithStaticParametersAndUnderscoreTypars) r

let fullDisplayTextOfUnionCaseRef (ucref: UnionCaseRef) = fullDisplayTextOfTyconRef ucref.TyconRef +.+ ucref.CaseName
let fullDisplayTextOfRecdFieldRef (rfref: RecdFieldRef) = fullDisplayTextOfTyconRef rfref.TyconRef +.+ rfref.FieldName

let fullDisplayTextOfValRef (vref: ValRef) = 
    match fullNameOfParentOfValRef vref with 
    | ValueNone -> vref.DisplayName 
    | ValueSome pathText -> pathText +.+ vref.DisplayName

let fullDisplayTextOfValRefAsLayout (vref: ValRef) = 
    let n =
        match vref.MemberInfo with
        | None -> 
            if vref.IsModuleBinding then tagModuleBinding vref.DisplayName
            else tagUnknownEntity vref.DisplayName
        | Some memberInfo ->
            match memberInfo.MemberFlags.MemberKind with
            | MemberKind.PropertyGet
            | MemberKind.PropertySet
            | MemberKind.PropertyGetSet -> tagProperty vref.DisplayName
            | MemberKind.ClassConstructor
            | MemberKind.Constructor -> tagMethod vref.DisplayName
            | MemberKind.Member -> tagMember vref.DisplayName
    match fullNameOfParentOfValRefAsLayout vref with 
    | ValueNone -> wordL n 
    | ValueSome pathText -> 
        pathText ^^ SepL.dot ^^ wordL n
        //pathText +.+ vref.DisplayName

let fullMangledPathToTyconRef (tcref:TyconRef) = 
    match tcref with 
    | ERefLocal _ -> (match tcref.PublicPath with None -> [| |] | Some pp -> pp.EnclosingPath)
    | ERefNonLocal nlr -> nlr.EnclosingMangledPath
    
/// generates a name like 'System.IComparable<System.Int32>.Get'
let tyconRefToFullName (tc:TyconRef) =
    let namespaceParts =
        // we need to ensure there are no collisions between (for example)
        // - ``IB<GlobalType>`` (non-generic)
        // - IB<'T> instantiated with 'T = GlobalType
        // This is only an issue for types inside the global namespace, because '.' is invalid even in a quoted identifier.
        // So if the type is in the global namespace, prepend 'global`', because '`' is also illegal -> there can be no quoted identifer with that name.
        match fullMangledPathToTyconRef tc with
        | [||] -> [| "global`" |]
        | ns -> ns
    seq { yield! namespaceParts; yield tc.DisplayName } |> String.concat "."

let rec qualifiedInterfaceImplementationNameAux g (x:TType) : string =
    match stripMeasuresFromTType g (stripTyEqnsAndErase true g x) with
    | TType_app (a,[]) -> tyconRefToFullName a
    | TType_anon (a,b) ->
        let genericParameters = b |> Seq.map (qualifiedInterfaceImplementationNameAux g) |> String.concat ", "
        sprintf "%s<%s>" (a.ILTypeRef.FullName) genericParameters
    | TType_app (a,b) ->
        let genericParameters = b |> Seq.map (qualifiedInterfaceImplementationNameAux g) |> String.concat ", "
        sprintf "%s<%s>" (tyconRefToFullName a) genericParameters
    | TType_var (v) -> "'" + v.Name
    | _ -> failwithf "unexpected: expected TType_app but got %O" (x.GetType())

/// for types in the global namespace, `global is prepended (note the backtick)
let qualifiedInterfaceImplementationName g (tt:TType) memberName =
    let interfaceName = tt |> qualifiedInterfaceImplementationNameAux g
    sprintf "%s.%s" interfaceName memberName

let qualifiedMangledNameOfTyconRef tcref nm = 
    String.concat "-" (Array.toList (fullMangledPathToTyconRef tcref) @ [ tcref.LogicalName + "-" + nm ])

let rec firstEq p1 p2 = 
    match p1 with
    | [] -> true 
    | h1 :: t1 -> 
        match p2 with 
        | h2 :: t2 -> h1 = h2 && firstEq t1 t2
        | _ -> false 

let rec firstRem p1 p2 = 
   match p1 with [] -> p2 | _ :: t1 -> firstRem t1 (List.tail p2)

let trimPathByDisplayEnv denv path =
    let findOpenedNamespace openedPath = 
        if firstEq openedPath path then 
            let t2 = firstRem openedPath path
            if t2 <> [] then Some(textOfPath t2 + ".")
            else Some("")
        else None

    match List.tryPick findOpenedNamespace (denv.openTopPathsSorted.Force()) with
    | Some s -> s
    | None -> if isNil path then "" else textOfPath path + "."


let superOfTycon (g: TcGlobals) (tycon: Tycon) = 
    match tycon.TypeContents.tcaug_super with 
    | None -> g.obj_ty 
    | Some ty -> ty 

//----------------------------------------------------------------------------
// Detect attributes
//----------------------------------------------------------------------------

// AbsIL view of attributes (we read these from .NET binaries) 
let isILAttribByName (tencl: string list, tname: string) (attr: ILAttribute) = 
    (attr.Method.DeclaringType.TypeSpec.Name = tname) &&
    (attr.Method.DeclaringType.TypeSpec.Enclosing = tencl)

// AbsIL view of attributes (we read these from .NET binaries). The comparison is done by name.
let isILAttrib (tref: ILTypeRef) (attr: ILAttribute) = 
    isILAttribByName (tref.Enclosing, tref.Name) attr

// REVIEW: consider supporting querying on Abstract IL custom attributes.
// These linear iterations cost us a fair bit when there are lots of attributes
// on imported types. However this is fairly rare and can also be solved by caching the
// results of attribute lookups in the TAST
let HasILAttribute tref (attrs: ILAttributes) = 
    attrs.AsArray |> Array.exists (isILAttrib tref) 

let TryDecodeILAttribute (g: TcGlobals) tref (attrs: ILAttributes) = 
    attrs.AsArray |> Array.tryPick (fun x -> if isILAttrib tref x then Some(decodeILAttribData g.ilg x) else None)

// F# view of attributes (these get converted to AbsIL attributes in ilxgen) 
let IsMatchingFSharpAttribute g (AttribInfo(_, tcref)) (Attrib(tcref2, _, _, _, _, _, _)) = tyconRefEq g tcref tcref2
let HasFSharpAttribute g tref attrs = List.exists (IsMatchingFSharpAttribute g tref) attrs
let findAttrib g tref attrs = List.find (IsMatchingFSharpAttribute g tref) attrs
let TryFindFSharpAttribute g tref attrs = List.tryFind (IsMatchingFSharpAttribute g tref) attrs
let TryFindFSharpAttributeOpt g tref attrs = match tref with None -> None | Some tref -> List.tryFind (IsMatchingFSharpAttribute g tref) attrs

let HasFSharpAttributeOpt g trefOpt attrs = match trefOpt with Some tref -> List.exists (IsMatchingFSharpAttribute g tref) attrs | _ -> false
let IsMatchingFSharpAttributeOpt g attrOpt (Attrib(tcref2, _, _, _, _, _, _)) = match attrOpt with Some ((AttribInfo(_, tcref))) -> tyconRefEq g tcref tcref2 | _ -> false

let (|ExtractAttribNamedArg|_|) nm args = 
    args |> List.tryPick (function (AttribNamedArg(nm2, _, _, v)) when nm = nm2 -> Some v | _ -> None) 

let (|AttribInt32Arg|_|) = function AttribExpr(_, Expr.Const (Const.Int32 n, _, _)) -> Some n | _ -> None
let (|AttribInt16Arg|_|) = function AttribExpr(_, Expr.Const (Const.Int16 n, _, _)) -> Some n | _ -> None
let (|AttribBoolArg|_|) = function AttribExpr(_, Expr.Const (Const.Bool n, _, _)) -> Some n | _ -> None
let (|AttribStringArg|_|) = function AttribExpr(_, Expr.Const (Const.String n, _, _)) -> Some n | _ -> None

let TryFindFSharpBoolAttributeWithDefault dflt g nm attrs = 
    match TryFindFSharpAttribute g nm attrs with
    | Some(Attrib(_, _, [ ], _, _, _, _)) -> Some dflt
    | Some(Attrib(_, _, [ AttribBoolArg b ], _, _, _, _)) -> Some b
    | _ -> None

let TryFindFSharpBoolAttribute g nm attrs = TryFindFSharpBoolAttributeWithDefault true g nm attrs
let TryFindFSharpBoolAttributeAssumeFalse g nm attrs = TryFindFSharpBoolAttributeWithDefault false g nm attrs

let TryFindFSharpInt32Attribute g nm attrs = 
    match TryFindFSharpAttribute g nm attrs with
    | Some(Attrib(_, _, [ AttribInt32Arg b ], _, _, _, _)) -> Some b
    | _ -> None
    
let TryFindFSharpStringAttribute g nm attrs = 
    match TryFindFSharpAttribute g nm attrs with
    | Some(Attrib(_, _, [ AttribStringArg b ], _, _, _, _)) -> Some b
    | _ -> None
    
let TryFindILAttribute (AttribInfo (atref, _)) attrs = 
    HasILAttribute atref attrs

let TryFindILAttributeOpt attr attrs = 
    match attr with
    | Some (AttribInfo (atref, _)) -> HasILAttribute atref attrs
    | _ -> false

/// Analyze three cases for attributes declared on type definitions: IL-declared attributes, F#-declared attributes and
/// provided attributes.
//
// This is used for AttributeUsageAttribute, DefaultMemberAttribute and ConditionalAttribute (on attribute types)
let TryBindTyconRefAttribute g (m: range) (AttribInfo (atref, _) as args) (tcref: TyconRef) f1 f2 f3 = 
    ignore m; ignore f3
    match metadataOfTycon tcref.Deref with 
#if !NO_EXTENSIONTYPING
    | ProvidedTypeMetadata info -> 
        let provAttribs = info.ProvidedType.PApply((fun a -> (a :> IProvidedCustomAttributeProvider)), m)
        match provAttribs.PUntaint((fun a -> a.GetAttributeConstructorArgs(provAttribs.TypeProvider.PUntaintNoFailure id, atref.FullName)), m) with
        | Some args -> f3 args
        | None -> None
#endif
    | ILTypeMetadata (TILObjectReprData(_, _, tdef)) -> 
        match TryDecodeILAttribute g atref tdef.CustomAttrs with 
        | Some attr -> f1 attr
        | _ -> None
    | FSharpOrArrayOrByrefOrTupleOrExnTypeMetadata -> 
        match TryFindFSharpAttribute g args tcref.Attribs with 
        | Some attr -> f2 attr
        | _ -> None

let TryFindTyconRefBoolAttribute g m attribSpec tcref =
    TryBindTyconRefAttribute g m attribSpec tcref 
                (function 
                   | ([ ], _) -> Some true
                   | ([ILAttribElem.Bool v ], _) -> Some v 
                   | _ -> None)
                (function 
                   | (Attrib(_, _, [ ], _, _, _, _)) -> Some true
                   | (Attrib(_, _, [ AttribBoolArg v ], _, _, _, _)) -> Some v 
                   | _ -> None)
                (function 
                   | ([ ], _) -> Some true
                   | ([ Some ((:? bool as v) : obj) ], _) -> Some v 
                   | _ -> None)

let TryFindAttributeUsageAttribute g m tcref =
    TryBindTyconRefAttribute g m g.attrib_AttributeUsageAttribute tcref 
                (fun (_, named) -> named |> List.tryPick (function ("AllowMultiple", _, _, ILAttribElem.Bool res) -> Some res | _ -> None))
                (fun (Attrib(_, _, _, named, _, _, _)) -> named |> List.tryPick (function AttribNamedArg("AllowMultiple", _, _, AttribBoolArg res ) -> Some res | _ -> None))
                (fun (_, named) -> named |> List.tryPick (function ("AllowMultiple", Some ((:? bool as res) : obj)) -> Some res | _ -> None))


/// Try to find a specific attribute on a type definition, where the attribute accepts a string argument.
///
/// This is used to detect the 'DefaultMemberAttribute' and 'ConditionalAttribute' attributes (on type definitions)
let TryFindTyconRefStringAttribute g m attribSpec tcref =
    TryBindTyconRefAttribute g m attribSpec tcref 
                (function ([ILAttribElem.String (Some msg) ], _) -> Some msg | _ -> None)
                (function (Attrib(_, _, [ AttribStringArg msg ], _, _, _, _)) -> Some msg | _ -> None)
                (function ([ Some ((:? string as msg) : obj) ], _) -> Some msg | _ -> None)

/// Check if a type definition has a specific attribute
let TyconRefHasAttribute g m attribSpec tcref =
    TryBindTyconRefAttribute g m attribSpec tcref 
                    (fun _ -> Some ()) 
                    (fun _ -> Some ())
                    (fun _ -> Some ())
        |> Option.isSome

let isByrefTyconRef (g: TcGlobals) (tcref: TyconRef) = 
    (g.byref_tcr.CanDeref && tyconRefEq g g.byref_tcr tcref) ||
    (g.byref2_tcr.CanDeref && tyconRefEq g g.byref2_tcr tcref) ||
    (g.inref_tcr.CanDeref && tyconRefEq g g.inref_tcr tcref) ||
    (g.outref_tcr.CanDeref && tyconRefEq g g.outref_tcr tcref) ||
    tyconRefEqOpt g g.system_TypedReference_tcref tcref ||
    tyconRefEqOpt g g.system_ArgIterator_tcref tcref ||
    tyconRefEqOpt g g.system_RuntimeArgumentHandle_tcref tcref

// See RFC FS-1053.md
let isByrefLikeTyconRef (g: TcGlobals) m (tcref: TyconRef) = 
    tcref.CanDeref &&
    match tcref.TryIsByRefLike with 
    | ValueSome res -> res
    | _ -> 
       let res = 
           isByrefTyconRef g tcref ||
           (isStructTyconRef tcref && TyconRefHasAttribute g m g.attrib_IsByRefLikeAttribute tcref)
       tcref.SetIsByRefLike res
       res

let isSpanLikeTyconRef g m tcref =
    isByrefLikeTyconRef g m tcref &&
    not (isByrefTyconRef g tcref)

let isByrefLikeTy g m ty = 
    ty |> stripTyEqns g |> (function TType_app(tcref, _) -> isByrefLikeTyconRef g m tcref | _ -> false)

let isSpanLikeTy g m ty =
    isByrefLikeTy g m ty && 
    not (isByrefTy g ty)

let isSpanTyconRef g m tcref =
    isByrefLikeTyconRef g m tcref &&
    tcref.CompiledRepresentationForNamedType.BasicQualifiedName = "System.Span`1"

let isSpanTy g m ty =
    ty |> stripTyEqns g |> (function TType_app(tcref, _) -> isSpanTyconRef g m tcref | _ -> false)

let rec tryDestSpanTy g m ty =
    match tryAppTy g ty with
    | ValueSome(tcref, [ty]) when isSpanTyconRef g m tcref -> ValueSome(struct(tcref, ty))
    | _ -> ValueNone

let destSpanTy g m ty =
    match tryDestSpanTy g m ty with
    | ValueSome(struct(tcref, ty)) -> struct(tcref, ty)
    | _ -> failwith "destSpanTy"

let isReadOnlySpanTyconRef g m tcref =
    isByrefLikeTyconRef g m tcref &&
    tcref.CompiledRepresentationForNamedType.BasicQualifiedName = "System.ReadOnlySpan`1"

let isReadOnlySpanTy g m ty =
    ty |> stripTyEqns g |> (function TType_app(tcref, _) -> isReadOnlySpanTyconRef g m tcref | _ -> false)

let tryDestReadOnlySpanTy g m ty =
    match tryAppTy g ty with
    | ValueSome(tcref, [ty]) when isReadOnlySpanTyconRef g m tcref -> ValueSome(struct(tcref, ty))
    | _ -> ValueNone

let destReadOnlySpanTy g m ty =
    match tryDestReadOnlySpanTy g m ty with
    | ValueSome(struct(tcref, ty)) -> struct(tcref, ty)
    | _ -> failwith "destReadOnlySpanTy"    

//-------------------------------------------------------------------------
// List and reference types...
//------------------------------------------------------------------------- 

let destByrefTy g ty = 
    match ty |> stripTyEqns g with
    | TType_app(tcref, [x; _]) when g.byref2_tcr.CanDeref && tyconRefEq g g.byref2_tcr tcref -> x // Check sufficient FSharp.Core
    | TType_app(tcref, [x]) when tyconRefEq g g.byref_tcr tcref -> x // all others
    | _ -> failwith "destByrefTy: not a byref type"

let (|ByrefTy|_|) g ty = 
    // Because of byref = byref2<ty,tags> it is better to write this using is/dest
    if isByrefTy g ty then Some (destByrefTy g ty) else None

let destNativePtrTy g ty =
    match ty |> stripTyEqns g with
    | TType_app(tcref, [x]) when tyconRefEq g g.nativeptr_tcr tcref -> x
    | _ -> failwith "destNativePtrTy: not a native ptr type"

let isRefCellTy g ty = 
    match tryTcrefOfAppTy g ty with 
    | ValueNone -> false
    | ValueSome tcref -> tyconRefEq g g.refcell_tcr_canon tcref

let destRefCellTy g ty = 
    match ty |> stripTyEqns g with
    | TType_app(tcref, [x]) when tyconRefEq g g.refcell_tcr_canon tcref -> x
    | _ -> failwith "destRefCellTy: not a ref type"

let StripSelfRefCell(g: TcGlobals, baseOrThisInfo: ValBaseOrThisInfo, tau: TType) : TType =
    if baseOrThisInfo = CtorThisVal && isRefCellTy g tau 
        then destRefCellTy g tau 
        else tau

let mkRefCellTy (g: TcGlobals) ty = TType_app(g.refcell_tcr_nice, [ty])

let mkLazyTy (g: TcGlobals) ty = TType_app(g.lazy_tcr_nice, [ty])

let mkPrintfFormatTy (g: TcGlobals) aty bty cty dty ety = TType_app(g.format_tcr, [aty;bty;cty;dty; ety])

let mkOptionTy (g: TcGlobals) ty = TType_app (g.option_tcr_nice, [ty])

let mkNullableTy (g: TcGlobals) ty = TType_app (g.system_Nullable_tcref, [ty])

let mkListTy (g: TcGlobals) ty = TType_app (g.list_tcr_nice, [ty])

let isOptionTy (g: TcGlobals) ty = 
    match tryTcrefOfAppTy g ty with 
    | ValueNone -> false
    | ValueSome tcref -> tyconRefEq g g.option_tcr_canon tcref

let tryDestOptionTy g ty = 
    match argsOfAppTy g ty with 
    | [ty1] when isOptionTy g ty -> ValueSome ty1
    | _ -> ValueNone

let destOptionTy g ty = 
    match tryDestOptionTy g ty with 
    | ValueSome ty -> ty
    | ValueNone -> failwith "destOptionTy: not an option type"

let isNullableTy (g: TcGlobals) ty = 
    match tryTcrefOfAppTy g ty with 
    | ValueNone -> false
    | ValueSome tcref -> tyconRefEq g g.system_Nullable_tcref tcref

let tryDestNullableTy g ty = 
    match argsOfAppTy g ty with 
    | [ty1] when isNullableTy g ty -> ValueSome ty1
    | _ -> ValueNone

let destNullableTy g ty = 
    match tryDestNullableTy g ty with 
    | ValueSome ty -> ty
    | ValueNone -> failwith "destNullableTy: not a Nullable type"

let (|NullableTy|_|) g ty =
    match tryAppTy g ty with 
    | ValueSome (tcref, [tyarg]) when tyconRefEq g tcref g.system_Nullable_tcref -> Some tyarg
    | _ -> None

let (|StripNullableTy|) g ty = 
    match tryDestNullableTy g ty with 
    | ValueSome tyarg -> tyarg
    | _ -> ty

let isLinqExpressionTy g ty = 
    match tryTcrefOfAppTy g ty with 
    | ValueNone -> false
    | ValueSome tcref -> tyconRefEq g g.system_LinqExpression_tcref tcref

let tryDestLinqExpressionTy g ty = 
    match argsOfAppTy g ty with 
    | [ty1] when isLinqExpressionTy g ty -> Some ty1
    | _ -> None

let destLinqExpressionTy g ty = 
    match tryDestLinqExpressionTy g ty with 
    | Some ty -> ty
    | None -> failwith "destLinqExpressionTy: not an expression type"

let mkNoneCase (g: TcGlobals) = mkUnionCaseRef g.option_tcr_canon "None"

let mkSomeCase (g: TcGlobals) = mkUnionCaseRef g.option_tcr_canon "Some"

let mkSome g ty arg m = mkUnionCaseExpr(mkSomeCase g, [ty], [arg], m)

let mkNone g ty m = mkUnionCaseExpr(mkNoneCase g, [ty], [], m)

let mkOptionGetValueUnprovenViaAddr g expr ty m = mkUnionCaseFieldGetUnprovenViaExprAddr (expr, mkSomeCase g, [ty], 0, m)

type ValRef with 
    member vref.IsDispatchSlot = 
        match vref.MemberInfo with 
        | Some membInfo -> membInfo.MemberFlags.IsDispatchSlot 
        | None -> false

let (|UnopExpr|_|) _g expr = 
    match expr with 
    | Expr.App (Expr.Val (vref, _, _), _, _, [arg1], _) -> Some (vref, arg1)
    | _ -> None

let (|BinopExpr|_|) _g expr = 
    match expr with 
    | Expr.App (Expr.Val (vref, _, _), _, _, [arg1;arg2], _) -> Some (vref, arg1, arg2)
    | _ -> None

let (|SpecificUnopExpr|_|) g vrefReqd expr = 
    match expr with 
    | UnopExpr g (vref, arg1) when valRefEq g vref vrefReqd -> Some arg1
    | _ -> None

let (|SpecificBinopExpr|_|) g vrefReqd expr = 
    match expr with 
    | BinopExpr g (vref, arg1, arg2) when valRefEq g vref vrefReqd -> Some (arg1, arg2)
    | _ -> None

let (|EnumExpr|_|) g expr = 
    match (|SpecificUnopExpr|_|) g g.enum_vref expr with
    | None -> (|SpecificUnopExpr|_|) g g.enumOfValue_vref expr
    | x -> x

let (|BitwiseOrExpr|_|) g expr = (|SpecificBinopExpr|_|) g g.bitwise_or_vref expr

let (|AttribBitwiseOrExpr|_|) g expr = 
    match expr with 
    | BitwiseOrExpr g (arg1, arg2) -> Some(arg1, arg2)
    // Special workaround, only used when compiling FSharp.Core.dll. Uses of 'a ||| b' occur before the '|||' bitwise or operator
    // is defined. These get through type checking because enums implicitly support the '|||' operator through
    // the automatic resolution of undefined operators (see tc.fs, Item.ImplicitOp). This then compiles as an 
    // application of a lambda to two arguments. We recognize this pattern here
    | Expr.App (Expr.Lambda _, _, _, [arg1;arg2], _) when g.compilingFslib -> 
        Some(arg1, arg2)
    | _ -> None

let isUncheckedDefaultOfValRef g vref = 
    valRefEq g vref g.unchecked_defaultof_vref 
    // There is an internal version of typeof defined in prim-types.fs that needs to be detected
    || (g.compilingFslib && vref.LogicalName = "defaultof") 

let isTypeOfValRef g vref = 
    valRefEq g vref g.typeof_vref 
    // There is an internal version of typeof defined in prim-types.fs that needs to be detected
    || (g.compilingFslib && vref.LogicalName = "typeof") 

let isSizeOfValRef g vref = 
    valRefEq g vref g.sizeof_vref 
    // There is an internal version of typeof defined in prim-types.fs that needs to be detected
    || (g.compilingFslib && vref.LogicalName = "sizeof") 

let isNameOfValRef g vref =
    valRefEq g vref g.nameof_vref
    // There is an internal version of nameof defined in prim-types.fs that needs to be detected
    || (g.compilingFslib && vref.LogicalName = "nameof")

let isTypeDefOfValRef g vref = 
    valRefEq g vref g.typedefof_vref 
    // There is an internal version of typedefof defined in prim-types.fs that needs to be detected
    || (g.compilingFslib && vref.LogicalName = "typedefof") 

let (|UncheckedDefaultOfExpr|_|) g expr = 
    match expr with 
    | Expr.App (Expr.Val (vref, _, _), _, [ty], [], _) when isUncheckedDefaultOfValRef g vref -> Some ty
    | _ -> None

let (|TypeOfExpr|_|) g expr = 
    match expr with 
    | Expr.App (Expr.Val (vref, _, _), _, [ty], [], _) when isTypeOfValRef g vref -> Some ty
    | _ -> None

let (|SizeOfExpr|_|) g expr = 
    match expr with 
    | Expr.App (Expr.Val (vref, _, _), _, [ty], [], _) when isSizeOfValRef g vref -> Some ty
    | _ -> None

let (|TypeDefOfExpr|_|) g expr = 
    match expr with 
    | Expr.App (Expr.Val (vref, _, _), _, [ty], [], _) when isTypeDefOfValRef g vref -> Some ty
    | _ -> None

let (|NameOfExpr|_|) g expr = 
    match expr with 
    | Expr.App(Expr.Val(vref,_,_),_,[ty],[],_) when isNameOfValRef g vref  -> Some ty
    | _ -> None

let (|SeqExpr|_|) g expr = 
    match expr with 
    | Expr.App(Expr.Val(vref,_,_),_,_,_,_) when valRefEq g vref g.seq_vref -> Some()
    | _ -> None

//--------------------------------------------------------------------------
// DEBUG layout
//---------------------------------------------------------------------------
module DebugPrint = 
    let layoutRanges = ref false

    let squareAngleL x = LeftL.leftBracketAngle ^^ x ^^ RightL.rightBracketAngle

    let angleL x = sepL Literals.leftAngle ^^ x ^^ rightL Literals.rightAngle

    let braceL x = leftL Literals.leftBrace ^^ x ^^ rightL Literals.rightBrace

    let braceBarL x = leftL Literals.leftBraceBar ^^ x ^^ rightL Literals.rightBraceBar

    let boolL = function true -> WordL.keywordTrue | false -> WordL.keywordFalse

    let intL (n: int) = wordL (tagNumericLiteral (string n ))

    let int64L (n: int64) = wordL (tagNumericLiteral (string n ))

    let jlistL xL xmap = QueueList.foldBack (fun x z -> z @@ xL x) xmap emptyL

    let bracketIfL x lyt = if x then bracketL lyt else lyt

    let lvalopL x = 
        match x with 
        | LAddrOf readonly -> wordL (tagText (sprintf "LAddrOf(%b)" readonly))
        | LByrefGet -> wordL (tagText "LByrefGet")
        | LSet -> wordL (tagText "LSet")
        | LByrefSet -> wordL (tagText "LByrefSet")

    let angleBracketL l = leftL (tagText "<") ^^ l ^^ rightL (tagText ">")

    let angleBracketListL l = angleBracketL (sepListL (sepL (tagText ",")) l)

    let layoutMemberFlags memFlags = 
        let stat = 
            if memFlags.IsInstance || (memFlags.MemberKind = MemberKind.Constructor) then emptyL 
            else wordL (tagText "static")
        let stat =
            if memFlags.IsDispatchSlot then stat ++ wordL (tagText "abstract")
            elif memFlags.IsOverrideOrExplicitImpl then stat ++ wordL (tagText "override")
            else stat
        stat

    let stampL _n w = 
        w

    let layoutTyconRef (tc: TyconRef) = 
        wordL (tagText tc.DisplayNameWithStaticParameters) |> stampL tc.Stamp

    let rec auxTypeL env ty = auxTypeWrapL env false ty

    and auxTypeAtomL env ty = auxTypeWrapL env true ty

    and auxTyparsL env tcL prefix tinst = 
       match tinst with 
       | [] -> tcL
       | [t] -> 
         let tL = auxTypeAtomL env t
         if prefix then tcL ^^ angleBracketL tL 
         else tL ^^ tcL 
       | _ -> 
         let tinstL = List.map (auxTypeL env) tinst
         if prefix then
             tcL ^^ angleBracketListL tinstL
         else
             tupleL tinstL ^^ tcL
            
    and auxTypeWrapL env isAtomic ty = 
        let wrap x = bracketIfL isAtomic x in // wrap iff require atomic expr 
        match stripTyparEqns ty with
        | TType_forall (typars, rty) -> 
           (leftL (tagText "!") ^^ layoutTyparDecls typars --- auxTypeL env rty) |> wrap
        | TType_ucase (UnionCaseRef(tcref, _), tinst)
        | TType_app (tcref, tinst) -> 
           let prefix = tcref.IsPrefixDisplay
           let tcL = layoutTyconRef tcref
           auxTyparsL env tcL prefix tinst
        | TType_anon (anonInfo, tys) -> braceBarL (sepListL (wordL (tagText ";")) (List.map2 (fun nm ty -> wordL (tagField nm) --- auxTypeAtomL env ty) (Array.toList anonInfo.SortedNames) tys))
        | TType_tuple (_tupInfo, tys) -> sepListL (wordL (tagText "*")) (List.map (auxTypeAtomL env) tys) |> wrap
        | TType_fun (f, x) -> ((auxTypeAtomL env f ^^ wordL (tagText "->")) --- auxTypeL env x) |> wrap
        | TType_var typar -> auxTyparWrapL env isAtomic typar 
        | TType_measure unt -> 
#if DEBUG
          leftL (tagText "{") ^^
          (match global_g with
           | None -> wordL (tagText "<no global g>")
           | Some g -> 
             let sortVars (vs:(Typar * Rational) list) = vs |> List.sortBy (fun (v, _) -> v.DisplayName) 
             let sortCons (cs:(TyconRef * Rational) list) = cs |> List.sortBy (fun (c, _) -> c.DisplayName) 
             let negvs, posvs = ListMeasureVarOccsWithNonZeroExponents unt |> sortVars |> List.partition (fun (_, e) -> SignRational e < 0)
             let negcs, poscs = ListMeasureConOccsWithNonZeroExponents g false unt |> sortCons |> List.partition (fun (_, e) -> SignRational e < 0)
             let unparL (uv: Typar) = wordL (tagText ("'" + uv.DisplayName))
             let unconL tc = layoutTyconRef tc
             let rationalL e = wordL (tagText(RationalToString e))
             let measureToPowerL x e = if e = OneRational then x else x -- wordL (tagText "^") -- rationalL e
             let prefix =
                 spaceListL
                     (List.map (fun (v, e) -> measureToPowerL (unparL v) e) posvs @
                      List.map (fun (c, e) -> measureToPowerL (unconL c) e) poscs)
             let postfix =
                 spaceListL 
                     (List.map (fun (v, e) -> measureToPowerL (unparL v) (NegRational e)) negvs @
                      List.map (fun (c, e) -> measureToPowerL (unconL c) (NegRational e)) negcs)
             match (negvs, negcs) with 
             | [], [] -> prefix 
             | _ -> prefix ^^ sepL (tagText "/") ^^ postfix) ^^
          rightL (tagText "}")
#else
          unt |> ignore
          wordL(tagText "<measure>")
#endif

    and auxTyparWrapL (env: SimplifyTypes.TypeSimplificationInfo) isAtomic (typar: Typar) =
          let wrap x = bracketIfL isAtomic x in // wrap iff require atomic expr 
          // There are several cases for pprinting of typar.
          // 
          //   'a - is multiple occurrence.
          //   #Type - inplace coercion constraint and singleton
          //   ('a :> Type) - inplace coercion constraint not singleton
          //   ('a.opM: S->T) - inplace operator constraint
          let tpL =
            wordL (tagText (prefixOfStaticReq typar.StaticReq
                   + prefixOfRigidTypar typar
                   + typar.DisplayName))
          let varL = tpL |> stampL typar.Stamp 

          match Zmap.tryFind typar env.inplaceConstraints with
          | Some typarConstraintTy ->
              if Zset.contains typar env.singletons then
                leftL (tagText "#") ^^ auxTyparConstraintTypL env typarConstraintTy
              else
                (varL ^^ sepL (tagText ":>") ^^ auxTyparConstraintTypL env typarConstraintTy) |> wrap
          | _ -> varL

    and auxTypar2L env typar = auxTyparWrapL env false typar

    and auxTyparAtomL env typar = auxTyparWrapL env true typar

    and auxTyparConstraintTypL env ty = auxTypeL env ty

    and auxTraitL env (ttrait: TraitConstraintInfo) =
#if DEBUG
        let (TTrait(tys, nm, memFlags, argtys, rty, _)) = ttrait 
        match global_g with
        | None -> wordL (tagText "<no global g>")
        | Some g -> 
            let rty = GetFSharpViewOfReturnType g rty
            let stat = layoutMemberFlags memFlags
            let argsL = sepListL (wordL (tagText "*")) (List.map (auxTypeAtomL env) argtys)
            let resL = auxTypeL env rty
            let methodTypeL = (argsL ^^ wordL (tagText "->")) ++ resL
            bracketL (stat ++ bracketL (sepListL (wordL (tagText "or")) (List.map (auxTypeAtomL env) tys)) ++ wordL (tagText "member") --- (wordL (tagText nm) ^^ wordL (tagText ":") -- methodTypeL))
#else
        ignore (env, ttrait)
        wordL(tagText "trait")
#endif

    and auxTyparConstraintL env (tp, tpc) = 
        let constraintPrefix l = auxTypar2L env tp ^^ wordL (tagText ":") ^^ l
        match tpc with
        | TyparConstraint.CoercesTo(typarConstraintTy, _) ->
            auxTypar2L env tp ^^ wordL (tagText ":>") --- auxTyparConstraintTypL env typarConstraintTy
        | TyparConstraint.MayResolveMember(traitInfo, _) ->
            auxTypar2L env tp ^^ wordL (tagText ":") --- auxTraitL env traitInfo
        | TyparConstraint.DefaultsTo(_, ty, _) ->
            wordL (tagText "default") ^^ auxTypar2L env tp ^^ wordL (tagText ":") ^^ auxTypeL env ty
        | TyparConstraint.IsEnum(ty, _) ->
            auxTyparsL env (wordL (tagText "enum")) true [ty] |> constraintPrefix
        | TyparConstraint.IsDelegate(aty, bty, _) ->
            auxTyparsL env (wordL (tagText "delegate")) true [aty; bty] |> constraintPrefix
        | TyparConstraint.SupportsNull _ ->
            wordL (tagText "null") |> constraintPrefix
        | TyparConstraint.SupportsComparison _ ->
            wordL (tagText "comparison") |> constraintPrefix
        | TyparConstraint.SupportsEquality _ ->
            wordL (tagText "equality") |> constraintPrefix
        | TyparConstraint.IsNonNullableStruct _ ->
            wordL (tagText "struct") |> constraintPrefix
        | TyparConstraint.IsReferenceType _ ->
            wordL (tagText "not struct") |> constraintPrefix
        | TyparConstraint.IsUnmanaged _ ->
            wordL (tagText "unmanaged") |> constraintPrefix
        | TyparConstraint.SimpleChoice(tys, _) ->
            bracketL (sepListL (sepL (tagText "|")) (List.map (auxTypeL env) tys)) |> constraintPrefix
        | TyparConstraint.RequiresDefaultConstructor _ ->
            bracketL (wordL (tagText "new : unit -> ") ^^ (auxTypar2L env tp)) |> constraintPrefix

    and auxTyparConstraintsL env x = 
        match x with 
        | [] -> emptyL
        | cxs -> wordL (tagText "when") --- aboveListL (List.map (auxTyparConstraintL env) cxs)

    and typarL tp = auxTypar2L SimplifyTypes.typeSimplificationInfo0 tp 

    and typarAtomL tp = auxTyparAtomL SimplifyTypes.typeSimplificationInfo0 tp

    and typeAtomL tau =
        let tau, cxs = tau, []
        let env = SimplifyTypes.CollectInfo false [tau] cxs
        match env.postfixConstraints with
        | [] -> auxTypeAtomL env tau
        | _ -> bracketL (auxTypeL env tau --- auxTyparConstraintsL env env.postfixConstraints)
          
    and typeL tau =
        let tau, cxs = tau, []
        let env = SimplifyTypes.CollectInfo false [tau] cxs
        match env.postfixConstraints with
        | [] -> auxTypeL env tau 
        | _ -> (auxTypeL env tau --- auxTyparConstraintsL env env.postfixConstraints) 

    and typarDeclL tp =
        let tau, cxs = mkTyparTy tp, (List.map (fun x -> (tp, x)) tp.Constraints)
        let env = SimplifyTypes.CollectInfo false [tau] cxs
        match env.postfixConstraints with
        | [] -> auxTypeL env tau 
        | _ -> (auxTypeL env tau --- auxTyparConstraintsL env env.postfixConstraints) 
    and layoutTyparDecls tps = angleBracketListL (List.map typarDeclL tps) 

    let rangeL m = wordL (tagText (stringOfRange m))

    let instL tyL tys =
        match tys with
        | [] -> emptyL
        | tys -> sepL (tagText "@[") ^^ commaListL (List.map tyL tys) ^^ rightL (tagText "]")

    let valRefL (vr: ValRef) = 
        wordL (tagText vr.LogicalName) |> stampL vr.Stamp 

    let layoutAttrib (Attrib(_, k, _, _, _, _, _)) = 
        leftL (tagText "[<") ^^ 
        (match k with 
         | ILAttrib ilmeth -> wordL (tagText ilmeth.Name)
         | FSAttrib vref -> valRefL vref) ^^
        rightL (tagText ">]")

    let layoutAttribs attribs = aboveListL (List.map layoutAttrib attribs)

    let arityInfoL (ValReprInfo (tpNames, _, _) as tvd) = 
        let ns = tvd.AritiesOfArgs in 
        leftL (tagText "arity<") ^^ intL tpNames.Length ^^ sepL (tagText ">[") ^^ commaListL (List.map intL ns) ^^ rightL (tagText "]")

    let valL (v: Val) =
        let vsL = wordL (tagText (DecompileOpName v.LogicalName)) |> stampL v.Stamp
        let vsL = vsL -- layoutAttribs (v.Attribs)
        vsL

    let typeOfValL (v: Val) =
        (valL v
          ^^ (if v.MustInline then wordL (tagText "inline ") else emptyL) 
          ^^ (if v.IsMutable then wordL(tagText "mutable ") else emptyL)
          ^^ wordL (tagText ":")) -- typeL v.Type

    let tslotparamL (TSlotParam(nmOpt, ty, inFlag, outFlag, _, _)) =
        (optionL (tagText >> wordL) nmOpt) ^^ 
         wordL(tagText ":") ^^ 
         typeL ty ^^ 
         (if inFlag then wordL(tagText "[in]") else emptyL) ^^ 
         (if outFlag then wordL(tagText "[out]") else emptyL) ^^ 
         (if inFlag then wordL(tagText "[opt]") else emptyL)

    let slotSigL (slotsig: SlotSig) =
#if DEBUG
        let (TSlotSig(nm, ty, tps1, tps2, pms, rty)) = slotsig 
        match global_g with
        | None -> wordL(tagText "<no global g>")
        | Some g -> 
            let rty = GetFSharpViewOfReturnType g rty
            (wordL(tagText "slot") --- (wordL (tagText nm)) ^^ wordL(tagText "@") ^^ typeL ty) --
              (wordL(tagText "LAM") --- spaceListL (List.map typarL tps1) ^^ rightL(tagText ".")) ---
              (wordL(tagText "LAM") --- spaceListL (List.map typarL tps2) ^^ rightL(tagText ".")) ---
              (commaListL (List.map (List.map tslotparamL >> tupleL) pms)) ^^ (wordL(tagText "-> ")) --- (typeL rty) 
#else
        ignore slotsig
        wordL(tagText "slotsig")
#endif

    let rec memberL (g:TcGlobals) (v: Val) (membInfo: ValMemberInfo) = 
        aboveListL 
            [ wordL(tagText "compiled_name! = ") ^^ wordL (tagText (v.CompiledName g.CompilerGlobalState))
              wordL(tagText "membInfo-slotsig! = ") ^^ listL slotSigL membInfo.ImplementedSlotSigs ]

    and valAtBindL g v =
        let vL = valL v
        let mutL = (if v.IsMutable then wordL(tagText "mutable") ++ vL else vL)
        mutL --- 
            aboveListL 
                [ yield wordL(tagText ":") ^^ typeL v.Type
                  match v.MemberInfo with None -> () | Some mem_info -> yield wordL(tagText "!") ^^ memberL g v mem_info
                  match v.ValReprInfo with None -> () | Some arity_info -> yield wordL(tagText "#") ^^ arityInfoL arity_info]

    let unionCaseRefL (ucr: UnionCaseRef) = wordL (tagText ucr.CaseName)

    let recdFieldRefL (rfref: RecdFieldRef) = wordL (tagText rfref.FieldName)

    let identL (id: Ident) = wordL (tagText id.idText)

    // Note: We need nice printing of constants in order to print literals and attributes 
    let constL c =
        let str = 
            match c with
            | Const.Bool x -> if x then "true" else "false"
            | Const.SByte x -> (x |> string)+"y"
            | Const.Byte x -> (x |> string)+"uy"
            | Const.Int16 x -> (x |> string)+"s"
            | Const.UInt16 x -> (x |> string)+"us"
            | Const.Int32 x -> (x |> string)
            | Const.UInt32 x -> (x |> string)+"u"
            | Const.Int64 x -> (x |> string)+"L"
            | Const.UInt64 x -> (x |> string)+"UL"
            | Const.IntPtr x -> (x |> string)+"n"
            | Const.UIntPtr x -> (x |> string)+"un"
            | Const.Single d -> 
                (let s = d.ToString("g12", System.Globalization.CultureInfo.InvariantCulture)
                 if String.forall (fun c -> System.Char.IsDigit c || c = '-') s 
                 then s + ".0" 
                 else s) + "f"
            | Const.Double d -> 
                let s = d.ToString("g12", System.Globalization.CultureInfo.InvariantCulture)
                if String.forall (fun c -> System.Char.IsDigit c || c = '-') s 
                then s + ".0" 
                else s
            | Const.Char c -> "'" + c.ToString() + "'" 
            | Const.String bs -> "\"" + bs + "\"" 
            | Const.Unit -> "()" 
            | Const.Decimal bs -> string bs + "M" 
            | Const.Zero -> "default"
        wordL (tagText str)

    let rec tyconL g (tycon: Tycon) =
        if tycon.IsModuleOrNamespace then entityL g tycon else

        let lhsL = wordL (tagText (match tycon.TypeOrMeasureKind with TyparKind.Measure -> "[<Measure>] type" | TyparKind.Type -> "type")) ^^ wordL (tagText tycon.DisplayName) ^^ layoutTyparDecls tycon.TyparsNoRange
        let lhsL = lhsL --- layoutAttribs tycon.Attribs
        let memberLs = 
            let adhoc = 
                tycon.MembersOfFSharpTyconSorted 
                    |> List.filter (fun v -> not v.IsDispatchSlot)
                    |> List.filter (fun v -> not v.Deref.IsClassConstructor) 
                    // Don't print individual methods forming interface implementations - these are currently never exported 
                    |> List.filter (fun v -> isNil (Option.get v.MemberInfo).ImplementedSlotSigs)
            let iimpls = 
                match tycon.TypeReprInfo with 
                | TFSharpObjectRepr r when (match r.fsobjmodel_kind with TTyconInterface -> true | _ -> false) -> []
                | _ -> tycon.ImmediateInterfacesOfFSharpTycon
            let iimpls = iimpls |> List.filter (fun (_, compgen, _) -> not compgen)
            // if TTyconInterface, the iimpls should be printed as inherited interfaces 
            if isNil adhoc && isNil iimpls then 
                emptyL 
            else 
                let iimplsLs = iimpls |> List.map (fun (ty, _, _) -> wordL(tagText "interface") --- typeL ty)
                let adhocLs = adhoc |> List.map (fun vref -> valAtBindL g vref.Deref)
                (wordL(tagText "with") @@-- aboveListL (iimplsLs @ adhocLs)) @@ wordL(tagText "end")

        let layoutUnionCaseArgTypes argtys = sepListL (wordL(tagText "*")) (List.map typeL argtys)

        let ucaseL prefixL (ucase: UnionCase) =
            let nmL = wordL (tagText (DemangleOperatorName ucase.Id.idText))
            match ucase.RecdFields |> List.map (fun rfld -> rfld.FormalType) with
            | [] -> (prefixL ^^ nmL)
            | argtys -> (prefixL ^^ nmL ^^ wordL(tagText "of")) --- layoutUnionCaseArgTypes argtys

        let layoutUnionCases ucases =
            let prefixL = if not (isNilOrSingleton ucases) then wordL(tagText "|") else emptyL
            List.map (ucaseL prefixL) ucases
            
        let layoutRecdField (fld: RecdField) =
            let lhs = wordL (tagText fld.Name)
            let lhs = if fld.IsMutable then wordL(tagText "mutable") --- lhs else lhs
            (lhs ^^ rightL(tagText ":")) --- typeL fld.FormalType

        let tyconReprL (repr, tycon: Tycon) = 
            match repr with 
            | TRecdRepr _ ->
                tycon.TrueFieldsAsList |> List.map (fun fld -> layoutRecdField fld ^^ rightL(tagText ";")) |> aboveListL
            | TFSharpObjectRepr r -> 
                match r.fsobjmodel_kind with 
                | TTyconDelegate _ ->
                    wordL(tagText "delegate ...")
                | _ ->
                    let start = 
                        match r.fsobjmodel_kind with
                        | TTyconClass -> "class" 
                        | TTyconInterface -> "interface" 
                        | TTyconStruct -> "struct" 
                        | TTyconEnum -> "enum" 
                        | _ -> failwith "???"
                    let inherits = 
                       match r.fsobjmodel_kind, tycon.TypeContents.tcaug_super with
                       | TTyconClass, Some super -> [wordL(tagText "inherit") ^^ (typeL super)] 
                       | TTyconInterface, _ -> 
                         tycon.ImmediateInterfacesOfFSharpTycon
                           |> List.filter (fun (_, compgen, _) -> not compgen)
                           |> List.map (fun (ity, _, _) -> wordL(tagText "inherit") ^^ (typeL ity))
                       | _ -> []
                    let vsprs = 
                        tycon.MembersOfFSharpTyconSorted 
                            |> List.filter (fun v -> v.IsDispatchSlot) 
                            |> List.map (fun vref -> valAtBindL g vref.Deref)
                    let vals = tycon.TrueFieldsAsList |> List.map (fun f -> (if f.IsStatic then wordL(tagText "static") else emptyL) ^^ wordL(tagText "val") ^^ layoutRecdField f)
                    let alldecls = inherits @ vsprs @ vals
                    let emptyMeasure = match tycon.TypeOrMeasureKind with TyparKind.Measure -> isNil alldecls | _ -> false
                    if emptyMeasure then emptyL else (wordL (tagText start) @@-- aboveListL alldecls) @@ wordL(tagText "end")
            | TUnionRepr _ -> tycon.UnionCasesAsList |> layoutUnionCases |> aboveListL 
            | TAsmRepr _ -> wordL(tagText "(# ... #)")
            | TMeasureableRepr ty -> typeL ty
            | TILObjectRepr (TILObjectReprData(_, _, td)) -> wordL (tagText td.Name)
            | _ -> failwith "unreachable"

        let reprL = 
            match tycon.TypeReprInfo with 
#if !NO_EXTENSIONTYPING
            | TProvidedTypeExtensionPoint _
            | TProvidedNamespaceExtensionPoint _
#endif
            | TNoRepr -> 
                match tycon.TypeAbbrev with
                | None -> lhsL @@-- memberLs
                | Some a -> (lhsL ^^ wordL(tagText "=")) --- (typeL a @@ memberLs)
            | a -> 
                let rhsL = tyconReprL (a, tycon) @@ memberLs
                (lhsL ^^ wordL(tagText "=")) @@-- rhsL
        reprL

    and bindingL g (TBind(v, repr, _)) =
        (valAtBindL g v ^^ wordL(tagText "=")) @@-- exprL g repr

    and exprL g expr = exprWrapL g false expr

    and atomL g expr = exprWrapL g true expr // true means bracket if needed to be atomic expr 

    and letRecL g binds bodyL = 
        let eqnsL = 
            binds
               |> List.mapHeadTail (fun bind -> wordL(tagText "rec") ^^ bindingL g bind ^^ wordL(tagText "in"))
                              (fun bind -> wordL(tagText "and") ^^ bindingL g bind ^^ wordL(tagText "in")) 
        (aboveListL eqnsL @@ bodyL) 

    and letL g bind bodyL = 
        let eqnL = wordL(tagText "let") ^^ bindingL g bind
        (eqnL @@ bodyL) 

    and exprWrapL g isAtomic expr =
        let atomL args = atomL g args
        let exprL expr = exprL g expr
        let valAtBindL v = valAtBindL g v
        let targetL targets = targetL g targets
        let wrap = bracketIfL isAtomic // wrap iff require atomic expr 
        let lay =
            match expr with
            | Expr.Const (c, _, _) -> constL c
            | Expr.Val (v, flags, _) -> 
                 let xL = valL v.Deref 
                 let xL =
                     match flags with
                       | PossibleConstrainedCall _ -> xL ^^ rightL(tagText "<constrained>")
                       | CtorValUsedAsSelfInit -> xL ^^ rightL(tagText "<selfinit>")
                       | CtorValUsedAsSuperInit -> xL ^^ rightL(tagText "<superinit>")
                       | VSlotDirectCall -> xL ^^ rightL(tagText "<vdirect>")
                       | NormalValUse -> xL 
                 xL
            | Expr.Sequential (expr1, expr2, flag, _, _) -> 
                let flag = 
                    match flag with
                    | NormalSeq -> ";"
                    | ThenDoSeq -> "; ThenDo" 
                ((exprL expr1 ^^ rightL (tagText flag)) @@ exprL expr2) |> wrap
            | Expr.Lambda (_, _, baseValOpt, argvs, body, _, _) -> 
                let formalsL = spaceListL (List.map valAtBindL argvs) in
                let bindingL = 
                    match baseValOpt with
                    | None -> wordL(tagText "lam") ^^ formalsL ^^ rightL(tagText ".")
                    | Some basev -> wordL(tagText "lam") ^^ (leftL(tagText "base=") ^^ valAtBindL basev) --- formalsL ^^ rightL(tagText ".") in
                (bindingL ++ exprL body) |> wrap
            | Expr.TyLambda (_, argtyvs, body, _, _) -> 
                ((wordL(tagText "LAM") ^^ spaceListL (List.map typarL argtyvs) ^^ rightL(tagText ".")) ++ exprL body) |> wrap
            | Expr.TyChoose (argtyvs, body, _) -> 
                ((wordL(tagText "CHOOSE") ^^ spaceListL (List.map typarL argtyvs) ^^ rightL(tagText ".")) ++ exprL body) |> wrap
            | Expr.App (f, _, tys, argtys, _) -> 
                let flayout = atomL f
                appL g flayout tys argtys |> wrap
            | Expr.LetRec (binds, body, _, _) -> 
                letRecL g binds (exprL body) |> wrap
            | Expr.Let (bind, body, _, _) -> 
                letL g bind (exprL body) |> wrap
            | Expr.Link rX -> 
                (wordL(tagText "RecLink") --- atomL (!rX)) |> wrap
            | Expr.Match (_, _, dtree, targets, _, _) -> 
                leftL(tagText "[") ^^ (decisionTreeL g dtree @@ aboveListL (List.mapi targetL (targets |> Array.toList)) ^^ rightL(tagText "]"))
            | Expr.Op (TOp.UnionCase c, _, args, _) -> 
                (unionCaseRefL c ++ spaceListL (List.map atomL args)) |> wrap
            | Expr.Op (TOp.ExnConstr ecref, _, args, _) -> 
                wordL (tagText ecref.LogicalName) ^^ bracketL (commaListL (List.map atomL args))
            | Expr.Op (TOp.Tuple _, _, xs, _) -> 
                tupleL (List.map exprL xs)
            | Expr.Op (TOp.Recd (ctor, tc), _, xs, _) -> 
                let fields = tc.TrueInstanceFieldsAsList
                let lay fs x = (wordL (tagText fs.rfield_id.idText) ^^ sepL(tagText "=")) --- (exprL x)
                let ctorL = 
                    match ctor with
                    | RecdExpr -> emptyL
                    | RecdExprIsObjInit-> wordL(tagText "(new)")
                leftL(tagText "{") ^^ semiListL (List.map2 lay fields xs) ^^ rightL(tagText "}") ^^ ctorL
            | Expr.Op (TOp.ValFieldSet rf, _, [rx;x], _) -> 
                (atomL rx --- wordL(tagText ".")) ^^ (recdFieldRefL rf ^^ wordL(tagText "<-") --- exprL x)
            | Expr.Op (TOp.ValFieldSet rf, _, [x], _) -> 
                (recdFieldRefL rf ^^ wordL(tagText "<-") --- exprL x)
            | Expr.Op (TOp.ValFieldGet rf, _, [rx], _) -> 
                (atomL rx ^^ rightL(tagText ".#") ^^ recdFieldRefL rf)
            | Expr.Op (TOp.ValFieldGet rf, _, [], _) -> 
                recdFieldRefL rf
            | Expr.Op (TOp.ValFieldGetAddr (rf, _), _, [rx], _) -> 
                leftL(tagText "&") ^^ bracketL (atomL rx ^^ rightL(tagText ".!") ^^ recdFieldRefL rf)
            | Expr.Op (TOp.ValFieldGetAddr (rf, _), _, [], _) -> 
                leftL(tagText "&") ^^ (recdFieldRefL rf)
            | Expr.Op (TOp.UnionCaseTagGet tycr, _, [x], _) -> 
                wordL (tagText ("#" + tycr.LogicalName + ".tag")) ^^ atomL x
            | Expr.Op (TOp.UnionCaseProof c, _, [x], _) -> 
                wordL (tagText ("#" + c.CaseName + ".cast")) ^^ atomL x
            | Expr.Op (TOp.UnionCaseFieldGet (c, i), _, [x], _) -> 
                wordL (tagText ("#" + c.CaseName + "." + string i)) --- atomL x
            | Expr.Op (TOp.UnionCaseFieldSet (c, i), _, [x;y], _) -> 
                ((atomL x --- (rightL (tagText ("#" + c.CaseName + "." + string i)))) ^^ wordL(tagText ":=")) --- exprL y
            | Expr.Op (TOp.TupleFieldGet (_, i), _, [x], _) -> 
                wordL (tagText ("#" + string i)) --- atomL x
            | Expr.Op (TOp.Coerce, [ty;_], [x], _) -> 
                atomL x --- (wordL(tagText ":>") ^^ typeL ty) 
            | Expr.Op (TOp.Reraise, [_], [], _) -> 
                wordL(tagText "Rethrow!")
            | Expr.Op (TOp.ILAsm (instrs, retTypes), tyargs, args, _) -> 
                let instrs = instrs |> List.map (sprintf "%+A" >> tagText >> wordL) |> spaceListL // %+A has + since instrs are from an "internal" type  
                let instrs = leftL(tagText "(#") ^^ instrs ^^ rightL(tagText "#)")
                (appL g instrs tyargs args ---
                    wordL(tagText ":") ^^ spaceListL (List.map typeAtomL retTypes)) |> wrap
            | Expr.Op (TOp.LValueOp (lvop, vr), _, args, _) -> 
                (lvalopL lvop ^^ valRefL vr --- bracketL (commaListL (List.map atomL args))) |> wrap
            | Expr.Op (TOp.ILCall (_, _, _, _, _, _, _, ilMethRef, enclTypeInst, methInst, _), tyargs, args, _) ->
                let meth = ilMethRef.Name
                wordL(tagText "ILCall") ^^
                   aboveListL 
                      [ yield wordL (tagText ilMethRef.DeclaringTypeRef.FullName) ^^ sepL(tagText ".") ^^ wordL (tagText meth)
                        if not enclTypeInst.IsEmpty then yield wordL(tagText "tinst ") --- listL typeL enclTypeInst
                        if not methInst.IsEmpty then yield wordL (tagText "minst ") --- listL typeL methInst
                        if not tyargs.IsEmpty then yield wordL (tagText "tyargs") --- listL typeL tyargs
                        if not args.IsEmpty then yield listL exprL args ] 
                    |> wrap
            | Expr.Op (TOp.Array, [_], xs, _) -> 
                leftL(tagText "[|") ^^ commaListL (List.map exprL xs) ^^ rightL(tagText "|]")
            | Expr.Op (TOp.While _, [], [Expr.Lambda (_, _, _, [_], x1, _, _);Expr.Lambda (_, _, _, [_], x2, _, _)], _) -> 
                (wordL(tagText "while") ^^ exprL x1 ^^ wordL(tagText "do")) @@-- exprL x2
            | Expr.Op (TOp.For _, [], [Expr.Lambda (_, _, _, [_], x1, _, _);Expr.Lambda (_, _, _, [_], x2, _, _);Expr.Lambda (_, _, _, [_], x3, _, _)], _) -> 
                wordL(tagText "for") ^^ aboveListL [(exprL x1 ^^ wordL(tagText "to") ^^ exprL x2 ^^ wordL(tagText "do")); exprL x3 ] ^^ rightL(tagText "done")
            | Expr.Op (TOp.TryWith _, [_], [Expr.Lambda (_, _, _, [_], x1, _, _);Expr.Lambda (_, _, _, [_], xf, _, _);Expr.Lambda (_, _, _, [_], xh, _, _)], _) ->
                (wordL (tagText "try") @@-- exprL x1) @@ (wordL(tagText "with-filter") @@-- exprL xf) @@ (wordL(tagText "with") @@-- exprL xh)
            | Expr.Op (TOp.TryFinally _, [_], [Expr.Lambda (_, _, _, [_], x1, _, _);Expr.Lambda (_, _, _, [_], x2, _, _)], _) -> 
                (wordL (tagText "try") @@-- exprL x1) @@ (wordL(tagText "finally") @@-- exprL x2)
            | Expr.Op (TOp.Bytes _, _, _, _) -> 
                wordL(tagText "bytes++")
            | Expr.Op (TOp.UInt16s _, _, _, _) -> wordL(tagText "uint16++")
            | Expr.Op (TOp.RefAddrGet _, _tyargs, _args, _) -> wordL(tagText "GetRefLVal...")
            | Expr.Op (TOp.TraitCall _, _tyargs, _args, _) -> wordL(tagText "traitcall...")
            | Expr.Op (TOp.ExnFieldGet _, _tyargs, _args, _) -> wordL(tagText "TOp.ExnFieldGet...")
            | Expr.Op (TOp.ExnFieldSet _, _tyargs, _args, _) -> wordL(tagText "TOp.ExnFieldSet...")
            | Expr.Op (TOp.TryFinally _, _tyargs, _args, _) -> wordL(tagText "TOp.TryFinally...")
            | Expr.Op (TOp.TryWith _, _tyargs, _args, _) -> wordL(tagText "TOp.TryWith...")
            | Expr.Op (TOp.Goto l, _tys, args, _) -> wordL(tagText ("Expr.Goto " + string l)) ^^ bracketL (commaListL (List.map atomL args)) 
            | Expr.Op (TOp.Label l, _tys, args, _) -> wordL(tagText ("Expr.Label " + string l)) ^^ bracketL (commaListL (List.map atomL args)) 
            | Expr.Op (_, _tys, args, _) -> wordL(tagText "Expr.Op ...") ^^ bracketL (commaListL (List.map atomL args)) 
            | Expr.Quote (a, _, _, _, _) -> leftL(tagText "<@") ^^ atomL a ^^ rightL(tagText "@>")
            | Expr.Obj (_lambdaId, ty, basev, ccall, overrides, iimpls, _stateVars, _) -> 
                (leftL (tagText "{") 
                 @@--
                  ((wordL(tagText "new ") ++ typeL ty) 
                   @@-- 
                   aboveListL [exprL ccall
                               optionL valAtBindL basev
                               aboveListL (List.map (tmethodL g) overrides)
                               aboveListL (List.map (iimplL g) iimpls)]))
                @@
                rightL (tagText "}")

            | Expr.WitnessArg _ -> wordL (tagText "<witnessarg>")
            | Expr.StaticOptimization (_tcs, csx, x, _) -> 
                (wordL(tagText "opt") @@- (exprL x)) @@--
                   (wordL(tagText "|") ^^ exprL csx --- (wordL(tagText "when...") ))
           
        // For tracking ranges through expr rewrites 
        if !layoutRanges 
        then leftL(tagText "{") ^^ (rangeL expr.Range ^^ rightL(tagText ":")) ++ lay ^^ rightL(tagText "}")
        else lay

    and implFilesL g implFiles =
        aboveListL (List.map (implFileL g) implFiles)

    and appL g flayout tys args =
        let z = flayout
        let z = if isNil tys then z else z ^^ instL typeL tys
        let z = if isNil args then z else z --- spaceListL (List.map (atomL g) args)
        z

    and implFileL g (TImplFile (_, _, mexpr, _, _, _)) =
        aboveListL [(wordL(tagText "top implementation ")) @@-- mexprL g mexpr]

    and mexprL g x =
        match x with 
        | ModuleOrNamespaceExprWithSig(mtyp, defs, _) -> mdefL g defs @@- (wordL(tagText ":") @@- entityTypeL g mtyp)

    and mdefsL  g defs =
        wordL(tagText "Module Defs") @@-- aboveListL(List.map (mdefL g) defs)

    and mdefL g x =
        match x with
        | TMDefRec(_, tycons, mbinds, _) -> aboveListL ((tycons |> List.map (tyconL g)) @ (mbinds |> List.map (mbindL g)))
        | TMDefLet(bind, _) -> letL g bind emptyL
        | TMDefDo(e, _) -> exprL g e
        | TMDefs defs -> mdefsL g defs
        | TMAbstract mexpr -> mexprL g mexpr

    and mbindL g x =
       match x with
       | ModuleOrNamespaceBinding.Binding bind -> letL g bind emptyL
       | ModuleOrNamespaceBinding.Module(mspec, rhs) ->
        (wordL (tagText (if mspec.IsNamespace then "namespace" else "module")) ^^ (wordL (tagText mspec.DemangledModuleOrNamespaceName) |> stampL mspec.Stamp)) @@-- mdefL g rhs

    and entityTypeL g (mtyp: ModuleOrNamespaceType) =
        aboveListL [jlistL typeOfValL mtyp.AllValsAndMembers
                    jlistL (tyconL g) mtyp.AllEntities]

    and entityL g (ms: ModuleOrNamespace) =
        let header = wordL(tagText "module") ^^ (wordL (tagText ms.DemangledModuleOrNamespaceName) |> stampL ms.Stamp) ^^ wordL(tagText ":")
        let footer = wordL(tagText "end")
        let body = entityTypeL g ms.ModuleOrNamespaceType
        (header @@-- body) @@ footer

    and ccuL g (ccu: CcuThunk) = entityL g ccu.Contents

    and decisionTreeL g x =
        match x with 
        | TDBind (bind, body) -> 
            let bind = wordL(tagText "let") ^^ bindingL g bind
            (bind @@ decisionTreeL g body) 
        | TDSuccess (args, n) -> 
            wordL(tagText "Success") ^^ leftL(tagText "T") ^^ intL n ^^ tupleL (args |> List.map (exprL g))
        | TDSwitch (test, dcases, dflt, _) ->
            (wordL(tagText "Switch") --- exprL g test) @@--
            (aboveListL (List.map (dcaseL g) dcases) @@
             match dflt with
             | None -> emptyL
             | Some dtree -> wordL(tagText "dflt:") --- decisionTreeL g dtree)

    and dcaseL g (TCase (test, dtree)) = (dtestL g test ^^ wordL(tagText "//")) --- decisionTreeL g dtree

    and dtestL g x = 
        match x with 
        | (DecisionTreeTest.UnionCase (c, tinst)) -> wordL(tagText "is") ^^ unionCaseRefL c ^^ instL typeL tinst
        | (DecisionTreeTest.ArrayLength (n, ty)) -> wordL(tagText "length") ^^ intL n ^^ typeL ty
        | (DecisionTreeTest.Const c) -> wordL(tagText "is") ^^ constL c
        | (DecisionTreeTest.IsNull ) -> wordL(tagText "isnull")
        | (DecisionTreeTest.IsInst (_, ty)) -> wordL(tagText "isinst") ^^ typeL ty
        | (DecisionTreeTest.ActivePatternCase (exp, _, _, _, _)) -> wordL(tagText "query") ^^ exprL g exp
        | (DecisionTreeTest.Error _) -> wordL (tagText "error recovery")
 
    and targetL g i (TTarget (argvs, body, _, _)) =
        leftL(tagText "T") ^^ intL i ^^ tupleL (flatValsL argvs) ^^ rightL(tagText ":") --- exprL g body

    and flatValsL vs = vs |> List.map valL

    and tmethodL g (TObjExprMethod(TSlotSig(nm, _, _, _, _, _), _, tps, vs, e, _)) =
        ((wordL(tagText "TObjExprMethod") --- (wordL (tagText nm)) ^^ wordL(tagText "=")) --
         (angleBracketListL (List.map typarL tps) ^^ rightL(tagText ".")) ---
         (tupleL (List.map (List.map (valAtBindL g) >> tupleL) vs) ^^ rightL(tagText ".")))
        @@--
          (atomL g e) 

    and iimplL g (ty, tmeths) = wordL(tagText "impl") ^^ aboveListL (typeL ty :: List.map (tmethodL g) tmeths) 

    let showType x = Layout.showL (typeL x)

    let showExpr g x = Layout.showL (exprL g x)

    let traitL x = auxTraitL SimplifyTypes.typeSimplificationInfo0 x

    let typarsL x = layoutTyparDecls x

//--------------------------------------------------------------------------
// Helpers related to type checking modules & namespaces
//--------------------------------------------------------------------------

let wrapModuleOrNamespaceType id cpath mtyp = 
    Construct.NewModuleOrNamespace (Some cpath) taccessPublic id XmlDoc.Empty [] (MaybeLazy.Strict mtyp)

let wrapModuleOrNamespaceTypeInNamespace id cpath mtyp = 
    let mspec = wrapModuleOrNamespaceType id cpath mtyp
    Construct.NewModuleOrNamespaceType Namespace [ mspec ] [], mspec

let wrapModuleOrNamespaceExprInNamespace (id: Ident) cpath mexpr = 
    let mspec = wrapModuleOrNamespaceType id cpath (Construct.NewEmptyModuleOrNamespaceType Namespace)
    TMDefRec (false, [], [ModuleOrNamespaceBinding.Module(mspec, mexpr)], id.idRange)

// cleanup: make this a property
let SigTypeOfImplFile (TImplFile (_, _, mexpr, _, _, _)) = mexpr.Type 

//--------------------------------------------------------------------------
// Data structures representing what gets hidden and what gets remapped (i.e. renamed or alpha-converted)
// when a module signature is applied to a module.
//--------------------------------------------------------------------------

type SignatureRepackageInfo = 
    { RepackagedVals: (ValRef * ValRef) list
      RepackagedEntities: (TyconRef * TyconRef) list }
    
    member remapInfo.ImplToSigMapping = { TypeEquivEnv.Empty with EquivTycons = TyconRefMap.OfList remapInfo.RepackagedEntities }
    static member Empty = { RepackagedVals = []; RepackagedEntities= [] } 

type SignatureHidingInfo = 
    { HiddenTycons: Zset<Tycon>
      HiddenTyconReprs: Zset<Tycon>
      HiddenVals: Zset<Val>
      HiddenRecdFields: Zset<RecdFieldRef>
      HiddenUnionCases: Zset<UnionCaseRef> }

    static member Empty = 
        { HiddenTycons = Zset.empty tyconOrder
          HiddenTyconReprs = Zset.empty tyconOrder
          HiddenVals = Zset.empty valOrder
          HiddenRecdFields = Zset.empty recdFieldRefOrder
          HiddenUnionCases = Zset.empty unionCaseRefOrder }

let addValRemap v vNew tmenv = 
    { tmenv with valRemap= tmenv.valRemap.Add v (mkLocalValRef vNew) }

let mkRepackageRemapping mrpi = 
    { valRemap = ValMap.OfList (mrpi.RepackagedVals |> List.map (fun (vref, x) -> vref.Deref, x))
      tpinst = emptyTyparInst
      tyconRefRemap = TyconRefMap.OfList mrpi.RepackagedEntities
      removeTraitSolutions = false }

//--------------------------------------------------------------------------
// Compute instances of the above for mty -> mty
//--------------------------------------------------------------------------

let accEntityRemap (msigty: ModuleOrNamespaceType) (entity: Entity) (mrpi, mhi) =
    let sigtyconOpt = (NameMap.tryFind entity.LogicalName msigty.AllEntitiesByCompiledAndLogicalMangledNames)
    match sigtyconOpt with 
    | None -> 
        // The type constructor is not present in the signature. Hence it is hidden. 
        let mhi = { mhi with HiddenTycons = Zset.add entity mhi.HiddenTycons }
        (mrpi, mhi) 
    | Some sigtycon -> 
        // The type constructor is in the signature. Hence record the repackage entry 
        let sigtcref = mkLocalTyconRef sigtycon
        let tcref = mkLocalTyconRef entity
        let mrpi = { mrpi with RepackagedEntities = ((tcref, sigtcref) :: mrpi.RepackagedEntities) }
        // OK, now look for hidden things 
        let mhi = 
            if (match entity.TypeReprInfo with TNoRepr -> false | _ -> true) && (match sigtycon.TypeReprInfo with TNoRepr -> true | _ -> false) then 
                // The type representation is absent in the signature, hence it is hidden 
                { mhi with HiddenTyconReprs = Zset.add entity mhi.HiddenTyconReprs } 
            else 
                // The type representation is present in the signature. 
                // Find the fields that have been hidden or which were non-public anyway. 
                let mhi = 
                    (entity.AllFieldsArray, mhi) ||> Array.foldBack (fun rfield mhi ->
                        match sigtycon.GetFieldByName(rfield.Name) with 
                        | Some _ -> 
                            // The field is in the signature. Hence it is not hidden. 
                            mhi
                        | _ -> 
                            // The field is not in the signature. Hence it is regarded as hidden. 
                            let rfref = tcref.MakeNestedRecdFieldRef rfield
                            { mhi with HiddenRecdFields = Zset.add rfref mhi.HiddenRecdFields })
                        
                let mhi = 
                    (entity.UnionCasesAsList, mhi) ||> List.foldBack (fun ucase mhi ->
                        match sigtycon.GetUnionCaseByName ucase.DisplayName with 
                        | Some _ -> 
                            // The constructor is in the signature. Hence it is not hidden. 
                            mhi
                        | _ -> 
                            // The constructor is not in the signature. Hence it is regarded as hidden. 
                            let ucref = tcref.MakeNestedUnionCaseRef ucase
                            { mhi with HiddenUnionCases = Zset.add ucref mhi.HiddenUnionCases })
                mhi
        (mrpi, mhi) 

let accSubEntityRemap (msigty: ModuleOrNamespaceType) (entity: Entity) (mrpi, mhi) =
    let sigtyconOpt = (NameMap.tryFind entity.LogicalName msigty.AllEntitiesByCompiledAndLogicalMangledNames)
    match sigtyconOpt with 
    | None -> 
        // The type constructor is not present in the signature. Hence it is hidden. 
        let mhi = { mhi with HiddenTycons = Zset.add entity mhi.HiddenTycons }
        (mrpi, mhi) 
    | Some sigtycon -> 
        // The type constructor is in the signature. Hence record the repackage entry 
        let sigtcref = mkLocalTyconRef sigtycon
        let tcref = mkLocalTyconRef entity
        let mrpi = { mrpi with RepackagedEntities = ((tcref, sigtcref) :: mrpi.RepackagedEntities) }
        (mrpi, mhi) 

let valLinkageAEquiv g aenv (v1: Val) (v2: Val) = 
    (v1.GetLinkagePartialKey() = v2.GetLinkagePartialKey()) &&
    (if v1.IsMember && v2.IsMember then typeAEquivAux EraseAll g aenv v1.Type v2.Type else true)
    
let accValRemap g aenv (msigty: ModuleOrNamespaceType) (implVal: Val) (mrpi, mhi) =
    let implValKey = implVal.GetLinkagePartialKey()
    let sigValOpt = 
        msigty.AllValsAndMembersByPartialLinkageKey 
          |> MultiMap.find implValKey
          |> List.tryFind (fun sigVal -> valLinkageAEquiv g aenv implVal sigVal)
          
    let vref = mkLocalValRef implVal
    match sigValOpt with 
    | None -> 
        let mhi = { mhi with HiddenVals = Zset.add implVal mhi.HiddenVals }
        (mrpi, mhi) 
    | Some (sigVal: Val) -> 
        // The value is in the signature. Add the repackage entry. 
        let mrpi = { mrpi with RepackagedVals = (vref, mkLocalValRef sigVal) :: mrpi.RepackagedVals }
        (mrpi, mhi) 

let getCorrespondingSigTy nm (msigty: ModuleOrNamespaceType) = 
    match NameMap.tryFind nm msigty.AllEntitiesByCompiledAndLogicalMangledNames with 
    | None -> Construct.NewEmptyModuleOrNamespaceType ModuleOrType 
    | Some sigsubmodul -> sigsubmodul.ModuleOrNamespaceType

let rec accEntityRemapFromModuleOrNamespaceType (mty: ModuleOrNamespaceType) (msigty: ModuleOrNamespaceType) acc = 
    let acc = (mty.AllEntities, acc) ||> QueueList.foldBack (fun e acc -> accEntityRemapFromModuleOrNamespaceType e.ModuleOrNamespaceType (getCorrespondingSigTy e.LogicalName msigty) acc) 
    let acc = (mty.AllEntities, acc) ||> QueueList.foldBack (accEntityRemap msigty) 
    acc 

let rec accValRemapFromModuleOrNamespaceType g aenv (mty: ModuleOrNamespaceType) msigty acc = 
    let acc = (mty.AllEntities, acc) ||> QueueList.foldBack (fun e acc -> accValRemapFromModuleOrNamespaceType g aenv e.ModuleOrNamespaceType (getCorrespondingSigTy e.LogicalName msigty) acc) 
    let acc = (mty.AllValsAndMembers, acc) ||> QueueList.foldBack (accValRemap g aenv msigty) 
    acc 

let ComputeRemappingFromInferredSignatureToExplicitSignature g mty msigty = 
    let ((mrpi, _) as entityRemap) = accEntityRemapFromModuleOrNamespaceType mty msigty (SignatureRepackageInfo.Empty, SignatureHidingInfo.Empty)  
    let aenv = mrpi.ImplToSigMapping
    let valAndEntityRemap = accValRemapFromModuleOrNamespaceType g aenv mty msigty entityRemap
    valAndEntityRemap 

//--------------------------------------------------------------------------
// Compute instances of the above for mexpr -> mty
//--------------------------------------------------------------------------

/// At TMDefRec nodes abstract (virtual) vslots are effectively binders, even 
/// though they are tucked away inside the tycon. This helper function extracts the
/// virtual slots to aid with finding this babies.
let abstractSlotValsOfTycons (tycons: Tycon list) =  
    tycons 
    |> List.collect (fun tycon -> if tycon.IsFSharpObjectModelTycon then tycon.FSharpObjectModelTypeInfo.fsobjmodel_vslots else []) 
    |> List.map (fun v -> v.Deref)

let rec accEntityRemapFromModuleOrNamespace msigty x acc = 
    match x with 
    | TMDefRec(_, tycons, mbinds, _) -> 
         let acc = (mbinds, acc) ||> List.foldBack (accEntityRemapFromModuleOrNamespaceBind msigty)
         let acc = (tycons, acc) ||> List.foldBack (accEntityRemap msigty) 
         let acc = (tycons, acc) ||> List.foldBack (fun e acc -> accEntityRemapFromModuleOrNamespaceType e.ModuleOrNamespaceType (getCorrespondingSigTy e.LogicalName msigty) acc) 
         acc
    | TMDefLet _ -> acc
    | TMDefDo _ -> acc
    | TMDefs defs -> accEntityRemapFromModuleOrNamespaceDefs msigty defs acc
    | TMAbstract mexpr -> accEntityRemapFromModuleOrNamespaceType mexpr.Type msigty acc

and accEntityRemapFromModuleOrNamespaceDefs msigty mdefs acc = 
    List.foldBack (accEntityRemapFromModuleOrNamespace msigty) mdefs acc

and accEntityRemapFromModuleOrNamespaceBind msigty x acc = 
    match x with 
    | ModuleOrNamespaceBinding.Binding _ -> acc
    | ModuleOrNamespaceBinding.Module(mspec, def) ->
    accSubEntityRemap msigty mspec (accEntityRemapFromModuleOrNamespace (getCorrespondingSigTy mspec.LogicalName msigty) def acc)

let rec accValRemapFromModuleOrNamespace g aenv msigty x acc = 
    match x with 
    | TMDefRec(_, tycons, mbinds, _) -> 
         let acc = (mbinds, acc) ||> List.foldBack (accValRemapFromModuleOrNamespaceBind g aenv msigty)
         //  Abstract (virtual) vslots in the tycons at TMDefRec nodes are binders. They also need to be added to the remapping. 
         let vslotvs = abstractSlotValsOfTycons tycons
         let acc = (vslotvs, acc) ||> List.foldBack (accValRemap g aenv msigty)  
         acc
    | TMDefLet(bind, _) -> accValRemap g aenv msigty bind.Var acc
    | TMDefDo _ -> acc
    | TMDefs defs -> accValRemapFromModuleOrNamespaceDefs g aenv msigty defs acc
    | TMAbstract mexpr -> accValRemapFromModuleOrNamespaceType g aenv mexpr.Type msigty acc

and accValRemapFromModuleOrNamespaceBind g aenv msigty x acc = 
    match x with 
    | ModuleOrNamespaceBinding.Binding bind -> accValRemap g aenv msigty bind.Var acc
    | ModuleOrNamespaceBinding.Module(mspec, def) ->
    accSubEntityRemap msigty mspec (accValRemapFromModuleOrNamespace g aenv (getCorrespondingSigTy mspec.LogicalName msigty) def acc)

and accValRemapFromModuleOrNamespaceDefs g aenv msigty mdefs acc = List.foldBack (accValRemapFromModuleOrNamespace g aenv msigty) mdefs acc

let ComputeRemappingFromImplementationToSignature g mdef msigty =  
    let ((mrpi, _) as entityRemap) = accEntityRemapFromModuleOrNamespace msigty mdef (SignatureRepackageInfo.Empty, SignatureHidingInfo.Empty) 
    let aenv = mrpi.ImplToSigMapping
    
    let valAndEntityRemap = accValRemapFromModuleOrNamespace g aenv msigty mdef entityRemap
    valAndEntityRemap

//--------------------------------------------------------------------------
// Compute instances of the above for the assembly boundary
//--------------------------------------------------------------------------

let accTyconHidingInfoAtAssemblyBoundary (tycon: Tycon) mhi =
    if not (canAccessFromEverywhere tycon.Accessibility) then 
        // The type constructor is not public, hence hidden at the assembly boundary. 
        { mhi with HiddenTycons = Zset.add tycon mhi.HiddenTycons } 
    elif not (canAccessFromEverywhere tycon.TypeReprAccessibility) then 
        { mhi with HiddenTyconReprs = Zset.add tycon mhi.HiddenTyconReprs } 
    else 
        let mhi = 
            (tycon.AllFieldsArray, mhi) ||> Array.foldBack (fun rfield mhi ->
                if not (canAccessFromEverywhere rfield.Accessibility) then 
                    let tcref = mkLocalTyconRef tycon
                    let rfref = tcref.MakeNestedRecdFieldRef rfield
                    { mhi with HiddenRecdFields = Zset.add rfref mhi.HiddenRecdFields } 
                else mhi)
        let mhi = 
            (tycon.UnionCasesAsList, mhi) ||> List.foldBack (fun ucase mhi ->
                if not (canAccessFromEverywhere ucase.Accessibility) then 
                    let tcref = mkLocalTyconRef tycon
                    let ucref = tcref.MakeNestedUnionCaseRef ucase
                    { mhi with HiddenUnionCases = Zset.add ucref mhi.HiddenUnionCases } 
                else mhi)
        mhi

// Collect up the values hidden at the assembly boundary. This is used by IsHiddenVal to 
// determine if something is considered hidden. This is used in turn to eliminate optimization
// information at the assembly boundary and to decide to label things as "internal".
let accValHidingInfoAtAssemblyBoundary (vspec: Val) mhi =
    if // anything labelled "internal" or more restrictive is considered to be hidden at the assembly boundary
       not (canAccessFromEverywhere vspec.Accessibility) || 
       // compiler generated members for class function 'let' bindings are considered to be hidden at the assembly boundary
       vspec.IsIncrClassGeneratedMember ||                     
       // anything that's not a module or member binding gets assembly visibility
       not vspec.IsMemberOrModuleBinding then 
        // The value is not public, hence hidden at the assembly boundary. 
        { mhi with HiddenVals = Zset.add vspec mhi.HiddenVals } 
    else 
        mhi

let rec accModuleOrNamespaceHidingInfoAtAssemblyBoundary mty acc = 
    let acc = QueueList.foldBack (fun (e: Entity) acc -> accModuleOrNamespaceHidingInfoAtAssemblyBoundary e.ModuleOrNamespaceType acc) mty.AllEntities acc
    let acc = QueueList.foldBack accTyconHidingInfoAtAssemblyBoundary mty.AllEntities acc
    let acc = QueueList.foldBack accValHidingInfoAtAssemblyBoundary mty.AllValsAndMembers acc
    acc 

let ComputeHidingInfoAtAssemblyBoundary mty acc = 
    accModuleOrNamespaceHidingInfoAtAssemblyBoundary mty acc

//--------------------------------------------------------------------------
// Compute instances of the above for mexpr -> mty
//--------------------------------------------------------------------------

let IsHidden setF accessF remapF = 
    let rec check mrmi x = 
            // Internal/private? 
        not (canAccessFromEverywhere (accessF x)) || 
        (match mrmi with 
         | [] -> false // Ah! we escaped to freedom! 
         | (rpi, mhi) :: rest -> 
            // Explicitly hidden? 
            Zset.contains x (setF mhi) || 
            // Recurse... 
            check rest (remapF rpi x))
    fun mrmi x -> 
        check mrmi x

let IsHiddenTycon mrmi x = IsHidden (fun mhi -> mhi.HiddenTycons) (fun tc -> tc.Accessibility) (fun rpi x -> (remapTyconRef rpi.tyconRefRemap (mkLocalTyconRef x)).Deref) mrmi x

let IsHiddenTyconRepr mrmi x = IsHidden (fun mhi -> mhi.HiddenTyconReprs) (fun v -> v.TypeReprAccessibility) (fun rpi x -> (remapTyconRef rpi.tyconRefRemap (mkLocalTyconRef x)).Deref) mrmi x

let IsHiddenVal mrmi x = IsHidden (fun mhi -> mhi.HiddenVals) (fun v -> v.Accessibility) (fun rpi x -> (remapValRef rpi (mkLocalValRef x)).Deref) mrmi x 

let IsHiddenRecdField mrmi x = IsHidden (fun mhi -> mhi.HiddenRecdFields) (fun rfref -> rfref.RecdField.Accessibility) (fun rpi x -> remapRecdFieldRef rpi.tyconRefRemap x) mrmi x 

//--------------------------------------------------------------------------
// Generic operations on module types
//--------------------------------------------------------------------------

let foldModuleOrNamespaceTy ft fv mty acc = 
    let rec go mty acc = 
        let acc = QueueList.foldBack (fun (e: Entity) acc -> go e.ModuleOrNamespaceType acc) mty.AllEntities acc
        let acc = QueueList.foldBack ft mty.AllEntities acc
        let acc = QueueList.foldBack fv mty.AllValsAndMembers acc
        acc
    go mty acc

let allValsOfModuleOrNamespaceTy m = foldModuleOrNamespaceTy (fun _ acc -> acc) (fun v acc -> v :: acc) m []
let allEntitiesOfModuleOrNamespaceTy m = foldModuleOrNamespaceTy (fun ft acc -> ft :: acc) (fun _ acc -> acc) m []

//---------------------------------------------------------------------------
// Free variables in terms. Are all constructs public accessible?
//---------------------------------------------------------------------------
 
let isPublicVal (lv: Val) = (lv.Accessibility = taccessPublic)
let isPublicUnionCase (ucr: UnionCaseRef) = (ucr.UnionCase.Accessibility = taccessPublic)
let isPublicRecdField (rfr: RecdFieldRef) = (rfr.RecdField.Accessibility = taccessPublic)
let isPublicTycon (tcref: Tycon) = (tcref.Accessibility = taccessPublic)

let freeVarsAllPublic fvs = 
    // Are any non-public items used in the expr (which corresponded to the fvs)?
    // Recall, taccess occurs in:
    //      EntityData has ReprAccessibility and Accessibility
    //      UnionCase has Accessibility
    //      RecdField has Accessibility
    //      ValData has Accessibility
    // The freevars and FreeTyvars collect local constructs.
    // Here, we test that all those constructs are public.
    //
    // CODE REVIEW:
    // What about non-local vals. This fix assumes non-local vals must be public. OK?
    Zset.forall isPublicVal fvs.FreeLocals &&
    Zset.forall isPublicUnionCase fvs.FreeUnionCases &&
    Zset.forall isPublicRecdField fvs.FreeRecdFields &&
    Zset.forall isPublicTycon fvs.FreeTyvars.FreeTycons

let freeTyvarsAllPublic tyvars = 
    Zset.forall isPublicTycon tyvars.FreeTycons

/// Detect the subset of match expressions we process in a linear way (i.e. using tailcalls, rather than
/// unbounded stack)
///   -- if then else
///   -- match e with pat[vs] -> e1[vs] | _ -> e2

let (|LinearMatchExpr|_|) expr = 
    match expr with 
    | Expr.Match (sp, m, dtree, [|tg1;(TTarget([], e2, sp2, _))|], m2, ty) -> Some(sp, m, dtree, tg1, e2, sp2, m2, ty)
    | _ -> None
    
let rebuildLinearMatchExpr (sp, m, dtree, tg1, e2, sp2, m2, ty) = 
    primMkMatch (sp, m, dtree, [|tg1;(TTarget([], e2, sp2, None))|], m2, ty)

/// Detect a subset of 'Expr.Op' expressions we process in a linear way (i.e. using tailcalls, rather than
/// unbounded stack). Only covers Cons(args,Cons(args,Cons(args,Cons(args,...._)))).
let (|LinearOpExpr|_|) expr = 
    match expr with 
    | Expr.Op ((TOp.UnionCase _ as op), tinst, args, m) when not args.IsEmpty -> 
        let argsFront, argLast = List.frontAndBack args
        Some (op, tinst, argsFront, argLast, m)
    | _ -> None
    
let rebuildLinearOpExpr (op, tinst, argsFront, argLast, m) = 
    Expr.Op (op, tinst, argsFront@[argLast], m)

//---------------------------------------------------------------------------
// Free variables in terms. All binders are distinct.
//---------------------------------------------------------------------------

let emptyFreeVars =  
  { UsesMethodLocalConstructs=false
    UsesUnboundRethrow=false
    FreeLocalTyconReprs=emptyFreeTycons
    FreeLocals=emptyFreeLocals
    FreeTyvars=emptyFreeTyvars
    FreeRecdFields = emptyFreeRecdFields
    FreeUnionCases = emptyFreeUnionCases}

let unionFreeVars fvs1 fvs2 = 
  if fvs1 === emptyFreeVars then fvs2 else 
  if fvs2 === emptyFreeVars then fvs1 else
  { FreeLocals = unionFreeLocals fvs1.FreeLocals fvs2.FreeLocals
    FreeTyvars = unionFreeTyvars fvs1.FreeTyvars fvs2.FreeTyvars
    UsesMethodLocalConstructs = fvs1.UsesMethodLocalConstructs || fvs2.UsesMethodLocalConstructs
    UsesUnboundRethrow = fvs1.UsesUnboundRethrow || fvs2.UsesUnboundRethrow
    FreeLocalTyconReprs = unionFreeTycons fvs1.FreeLocalTyconReprs fvs2.FreeLocalTyconReprs
    FreeRecdFields = unionFreeRecdFields fvs1.FreeRecdFields fvs2.FreeRecdFields
    FreeUnionCases = unionFreeUnionCases fvs1.FreeUnionCases fvs2.FreeUnionCases }

let inline accFreeTyvars (opts: FreeVarOptions) f v acc =
    if not opts.collectInTypes then acc else
    let ftyvs = acc.FreeTyvars
    let ftyvs' = f opts v ftyvs
    if ftyvs === ftyvs' then acc else 
    { acc with FreeTyvars = ftyvs' }

let accFreeVarsInTy opts ty acc = accFreeTyvars opts accFreeInType ty acc
let accFreeVarsInTys opts tys acc = if isNil tys then acc else accFreeTyvars opts accFreeInTypes tys acc
let accFreevarsInTycon opts tcref acc = accFreeTyvars opts accFreeTycon tcref acc
let accFreevarsInVal opts v acc = accFreeTyvars opts accFreeInVal v acc
    
let accFreeVarsInTraitSln opts tys acc = accFreeTyvars opts accFreeInTraitSln tys acc 

let accFreeVarsInTraitInfo opts tys acc = accFreeTyvars opts accFreeInTrait tys acc 

let boundLocalVal opts v fvs =
    if not opts.includeLocals then fvs else
    let fvs = accFreevarsInVal opts v fvs
    if not (Zset.contains v fvs.FreeLocals) then fvs
    else {fvs with FreeLocals= Zset.remove v fvs.FreeLocals} 

let boundProtect fvs =
    if fvs.UsesMethodLocalConstructs then {fvs with UsesMethodLocalConstructs = false} else fvs

let accUsesFunctionLocalConstructs flg fvs = 
    if flg && not fvs.UsesMethodLocalConstructs then {fvs with UsesMethodLocalConstructs = true} 
    else fvs 

let bound_rethrow fvs =
    if fvs.UsesUnboundRethrow then {fvs with UsesUnboundRethrow = false} else fvs  

let accUsesRethrow flg fvs = 
    if flg && not fvs.UsesUnboundRethrow then {fvs with UsesUnboundRethrow = true} 
    else fvs 

let boundLocalVals opts vs fvs = List.foldBack (boundLocalVal opts) vs fvs

let bindLhs opts (bind: Binding) fvs = boundLocalVal opts bind.Var fvs

let freeVarsCacheCompute opts cache f = if opts.canCache then cached cache f else f()

let tryGetFreeVarsCacheValue opts cache =
    if opts.canCache then tryGetCacheValue cache
    else ValueNone

let rec accBindRhs opts (TBind(_, repr, _)) acc = accFreeInExpr opts repr acc
          
and accFreeInSwitchCases opts csl dflt (acc: FreeVars) =
    Option.foldBack (accFreeInDecisionTree opts) dflt (List.foldBack (accFreeInSwitchCase opts) csl acc)
 
and accFreeInSwitchCase opts (TCase(discrim, dtree)) acc = 
    accFreeInDecisionTree opts dtree (accFreeInTest opts discrim acc)

and accFreeInTest (opts: FreeVarOptions) discrim acc = 
    match discrim with 
    | DecisionTreeTest.UnionCase(ucref, tinst) -> accFreeUnionCaseRef opts ucref (accFreeVarsInTys opts tinst acc)
    | DecisionTreeTest.ArrayLength(_, ty) -> accFreeVarsInTy opts ty acc
    | DecisionTreeTest.Const _
    | DecisionTreeTest.IsNull -> acc
    | DecisionTreeTest.IsInst (srcty, tgty) -> accFreeVarsInTy opts srcty (accFreeVarsInTy opts tgty acc)
    | DecisionTreeTest.ActivePatternCase (exp, tys, activePatIdentity, _, _) -> 
        accFreeInExpr opts exp 
            (accFreeVarsInTys opts tys 
                (Option.foldBack (fun (vref, tinst) acc -> accFreeValRef opts vref (accFreeVarsInTys opts tinst acc)) activePatIdentity acc))
    | DecisionTreeTest.Error _ -> acc

and accFreeInDecisionTree opts x (acc: FreeVars) =
    match x with 
    | TDSwitch(e1, csl, dflt, _) -> accFreeInExpr opts e1 (accFreeInSwitchCases opts csl dflt acc)
    | TDSuccess (es, _) -> accFreeInFlatExprs opts es acc
    | TDBind (bind, body) -> unionFreeVars (bindLhs opts bind (accBindRhs opts bind (freeInDecisionTree opts body))) acc
  
and accFreeInValFlags opts flag acc =
    let isMethLocal = 
        match flag with 
        | VSlotDirectCall 
        | CtorValUsedAsSelfInit 
        | CtorValUsedAsSuperInit -> true 
        | PossibleConstrainedCall _
        | NormalValUse -> false
    let acc = accUsesFunctionLocalConstructs isMethLocal acc
    match flag with 
    | PossibleConstrainedCall ty -> accFreeTyvars opts accFreeInType ty acc
    | _ -> acc

and accFreeLocalVal opts v fvs =
    if not opts.includeLocals then fvs else
    if Zset.contains v fvs.FreeLocals then fvs 
    else 
        let fvs = accFreevarsInVal opts v fvs
        {fvs with FreeLocals=Zset.add v fvs.FreeLocals}
  
and accLocalTyconRepr opts b fvs = 
    if not opts.includeLocalTyconReprs then fvs else
    if Zset.contains b fvs.FreeLocalTyconReprs then fvs
    else { fvs with FreeLocalTyconReprs = Zset.add b fvs.FreeLocalTyconReprs } 

and accUsedRecdOrUnionTyconRepr opts (tc: Tycon) fvs = 
    if match tc.TypeReprInfo with TFSharpObjectRepr _ | TRecdRepr _ | TUnionRepr _ -> true | _ -> false
    then accLocalTyconRepr opts tc fvs
    else fvs

and accFreeUnionCaseRef opts ucref fvs =   
    if not opts.includeUnionCases then fvs else
    if Zset.contains ucref fvs.FreeUnionCases then fvs 
    else
        let fvs = fvs |> accUsedRecdOrUnionTyconRepr opts ucref.Tycon
        let fvs = fvs |> accFreevarsInTycon opts ucref.TyconRef
        { fvs with FreeUnionCases = Zset.add ucref fvs.FreeUnionCases } 

and accFreeRecdFieldRef opts rfref fvs = 
    if not opts.includeRecdFields then fvs else
    if Zset.contains rfref fvs.FreeRecdFields then fvs 
    else 
        let fvs = fvs |> accUsedRecdOrUnionTyconRepr opts rfref.Tycon
        let fvs = fvs |> accFreevarsInTycon opts rfref.TyconRef 
        { fvs with FreeRecdFields = Zset.add rfref fvs.FreeRecdFields } 
  
and accFreeExnRef _exnc fvs = fvs // Note: this exnc (TyconRef) should be collected the surround types, e.g. tinst of Expr.Op 
and accFreeValRef opts (vref: ValRef) fvs = 
    match vref.IsLocalRef with 
    | true -> accFreeLocalVal opts vref.ResolvedTarget fvs
    // non-local values do not contain free variables 
    | _ -> fvs

and accFreeInMethod opts (TObjExprMethod(slotsig, _attribs, tps, tmvs, e, _)) acc =
    accFreeInSlotSig opts slotsig
     (unionFreeVars (accFreeTyvars opts boundTypars tps (List.foldBack (boundLocalVals opts) tmvs (freeInExpr opts e))) acc)

and accFreeInMethods opts methods acc = 
    List.foldBack (accFreeInMethod opts) methods acc

and accFreeInInterfaceImpl opts (ty, overrides) acc = 
    accFreeVarsInTy opts ty (accFreeInMethods opts overrides acc)

and accFreeInExpr (opts: FreeVarOptions) x acc = 
    match x with
    | Expr.Let _ -> accFreeInExprLinear opts x acc (fun e -> e)
    | _ -> accFreeInExprNonLinear opts x acc
      
and accFreeInExprLinear (opts: FreeVarOptions) x acc contf =   
    // for nested let-bindings, we need to continue after the whole let-binding is processed 
    match x with
    | Expr.Let (bind, e, _, cache) ->
        match tryGetFreeVarsCacheValue opts cache with
        | ValueSome free -> contf (unionFreeVars free acc)
        | _ ->
            accFreeInExprLinear opts e emptyFreeVars (contf << (fun free ->
              unionFreeVars (freeVarsCacheCompute opts cache (fun () -> bindLhs opts bind (accBindRhs opts bind free))) acc
            ))
    | _ -> 
        // No longer linear expr
        contf (accFreeInExpr opts x acc)
    
and accFreeInExprNonLinear opts x acc =
    match x with

    // BINDING CONSTRUCTS
    | Expr.Lambda (_, ctorThisValOpt, baseValOpt, vs, bodyExpr, _, rty) -> 
        unionFreeVars 
                (Option.foldBack (boundLocalVal opts) ctorThisValOpt 
                   (Option.foldBack (boundLocalVal opts) baseValOpt 
                     (boundLocalVals opts vs 
                         (accFreeVarsInTy opts rty 
                             (freeInExpr opts bodyExpr)))))
            acc

    | Expr.TyLambda (_, vs, bodyExpr, _, rty) ->
        unionFreeVars (accFreeTyvars opts boundTypars vs (accFreeVarsInTy opts rty (freeInExpr opts bodyExpr))) acc

    | Expr.TyChoose (vs, bodyExpr, _) ->
        unionFreeVars (accFreeTyvars opts boundTypars vs (freeInExpr opts bodyExpr)) acc

    | Expr.LetRec (binds, bodyExpr, _, cache) ->
        unionFreeVars (freeVarsCacheCompute opts cache (fun () -> List.foldBack (bindLhs opts) binds (List.foldBack (accBindRhs opts) binds (freeInExpr opts bodyExpr)))) acc

    | Expr.Let _ -> 
        failwith "unreachable - linear expr"

    | Expr.Obj (_, ty, basev, basecall, overrides, iimpls, _stateVars, _) ->  
        unionFreeVars 
           (boundProtect
              (Option.foldBack (boundLocalVal opts) basev
                (accFreeVarsInTy opts ty
                   (accFreeInExpr opts basecall
                      (accFreeInMethods opts overrides 
                         (List.foldBack (accFreeInInterfaceImpl opts) iimpls emptyFreeVars))))))
           acc  

    // NON-BINDING CONSTRUCTS 
    | Expr.Const _ -> acc

    | Expr.Val (lvr, flags, _) ->  
        accFreeInValFlags opts flags (accFreeValRef opts lvr acc)

    | Expr.Quote (ast, dataCell, _, _, ty) ->  
        match dataCell.Value with 
        | Some (_, (_, argTypes, argExprs, _data)) ->
            accFreeInExpr opts ast 
                (accFreeInExprs opts argExprs
                   (accFreeVarsInTys opts argTypes
                      (accFreeVarsInTy opts ty acc))) 

        | None ->
            accFreeInExpr opts ast (accFreeVarsInTy opts ty acc)

    | Expr.App (f0, f0ty, tyargs, args, _) -> 
        accFreeVarsInTy opts f0ty
          (accFreeInExpr opts f0
             (accFreeVarsInTys opts tyargs
                (accFreeInExprs opts args acc)))

    | Expr.Link eref -> accFreeInExpr opts !eref acc

    | Expr.Sequential (expr1, expr2, _, _, _) -> 
        let acc = accFreeInExpr opts expr1 acc
        // tail-call - linear expression
        accFreeInExpr opts expr2 acc 

    | Expr.StaticOptimization (_, expr2, expr3, _) -> 
        accFreeInExpr opts expr2 (accFreeInExpr opts expr3 acc)

    | Expr.Match (_, _, dtree, targets, _, _) -> 
        match x with 
        // Handle if-then-else
        | LinearMatchExpr(_, _, dtree, target, bodyExpr, _, _, _) ->
            let acc = accFreeInDecisionTree opts dtree acc
            let acc = accFreeInTarget opts target acc
            accFreeInExpr opts bodyExpr acc  // tailcall

        | _ -> 
            let acc = accFreeInDecisionTree opts dtree acc
            accFreeInTargets opts targets acc
            
    | Expr.Op (TOp.TryWith _, tinst, [expr1; expr2; expr3], _) ->
        unionFreeVars 
          (accFreeVarsInTys opts tinst
            (accFreeInExprs opts [expr1; expr2] acc))
          (bound_rethrow (accFreeInExpr opts expr3 emptyFreeVars))

    | Expr.Op (op, tinst, args, _) -> 
         let acc = accFreeInOp opts op acc
         let acc = accFreeVarsInTys opts tinst acc
         accFreeInExprs opts args acc

    | Expr.WitnessArg (traitInfo, _) ->
         accFreeVarsInTraitInfo opts traitInfo acc

and accFreeInOp opts op acc =
    match op with

    // Things containing no references
    | TOp.Bytes _ 
    | TOp.UInt16s _ 
    | TOp.TryWith _
    | TOp.TryFinally _ 
    | TOp.For _ 
    | TOp.Coerce 
    | TOp.RefAddrGet _
    | TOp.Array 
    | TOp.While _
    | TOp.Goto _ | TOp.Label _ | TOp.Return 
    | TOp.TupleFieldGet _ -> acc

    | TOp.Tuple tupInfo -> 
        accFreeTyvars opts accFreeInTupInfo tupInfo acc

    | TOp.AnonRecd anonInfo 
    | TOp.AnonRecdGet (anonInfo, _) -> 
        accFreeTyvars opts accFreeInTupInfo anonInfo.TupInfo acc
    
    | TOp.UnionCaseTagGet tcref -> 
        accUsedRecdOrUnionTyconRepr opts tcref.Deref acc
    
    // Things containing just a union case reference
    | TOp.UnionCaseProof ucref 
    | TOp.UnionCase ucref 
    | TOp.UnionCaseFieldGetAddr (ucref, _, _) 
    | TOp.UnionCaseFieldGet (ucref, _) 
    | TOp.UnionCaseFieldSet (ucref, _) -> 
        accFreeUnionCaseRef opts ucref acc

    // Things containing just an exception reference
    | TOp.ExnConstr ecref 
    | TOp.ExnFieldGet (ecref, _) 
    | TOp.ExnFieldSet (ecref, _) -> 
        accFreeExnRef ecref acc

    | TOp.ValFieldGet fref 
    | TOp.ValFieldGetAddr (fref, _) 
    | TOp.ValFieldSet fref -> 
        accFreeRecdFieldRef opts fref acc

    | TOp.Recd (kind, tcref) -> 
        let acc = accUsesFunctionLocalConstructs (kind = RecdExprIsObjInit) acc
        (accUsedRecdOrUnionTyconRepr opts tcref.Deref (accFreeTyvars opts accFreeTycon tcref acc)) 

    | TOp.ILAsm (_, retTypes) ->  
        accFreeVarsInTys opts retTypes acc
    
    | TOp.Reraise -> 
        accUsesRethrow true acc

    | TOp.TraitCall (TTrait(tys, _, _, argtys, rty, sln)) -> 
        Option.foldBack (accFreeVarsInTraitSln opts) sln.Value
           (accFreeVarsInTys opts tys 
             (accFreeVarsInTys opts argtys 
               (Option.foldBack (accFreeVarsInTy opts) rty acc)))

    | TOp.LValueOp (_, vref) -> 
        accFreeValRef opts vref acc

    | TOp.ILCall (_, isProtected, _, _, valUseFlag, _, _, _, enclTypeInst, methInst, retTypes) ->
       accFreeVarsInTys opts enclTypeInst 
         (accFreeVarsInTys opts methInst  
           (accFreeInValFlags opts valUseFlag
             (accFreeVarsInTys opts retTypes 
               (accUsesFunctionLocalConstructs isProtected acc))))

and accFreeInTargets opts targets acc = 
    Array.foldBack (accFreeInTarget opts) targets acc

and accFreeInTarget opts (TTarget(vs, expr, _, flags)) acc = 
    match flags with 
    | None -> List.foldBack (boundLocalVal opts) vs (accFreeInExpr opts expr acc)
    | Some xs -> List.foldBack2 (fun v isStateVar acc -> if isStateVar then acc else boundLocalVal opts v acc) vs xs (accFreeInExpr opts expr acc)

and accFreeInFlatExprs opts (exprs: Exprs) acc = List.foldBack (accFreeInExpr opts) exprs acc

and accFreeInExprs opts (exprs: Exprs) acc = 
    match exprs with 
    | [] -> acc 
    | [h]-> 
        // tailcall - e.g. Cons(x, Cons(x2, .......Cons(x1000000, Nil))) and [| x1; .... ; x1000000 |]
        accFreeInExpr opts h acc
    | h :: t -> 
        let acc = accFreeInExpr opts h acc
        accFreeInExprs opts t acc

and accFreeInSlotSig opts (TSlotSig(_, ty, _, _, _, _)) acc = 
    accFreeVarsInTy opts ty acc
 
and freeInDecisionTree opts dtree = 
    accFreeInDecisionTree opts dtree emptyFreeVars

and freeInExpr opts expr = 
    accFreeInExpr opts expr emptyFreeVars

// Note: these are only an approximation - they are currently used only by the optimizer  
let rec accFreeInModuleOrNamespace opts mexpr acc = 
    match mexpr with 
    | TMDefRec(_, _, mbinds, _) -> List.foldBack (accFreeInModuleOrNamespaceBind opts) mbinds acc
    | TMDefLet(bind, _) -> accBindRhs opts bind acc
    | TMDefDo(e, _) -> accFreeInExpr opts e acc
    | TMDefs defs -> accFreeInModuleOrNamespaces opts defs acc
    | TMAbstract(ModuleOrNamespaceExprWithSig(_, mdef, _)) -> accFreeInModuleOrNamespace opts mdef acc // not really right, but sufficient for how this is used in optimization 

and accFreeInModuleOrNamespaceBind opts mbind acc = 
    match mbind with 
    | ModuleOrNamespaceBinding.Binding bind -> accBindRhs opts bind acc
    | ModuleOrNamespaceBinding.Module (_, def) -> accFreeInModuleOrNamespace opts def acc

and accFreeInModuleOrNamespaces opts mexprs acc = 
    List.foldBack (accFreeInModuleOrNamespace opts) mexprs acc

let freeInBindingRhs opts bind = 
    accBindRhs opts bind emptyFreeVars

let freeInModuleOrNamespace opts mdef = 
    accFreeInModuleOrNamespace opts mdef emptyFreeVars

//---------------------------------------------------------------------------
// Destruct - rarely needed
//---------------------------------------------------------------------------

let rec stripLambda (expr, ty) = 
    match expr with 
    | Expr.Lambda (_, ctorThisValOpt, baseValOpt, v, bodyExpr, _, rty) -> 
        if Option.isSome ctorThisValOpt then errorR(InternalError("skipping ctorThisValOpt", expr.Range))
        if Option.isSome baseValOpt then errorR(InternalError("skipping baseValOpt", expr.Range))
        let (vs', bodyExpr', rty') = stripLambda (bodyExpr, rty)
        (v :: vs', bodyExpr', rty') 
    | _ -> ([], expr, ty)

let rec stripLambdaN n expr = 
    assert (n >= 0)
    match expr with 
    | Expr.Lambda (_, ctorThisValOpt, baseValOpt, v, bodyExpr, _, _) when n > 0 -> 
        if Option.isSome ctorThisValOpt then errorR(InternalError("skipping ctorThisValOpt", expr.Range))
        if Option.isSome baseValOpt then errorR(InternalError("skipping baseValOpt", expr.Range))
        let (vs, bodyExpr', remaining) = stripLambdaN (n-1) bodyExpr
        (v :: vs, bodyExpr', remaining) 
    | _ -> ([], expr, n)

let tryStripLambdaN n expr = 
    match expr with
    | Expr.Lambda (_, None, None, _, _, _, _) -> 
        let argvsl, bodyExpr, remaining = stripLambdaN n expr
        if remaining = 0 then Some (argvsl, bodyExpr)
        else None
    | _ -> None

let stripTopLambda (expr, ty) =
    let tps, taue, tauty = match expr with Expr.TyLambda (_, tps, b, _, rty) -> tps, b, rty | _ -> [], expr, ty
    let vs, body, rty = stripLambda (taue, tauty)
    tps, vs, body, rty

[<RequireQualifiedAccess>]
type AllowTypeDirectedDetupling = Yes | No

// This is used to infer arities of expressions 
// i.e. base the chosen arity on the syntactic expression shape and type of arguments 
let InferArityOfExpr g allowTypeDirectedDetupling ty partialArgAttribsL retAttribs expr = 
    let rec stripLambda_notypes e = 
        match e with 
        | Expr.Lambda (_, _, _, vs, b, _, _) -> 
            let (vs', b') = stripLambda_notypes b
            (vs :: vs', b') 
        | Expr.TyChoose (_, b, _) -> stripLambda_notypes b 
        | _ -> ([], e)

    let stripTopLambdaNoTypes e =
        let tps, taue = match e with Expr.TyLambda (_, tps, b, _, _) -> tps, b | _ -> [], e
        let vs, body = stripLambda_notypes taue
        tps, vs, body

    let tps, vsl, _ = stripTopLambdaNoTypes expr
    let fun_arity = vsl.Length
    let dtys, _ = stripFunTyN g fun_arity (snd (tryDestForallTy g ty))
    let partialArgAttribsL = Array.ofList partialArgAttribsL
    assert (List.length vsl = List.length dtys)
        
    let curriedArgInfos =
        (List.zip vsl dtys) |> List.mapi (fun i (vs, ty) -> 
            let partialAttribs = if i < partialArgAttribsL.Length then partialArgAttribsL.[i] else []
            let tys = 
                match allowTypeDirectedDetupling with
                | AllowTypeDirectedDetupling.No -> [ty] 
                | AllowTypeDirectedDetupling.Yes -> 
                    if (i = 0 && isUnitTy g ty) then [] 
                    else tryDestRefTupleTy g ty
            let ids = 
                if vs.Length = tys.Length then vs |> List.map (fun v -> Some v.Id)
                else tys |> List.map (fun _ -> None)
            let attribs = 
                if partialAttribs.Length = tys.Length then partialAttribs 
                else tys |> List.map (fun _ -> [])
            (ids, attribs) ||> List.map2 (fun id attribs -> { Name = id; Attribs = attribs }: ArgReprInfo ))
    let retInfo: ArgReprInfo = { Attribs = retAttribs; Name = None }
    ValReprInfo (ValReprInfo.InferTyparInfo tps, curriedArgInfos, retInfo)

let InferArityOfExprBinding g allowTypeDirectedDetupling (v: Val) expr = 
    match v.ValReprInfo with
    | Some info -> info
    | None -> InferArityOfExpr g allowTypeDirectedDetupling v.Type [] [] expr

//-------------------------------------------------------------------------
// Check if constraints are satisfied that allow us to use more optimized
// implementations
//------------------------------------------------------------------------- 

let underlyingTypeOfEnumTy (g: TcGlobals) ty = 
    assert(isEnumTy g ty)
    match metadataOfTy g ty with 
#if !NO_EXTENSIONTYPING
    | ProvidedTypeMetadata info -> info.UnderlyingTypeOfEnum()
#endif
    | ILTypeMetadata (TILObjectReprData(_, _, tdef)) -> 

        let info = computeILEnumInfo (tdef.Name, tdef.Fields)
        let ilTy = getTyOfILEnumInfo info
        match ilTy.TypeSpec.Name with 
        | "System.Byte" -> g.byte_ty
        | "System.SByte" -> g.sbyte_ty
        | "System.Int16" -> g.int16_ty
        | "System.Int32" -> g.int32_ty
        | "System.Int64" -> g.int64_ty
        | "System.UInt16" -> g.uint16_ty
        | "System.UInt32" -> g.uint32_ty
        | "System.UInt64" -> g.uint64_ty
        | "System.Single" -> g.float32_ty
        | "System.Double" -> g.float_ty
        | "System.Char" -> g.char_ty
        | "System.Boolean" -> g.bool_ty
        | _ -> g.int32_ty
    | FSharpOrArrayOrByrefOrTupleOrExnTypeMetadata ->
        let tycon = (tcrefOfAppTy g ty).Deref
        match tycon.GetFieldByName "value__" with 
        | Some rf -> rf.FormalType
        | None -> error(InternalError("no 'value__' field found for enumeration type " + tycon.LogicalName, tycon.Range))

// CLEANUP NOTE: Get rid of this mutation. 
let setValHasNoArity (f: Val) = 
    f.SetValReprInfo None; f

//--------------------------------------------------------------------------
// Resolve static optimization constraints
//--------------------------------------------------------------------------

let normalizeEnumTy g ty = (if isEnumTy g ty then underlyingTypeOfEnumTy g ty else ty) 

type StaticOptimizationAnswer = 
    | Yes = 1y
    | No = -1y
    | Unknown = 0y

let decideStaticOptimizationConstraint g c haveWitnesses = 
    match c with 
    // When witnesses are available in generic code during codegen, "when ^T : ^T" resolves StaticOptimizationAnswer.Yes
    // This doesn't apply to "when 'T : 'T" use for "FastGenericEqualityComparer" and others.
    | TTyconEqualsTycon (a, b) when haveWitnesses && typeEquiv g a b && (match tryDestTyparTy g a with ValueSome tp -> tp.StaticReq = TyparStaticReq.HeadTypeStaticReq | _ -> false) ->
         StaticOptimizationAnswer.Yes
    | TTyconEqualsTycon (a, b) ->
        // Both types must be nominal for a definite result
       let rec checkTypes a b =
           let a = normalizeEnumTy g (stripTyEqnsAndMeasureEqns g a)
           match a with
           | AppTy g (tcref1, _) ->
               let b = normalizeEnumTy g (stripTyEqnsAndMeasureEqns g b)
               match b with 
               | AppTy g (tcref2, _) -> 
                if tyconRefEq g tcref1 tcref2 then StaticOptimizationAnswer.Yes else StaticOptimizationAnswer.No
               | RefTupleTy g _ | FunTy g _ -> StaticOptimizationAnswer.No
               | _ -> StaticOptimizationAnswer.Unknown

           | FunTy g _ ->
               let b = normalizeEnumTy g (stripTyEqnsAndMeasureEqns g b)
               match b with 
               | FunTy g _ -> StaticOptimizationAnswer.Yes
               | AppTy g _ | RefTupleTy g _ -> StaticOptimizationAnswer.No
               | _ -> StaticOptimizationAnswer.Unknown
           | RefTupleTy g ts1 -> 
               let b = normalizeEnumTy g (stripTyEqnsAndMeasureEqns g b)
               match b with 
               | RefTupleTy g ts2 ->
                if ts1.Length = ts2.Length then StaticOptimizationAnswer.Yes
                else StaticOptimizationAnswer.No
               | AppTy g _ | FunTy g _ -> StaticOptimizationAnswer.No
               | _ -> StaticOptimizationAnswer.Unknown
           | _ -> StaticOptimizationAnswer.Unknown
       checkTypes a b
    | TTyconIsStruct a -> 
       let a = normalizeEnumTy g (stripTyEqnsAndMeasureEqns g a)
       match tryTcrefOfAppTy g a with 
       | ValueSome tcref1 -> if tcref1.IsStructOrEnumTycon then StaticOptimizationAnswer.Yes else StaticOptimizationAnswer.No
       | ValueNone -> StaticOptimizationAnswer.Unknown
            
let rec DecideStaticOptimizations g cs haveWitnesses = 
    match cs with 
    | [] -> StaticOptimizationAnswer.Yes
    | h :: t -> 
        let d = decideStaticOptimizationConstraint g h haveWitnesses
        if d = StaticOptimizationAnswer.No then StaticOptimizationAnswer.No 
        elif d = StaticOptimizationAnswer.Yes then DecideStaticOptimizations g t haveWitnesses
        else StaticOptimizationAnswer.Unknown

let mkStaticOptimizationExpr g (cs, e1, e2, m) = 
    let d = DecideStaticOptimizations g cs false
    if d = StaticOptimizationAnswer.No then e2
    elif d = StaticOptimizationAnswer.Yes then e1
    else Expr.StaticOptimization (cs, e1, e2, m)

//--------------------------------------------------------------------------
// Copy expressions, including new names for locally bound values.
// Used to inline expressions.
//--------------------------------------------------------------------------

type ValCopyFlag = 
    | CloneAll
    | CloneAllAndMarkExprValsAsCompilerGenerated
    | OnlyCloneExprVals

// for quotations we do no want to avoid marking values as compiler generated since this may affect the shape of quotation (compiler generated values can be inlined)
let fixValCopyFlagForQuotations = function CloneAllAndMarkExprValsAsCompilerGenerated -> CloneAll | x -> x
    
let markAsCompGen compgen d = 
    let compgen = 
        match compgen with 
        | CloneAllAndMarkExprValsAsCompilerGenerated -> true
        | _ -> false
    { d with val_flags= d.val_flags.SetIsCompilerGenerated(d.val_flags.IsCompilerGenerated || compgen) }

let bindLocalVal (v: Val) (v': Val) tmenv = 
    { tmenv with valRemap=tmenv.valRemap.Add v (mkLocalValRef v') }

let bindLocalVals vs vs' tmenv = 
    { tmenv with valRemap= (vs, vs', tmenv.valRemap) |||> List.foldBack2 (fun v v' acc -> acc.Add v (mkLocalValRef v') ) }

let bindTycon (tc: Tycon) (tc': Tycon) tyenv = 
    { tyenv with tyconRefRemap=tyenv.tyconRefRemap.Add (mkLocalTyconRef tc) (mkLocalTyconRef tc') }

let bindTycons tcs tcs' tyenv =  
    { tyenv with tyconRefRemap= (tcs, tcs', tyenv.tyconRefRemap) |||> List.foldBack2 (fun tc tc' acc -> acc.Add (mkLocalTyconRef tc) (mkLocalTyconRef tc')) }

let remapAttribKind tmenv k =  
    match k with 
    | ILAttrib _ as x -> x
    | FSAttrib vref -> FSAttrib(remapValRef tmenv vref)

let tmenvCopyRemapAndBindTypars remapAttrib tmenv tps = 
    let tps', tyenvinner = copyAndRemapAndBindTyparsFull remapAttrib tmenv tps
    let tmenvinner = tyenvinner 
    tps', tmenvinner

let rec remapAttrib g tmenv (Attrib (tcref, kind, args, props, isGetOrSetAttr, targets, m)) = 
    Attrib(remapTyconRef tmenv.tyconRefRemap tcref, 
           remapAttribKind tmenv kind, 
           args |> List.map (remapAttribExpr g tmenv), 
           props |> List.map (fun (AttribNamedArg(nm, ty, flg, expr)) -> AttribNamedArg(nm, remapType tmenv ty, flg, remapAttribExpr g tmenv expr)), 
           isGetOrSetAttr, 
           targets, 
           m)

and remapAttribExpr g tmenv (AttribExpr(e1, e2)) = 
    AttribExpr(remapExpr g CloneAll tmenv e1, remapExpr g CloneAll tmenv e2)
    
and remapAttribs g tmenv xs = List.map (remapAttrib g tmenv) xs

and remapPossibleForallTy g tmenv ty = remapTypeFull (remapAttribs g tmenv) tmenv ty

and remapArgData g tmenv (argInfo: ArgReprInfo) : ArgReprInfo =
    { Attribs = remapAttribs g tmenv argInfo.Attribs; Name = argInfo.Name }

and remapValReprInfo g tmenv (ValReprInfo(tpNames, arginfosl, retInfo)) =
    ValReprInfo(tpNames, List.mapSquared (remapArgData g tmenv) arginfosl, remapArgData g tmenv retInfo)

and remapValData g tmenv (d: ValData) =
    let ty = d.val_type
    let topValInfo = d.ValReprInfo
    let tyR = ty |> remapPossibleForallTy g tmenv
    let declaringEntityR = d.DeclaringEntity |> remapParentRef tmenv
    let reprInfoR = d.ValReprInfo |> Option.map (remapValReprInfo g tmenv)
    let memberInfoR = d.MemberInfo |> Option.map (remapMemberInfo g d.val_range topValInfo ty tyR tmenv)
    let attribsR = d.Attribs |> remapAttribs g tmenv
    { d with 
        val_type = tyR
        val_opt_data =
            match d.val_opt_data with
            | Some dd ->
                Some { dd with 
                         val_declaring_entity = declaringEntityR
                         val_repr_info = reprInfoR
                         val_member_info = memberInfoR
                         val_attribs = attribsR }
            | None -> None }

and remapParentRef tyenv p =
    match p with 
    | ParentNone -> ParentNone
    | Parent x -> Parent (x |> remapTyconRef tyenv.tyconRefRemap)

and mapImmediateValsAndTycons ft fv (x: ModuleOrNamespaceType) = 
    let vals = x.AllValsAndMembers |> QueueList.map fv
    let tycons = x.AllEntities |> QueueList.map ft
    new ModuleOrNamespaceType(x.ModuleOrNamespaceKind, vals, tycons)
    
and copyVal compgen (v: Val) = 
    match compgen with 
    | OnlyCloneExprVals when v.IsMemberOrModuleBinding -> v
    | _ -> v |> Construct.NewModifiedVal id

and fixupValData g compgen tmenv (v2: Val) =
    // only fixup if we copy the value
    match compgen with 
    | OnlyCloneExprVals when v2.IsMemberOrModuleBinding -> ()
    | _ ->  
        let newData = remapValData g tmenv v2 |> markAsCompGen compgen
        // uses the same stamp
        v2.SetData newData
    
and copyAndRemapAndBindVals g compgen tmenv vs = 
    let vs2 = vs |> List.map (copyVal compgen)
    let tmenvinner = bindLocalVals vs vs2 tmenv
    vs2 |> List.iter (fixupValData g compgen tmenvinner)
    vs2, tmenvinner

and copyAndRemapAndBindVal g compgen tmenv v = 
    let v2 = v |> copyVal compgen
    let tmenvinner = bindLocalVal v v2 tmenv
    fixupValData g compgen tmenvinner v2
    v2, tmenvinner
    
and remapExpr (g: TcGlobals) (compgen: ValCopyFlag) (tmenv: Remap) expr =
    match expr with

    // Handle the linear cases for arbitrary-sized inputs 
    | LinearOpExpr _ 
    | LinearMatchExpr _ 
    | Expr.Sequential _  
    | Expr.Let _ -> 
        remapLinearExpr g compgen tmenv expr (fun x -> x)

    // Binding constructs - see also dtrees below 
    | Expr.Lambda (_, ctorThisValOpt, baseValOpt, vs, b, m, rty) -> 
        let ctorThisValOpt, tmenv = Option.mapFold (copyAndRemapAndBindVal g compgen) tmenv ctorThisValOpt
        let baseValOpt, tmenv = Option.mapFold (copyAndRemapAndBindVal g compgen) tmenv baseValOpt
        let vs, tmenv = copyAndRemapAndBindVals g compgen tmenv vs
        let b = remapExpr g compgen tmenv b
        let rty = remapType tmenv rty
        Expr.Lambda (newUnique(), ctorThisValOpt, baseValOpt, vs, b, m, rty)

    | Expr.TyLambda (_, tps, b, m, rty) ->
        let tps', tmenvinner = tmenvCopyRemapAndBindTypars (remapAttribs g tmenv) tmenv tps
        mkTypeLambda m tps' (remapExpr g compgen tmenvinner b, remapType tmenvinner rty)

    | Expr.TyChoose (tps, b, m) ->
        let tps', tmenvinner = tmenvCopyRemapAndBindTypars (remapAttribs g tmenv) tmenv tps
        Expr.TyChoose (tps', remapExpr g compgen tmenvinner b, m)

    | Expr.LetRec (binds, e, m, _) ->  
        let binds', tmenvinner = copyAndRemapAndBindBindings g compgen tmenv binds 
        Expr.LetRec (binds', remapExpr g compgen tmenvinner e, m, Construct.NewFreeVarsCache())

    | Expr.Match (spBind, exprm, pt, targets, m, ty) ->
        primMkMatch (spBind, exprm, remapDecisionTree g compgen tmenv pt, 
                     targets |> Array.map (remapTarget g compgen tmenv), 
                     m, remapType tmenv ty)

    | Expr.Val (vr, vf, m) -> 
        let vr' = remapValRef tmenv vr 
        let vf' = remapValFlags tmenv vf
        if vr === vr' && vf === vf' then expr 
        else Expr.Val (vr', vf', m)

    | Expr.Quote (a, dataCell, isFromQueryExpression, m, ty) ->  
        let doData (typeDefs, argTypes, argExprs, res) = (typeDefs, remapTypesAux tmenv argTypes, remapExprs g compgen tmenv argExprs, res)
        let data' =
            match dataCell.Value with 
            | None -> None
            | Some (data1, data2) -> Some (doData data1, doData data2)
            // fix value of compgen for both original expression and pickled AST
        let compgen = fixValCopyFlagForQuotations compgen
        Expr.Quote (remapExpr g compgen tmenv a, ref data', isFromQueryExpression, m, remapType tmenv ty)

    | Expr.Obj (_, ty, basev, basecall, overrides, iimpls, _stateVars, m) -> 
        let basev', tmenvinner = Option.mapFold (copyAndRemapAndBindVal g compgen) tmenv basev 
        mkObjExpr (remapType tmenv ty, basev', 
                   remapExpr g compgen tmenv basecall, 
                   List.map (remapMethod g compgen tmenvinner) overrides, 
                   List.map (remapInterfaceImpl g compgen tmenvinner) iimpls, m) 

    // Addresses of immutable field may "leak" across assembly boundaries - see CanTakeAddressOfRecdFieldRef below.
    // This is "ok", in the sense that it is always valid to fix these up to be uses
    // of a temporary local, e.g.
    //       &(E.RF) --> let mutable v = E.RF in &v
    
    | Expr.Op (TOp.ValFieldGetAddr (rfref, readonly), tinst, [arg], m) when 
          not rfref.RecdField.IsMutable && 
          not (entityRefInThisAssembly g.compilingFslib rfref.TyconRef) -> 

        let tinst = remapTypes tmenv tinst 
        let arg = remapExpr g compgen tmenv arg 
        let tmp, _ = mkMutableCompGenLocal m "copyOfStruct" (actualTyOfRecdFieldRef rfref tinst)
        mkCompGenLet m tmp (mkRecdFieldGetViaExprAddr (arg, rfref, tinst, m)) (mkValAddr m readonly (mkLocalValRef tmp))

    | Expr.Op (TOp.UnionCaseFieldGetAddr (uref, cidx, readonly), tinst, [arg], m) when 
          not (uref.FieldByIndex(cidx).IsMutable) && 
          not (entityRefInThisAssembly g.compilingFslib uref.TyconRef) -> 

        let tinst = remapTypes tmenv tinst 
        let arg = remapExpr g compgen tmenv arg 
        let tmp, _ = mkMutableCompGenLocal m "copyOfStruct" (actualTyOfUnionFieldRef uref cidx tinst)
        mkCompGenLet m tmp (mkUnionCaseFieldGetProvenViaExprAddr (arg, uref, tinst, cidx, m)) (mkValAddr m readonly (mkLocalValRef tmp))

    | Expr.Op (op, tinst, args, m) -> 
        let op' = remapOp tmenv op 
        let tinst' = remapTypes tmenv tinst 
        let args' = remapExprs g compgen tmenv args 
        if op === op' && tinst === tinst' && args === args' then expr 
        else Expr.Op (op', tinst', args', m)

    | Expr.App (e1, e1ty, tyargs, args, m) -> 
        let e1' = remapExpr g compgen tmenv e1 
        let e1ty' = remapPossibleForallTy g tmenv e1ty 
        let tyargs' = remapTypes tmenv tyargs 
        let args' = remapExprs g compgen tmenv args 
        if e1 === e1' && e1ty === e1ty' && tyargs === tyargs' && args === args' then expr 
        else Expr.App (e1', e1ty', tyargs', args', m)

    | Expr.Link eref -> 
        remapExpr g compgen tmenv !eref

    | Expr.StaticOptimization (cs, e2, e3, m) -> 
       // note that type instantiation typically resolve the static constraints here 
       mkStaticOptimizationExpr g (List.map (remapConstraint tmenv) cs, remapExpr g compgen tmenv e2, remapExpr g compgen tmenv e3, m)

    | Expr.Const (c, m, ty) -> 
        let ty' = remapType tmenv ty 
        if ty === ty' then expr else Expr.Const (c, m, ty')

    | Expr.WitnessArg (traitInfo, m) ->
        let traitInfoR = remapTraitInfo tmenv traitInfo
        Expr.WitnessArg (traitInfoR, m)

and remapTarget g compgen tmenv (TTarget(vs, e, spTarget, flags)) = 
    let vs', tmenvinner = copyAndRemapAndBindVals g compgen tmenv vs 
    TTarget(vs', remapExpr g compgen tmenvinner e, spTarget, flags)

and remapLinearExpr g compgen tmenv expr contf =

    match expr with 

    | Expr.Let (bind, bodyExpr, m, _) ->  
        let bind', tmenvinner = copyAndRemapAndBindBinding g compgen tmenv bind
        // tailcall for the linear position
        remapLinearExpr g compgen tmenvinner bodyExpr (contf << mkLetBind m bind')

    | Expr.Sequential (expr1, expr2, dir, spSeq, m) -> 
        let expr1' = remapExpr g compgen tmenv expr1 
        // tailcall for the linear position
        remapLinearExpr g compgen tmenv expr2 (contf << (fun expr2' -> 
            if expr1 === expr1' && expr2 === expr2' then expr 
            else Expr.Sequential (expr1', expr2', dir, spSeq, m)))

    | LinearMatchExpr (spBind, exprm, dtree, tg1, expr2, sp2, m2, ty) ->
        let dtree' = remapDecisionTree g compgen tmenv dtree
        let tg1' = remapTarget g compgen tmenv tg1
        let ty' = remapType tmenv ty
        // tailcall for the linear position
        remapLinearExpr g compgen tmenv expr2 (contf << (fun expr2' -> 
            rebuildLinearMatchExpr (spBind, exprm, dtree', tg1', expr2', sp2, m2, ty')))

    | LinearOpExpr (op, tyargs, argsFront, argLast, m) -> 
        let op' = remapOp tmenv op 
        let tinst' = remapTypes tmenv tyargs 
        let argsFront' = remapExprs g compgen tmenv argsFront 
        // tailcall for the linear position
        remapLinearExpr g compgen tmenv argLast (contf << (fun argLast' -> 
            if op === op' && tyargs === tinst' && argsFront === argsFront' && argLast === argLast' then expr 
            else rebuildLinearOpExpr (op', tinst', argsFront', argLast', m)))

    | _ -> 
        contf (remapExpr g compgen tmenv expr) 

and remapConstraint tyenv c = 
    match c with 
    | TTyconEqualsTycon(ty1, ty2) -> TTyconEqualsTycon(remapType tyenv ty1, remapType tyenv ty2)
    | TTyconIsStruct ty1 -> TTyconIsStruct(remapType tyenv ty1)

and remapOp tmenv op = 
    match op with 
    | TOp.Recd (ctor, tcref) -> TOp.Recd (ctor, remapTyconRef tmenv.tyconRefRemap tcref)
    | TOp.UnionCaseTagGet tcref -> TOp.UnionCaseTagGet (remapTyconRef tmenv.tyconRefRemap tcref)
    | TOp.UnionCase ucref -> TOp.UnionCase (remapUnionCaseRef tmenv.tyconRefRemap ucref)
    | TOp.UnionCaseProof ucref -> TOp.UnionCaseProof (remapUnionCaseRef tmenv.tyconRefRemap ucref)
    | TOp.ExnConstr ec -> TOp.ExnConstr (remapTyconRef tmenv.tyconRefRemap ec)
    | TOp.ExnFieldGet (ec, n) -> TOp.ExnFieldGet (remapTyconRef tmenv.tyconRefRemap ec, n)
    | TOp.ExnFieldSet (ec, n) -> TOp.ExnFieldSet (remapTyconRef tmenv.tyconRefRemap ec, n)
    | TOp.ValFieldSet rfref -> TOp.ValFieldSet (remapRecdFieldRef tmenv.tyconRefRemap rfref)
    | TOp.ValFieldGet rfref -> TOp.ValFieldGet (remapRecdFieldRef tmenv.tyconRefRemap rfref)
    | TOp.ValFieldGetAddr (rfref, readonly) -> TOp.ValFieldGetAddr (remapRecdFieldRef tmenv.tyconRefRemap rfref, readonly)
    | TOp.UnionCaseFieldGet (ucref, n) -> TOp.UnionCaseFieldGet (remapUnionCaseRef tmenv.tyconRefRemap ucref, n)
    | TOp.UnionCaseFieldGetAddr (ucref, n, readonly) -> TOp.UnionCaseFieldGetAddr (remapUnionCaseRef tmenv.tyconRefRemap ucref, n, readonly)
    | TOp.UnionCaseFieldSet (ucref, n) -> TOp.UnionCaseFieldSet (remapUnionCaseRef tmenv.tyconRefRemap ucref, n)
    | TOp.ILAsm (instrs, retTypes) -> 
        let retTypes2 = remapTypes tmenv retTypes
        if retTypes === retTypes2 then op else
        TOp.ILAsm (instrs, retTypes2)
    | TOp.TraitCall traitInfo -> TOp.TraitCall (remapTraitInfo tmenv traitInfo)
    | TOp.LValueOp (kind, lvr) -> TOp.LValueOp (kind, remapValRef tmenv lvr)
    | TOp.ILCall (isVirtual, isProtected, isStruct, isCtor, valUseFlag, isProperty, noTailCall, ilMethRef, enclTypeInst, methInst, retTypes) -> 
       TOp.ILCall (isVirtual, isProtected, isStruct, isCtor, remapValFlags tmenv valUseFlag, 
                   isProperty, noTailCall, ilMethRef, remapTypes tmenv enclTypeInst, 
                   remapTypes tmenv methInst, remapTypes tmenv retTypes)
    | _ -> op
    
and remapValFlags tmenv x =
    match x with 
    | PossibleConstrainedCall ty -> PossibleConstrainedCall (remapType tmenv ty)
    | _ -> x

and remapExprs g compgen tmenv es = List.mapq (remapExpr g compgen tmenv) es

and remapFlatExprs g compgen tmenv es = List.mapq (remapExpr g compgen tmenv) es

and remapDecisionTree g compgen tmenv x =
    match x with 
    | TDSwitch(e1, csl, dflt, m) -> 
        TDSwitch(remapExpr g compgen tmenv e1, 
                List.map (fun (TCase(test, y)) -> 
                  let test' = 
                    match test with 
                    | DecisionTreeTest.UnionCase (uc, tinst) -> DecisionTreeTest.UnionCase(remapUnionCaseRef tmenv.tyconRefRemap uc, remapTypes tmenv tinst)
                    | DecisionTreeTest.ArrayLength (n, ty) -> DecisionTreeTest.ArrayLength(n, remapType tmenv ty)
                    | DecisionTreeTest.Const _ -> test
                    | DecisionTreeTest.IsInst (srcty, tgty) -> DecisionTreeTest.IsInst (remapType tmenv srcty, remapType tmenv tgty) 
                    | DecisionTreeTest.IsNull -> DecisionTreeTest.IsNull 
                    | DecisionTreeTest.ActivePatternCase _ -> failwith "DecisionTreeTest.ActivePatternCase should only be used during pattern match compilation"
                    | DecisionTreeTest.Error(m) -> DecisionTreeTest.Error(m)
                  TCase(test', remapDecisionTree g compgen tmenv y)) csl, 
                Option.map (remapDecisionTree g compgen tmenv) dflt, 
                m)
    | TDSuccess (es, n) -> 
        TDSuccess (remapFlatExprs g compgen tmenv es, n)
    | TDBind (bind, rest) -> 
        let bind', tmenvinner = copyAndRemapAndBindBinding g compgen tmenv bind
        TDBind (bind', remapDecisionTree g compgen tmenvinner rest)
        
and copyAndRemapAndBindBinding g compgen tmenv (bind: Binding) =
    let v = bind.Var
    let v', tmenv = copyAndRemapAndBindVal g compgen tmenv v
    remapAndRenameBind g compgen tmenv bind v', tmenv

and copyAndRemapAndBindBindings g compgen tmenv binds = 
    let vs', tmenvinner = copyAndRemapAndBindVals g compgen tmenv (valsOfBinds binds)
    remapAndRenameBinds g compgen tmenvinner binds vs', tmenvinner

and remapAndRenameBinds g compgen tmenvinner binds vs' = List.map2 (remapAndRenameBind g compgen tmenvinner) binds vs'
and remapAndRenameBind g compgen tmenvinner (TBind(_, repr, letSeqPtOpt)) v' = TBind(v', remapExpr g compgen tmenvinner repr, letSeqPtOpt)

and remapMethod g compgen tmenv (TObjExprMethod(slotsig, attribs, tps, vs, e, m)) =
    let attribs2 = attribs |> remapAttribs g tmenv
    let slotsig2 = remapSlotSig (remapAttribs g tmenv) tmenv slotsig
    let tps2, tmenvinner = tmenvCopyRemapAndBindTypars (remapAttribs g tmenv) tmenv tps
    let vs2, tmenvinner2 = List.mapFold (copyAndRemapAndBindVals g compgen) tmenvinner vs
    let e2 = remapExpr g compgen tmenvinner2 e
    TObjExprMethod(slotsig2, attribs2, tps2, vs2, e2, m)

and remapInterfaceImpl g compgen tmenv (ty, overrides) =
    (remapType tmenv ty, List.map (remapMethod g compgen tmenv) overrides)

and remapRecdField g tmenv x = 
    { x with 
          rfield_type = x.rfield_type |> remapPossibleForallTy g tmenv
          rfield_pattribs = x.rfield_pattribs |> remapAttribs g tmenv
          rfield_fattribs = x.rfield_fattribs |> remapAttribs g tmenv } 

and remapRecdFields g tmenv (x: TyconRecdFields) =
    x.AllFieldsAsList |> List.map (remapRecdField g tmenv) |> Construct.MakeRecdFieldsTable 

and remapUnionCase g tmenv (x: UnionCase) = 
    { x with 
          FieldTable = x.FieldTable |> remapRecdFields g tmenv
          ReturnType = x.ReturnType |> remapType tmenv
          Attribs = x.Attribs |> remapAttribs g tmenv } 

and remapUnionCases g tmenv (x: TyconUnionData) =
    x.UnionCasesAsList |> List.map (remapUnionCase g tmenv) |> Construct.MakeUnionCases 

and remapFsObjData g tmenv x = 
    { x with 
          fsobjmodel_kind = 
             (match x.fsobjmodel_kind with 
              | TTyconDelegate slotsig -> TTyconDelegate (remapSlotSig (remapAttribs g tmenv) tmenv slotsig)
              | TTyconClass | TTyconInterface | TTyconStruct | TTyconEnum -> x.fsobjmodel_kind)
          fsobjmodel_vslots = x.fsobjmodel_vslots |> List.map (remapValRef tmenv)
          fsobjmodel_rfields = x.fsobjmodel_rfields |> remapRecdFields g tmenv } 


and remapTyconRepr g tmenv repr = 
    match repr with 
    | TFSharpObjectRepr x -> TFSharpObjectRepr (remapFsObjData g tmenv x)
    | TRecdRepr x -> TRecdRepr (remapRecdFields g tmenv x)
    | TUnionRepr x -> TUnionRepr (remapUnionCases g tmenv x)
    | TILObjectRepr _ -> failwith "cannot remap IL type definitions"
#if !NO_EXTENSIONTYPING
    | TProvidedNamespaceExtensionPoint _ -> repr
    | TProvidedTypeExtensionPoint info -> 
       TProvidedTypeExtensionPoint 
            { info with 
                 LazyBaseType = info.LazyBaseType.Force (range0, g.obj_ty) |> remapType tmenv |> LazyWithContext.NotLazy
                 // The load context for the provided type contains TyconRef objects. We must remap these.
                 // This is actually done on-demand (see the implementation of ProvidedTypeContext)
                 ProvidedType = 
                     info.ProvidedType.PApplyNoFailure (fun st -> 
                         let ctxt = st.Context.RemapTyconRefs(unbox >> remapTyconRef tmenv.tyconRefRemap >> box) 
                         ProvidedType.ApplyContext (st, ctxt)) }
#endif
    | TNoRepr _ -> repr
    | TAsmRepr _ -> repr
    | TMeasureableRepr x -> TMeasureableRepr (remapType tmenv x)

and remapTyconAug tmenv (x: TyconAugmentation) = 
    { x with 
          tcaug_equals = x.tcaug_equals |> Option.map (mapPair (remapValRef tmenv, remapValRef tmenv))
          tcaug_compare = x.tcaug_compare |> Option.map (mapPair (remapValRef tmenv, remapValRef tmenv))
          tcaug_compare_withc = x.tcaug_compare_withc |> Option.map(remapValRef tmenv)
          tcaug_hash_and_equals_withc = x.tcaug_hash_and_equals_withc |> Option.map (mapTriple (remapValRef tmenv, remapValRef tmenv, remapValRef tmenv))
          tcaug_adhoc = x.tcaug_adhoc |> NameMap.map (List.map (remapValRef tmenv))
          tcaug_adhoc_list = x.tcaug_adhoc_list |> ResizeArray.map (fun (flag, vref) -> (flag, remapValRef tmenv vref))
          tcaug_super = x.tcaug_super |> Option.map (remapType tmenv)
          tcaug_interfaces = x.tcaug_interfaces |> List.map (map1Of3 (remapType tmenv)) } 

and remapTyconExnInfo g tmenv inp =
    match inp with 
    | TExnAbbrevRepr x -> TExnAbbrevRepr (remapTyconRef tmenv.tyconRefRemap x)
    | TExnFresh x -> TExnFresh (remapRecdFields g tmenv x)
    | TExnAsmRepr _ | TExnNone -> inp 

and remapMemberInfo g m topValInfo ty ty' tmenv x = 
    // The slotsig in the ImplementedSlotSigs is w.r.t. the type variables in the value's type. 
    // REVIEW: this is a bit gross. It would be nice if the slotsig was standalone 
    assert (Option.isSome topValInfo)
    let tpsOrig, _, _, _ = GetMemberTypeInFSharpForm g x.MemberFlags (Option.get topValInfo) ty m
    let tps, _, _, _ = GetMemberTypeInFSharpForm g x.MemberFlags (Option.get topValInfo) ty' m
    let renaming, _ = mkTyparToTyparRenaming tpsOrig tps 
    let tmenv = { tmenv with tpinst = tmenv.tpinst @ renaming } 
    { x with 
        ApparentEnclosingEntity = x.ApparentEnclosingEntity |> remapTyconRef tmenv.tyconRefRemap 
        ImplementedSlotSigs = x.ImplementedSlotSigs |> List.map (remapSlotSig (remapAttribs g tmenv) tmenv)
    } 

and copyAndRemapAndBindModTy g compgen tmenv mty = 
    let tycons = allEntitiesOfModuleOrNamespaceTy mty
    let vs = allValsOfModuleOrNamespaceTy mty
    let _, _, tmenvinner = copyAndRemapAndBindTyconsAndVals g compgen tmenv tycons vs
    remapModTy g compgen tmenvinner mty, tmenvinner

and remapModTy g _compgen tmenv mty = 
    mapImmediateValsAndTycons (renameTycon g tmenv) (renameVal tmenv) mty 

and renameTycon g tyenv x = 
    let tcref = 
        try
            let res = tyenv.tyconRefRemap.[mkLocalTyconRef x]
            res
        with :? KeyNotFoundException -> 
            errorR(InternalError("couldn't remap internal tycon " + showL(DebugPrint.tyconL g x), x.Range))
            mkLocalTyconRef x 
    tcref.Deref

and renameVal tmenv x = 
    match tmenv.valRemap.TryFind x with 
    | Some v -> v.Deref
    | None -> x

and copyTycon compgen (tycon: Tycon) = 
    match compgen with 
    | OnlyCloneExprVals -> tycon
    | _ -> Construct.NewClonedTycon tycon

/// This operates over a whole nested collection of tycons and vals simultaneously *)
and copyAndRemapAndBindTyconsAndVals g compgen tmenv tycons vs = 
    let tycons' = tycons |> List.map (copyTycon compgen)

    let tmenvinner = bindTycons tycons tycons' tmenv
    
    // Values need to be copied and renamed. 
    let vs', tmenvinner = copyAndRemapAndBindVals g compgen tmenvinner vs

    // "if a type constructor is hidden then all its inner values and inner type constructors must also be hidden" 
    // Hence we can just lookup the inner tycon/value mappings in the tables. 

    let lookupVal (v: Val) = 
        let vref = 
            try  
               let res = tmenvinner.valRemap.[v]
               res 
            with :? KeyNotFoundException -> 
                errorR(InternalError(sprintf "couldn't remap internal value '%s'" v.LogicalName, v.Range))
                mkLocalValRef v
        vref.Deref
        
    let lookupTycon g tycon = 
        let tcref = 
            try 
                let res = tmenvinner.tyconRefRemap.[mkLocalTyconRef tycon]
                res
            with :? KeyNotFoundException -> 
                errorR(InternalError("couldn't remap internal tycon " + showL(DebugPrint.tyconL g tycon), tycon.Range))
                mkLocalTyconRef tycon
        tcref.Deref
    (tycons, tycons') ||> List.iter2 (fun tcd tcd' ->
        let lookupTycon tycon = lookupTycon g tycon
        let tps', tmenvinner2 = tmenvCopyRemapAndBindTypars (remapAttribs g tmenvinner) tmenvinner (tcd.entity_typars.Force(tcd.entity_range))
        tcd'.entity_typars <- LazyWithContext.NotLazy tps'
        tcd'.entity_attribs <- tcd.entity_attribs |> remapAttribs g tmenvinner2
        tcd'.entity_tycon_repr <- tcd.entity_tycon_repr |> remapTyconRepr g tmenvinner2
        let typeAbbrevR = tcd.TypeAbbrev |> Option.map (remapType tmenvinner2)
        tcd'.entity_tycon_tcaug <- tcd.entity_tycon_tcaug |> remapTyconAug tmenvinner2
        tcd'.entity_modul_contents <- MaybeLazy.Strict (tcd.entity_modul_contents.Value 
                                                        |> mapImmediateValsAndTycons lookupTycon lookupVal)
        let exnInfoR = tcd.ExceptionInfo |> remapTyconExnInfo g tmenvinner2
        match tcd'.entity_opt_data with
        | Some optData -> tcd'.entity_opt_data <- Some { optData with entity_tycon_abbrev = typeAbbrevR; entity_exn_info = exnInfoR }
        | _ -> 
            tcd'.SetTypeAbbrev typeAbbrevR
            tcd'.SetExceptionInfo exnInfoR)
    tycons', vs', tmenvinner


and allTyconsOfTycon (tycon: Tycon) =
    seq { yield tycon
          for nestedTycon in tycon.ModuleOrNamespaceType.AllEntities do
              yield! allTyconsOfTycon nestedTycon }

and allEntitiesOfModDef mdef =
    seq { match mdef with 
          | TMDefRec(_, tycons, mbinds, _) -> 
              for tycon in tycons do 
                  yield! allTyconsOfTycon tycon
              for mbind in mbinds do 
                match mbind with 
                | ModuleOrNamespaceBinding.Binding _ -> ()
                | ModuleOrNamespaceBinding.Module(mspec, def) -> 
                  yield mspec
                  yield! allEntitiesOfModDef def
          | TMDefLet _ -> ()
          | TMDefDo _ -> ()
          | TMDefs defs -> 
              for def in defs do 
                  yield! allEntitiesOfModDef def
          | TMAbstract(ModuleOrNamespaceExprWithSig(mty, _, _)) -> 
              yield! allEntitiesOfModuleOrNamespaceTy mty }

and allValsOfModDef mdef = 
    seq { match mdef with 
          | TMDefRec(_, tycons, mbinds, _) -> 
              yield! abstractSlotValsOfTycons tycons 
              for mbind in mbinds do 
                match mbind with 
                | ModuleOrNamespaceBinding.Binding bind -> yield bind.Var
                | ModuleOrNamespaceBinding.Module(_, def) -> yield! allValsOfModDef def
          | TMDefLet(bind, _) -> 
              yield bind.Var
          | TMDefDo _ -> ()
          | TMDefs defs -> 
              for def in defs do 
                  yield! allValsOfModDef def
          | TMAbstract(ModuleOrNamespaceExprWithSig(mty, _, _)) -> 
              yield! allValsOfModuleOrNamespaceTy mty }

and remapAndBindModuleOrNamespaceExprWithSig g compgen tmenv (ModuleOrNamespaceExprWithSig(mty, mdef, m)) =
    let mdef = copyAndRemapModDef g compgen tmenv mdef
    let mty, tmenv = copyAndRemapAndBindModTy g compgen tmenv mty
    ModuleOrNamespaceExprWithSig(mty, mdef, m), tmenv

and remapModuleOrNamespaceExprWithSig g compgen tmenv (ModuleOrNamespaceExprWithSig(mty, mdef, m)) =
    let mdef = copyAndRemapModDef g compgen tmenv mdef 
    let mty = remapModTy g compgen tmenv mty 
    ModuleOrNamespaceExprWithSig(mty, mdef, m)

and copyAndRemapModDef g compgen tmenv mdef =
    let tycons = allEntitiesOfModDef mdef |> List.ofSeq
    let vs = allValsOfModDef mdef |> List.ofSeq
    let _, _, tmenvinner = copyAndRemapAndBindTyconsAndVals g compgen tmenv tycons vs
    remapAndRenameModDef g compgen tmenvinner mdef

and remapAndRenameModDefs g compgen tmenv x = 
    List.map (remapAndRenameModDef g compgen tmenv) x 

and remapAndRenameModDef g compgen tmenv mdef =
    match mdef with 
    | TMDefRec(isRec, tycons, mbinds, m) -> 
        // Abstract (virtual) vslots in the tycons at TMDefRec nodes are binders. They also need to be copied and renamed. 
        let tycons = tycons |> List.map (renameTycon g tmenv)
        let mbinds = mbinds |> List.map (remapAndRenameModBind g compgen tmenv)
        TMDefRec(isRec, tycons, mbinds, m)
    | TMDefLet(bind, m) ->
        let v = bind.Var
        let bind = remapAndRenameBind g compgen tmenv bind (renameVal tmenv v)
        TMDefLet(bind, m)
    | TMDefDo(e, m) ->
        let e = remapExpr g compgen tmenv e
        TMDefDo(e, m)
    | TMDefs defs -> 
        let defs = remapAndRenameModDefs g compgen tmenv defs
        TMDefs defs
    | TMAbstract mexpr -> 
        let mexpr = remapModuleOrNamespaceExprWithSig g compgen tmenv mexpr
        TMAbstract mexpr

and remapAndRenameModBind g compgen tmenv x = 
    match x with 
    | ModuleOrNamespaceBinding.Binding bind -> 
        let v2 = bind |> valOfBind |> renameVal tmenv
        let bind2 = remapAndRenameBind g compgen tmenv bind v2
        ModuleOrNamespaceBinding.Binding bind2
    | ModuleOrNamespaceBinding.Module(mspec, def) ->
        let mspec = renameTycon g tmenv mspec
        let def = remapAndRenameModDef g compgen tmenv def
        ModuleOrNamespaceBinding.Module(mspec, def)

and remapImplFile g compgen tmenv mv = 
    mapAccImplFile (remapAndBindModuleOrNamespaceExprWithSig g compgen) tmenv mv

let copyModuleOrNamespaceType g compgen mtyp = copyAndRemapAndBindModTy g compgen Remap.Empty mtyp |> fst

let copyExpr g compgen e = remapExpr g compgen Remap.Empty e    

let copyImplFile g compgen e = remapImplFile g compgen Remap.Empty e |> fst

let instExpr g tpinst e = remapExpr g CloneAll (mkInstRemap tpinst) e

//--------------------------------------------------------------------------
// Replace Marks - adjust debugging marks when a lambda gets
// eliminated (i.e. an expression gets inlined)
//--------------------------------------------------------------------------

let rec remarkExpr m x =
    match x with
    | Expr.Lambda (uniq, ctorThisValOpt, baseValOpt, vs, b, _, rty) ->
        Expr.Lambda (uniq, ctorThisValOpt, baseValOpt, vs, remarkExpr m b, m, rty)  

    | Expr.TyLambda (uniq, tps, b, _, rty) ->
        Expr.TyLambda (uniq, tps, remarkExpr m b, m, rty)

    | Expr.TyChoose (tps, b, _) ->
        Expr.TyChoose (tps, remarkExpr m b, m)

    | Expr.LetRec (binds, e, _, fvs) ->
        Expr.LetRec (remarkBinds m binds, remarkExpr m e, m, fvs)

    | Expr.Let (bind, e, _, fvs) ->
        Expr.Let (remarkBind m bind, remarkExpr m e, m, fvs)

    | Expr.Match (_, _, pt, targets, _, ty) ->
        let targetsR = targets |> Array.map (fun (TTarget(vs, e, _, flags)) -> TTarget(vs, remarkExpr m e, DebugPointForTarget.No, flags))
        primMkMatch (NoDebugPointAtInvisibleBinding, m, remarkDecisionTree m pt, targetsR, m, ty)

    | Expr.Val (x, valUseFlags, _) ->
        Expr.Val (x, valUseFlags, m)

    | Expr.Quote (a, conv, isFromQueryExpression, _, ty) ->
        Expr.Quote (remarkExpr m a, conv, isFromQueryExpression, m, ty)

    | Expr.Obj (n, ty, basev, basecall, overrides, iimpls, stateVars, _) -> 
        Expr.Obj (n, ty, basev, remarkExpr m basecall, 
                  List.map (remarkObjExprMethod m) overrides, 
                  List.map (remarkInterfaceImpl m) iimpls, stateVars, m)

    | Expr.Op (op, tinst, args, _) -> 
        let op = 
            match op with 
            | TOp.TryFinally (_, _) -> TOp.TryFinally (DebugPointAtTry.No, DebugPointAtFinally.No)
            | TOp.TryWith (_, _) -> TOp.TryWith (DebugPointAtTry.No, DebugPointAtWith.No)
            | _ -> op
        Expr.Op (op, tinst, remarkExprs m args, m)

    | Expr.Link eref -> 
        // Preserve identity of fixup nodes during remarkExpr
        eref := remarkExpr m !eref
        x

    | Expr.App (e1, e1ty, tyargs, args, _) ->
        Expr.App (remarkExpr m e1, e1ty, tyargs, remarkExprs m args, m)

    | Expr.Sequential (e1, e2, dir, _, _) ->
        Expr.Sequential (remarkExpr m e1, remarkExpr m e2, dir, DebugPointAtSequential.StmtOnly, m)

    | Expr.StaticOptimization (eqns, e2, e3, _) ->
        Expr.StaticOptimization (eqns, remarkExpr m e2, remarkExpr m e3, m)

    | Expr.Const (c, _, ty) ->
        Expr.Const (c, m, ty)
  
    | Expr.WitnessArg (witnessInfo, _) ->
        Expr.WitnessArg (witnessInfo, m)

and remarkObjExprMethod m (TObjExprMethod(slotsig, attribs, tps, vs, e, _)) = 
    TObjExprMethod(slotsig, attribs, tps, vs, remarkExpr m e, m)

and remarkInterfaceImpl m (ty, overrides) = 
    (ty, List.map (remarkObjExprMethod m) overrides)

and remarkExprs m es = es |> List.map (remarkExpr m) 

and remarkFlatExprs m es = es |> List.map (remarkExpr m) 

and remarkDecisionTree m x =
    match x with 
    | TDSwitch(e1, csl, dflt, _) ->
        let cslR = csl |> List.map (fun (TCase(test, y)) -> TCase(test, remarkDecisionTree m y))
        TDSwitch(remarkExpr m e1, cslR, Option.map (remarkDecisionTree m) dflt, m)
    | TDSuccess (es, n) ->
        TDSuccess (remarkFlatExprs m es, n)
    | TDBind (bind, rest) ->
        TDBind(remarkBind m bind, remarkDecisionTree m rest)

and remarkBinds m binds = List.map (remarkBind m) binds

// This very deliberately drops the sequence points since this is used when adjusting the marks for inlined expressions 
and remarkBind m (TBind(v, repr, _)) = 
    TBind(v, remarkExpr m repr, NoDebugPointAtStickyBinding)

//--------------------------------------------------------------------------
// Mutability analysis
//--------------------------------------------------------------------------

let isRecdOrStructFieldDefinitelyMutable (f: RecdField) = not f.IsStatic && f.IsMutable

let isUnionCaseDefinitelyMutable (uc: UnionCase) = uc.FieldTable.FieldsByIndex |> Array.exists isRecdOrStructFieldDefinitelyMutable

let isUnionCaseRefDefinitelyMutable (uc: UnionCaseRef) = uc.UnionCase |> isUnionCaseDefinitelyMutable
  
/// This is an incomplete check for .NET struct types. Returning 'false' doesn't mean the thing is immutable.
let isRecdOrUnionOrStructTyconRefDefinitelyMutable (tcref: TyconRef) = 
    let tycon = tcref.Deref
    if tycon.IsUnionTycon then 
        tycon.UnionCasesArray |> Array.exists isUnionCaseDefinitelyMutable
    elif tycon.IsRecordTycon || tycon.IsStructOrEnumTycon then 
        // Note: This only looks at the F# fields, causing oddities.
        // See https://github.com/Microsoft/visualfsharp/pull/4576
        tycon.AllFieldsArray |> Array.exists isRecdOrStructFieldDefinitelyMutable
    else
        false
  
// Although from the pure F# perspective exception values cannot be changed, the .NET 
// implementation of exception objects attaches a whole bunch of stack information to 
// each raised object. Hence we treat exception objects as if they have identity 
let isExnDefinitelyMutable (_ecref: TyconRef) = true 

// Some of the implementations of library functions on lists use mutation on the tail 
// of the cons cell. These cells are always private, i.e. not accessible by any other 
// code until the construction of the entire return list has been completed. 
// However, within the implementation code reads of the tail cell must in theory be treated 
// with caution. Hence we are conservative and within FSharp.Core we don't treat list 
// reads as if they were pure. 
let isUnionCaseFieldMutable (g: TcGlobals) (ucref: UnionCaseRef) n = 
    (g.compilingFslib && tyconRefEq g ucref.TyconRef g.list_tcr_canon && n = 1) ||
    (ucref.FieldByIndex n).IsMutable
  
let isExnFieldMutable ecref n = 
    if n < 0 || n >= List.length (recdFieldsOfExnDefRef ecref) then errorR(InternalError(sprintf "isExnFieldMutable, exnc = %s, n = %d" ecref.LogicalName n, ecref.Range))
    (recdFieldOfExnDefRefByIdx ecref n).IsMutable

let useGenuineField (tycon: Tycon) (f: RecdField) = 
    Option.isSome f.LiteralValue || tycon.IsEnumTycon || f.rfield_secret || (not f.IsStatic && f.rfield_mutable && not tycon.IsRecordTycon)

let ComputeFieldName tycon f = 
    if useGenuineField tycon f then f.rfield_id.idText
    else CompilerGeneratedName f.rfield_id.idText 

//-------------------------------------------------------------------------
// Helpers for building code contained in the initial environment
//------------------------------------------------------------------------- 

let isQuotedExprTy g ty = match tryAppTy g ty with ValueSome (tcref, _) -> tyconRefEq g tcref g.expr_tcr | _ -> false

let destQuotedExprTy g ty = match tryAppTy g ty with ValueSome (_, [ty]) -> ty | _ -> failwith "destQuotedExprTy"

let mkQuotedExprTy (g: TcGlobals) ty = TType_app(g.expr_tcr, [ty])

let mkRawQuotedExprTy (g: TcGlobals) = TType_app(g.raw_expr_tcr, [])

let mkAnyTupledTy (g: TcGlobals) tupInfo tys = 
    match tys with 
    | [] -> g.unit_ty 
    | [h] -> h
    | _ -> TType_tuple(tupInfo, tys)

let mkAnyAnonRecdTy (_g: TcGlobals) anonInfo tys = 
    TType_anon(anonInfo, tys)

let mkRefTupledTy g tys = mkAnyTupledTy g tupInfoRef tys

let mkRefTupledVarsTy g vs = mkRefTupledTy g (typesOfVals vs)

let mkMethodTy g argtys rty = mkIteratedFunTy (List.map (mkRefTupledTy g) argtys) rty 

let mkArrayType (g: TcGlobals) ty = TType_app (g.array_tcr_nice, [ty])

let mkByteArrayTy (g: TcGlobals) = mkArrayType g g.byte_ty

//---------------------------------------------------------------------------
// Witnesses
//---------------------------------------------------------------------------

let GenWitnessArgTys (g: TcGlobals) (traitInfo: TraitWitnessInfo) =
    let (TraitWitnessInfo(_tys, _nm, _memFlags, argtys, _rty)) = traitInfo
    let argtys = if argtys.IsEmpty then [g.unit_ty] else argtys
    let argtysl = List.map List.singleton argtys
    argtysl

let GenWitnessTy (g: TcGlobals) (traitInfo: TraitWitnessInfo) =
    let rty = match traitInfo.ReturnType with None -> g.unit_ty | Some ty -> ty
    let argtysl = GenWitnessArgTys g traitInfo
    mkMethodTy g argtysl rty 

let GenWitnessTys (g: TcGlobals) (cxs: TraitWitnessInfos) =
    if g.generateWitnesses then 
        cxs |> List.map (GenWitnessTy g)
    else
        []

//--------------------------------------------------------------------------
// tyOfExpr
//--------------------------------------------------------------------------
 
let rec tyOfExpr g e = 
    match e with 
    | Expr.App (_, fty, tyargs, args, _) -> applyTys g fty (tyargs, args)
    | Expr.Obj (_, ty, _, _, _, _, _, _)  
    | Expr.Match (_, _, _, _, _, ty) 
    | Expr.Quote (_, _, _, _, ty) 
    | Expr.Const (_, _, ty) -> (ty)
    | Expr.Val (vref, _, _) -> vref.Type
    | Expr.Sequential (a, b, k, _, _) -> tyOfExpr g (match k with NormalSeq -> b | ThenDoSeq -> a)
    | Expr.Lambda (_, _, _, vs, _, _, rty) -> (mkRefTupledVarsTy g vs --> rty)
    | Expr.TyLambda (_, tyvs, _, _, rty) -> (tyvs +-> rty)
    | Expr.Let (_, e, _, _) 
    | Expr.TyChoose (_, e, _)
    | Expr.Link { contents=e}
    | Expr.StaticOptimization (_, _, e, _) 
    | Expr.LetRec (_, e, _, _) -> tyOfExpr g e
    | Expr.Op (op, tinst, _, _) -> 
        match op with 
        | TOp.Coerce -> (match tinst with [to_ty;_fromTy] -> to_ty | _ -> failwith "bad TOp.Coerce node")
        | (TOp.ILCall (_, _, _, _, _, _, _, _, _, _, retTypes) | TOp.ILAsm (_, retTypes)) -> (match retTypes with [h] -> h | _ -> g.unit_ty)
        | TOp.UnionCase uc -> actualResultTyOfUnionCase tinst uc 
        | TOp.UnionCaseProof uc -> mkProvenUnionCaseTy uc tinst  
        | TOp.Recd (_, tcref) -> mkAppTy tcref tinst
        | TOp.ExnConstr _ -> g.exn_ty
        | TOp.Bytes _ -> mkByteArrayTy g
        | TOp.UInt16s _ -> mkArrayType g g.uint16_ty
        | TOp.AnonRecdGet (_, i) -> List.item i tinst
        | TOp.TupleFieldGet (_, i) -> List.item i tinst
        | TOp.Tuple tupInfo -> mkAnyTupledTy g tupInfo tinst
        | TOp.AnonRecd anonInfo -> mkAnyAnonRecdTy g anonInfo tinst
        | (TOp.For _ | TOp.While _) -> g.unit_ty
        | TOp.Array -> (match tinst with [ty] -> mkArrayType g ty | _ -> failwith "bad TOp.Array node")
        | (TOp.TryWith _ | TOp.TryFinally _) -> (match tinst with [ty] -> ty | _ -> failwith "bad TOp_try node")
        | TOp.ValFieldGetAddr (fref, readonly) -> mkByrefTyWithFlag g readonly (actualTyOfRecdFieldRef fref tinst)
        | TOp.ValFieldGet fref -> actualTyOfRecdFieldRef fref tinst
        | (TOp.ValFieldSet _ | TOp.UnionCaseFieldSet _ | TOp.ExnFieldSet _ | TOp.LValueOp ((LSet | LByrefSet), _)) ->g.unit_ty
        | TOp.UnionCaseTagGet _ -> g.int_ty
        | TOp.UnionCaseFieldGetAddr (cref, j, readonly) -> mkByrefTyWithFlag g readonly (actualTyOfRecdField (mkTyconRefInst cref.TyconRef tinst) (cref.FieldByIndex j))
        | TOp.UnionCaseFieldGet (cref, j) -> actualTyOfRecdField (mkTyconRefInst cref.TyconRef tinst) (cref.FieldByIndex j)
        | TOp.ExnFieldGet (ecref, j) -> recdFieldTyOfExnDefRefByIdx ecref j
        | TOp.LValueOp (LByrefGet, v) -> destByrefTy g v.Type
        | TOp.LValueOp (LAddrOf readonly, v) -> mkByrefTyWithFlag g readonly v.Type
        | TOp.RefAddrGet readonly -> (match tinst with [ty] -> mkByrefTyWithFlag g readonly ty | _ -> failwith "bad TOp.RefAddrGet node")      
        | TOp.TraitCall traitInfo -> GetFSharpViewOfReturnType g traitInfo.ReturnType
        | TOp.Reraise -> (match tinst with [rtn_ty] -> rtn_ty | _ -> failwith "bad TOp.Reraise node")
        | TOp.Goto _ | TOp.Label _ | TOp.Return -> 
            //assert false
            //errorR(InternalError("unexpected goto/label/return in tyOfExpr", m))
            // It doesn't matter what type we return here. This is only used in free variable analysis in the code generator
            g.unit_ty
    | Expr.WitnessArg (traitInfo, _m) -> GenWitnessTy g traitInfo.TraitKey

//--------------------------------------------------------------------------
// Make applications
//---------------------------------------------------------------------------

let primMkApp (f, fty) tyargs argsl m = 
  Expr.App (f, fty, tyargs, argsl, m)

// Check for the funky where a generic type instantiation at function type causes a generic function
// to appear to accept more arguments than it really does, e.g. "id id 1", where the first "id" is 
// instantiated with "int -> int".
//
// In this case, apply the arguments one at a time.
let isExpansiveUnderInstantiation g fty0 tyargs pargs argsl =
    isForallTy g fty0 && 
    let fty1 = formalApplyTys g fty0 (tyargs, pargs)
    (not (isFunTy g fty1) ||
     let rec loop fty xs = 
         match xs with 
         | [] -> false
         | _ :: t -> not (isFunTy g fty) || loop (rangeOfFunTy g fty) t
     loop fty1 argsl)
    
let rec mkExprAppAux g f fty argsl m =
  match argsl with 
  | [] -> f
  | _ -> 
      // Always combine the term application with a type application
      //
      // Combine the term application with a term application, but only when f' is an under-applied value of known arity
      match f with 
      | Expr.App (f', fty', tyargs, pargs, m2) 
             when
                 (isNil pargs ||
                  (match stripExpr f' with 
                   | Expr.Val (v, _, _) -> 
                       match v.ValReprInfo with 
                       | Some info -> info.NumCurriedArgs > pargs.Length
                       | None -> false
                   | _ -> false)) &&
                 not (isExpansiveUnderInstantiation g fty' tyargs pargs argsl) ->
            primMkApp (f', fty') tyargs (pargs@argsl) (unionRanges m2 m)

      | _ -> 
          // Don't combine. 'f' is not an application
          if not (isFunTy g fty) then error(InternalError("expected a function type", m))
          primMkApp (f, fty) [] argsl m


let rec mkAppsAux g f fty tyargsl argsl m =
  match tyargsl with 
  | tyargs :: rest -> 
      match tyargs with 
      | [] -> mkAppsAux g f fty rest argsl m
      | _ -> 
        let arfty = applyForallTy g fty tyargs
        mkAppsAux g (primMkApp (f, fty) tyargs [] m) arfty rest argsl m
  | [] -> 
      mkExprAppAux g f fty argsl m
      
let mkApps g ((f, fty), tyargsl, argl, m) = mkAppsAux g f fty tyargsl argl m

let mkTyAppExpr m (f, fty) tyargs = match tyargs with [] -> f | _ -> primMkApp (f, fty) tyargs [] m 

//--------------------------------------------------------------------------
// Decision tree reduction
//--------------------------------------------------------------------------

let rec accTargetsOfDecisionTree tree acc =
    match tree with 
    | TDSwitch (_, cases, dflt, _) -> 
        List.foldBack (fun (c: DecisionTreeCase) -> accTargetsOfDecisionTree c.CaseTree) cases 
            (Option.foldBack accTargetsOfDecisionTree dflt acc)
    | TDSuccess (_, i) -> i :: acc
    | TDBind (_, rest) -> accTargetsOfDecisionTree rest acc

let rec mapTargetsOfDecisionTree f tree =
    match tree with 
    | TDSwitch (e, cases, dflt, m) -> TDSwitch (e, List.map (mapTargetsOfDecisionTreeCase f) cases, Option.map (mapTargetsOfDecisionTree f) dflt, m)
    | TDSuccess (es, i) -> TDSuccess(es, f i) 
    | TDBind (bind, rest) -> TDBind(bind, mapTargetsOfDecisionTree f rest)

and mapTargetsOfDecisionTreeCase f (TCase(x, t)) = 
    TCase(x, mapTargetsOfDecisionTree f t)

// Dead target elimination 
let eliminateDeadTargetsFromMatch tree (targets:_[]) =
    let used = accTargetsOfDecisionTree tree [] |> ListSet.setify (=) |> Array.ofList
    if used.Length < targets.Length then
        Array.sortInPlace used
        let ntargets = targets.Length
        let tree' = 
            let remap = Array.create ntargets (-1)
            Array.iteri (fun i tgn -> remap.[tgn] <- i) used
            tree |> mapTargetsOfDecisionTree (fun tgn -> 
                 if remap.[tgn] = -1 then failwith "eliminateDeadTargetsFromMatch: failure while eliminating unused targets"
                 remap.[tgn]) 
        let targets' = Array.map (Array.get targets) used
        tree', targets'
    else 
        tree, targets
    
let rec targetOfSuccessDecisionTree tree =
    match tree with 
    | TDSwitch _ -> None
    | TDSuccess (_, i) -> Some i
    | TDBind(_, t) -> targetOfSuccessDecisionTree t

/// Check a decision tree only has bindings that immediately cover a 'Success'
let rec decisionTreeHasNonTrivialBindings tree =
    match tree with 
    | TDSwitch (_, cases, dflt, _) -> 
        cases |> List.exists (fun c -> decisionTreeHasNonTrivialBindings c.CaseTree) || 
        dflt |> Option.exists decisionTreeHasNonTrivialBindings 
    | TDSuccess _ -> false
    | TDBind (_, t) -> Option.isNone (targetOfSuccessDecisionTree t)

// If a target has assignments and can only be reached through one 
// branch (i.e. is "linear"), then transfer the assignments to the r.h.s. to be a "let". 
let foldLinearBindingTargetsOfMatch tree (targets: _[]) =

    // Don't do this when there are any bindings in the tree except where those bindings immediately cover a success node
    // since the variables would be extruded from their scope. 
    if decisionTreeHasNonTrivialBindings tree then 
        tree, targets 

    else
        let branchesToTargets = Array.create targets.Length []
        // Build a map showing how each target might be reached
        let rec accumulateTipsOfDecisionTree accBinds tree =
            match tree with 
            | TDSwitch (_, cases, dflt, _) -> 
                assert (isNil accBinds)  // No switches under bindings
                for edge in cases do accumulateTipsOfDecisionTree accBinds edge.CaseTree
                match dflt with 
                | None -> ()
                | Some tree -> accumulateTipsOfDecisionTree accBinds tree
            | TDSuccess (es, i) -> 
                branchesToTargets.[i] <- (List.rev accBinds, es) :: branchesToTargets.[i]
            | TDBind (bind, rest) -> 
                accumulateTipsOfDecisionTree (bind :: accBinds) rest 

        // Compute the targets that can only be reached one way
        accumulateTipsOfDecisionTree [] tree 
        let isLinearTarget bs = match bs with [_] -> true | _ -> false
        let isLinearTgtIdx i = isLinearTarget branchesToTargets.[i] 
        let getLinearTgtIdx i = branchesToTargets.[i].Head
        let hasLinearTgtIdx = branchesToTargets |> Array.exists isLinearTarget

        if not hasLinearTgtIdx then 

            tree, targets

        else
            
            /// rebuild the decision tree, replacing 'bind-then-success' decision trees by TDSuccess nodes that just go to the target
            let rec rebuildDecisionTree tree =
                
                // Check if this is a bind-then-success tree
                match targetOfSuccessDecisionTree tree with
                | Some i when isLinearTgtIdx i -> TDSuccess([], i)
                | _ -> 
                    match tree with 
                    | TDSwitch (e, cases, dflt, m) -> TDSwitch (e, List.map rebuildDecisionTreeEdge cases, Option.map rebuildDecisionTree dflt, m)
                    | TDSuccess _ -> tree
                    | TDBind _ -> tree

            and rebuildDecisionTreeEdge (TCase(x, t)) =  
                TCase(x, rebuildDecisionTree t)

            let tree' = rebuildDecisionTree tree

            /// rebuild the targets, replacing linear targets by ones that include all the 'let' bindings from the source
            let targets' = 
                targets |> Array.mapi (fun i (TTarget(vs, exprTarget, spTarget, _) as tg) -> 
                    if isLinearTgtIdx i then
                        let (binds, es) = getLinearTgtIdx i
                        // The value bindings are moved to become part of the target.
                        // Hence the expressions in the value bindings can be remarked with the range of the target.
                        let mTarget = exprTarget.Range
                        let es = es |> List.map (remarkExpr mTarget)
                        // These are non-sticky - any sequence point for 'exprTarget' goes on 'exprTarget' _after_ the bindings have been evaluated
                        TTarget(List.empty, mkLetsBind mTarget binds (mkInvisibleLetsFromBindings mTarget vs es exprTarget), spTarget, None)
                    else tg )
     
            tree', targets'

// Simplify a little as we go, including dead target elimination 
let rec simplifyTrivialMatch spBind exprm matchm ty tree (targets : _[]) = 
    match tree with 
    | TDSuccess(es, n) -> 
        if n >= targets.Length then failwith "simplifyTrivialMatch: target out of range"
        // REVIEW: should we use _spTarget here?
        let (TTarget(vs, rhs, _spTarget, _)) = targets.[n]
        if vs.Length <> es.Length then failwith ("simplifyTrivialMatch: invalid argument, n = " + string n + ", List.length targets = " + string targets.Length)
        // These are non-sticky - any sequence point for 'rhs' goes on 'rhs' _after_ the bindings have been made
        mkInvisibleLetsFromBindings rhs.Range vs es rhs
    | _ -> 
        primMkMatch (spBind, exprm, tree, targets, matchm, ty)
 
// Simplify a little as we go, including dead target elimination 
let mkAndSimplifyMatch spBind exprm matchm ty tree targets = 
    let targets = Array.ofList targets
    match tree with 
    | TDSuccess _ -> 
        simplifyTrivialMatch spBind exprm matchm ty tree targets
    | _ -> 
        let tree, targets = eliminateDeadTargetsFromMatch tree targets
        let tree, targets = foldLinearBindingTargetsOfMatch tree targets
        simplifyTrivialMatch spBind exprm matchm ty tree targets

//-------------------------------------------------------------------------
// mkExprAddrOfExprAux
//------------------------------------------------------------------------- 

type Mutates = AddressOfOp | DefinitelyMutates | PossiblyMutates | NeverMutates
exception DefensiveCopyWarning of string * range

let isRecdOrStructTyconRefAssumedImmutable (g: TcGlobals) (tcref: TyconRef) =
    tcref.CanDeref &&
    not (isRecdOrUnionOrStructTyconRefDefinitelyMutable tcref) ||
    tyconRefEq g tcref g.decimal_tcr || 
    tyconRefEq g tcref g.date_tcr

let isTyconRefReadOnly g m (tcref: TyconRef) =
    tcref.CanDeref &&
    if
        match tcref.TryIsReadOnly with 
        | ValueSome res -> res
        | _ ->
            let res = TyconRefHasAttribute g m g.attrib_IsReadOnlyAttribute tcref
            tcref.SetIsReadOnly res
            res 
    then true
    else tcref.IsEnumTycon

let isTyconRefAssumedReadOnly g (tcref: TyconRef) =
    tcref.CanDeref &&
    match tcref.TryIsAssumedReadOnly with 
    | ValueSome res -> res
    | _ -> 
        let res = isRecdOrStructTyconRefAssumedImmutable g tcref
        tcref.SetIsAssumedReadOnly res
        res

let isRecdOrStructTyconRefReadOnlyAux g m isInref (tcref: TyconRef) =
    if isInref && tcref.IsILStructOrEnumTycon then
        isTyconRefReadOnly g m tcref
    else
        isTyconRefReadOnly g m tcref || isTyconRefAssumedReadOnly g tcref

let isRecdOrStructTyconRefReadOnly g m tcref =
    isRecdOrStructTyconRefReadOnlyAux g m false tcref

let isRecdOrStructTyReadOnlyAux (g: TcGlobals) m isInref ty =
    match tryTcrefOfAppTy g ty with 
    | ValueNone -> false
    | ValueSome tcref -> isRecdOrStructTyconRefReadOnlyAux g m isInref tcref

let isRecdOrStructTyReadOnly g m ty =
    isRecdOrStructTyReadOnlyAux g m false ty

let CanTakeAddressOf g m isInref ty mut =
    match mut with 
    | NeverMutates -> true 
    | PossiblyMutates -> isRecdOrStructTyReadOnlyAux g m isInref ty
    | DefinitelyMutates -> false
    | AddressOfOp -> true // you can take the address but you might get a (readonly) inref<T> as a result

// We can take the address of values of struct type even if the value is immutable
// under certain conditions
//   - all instances of the type are known to be immutable; OR
//   - the operation is known not to mutate
//
// Note this may be taking the address of a closure field, i.e. a copy
// of the original struct, e.g. for
//    let f () = 
//        let g1 = A.G(1)
//        (fun () -> g1.x1)
//
// Note: isRecdOrStructTyReadOnly implies PossiblyMutates or NeverMutates
//
// We only do this for true local or closure fields because we can't take addresses of immutable static 
// fields across assemblies.
let CanTakeAddressOfImmutableVal (g: TcGlobals) m (vref: ValRef) mut =
    // We can take the address of values of struct type if the operation doesn't mutate 
    // and the value is a true local or closure field. 
    not vref.IsMutable &&
    not vref.IsMemberOrModuleBinding &&
    // Note: We can't add this:
    //    || valRefInThisAssembly g.compilingFslib vref
    // This is because we don't actually guarantee to generate static backing fields for all values like these, e.g. simple constants "let x = 1".  
    // We always generate a static property but there is no field to take an address of
    CanTakeAddressOf g m false vref.Type mut

let MustTakeAddressOfVal (g: TcGlobals) (vref: ValRef) = 
    vref.IsMutable &&
    // We can only take the address of mutable values in the same assembly
    valRefInThisAssembly g.compilingFslib vref

let MustTakeAddressOfByrefGet (g: TcGlobals) (vref: ValRef) = 
    isByrefTy g vref.Type && not (isInByrefTy g vref.Type)

let CanTakeAddressOfByrefGet (g: TcGlobals) (vref: ValRef) mut = 
    isInByrefTy g vref.Type &&
    CanTakeAddressOf g vref.Range true (destByrefTy g vref.Type) mut

let MustTakeAddressOfRecdField (rfref: RecdField) = 
    // Static mutable fields must be private, hence we don't have to take their address
    not rfref.IsStatic && 
    rfref.IsMutable

let MustTakeAddressOfRecdFieldRef (rfref: RecdFieldRef) = MustTakeAddressOfRecdField rfref.RecdField

let CanTakeAddressOfRecdFieldRef (g: TcGlobals) m (rfref: RecdFieldRef) tinst mut =
    // We only do this if the field is defined in this assembly because we can't take addresses across assemblies for immutable fields
    entityRefInThisAssembly g.compilingFslib rfref.TyconRef &&
    not rfref.RecdField.IsMutable &&
    CanTakeAddressOf g m false (actualTyOfRecdFieldRef rfref tinst) mut

let CanTakeAddressOfUnionFieldRef (g: TcGlobals) m (uref: UnionCaseRef) cidx tinst mut =
    // We only do this if the field is defined in this assembly because we can't take addresses across assemblies for immutable fields
    entityRefInThisAssembly g.compilingFslib uref.TyconRef &&
    let rfref = uref.FieldByIndex cidx
    not rfref.IsMutable &&
    CanTakeAddressOf g m false (actualTyOfUnionFieldRef uref cidx tinst) mut

let mkDerefAddrExpr mAddrGet expr mExpr exprTy =
    let v, _ = mkCompGenLocal mAddrGet "byrefReturn" exprTy
    mkCompGenLet mExpr v expr (mkAddrGet mAddrGet (mkLocalValRef v))

/// Make the address-of expression and return a wrapper that adds any allocated locals at an appropriate scope.
/// Also return a flag that indicates if the resulting pointer is a not a pointer where writing is allowed and will 
/// have intended effect (i.e. is a readonly pointer and/or a defensive copy).
let rec mkExprAddrOfExprAux g mustTakeAddress useReadonlyForGenericArrayAddress mut expr addrExprVal m =
    if mustTakeAddress then 
        let isNativePtr = 
            match addrExprVal with
            | Some vf -> valRefEq g vf g.addrof2_vref
            | _ -> false

        // If we are taking the native address using "&&" to get a nativeptr, disallow if it's readonly.
        let checkTakeNativeAddress readonly =
            if isNativePtr && readonly then
                error(Error(FSComp.SR.tastValueMustBeMutable(), m))

        match expr with 
        // LVALUE of "*x" where "x" is byref is just the byref itself
        | Expr.Op (TOp.LValueOp (LByrefGet, vref), _, [], m) when MustTakeAddressOfByrefGet g vref || CanTakeAddressOfByrefGet g vref mut -> 
            let readonly = not (MustTakeAddressOfByrefGet g vref)
            let writeonly = isOutByrefTy g vref.Type
            None, exprForValRef m vref, readonly, writeonly

        // LVALUE of "x" where "x" is mutable local, mutable intra-assembly module/static binding, or operation doesn't mutate.
        // Note: we can always take the address of mutable intra-assembly values
        | Expr.Val (vref, _, m) when MustTakeAddressOfVal g vref || CanTakeAddressOfImmutableVal g m vref mut ->
            let readonly = not (MustTakeAddressOfVal g vref)
            let writeonly = false
            checkTakeNativeAddress readonly
            None, mkValAddr m readonly vref, readonly, writeonly

        // LVALUE of "e.f" where "f" is an instance F# field or record field. 
        | Expr.Op (TOp.ValFieldGet rfref, tinst, [objExpr], m) when MustTakeAddressOfRecdFieldRef rfref || CanTakeAddressOfRecdFieldRef g m rfref tinst mut ->
            let objTy = tyOfExpr g objExpr
            let takeAddrOfObjExpr = isStructTy g objTy // It seems this will always be false - the address will already have been taken
            let wrap, expra, readonly, writeonly = mkExprAddrOfExprAux g takeAddrOfObjExpr false mut objExpr None m
            let readonly = readonly || isInByrefTy g objTy || not (MustTakeAddressOfRecdFieldRef rfref)
            let writeonly = writeonly || isOutByrefTy g objTy
            wrap, mkRecdFieldGetAddrViaExprAddr(readonly, expra, rfref, tinst, m), readonly, writeonly

        // LVALUE of "f" where "f" is a static F# field. 
        | Expr.Op (TOp.ValFieldGet rfref, tinst, [], m) when MustTakeAddressOfRecdFieldRef rfref || CanTakeAddressOfRecdFieldRef g m rfref tinst mut ->
            let readonly = not (MustTakeAddressOfRecdFieldRef rfref)
            let writeonly = false
            None, mkStaticRecdFieldGetAddr(readonly, rfref, tinst, m), readonly, writeonly

        // LVALUE of "e.f" where "f" is an F# union field. 
        | Expr.Op (TOp.UnionCaseFieldGet (uref, cidx), tinst, [objExpr], m) when MustTakeAddressOfRecdField (uref.FieldByIndex cidx) || CanTakeAddressOfUnionFieldRef g m uref cidx tinst mut ->
            let objTy = tyOfExpr g objExpr
            let takeAddrOfObjExpr = isStructTy g objTy // It seems this will always be false - the address will already have been taken
            let wrap, expra, readonly, writeonly = mkExprAddrOfExprAux g takeAddrOfObjExpr false mut objExpr None m
            let readonly = readonly || isInByrefTy g objTy || not (MustTakeAddressOfRecdField (uref.FieldByIndex cidx))
            let writeonly = writeonly || isOutByrefTy g objTy
            wrap, mkUnionCaseFieldGetAddrProvenViaExprAddr(readonly, expra, uref, tinst, cidx, m), readonly, writeonly

        // LVALUE of "f" where "f" is a .NET static field. 
        | Expr.Op (TOp.ILAsm ([IL.I_ldsfld(_vol, fspec)], [ty2]), tinst, [], m) -> 
            let readonly = false // we never consider taking the address of a .NET static field to give an inref pointer
            let writeonly = false
            None, Expr.Op (TOp.ILAsm ([IL.I_ldsflda fspec], [mkByrefTy g ty2]), tinst, [], m), readonly, writeonly

        // LVALUE of "e.f" where "f" is a .NET instance field. 
        | Expr.Op (TOp.ILAsm ([IL.I_ldfld (_align, _vol, fspec)], [ty2]), tinst, [objExpr], m) -> 
            let objTy = tyOfExpr g objExpr
            let takeAddrOfObjExpr = isStructTy g objTy // It seems this will always be false - the address will already have been taken
            // we never consider taking the address of an .NET instance field to give an inref pointer, unless the object pointer is an inref pointer
            let wrap, expra, readonly, writeonly = mkExprAddrOfExprAux g takeAddrOfObjExpr false mut objExpr None m
            let readonly = readonly || isInByrefTy g objTy
            let writeonly = writeonly || isOutByrefTy g objTy
            wrap, Expr.Op (TOp.ILAsm ([IL.I_ldflda fspec], [mkByrefTyWithFlag g readonly ty2]), tinst, [expra], m), readonly, writeonly

        // LVALUE of "e.[n]" where e is an array of structs 
        | Expr.App (Expr.Val (vf, _, _), _, [elemTy], [aexpr;nexpr], _) when (valRefEq g vf g.array_get_vref) -> 
      
            let readonly = false // array address is never forced to be readonly
            let writeonly = false
            let shape = ILArrayShape.SingleDimensional
            let ilInstrReadOnlyAnnotation = if isTyparTy g elemTy && useReadonlyForGenericArrayAddress then ReadonlyAddress else NormalAddress
            None, mkArrayElemAddress g (readonly, ilInstrReadOnlyAnnotation, isNativePtr, shape, elemTy, [aexpr; nexpr], m), readonly, writeonly

        // LVALUE of "e.[n1, n2]", "e.[n1, n2, n3]", "e.[n1, n2, n3, n4]" where e is an array of structs 
        | Expr.App (Expr.Val (vref, _, _), _, [elemTy], (aexpr :: args), _) 
             when (valRefEq g vref g.array2D_get_vref || valRefEq g vref g.array3D_get_vref || valRefEq g vref g.array4D_get_vref) -> 
        
            let readonly = false // array address is never forced to be readonly
            let writeonly = false
            let shape = ILArrayShape.FromRank args.Length
            let ilInstrReadOnlyAnnotation = if isTyparTy g elemTy && useReadonlyForGenericArrayAddress then ReadonlyAddress else NormalAddress
            None, mkArrayElemAddress g (readonly, ilInstrReadOnlyAnnotation, isNativePtr, shape, elemTy, (aexpr :: args), m), readonly, writeonly

        // LVALUE: "&meth(args)" where meth has a byref or inref return. Includes "&span.[idx]".
        | Expr.Let (TBind(vref, e, _), Expr.Op (TOp.LValueOp (LByrefGet, vref2), _, _, _), _, _)  
             when (valRefEq g (mkLocalValRef vref) vref2) && 
                  (MustTakeAddressOfByrefGet g vref2 || CanTakeAddressOfByrefGet g vref2 mut) -> 
            let ty = tyOfExpr g e
            let readonly = isInByrefTy g ty
            let writeonly = isOutByrefTy g ty
            None, e, readonly, writeonly
        
        // Give a nice error message for address-of-byref
        | Expr.Val (vref, _, m) when isByrefTy g vref.Type -> 
            error(Error(FSComp.SR.tastUnexpectedByRef(), m))

        // Give a nice error message for DefinitelyMutates of address-of on mutable values in other assemblies
        | Expr.Val (vref, _, m) when (mut = DefinitelyMutates || mut = AddressOfOp) && vref.IsMutable -> 
            error(Error(FSComp.SR.tastInvalidAddressOfMutableAcrossAssemblyBoundary(), m))

        // Give a nice error message for AddressOfOp on immutable values
        | Expr.Val _ when mut = AddressOfOp -> 
            error(Error(FSComp.SR.tastValueMustBeLocal(), m))
         
        // Give a nice error message for mutating a value we can't take the address of
        | Expr.Val _ when mut = DefinitelyMutates -> 
            error(Error(FSComp.SR.tastValueMustBeMutable(), m))
         
        | _ -> 
            let ty = tyOfExpr g expr
            if isStructTy g ty then 
                match mut with 
                | NeverMutates
                | AddressOfOp -> ()
                | DefinitelyMutates -> 
                    // Give a nice error message for mutating something we can't take the address of
                    errorR(Error(FSComp.SR.tastInvalidMutationOfConstant(), m))
                | PossiblyMutates -> 
                    // Warn on defensive copy of something we can't take the address of
                    warning(DefensiveCopyWarning(FSComp.SR.tastValueHasBeenCopied(), m))

            match mut with
            | NeverMutates
            | DefinitelyMutates
            | PossiblyMutates -> ()
            | AddressOfOp -> 
                // we get an inref
                errorR(Error(FSComp.SR.tastCantTakeAddressOfExpression(), m))

            // Take a defensive copy
            let tmp, _ = 
                match mut with 
                | NeverMutates -> mkCompGenLocal m "copyOfStruct" ty
                | _ -> mkMutableCompGenLocal m "copyOfStruct" ty

            // This local is special in that it ignore byref scoping rules.
            tmp.SetIgnoresByrefScope()

            let readonly = true
            let writeonly = false
            Some (tmp, expr), (mkValAddr m readonly (mkLocalValRef tmp)), readonly, writeonly
    else
        None, expr, false, false

let mkExprAddrOfExpr g mustTakeAddress useReadonlyForGenericArrayAddress mut e addrExprVal m =
    let optBind, addre, readonly, writeonly = mkExprAddrOfExprAux g mustTakeAddress useReadonlyForGenericArrayAddress mut e addrExprVal m
    match optBind with 
    | None -> (fun x -> x), addre, readonly, writeonly
    | Some (tmp, rval) -> (fun x -> mkCompGenLet m tmp rval x), addre, readonly, writeonly

let mkTupleFieldGet g (tupInfo, e, tinst, i, m) = 
    let wrap, e', _readonly, _writeonly = mkExprAddrOfExpr g (evalTupInfoIsStruct tupInfo) false NeverMutates e None m
    wrap (mkTupleFieldGetViaExprAddr(tupInfo, e', tinst, i, m))

let mkAnonRecdFieldGet g (anonInfo: AnonRecdTypeInfo, e, tinst, i, m) = 
    let wrap, e', _readonly, _writeonly = mkExprAddrOfExpr g (evalAnonInfoIsStruct anonInfo) false NeverMutates e None m
    wrap (mkAnonRecdFieldGetViaExprAddr(anonInfo, e', tinst, i, m))

let mkRecdFieldGet g (e, fref: RecdFieldRef, tinst, m) = 
    assert (not (isByrefTy g (tyOfExpr g e)))
    let wrap, e', _readonly, _writeonly = mkExprAddrOfExpr g fref.Tycon.IsStructOrEnumTycon false NeverMutates e None m
    wrap (mkRecdFieldGetViaExprAddr (e', fref, tinst, m))

let mkUnionCaseFieldGetUnproven g (e, cref: UnionCaseRef, tinst, j, m) = 
    assert (not (isByrefTy g (tyOfExpr g e)))
    let wrap, e', _readonly, _writeonly = mkExprAddrOfExpr g cref.Tycon.IsStructOrEnumTycon false NeverMutates e None m
    wrap (mkUnionCaseFieldGetUnprovenViaExprAddr (e', cref, tinst, j, m))

let mkArray (argty, args, m) = Expr.Op (TOp.Array, [argty], args, m)

//---------------------------------------------------------------------------
// Compute fixups for letrec's.
//
// Generate an assignment expression that will fixup the recursion 
// amongst the vals on the r.h.s. of a letrec. The returned expressions 
// include disorderly constructs such as expressions/statements 
// to set closure environments and non-mutable fields. These are only ever 
// generated by the backend code-generator when processing a "letrec"
// construct.
//
// [self] is the top level value that is being fixed
// [exprToFix] is the r.h.s. expression
// [rvs] is the set of recursive vals being bound. 
// [acc] accumulates the expression right-to-left. 
//
// Traversal of the r.h.s. term must happen back-to-front to get the
// uniq's for the lambdas correct in the very rare case where the same lambda
// somehow appears twice on the right.
//---------------------------------------------------------------------------

let rec IterateRecursiveFixups g (selfv: Val option) rvs ((access: Expr), set) exprToFix = 
    let exprToFix = stripExpr exprToFix
    match exprToFix with 
    | Expr.Const _ -> ()
    | Expr.Op (TOp.Tuple tupInfo, argtys, args, m) when not (evalTupInfoIsStruct tupInfo) ->
      args |> List.iteri (fun n -> 
          IterateRecursiveFixups g None rvs 
            (mkTupleFieldGet g (tupInfo, access, argtys, n, m), 
            (fun e -> 
              // NICE: it would be better to do this check in the type checker 
              errorR(Error(FSComp.SR.tastRecursiveValuesMayNotBeInConstructionOfTuple(), m))
              e)))

    | Expr.Op (TOp.UnionCase c, tinst, args, m) ->
      args |> List.iteri (fun n -> 
          IterateRecursiveFixups g None rvs 
            (mkUnionCaseFieldGetUnprovenViaExprAddr (access, c, tinst, n, m), 
             (fun e -> 
               // NICE: it would be better to do this check in the type checker 
               let tcref = c.TyconRef
               if not (c.FieldByIndex n).IsMutable && not (entityRefInThisAssembly g.compilingFslib tcref) then
                 errorR(Error(FSComp.SR.tastRecursiveValuesMayNotAppearInConstructionOfType(tcref.LogicalName), m))
               mkUnionCaseFieldSet (access, c, tinst, n, e, m))))

    | Expr.Op (TOp.Recd (_, tcref), tinst, args, m) -> 
      (tcref.TrueInstanceFieldsAsRefList, args) ||> List.iter2 (fun fref arg -> 
          let fspec = fref.RecdField
          IterateRecursiveFixups g None rvs 
            (mkRecdFieldGetViaExprAddr (access, fref, tinst, m), 
             (fun e -> 
               // NICE: it would be better to do this check in the type checker 
               if not fspec.IsMutable && not (entityRefInThisAssembly g.compilingFslib tcref) then
                 errorR(Error(FSComp.SR.tastRecursiveValuesMayNotBeAssignedToNonMutableField(fspec.rfield_id.idText, tcref.LogicalName), m))
               mkRecdFieldSetViaExprAddr (access, fref, tinst, e, m))) arg )
    | Expr.Val _
    | Expr.Lambda _
    | Expr.Obj _
    | Expr.TyChoose _
    | Expr.TyLambda _ -> 
        rvs selfv access set exprToFix
    | _ -> ()

//--------------------------------------------------------------------------
// computations on constraints
//-------------------------------------------------------------------------- 

let JoinTyparStaticReq r1 r2 = 
  match r1, r2 with
  | NoStaticReq, r | r, NoStaticReq -> r 
  | HeadTypeStaticReq, r | r, HeadTypeStaticReq -> r
  
//-------------------------------------------------------------------------
// ExprFolder - fold steps
//-------------------------------------------------------------------------

type ExprFolder<'State> = 
    { exprIntercept : (* recurseF *) ('State -> Expr -> 'State) -> (* noInterceptF *) ('State -> Expr -> 'State) -> 'State -> Expr -> 'State
      // the bool is 'bound in dtree' 
      valBindingSiteIntercept : 'State -> bool * Val -> 'State               
      // these values are always bound to these expressions. bool indicates 'recursively' 
      nonRecBindingsIntercept : 'State -> Binding -> 'State   
      recBindingsIntercept : 'State -> Bindings -> 'State        
      dtreeIntercept : 'State -> DecisionTree -> 'State                    
      targetIntercept : (* recurseF *) ('State -> Expr -> 'State) -> 'State -> DecisionTreeTarget -> 'State option 
      tmethodIntercept : (* recurseF *) ('State -> Expr -> 'State) -> 'State -> ObjExprMethod -> 'State option
    }

let ExprFolder0 =
    { exprIntercept = (fun _recurseF noInterceptF z x -> noInterceptF z x)
      valBindingSiteIntercept = (fun z _b -> z)
      nonRecBindingsIntercept = (fun z _bs -> z)
      recBindingsIntercept = (fun z _bs -> z)
      dtreeIntercept = (fun z _dt -> z)
      targetIntercept = (fun _exprF _z _x -> None)
      tmethodIntercept = (fun _exprF _z _x -> None) }

//-------------------------------------------------------------------------
// FoldExpr
//-------------------------------------------------------------------------

/// Adapted from usage info folding.
/// Collecting from exprs at moment.
/// To collect ids etc some additional folding needed, over formals etc.
type ExprFolders<'State> (folders: ExprFolder<'State>) =
    let mutable exprFClosure = Unchecked.defaultof<'State -> Expr -> 'State> // prevent reallocation of closure
    let mutable exprNoInterceptFClosure = Unchecked.defaultof<'State -> Expr -> 'State> // prevent reallocation of closure

    let rec exprsF z xs = 
        List.fold exprFClosure z xs

    and exprF (z: 'State) (x: Expr) =
        folders.exprIntercept exprFClosure exprNoInterceptFClosure z x 

    and exprNoInterceptF (z: 'State) (x: Expr) = 
        match x with
        
        | Expr.Const _ -> z

        | Expr.Val _ -> z

        | LinearOpExpr (_op, _tyargs, argsHead, argLast, _m) ->
            let z = exprsF z argsHead
            // tailcall 
            exprF z argLast
        
        | Expr.Op (_c, _tyargs, args, _) -> 
            exprsF z args

        | Expr.Sequential (x0, x1, _dir, _, _) -> 
            let z = exprF z x0
            exprF z x1

        | Expr.Lambda (_lambdaId, _ctorThisValOpt, _baseValOpt, _argvs, body, _m, _rty) -> 
            exprF z body

        | Expr.TyLambda (_lambdaId, _argtyvs, body, _m, _rty) -> 
            exprF z body

        | Expr.TyChoose (_, body, _) -> 
            exprF z body

        | Expr.App (f, _fty, _tys, argtys, _) -> 
            let z = exprF z f
            exprsF z argtys
                
        | Expr.LetRec (binds, body, _, _) -> 
            let z = valBindsF false z binds
            exprF z body
                
        | Expr.Let (bind, body, _, _) -> 
            let z = valBindF false z bind
            exprF z body
                
        | Expr.Link rX -> exprF z (!rX)

        | Expr.Match (_spBind, _exprm, dtree, targets, _m, _ty) -> 
            let z = dtreeF z dtree
            let z = Array.fold targetF z targets.[0..targets.Length - 2]
            // tailcall
            targetF z targets.[targets.Length - 1]
                
        | Expr.Quote (e, dataCell, _, _, _) -> 
            let z = exprF z e
            match dataCell.Value with 
            | None -> z
            | Some ((_typeDefs, _argTypes, argExprs, _), _) -> exprsF z argExprs

        | Expr.Obj (_n, _typ, _basev, basecall, overrides, iimpls, _stateVars, _m) -> 
            let z = exprF z basecall
            let z = List.fold tmethodF z overrides
            List.fold (foldOn snd (List.fold tmethodF)) z iimpls

        | Expr.StaticOptimization (_tcs, csx, x, _) -> 
            exprsF z [csx;x]

        | Expr.WitnessArg (_witnessInfo, _m) ->
            z

    and valBindF dtree z bind =
        let z = folders.nonRecBindingsIntercept z bind
        bindF dtree z bind 

    and valBindsF dtree z binds =
        let z = folders.recBindingsIntercept z binds
        List.fold (bindF dtree) z binds 

    and bindF dtree z (bind: Binding) =
        let z = folders.valBindingSiteIntercept z (dtree, bind.Var)
        exprF z bind.Expr

    and dtreeF z dtree =
        let z = folders.dtreeIntercept z dtree
        match dtree with
        | TDBind (bind, rest) -> 
            let z = valBindF true z bind
            dtreeF z rest
        | TDSuccess (args, _) -> exprsF z args
        | TDSwitch (test, dcases, dflt, _) -> 
            let z = exprF z test
            let z = List.fold dcaseF z dcases
            let z = Option.fold dtreeF z dflt
            z

    and dcaseF z = function
        TCase (_, dtree) -> dtreeF z dtree (* not collecting from test *)

    and targetF z x =
        match folders.targetIntercept exprFClosure z x with 
        | Some z -> z // intercepted 
        | None ->     // structurally recurse 
            let (TTarget (_, body, _, _)) = x
            exprF z body
              
    and tmethodF z x =
        match folders.tmethodIntercept exprFClosure z x with 
        | Some z -> z // intercepted 
        | None ->     // structurally recurse 
            let (TObjExprMethod(_, _, _, _, e, _)) = x
            exprF z e

    and mexprF z x =
        match x with 
        | ModuleOrNamespaceExprWithSig(_, def, _) -> mdefF z def

    and mdefF z x = 
        match x with
        | TMDefRec(_, _, mbinds, _) -> 
            // REVIEW: also iterate the abstract slot vspecs hidden in the _vslots field in the tycons
            let z = List.fold mbindF z mbinds
            z
        | TMDefLet(bind, _) -> valBindF false z bind
        | TMDefDo(e, _) -> exprF z e
        | TMDefs defs -> List.fold mdefF z defs 
        | TMAbstract x -> mexprF z x

    and mbindF z x = 
        match x with 
        | ModuleOrNamespaceBinding.Binding b -> valBindF false z b
        | ModuleOrNamespaceBinding.Module(_, def) -> mdefF z def

    and implF z x = foldTImplFile mexprF z x

    do exprFClosure <- exprF // allocate one instance of this closure
    do exprNoInterceptFClosure <- exprNoInterceptF // allocate one instance of this closure

    member x.FoldExpr = exprF

    member x.FoldImplFile = implF

let FoldExpr folders state expr = ExprFolders(folders).FoldExpr state expr

let FoldImplFile folders state implFile = ExprFolders(folders).FoldImplFile state implFile 

#if DEBUG
//-------------------------------------------------------------------------
// ExprStats
//-------------------------------------------------------------------------

let ExprStats x =
  let mutable count = 0
  let folders = {ExprFolder0 with exprIntercept = (fun _ noInterceptF z x -> (count <- count + 1; noInterceptF z x))}
  let () = FoldExpr folders () x
  string count + " TExpr nodes"
#endif
    
//-------------------------------------------------------------------------
// Make expressions
//------------------------------------------------------------------------- 

let mkString (g: TcGlobals) m n = Expr.Const (Const.String n, m, g.string_ty)

let mkBool (g: TcGlobals) m b = Expr.Const (Const.Bool b, m, g.bool_ty)

let mkByte (g: TcGlobals) m b = Expr.Const (Const.Byte b, m, g.byte_ty)

let mkUInt16 (g: TcGlobals) m b = Expr.Const (Const.UInt16 b, m, g.uint16_ty)

let mkTrue g m = mkBool g m true

let mkFalse g m = mkBool g m false

let mkUnit (g: TcGlobals) m = Expr.Const (Const.Unit, m, g.unit_ty)

let mkInt32 (g: TcGlobals) m n = Expr.Const (Const.Int32 n, m, g.int32_ty)

let mkInt g m n = mkInt32 g m n

let mkZero g m = mkInt g m 0

let mkOne g m = mkInt g m 1

let mkTwo g m = mkInt g m 2

let mkMinusOne g m = mkInt g m (-1)

let destInt32 = function Expr.Const (Const.Int32 n, _, _) -> Some n | _ -> None

let isIDelegateEventType g ty =
    match tryTcrefOfAppTy g ty with
    | ValueSome tcref -> tyconRefEq g g.fslib_IDelegateEvent_tcr tcref
    | _ -> false

let destIDelegateEventType g ty = 
    if isIDelegateEventType g ty then 
        match argsOfAppTy g ty with 
        | [ty1] -> ty1
        | _ -> failwith "destIDelegateEventType: internal error"
    else failwith "destIDelegateEventType: not an IDelegateEvent type"

let mkIEventType (g: TcGlobals) ty1 ty2 = TType_app (g.fslib_IEvent2_tcr, [ty1;ty2])

let mkIObservableType (g: TcGlobals) ty1 = TType_app (g.tcref_IObservable, [ty1])

let mkIObserverType (g: TcGlobals) ty1 = TType_app (g.tcref_IObserver, [ty1])

let mkRefCellContentsRef (g: TcGlobals) = mkRecdFieldRef g.refcell_tcr_canon "contents"

let mkSequential spSeq m e1 e2 = Expr.Sequential (e1, e2, NormalSeq, spSeq, m)

let mkCompGenSequential m e1 e2 = mkSequential DebugPointAtSequential.StmtOnly m e1 e2

let rec mkSequentials spSeq g m es = 
    match es with 
    | [e] -> e 
    | e :: es -> mkSequential spSeq m e (mkSequentials spSeq g m es) 
    | [] -> mkUnit g m

let mkGetArg0 m ty = mkAsmExpr ( [ mkLdarg0 ], [], [], [ty], m) 

//-------------------------------------------------------------------------
// Tuples...
//------------------------------------------------------------------------- 
 
let mkAnyTupled g m tupInfo es tys = 
    match es with 
    | [] -> mkUnit g m 
    | [e] -> e
    | _ -> Expr.Op (TOp.Tuple tupInfo, tys, es, m)

let mkRefTupled g m es tys = mkAnyTupled g m tupInfoRef es tys

let mkRefTupledNoTypes g m args = mkRefTupled g m args (List.map (tyOfExpr g) args)

let mkRefTupledVars g m vs = mkRefTupled g m (List.map (exprForVal m) vs) (typesOfVals vs)

//--------------------------------------------------------------------------
// Permute expressions
//--------------------------------------------------------------------------
    
let inversePerm (sigma: int array) =
    let n = sigma.Length
    let invSigma = Array.create n -1
    for i = 0 to n-1 do
        let sigma_i = sigma.[i]
        // assert( invSigma.[sigma_i] = -1 )
        invSigma.[sigma_i] <- i
    invSigma
  
let permute (sigma: int[]) (data:'T[]) = 
    let n = sigma.Length
    let invSigma = inversePerm sigma
    Array.init n (fun i -> data.[invSigma.[i]])
  
let rec existsR a b pred = if a<=b then pred a || existsR (a+1) b pred else false

// Given a permutation for record fields, work out the highest entry that we must lift out
// of a record initialization. Lift out xi if xi goes to position that will be preceded by an expr with an effect 
// that originally followed xi. If one entry gets lifted then everything before it also gets lifted.
let liftAllBefore sigma = 
    let invSigma = inversePerm sigma

    let lifted = 
        [ for i in 0 .. sigma.Length - 1 do 
            let i' = sigma.[i]
            if existsR 0 (i' - 1) (fun j' -> invSigma.[j'] > i) then 
                    yield i ]

    if lifted.IsEmpty then 0 else List.max lifted + 1


///  Put record field assignments in order.
//
let permuteExprList (sigma: int[]) (exprs: Expr list) (ty: TType list) (names: string list) =
    let ty, names = (Array.ofList ty, Array.ofList names)

    let liftLim = liftAllBefore sigma 

    let rewrite rbinds (i, expri: Expr) =
        if i < liftLim then
            let tmpvi, tmpei = mkCompGenLocal expri.Range names.[i] ty.[i]
            let bindi = mkCompGenBind tmpvi expri
            tmpei, bindi :: rbinds
        else
            expri, rbinds
 
    let newExprs, reversedBinds = List.mapFold rewrite [] (exprs |> List.indexed)
    let binds = List.rev reversedBinds
    let reorderedExprs = permute sigma (Array.ofList newExprs)
    binds, Array.toList reorderedExprs
    
/// Evaluate the expressions in the original order, but build a record with the results in field order 
/// Note some fields may be static. If this were not the case we could just use 
///     let sigma = Array.map #Index ()  
/// However the presence of static fields means .Index may index into a non-compact set of instance field indexes. 
/// We still need to sort by index. 
let mkRecordExpr g (lnk, tcref, tinst, unsortedRecdFields: RecdFieldRef list, unsortedFieldExprs, m) =  
    // Remove any abbreviations 
    let tcref, tinst = destAppTy g (mkAppTy tcref tinst)
    
    let sortedRecdFields = unsortedRecdFields |> List.indexed |> Array.ofList |> Array.sortBy (fun (_, r) -> r.Index)
    let sigma = Array.create sortedRecdFields.Length -1
    sortedRecdFields |> Array.iteri (fun sortedIdx (unsortedIdx, _) -> 
        if sigma.[unsortedIdx] <> -1 then error(InternalError("bad permutation", m))
        sigma.[unsortedIdx] <- sortedIdx) 
    
    let unsortedArgTys = unsortedRecdFields |> List.map (fun rfref -> actualTyOfRecdFieldRef rfref tinst)
    let unsortedArgNames = unsortedRecdFields |> List.map (fun rfref -> rfref.FieldName)
    let unsortedArgBinds, sortedArgExprs = permuteExprList sigma unsortedFieldExprs unsortedArgTys unsortedArgNames
    let core = Expr.Op (TOp.Recd (lnk, tcref), tinst, sortedArgExprs, m)
    mkLetsBind m unsortedArgBinds core

let mkAnonRecd (_g: TcGlobals) m (anonInfo: AnonRecdTypeInfo) (unsortedIds: Ident[]) (unsortedFieldExprs: Expr list) unsortedArgTys =
    let sortedRecdFields = unsortedFieldExprs |> List.indexed |> Array.ofList |> Array.sortBy (fun (i,_) -> unsortedIds.[i].idText)
    let sortedArgTys = unsortedArgTys |> List.indexed |> List.sortBy (fun (i,_) -> unsortedIds.[i].idText) |> List.map snd

    let sigma = Array.create sortedRecdFields.Length -1
    sortedRecdFields |> Array.iteri (fun sortedIdx (unsortedIdx, _) -> 
        if sigma.[unsortedIdx] <> -1 then error(InternalError("bad permutation", m))
        sigma.[unsortedIdx] <- sortedIdx) 
    
    let unsortedArgNames = unsortedIds |> Array.toList |> List.map (fun id -> id.idText)
    let unsortedArgBinds, sortedArgExprs = permuteExprList sigma unsortedFieldExprs unsortedArgTys unsortedArgNames
    let core = Expr.Op (TOp.AnonRecd anonInfo, sortedArgTys, sortedArgExprs, m)
    mkLetsBind m unsortedArgBinds core
  
//-------------------------------------------------------------------------
// List builders
//------------------------------------------------------------------------- 
 
let mkRefCell g m ty e = mkRecordExpr g (RecdExpr, g.refcell_tcr_canon, [ty], [mkRefCellContentsRef g], [e], m)

let mkRefCellGet g m ty e = mkRecdFieldGetViaExprAddr (e, mkRefCellContentsRef g, [ty], m)

let mkRefCellSet g m ty e1 e2 = mkRecdFieldSetViaExprAddr (e1, mkRefCellContentsRef g, [ty], e2, m)

let mkNil (g: TcGlobals) m ty = mkUnionCaseExpr (g.nil_ucref, [ty], [], m)

let mkCons (g: TcGlobals) ty h t = mkUnionCaseExpr (g.cons_ucref, [ty], [h;t], unionRanges h.Range t.Range)

let mkCompGenLocalAndInvisibleBind g nm m e = 
    let locv, loce = mkCompGenLocal m nm (tyOfExpr g e)
    locv, loce, mkInvisibleBind locv e 

//----------------------------------------------------------------------------
// Make some fragments of code
//----------------------------------------------------------------------------

let box = IL.I_box (mkILTyvarTy 0us)

let isinst = IL.I_isinst (mkILTyvarTy 0us)

let unbox = IL.I_unbox_any (mkILTyvarTy 0us)

let mkUnbox ty e m = mkAsmExpr ([ unbox ], [ty], [e], [ ty ], m)

let mkBox ty e m = mkAsmExpr ([box], [], [e], [ty], m)

let mkIsInst ty e m = mkAsmExpr ([ isinst ], [ty], [e], [ ty ], m)

let mspec_Type_GetTypeFromHandle (g: TcGlobals) = IL.mkILNonGenericStaticMethSpecInTy(g.ilg.typ_Type, "GetTypeFromHandle", [g.iltyp_RuntimeTypeHandle], g.ilg.typ_Type)

let mspec_String_Length (g: TcGlobals) = mkILNonGenericInstanceMethSpecInTy (g.ilg.typ_String, "get_Length", [], g.ilg.typ_Int32)

let mspec_String_Concat2 (g: TcGlobals) = 
    mkILNonGenericStaticMethSpecInTy (g.ilg.typ_String, "Concat", [ g.ilg.typ_String; g.ilg.typ_String ], g.ilg.typ_String)

let mspec_String_Concat3 (g: TcGlobals) = 
    mkILNonGenericStaticMethSpecInTy (g.ilg.typ_String, "Concat", [ g.ilg.typ_String; g.ilg.typ_String; g.ilg.typ_String ], g.ilg.typ_String)

let mspec_String_Concat4 (g: TcGlobals) = 
    mkILNonGenericStaticMethSpecInTy (g.ilg.typ_String, "Concat", [ g.ilg.typ_String; g.ilg.typ_String; g.ilg.typ_String; g.ilg.typ_String ], g.ilg.typ_String)

let mspec_String_Concat_Array (g: TcGlobals) = 
    mkILNonGenericStaticMethSpecInTy (g.ilg.typ_String, "Concat", [ mkILArr1DTy g.ilg.typ_String ], g.ilg.typ_String)

let fspec_Missing_Value (g: TcGlobals) = IL.mkILFieldSpecInTy(g.iltyp_Missing, "Value", g.iltyp_Missing)

let mkInitializeArrayMethSpec (g: TcGlobals) = 
  let tref = g.FindSysILTypeRef "System.Runtime.CompilerServices.RuntimeHelpers"
  mkILNonGenericStaticMethSpecInTy(mkILNonGenericBoxedTy tref, "InitializeArray", [g.ilg.typ_Array;g.iltyp_RuntimeFieldHandle], ILType.Void)

let mkInvalidCastExnNewobj (g: TcGlobals) = 
  mkNormalNewobj (mkILCtorMethSpecForTy (mkILNonGenericBoxedTy (g.FindSysILTypeRef "System.InvalidCastException"), []))

let typedExprForIntrinsic _g m (IntrinsicValRef(_, _, _, ty, _) as i) =
    let vref = ValRefForIntrinsic i
    exprForValRef m vref, ty

let mkCallGetGenericComparer (g: TcGlobals) m = typedExprForIntrinsic g m g.get_generic_comparer_info |> fst

let mkCallGetGenericEREqualityComparer (g: TcGlobals) m = typedExprForIntrinsic g m g.get_generic_er_equality_comparer_info |> fst

let mkCallGetGenericPEREqualityComparer (g: TcGlobals) m = typedExprForIntrinsic g m g.get_generic_per_equality_comparer_info |> fst

let mkCallUnbox (g: TcGlobals) m ty e1 = mkApps g (typedExprForIntrinsic g m g.unbox_info, [[ty]], [ e1 ], m)

let mkCallUnboxFast (g: TcGlobals) m ty e1 = mkApps g (typedExprForIntrinsic g m g.unbox_fast_info, [[ty]], [ e1 ], m)

let mkCallTypeTest (g: TcGlobals) m ty e1 = mkApps g (typedExprForIntrinsic g m g.istype_info, [[ty]], [ e1 ], m)

let mkCallTypeOf (g: TcGlobals) m ty = mkApps g (typedExprForIntrinsic g m g.typeof_info, [[ty]], [ ], m)

let mkCallTypeDefOf (g: TcGlobals) m ty = mkApps g (typedExprForIntrinsic g m g.typedefof_info, [[ty]], [ ], m)
 
let mkCallDispose (g: TcGlobals) m ty e1 = mkApps g (typedExprForIntrinsic g m g.dispose_info, [[ty]], [ e1 ], m)

let mkCallSeq (g: TcGlobals) m ty e1 = mkApps g (typedExprForIntrinsic g m g.seq_info, [[ty]], [ e1 ], m)

let mkCallCreateInstance (g: TcGlobals) m ty = mkApps g (typedExprForIntrinsic g m g.create_instance_info, [[ty]], [ mkUnit g m ], m)

let mkCallGetQuerySourceAsEnumerable (g: TcGlobals) m ty1 ty2 e1 = mkApps g (typedExprForIntrinsic g m g.query_source_as_enum_info, [[ty1;ty2]], [ e1; mkUnit g m ], m)

let mkCallNewQuerySource (g: TcGlobals) m ty1 ty2 e1 = mkApps g (typedExprForIntrinsic g m g.new_query_source_info, [[ty1;ty2]], [ e1 ], m)

let mkCallCreateEvent (g: TcGlobals) m ty1 ty2 e1 e2 e3 = mkApps g (typedExprForIntrinsic g m g.create_event_info, [[ty1;ty2]], [ e1;e2;e3 ], m)

let mkCallGenericComparisonWithComparerOuter (g: TcGlobals) m ty comp e1 e2 = mkApps g (typedExprForIntrinsic g m g.generic_comparison_withc_outer_info, [[ty]], [ comp;e1;e2 ], m)

let mkCallGenericEqualityEROuter (g: TcGlobals) m ty e1 e2 = mkApps g (typedExprForIntrinsic g m g.generic_equality_er_outer_info, [[ty]], [ e1;e2 ], m)

let mkCallGenericEqualityWithComparerOuter (g: TcGlobals) m ty comp e1 e2 = mkApps g (typedExprForIntrinsic g m g.generic_equality_withc_outer_info, [[ty]], [comp;e1;e2], m)

let mkCallGenericHashWithComparerOuter (g: TcGlobals) m ty comp e1 = mkApps g (typedExprForIntrinsic g m g.generic_hash_withc_outer_info, [[ty]], [comp;e1], m)

let mkCallEqualsOperator (g: TcGlobals) m ty e1 e2 = mkApps g (typedExprForIntrinsic g m g.equals_operator_info, [[ty]], [ e1;e2 ], m)

let mkCallNotEqualsOperator (g: TcGlobals) m ty e1 e2 = mkApps g (typedExprForIntrinsic g m g.not_equals_operator, [[ty]], [ e1;e2 ], m)

let mkCallLessThanOperator (g: TcGlobals) m ty e1 e2 = mkApps g (typedExprForIntrinsic g m g.less_than_operator, [[ty]], [ e1;e2 ], m)

let mkCallLessThanOrEqualsOperator (g: TcGlobals) m ty e1 e2 = mkApps g (typedExprForIntrinsic g m g.less_than_or_equals_operator, [[ty]], [ e1;e2 ], m)

let mkCallGreaterThanOperator (g: TcGlobals) m ty e1 e2 = mkApps g (typedExprForIntrinsic g m g.greater_than_operator, [[ty]], [ e1;e2 ], m)

let mkCallGreaterThanOrEqualsOperator (g: TcGlobals) m ty e1 e2 = mkApps g (typedExprForIntrinsic g m g.greater_than_or_equals_operator, [[ty]], [ e1;e2 ], m)

let mkCallAdditionOperator (g: TcGlobals) m ty e1 e2 = mkApps g (typedExprForIntrinsic g m g.unchecked_addition_info, [[ty; ty; ty]], [e1;e2], m)

let mkCallSubtractionOperator (g: TcGlobals) m ty e1 e2 = mkApps g (typedExprForIntrinsic g m g.unchecked_subtraction_info, [[ty; ty; ty]], [e1;e2], m)

let mkCallMultiplyOperator (g: TcGlobals) m ty e1 e2 = mkApps g (typedExprForIntrinsic g m g.unchecked_multiply_info, [[ty; ty; ty]], [e1;e2], m)

let mkCallDivisionOperator (g: TcGlobals) m ty e1 e2 = mkApps g (typedExprForIntrinsic g m g.unchecked_division_info, [[ty; ty; ty]], [e1;e2], m)

let mkCallModulusOperator (g: TcGlobals) m ty e1 e2 = mkApps g (typedExprForIntrinsic g m g.unchecked_modulus_info, [[ty; ty; ty]], [e1;e2], m)

let mkCallDefaultOf (g: TcGlobals) m ty = mkApps g (typedExprForIntrinsic g m g.unchecked_defaultof_info, [[ty]], [], m)

let mkCallBitwiseAndOperator (g: TcGlobals) m ty e1 e2 = mkApps g (typedExprForIntrinsic g m g.bitwise_and_info, [[ty]], [e1;e2], m)

let mkCallBitwiseOrOperator (g: TcGlobals) m ty e1 e2 = mkApps g (typedExprForIntrinsic g m g.bitwise_or_info, [[ty]], [e1;e2], m)

let mkCallBitwiseXorOperator (g: TcGlobals) m ty e1 e2 = mkApps g (typedExprForIntrinsic g m g.bitwise_xor_info, [[ty]], [e1;e2], m)

let mkCallShiftLeftOperator (g: TcGlobals) m ty e1 e2 = mkApps g (typedExprForIntrinsic g m g.bitwise_shift_left_info, [[ty]], [e1;e2], m)

let mkCallShiftRightOperator (g: TcGlobals) m ty e1 e2 = mkApps g (typedExprForIntrinsic g m g.bitwise_shift_right_info, [[ty]], [e1;e2], m)

let mkCallUnaryNegOperator (g: TcGlobals) m ty e1 = mkApps g (typedExprForIntrinsic g m g.unchecked_unary_minus_info, [[ty]], [e1], m)

let mkCallUnaryNotOperator (g: TcGlobals) m ty e1 = mkApps g (typedExprForIntrinsic g m g.bitwise_unary_not_info, [[ty]], [e1], m)

let mkCallAdditionChecked (g: TcGlobals) m ty e1 e2 = mkApps g (typedExprForIntrinsic g m g.checked_addition_info, [[ty; ty; ty]], [e1;e2], m)

let mkCallSubtractionChecked (g: TcGlobals) m ty e1 e2 = mkApps g (typedExprForIntrinsic g m g.checked_subtraction_info, [[ty; ty; ty]], [e1;e2], m)

let mkCallMultiplyChecked (g: TcGlobals) m ty e1 e2 = mkApps g (typedExprForIntrinsic g m g.checked_multiply_info, [[ty; ty; ty]], [e1;e2], m)

let mkCallUnaryNegChecked (g: TcGlobals) m ty e1 = mkApps g (typedExprForIntrinsic g m g.checked_unary_minus_info, [[ty]], [e1], m)

let mkCallToByteChecked (g: TcGlobals) m ty e1 = mkApps g (typedExprForIntrinsic g m g.byte_checked_info, [[ty]], [e1], m)

let mkCallToSByteChecked (g: TcGlobals) m ty e1 = mkApps g (typedExprForIntrinsic g m g.sbyte_checked_info, [[ty]], [e1], m)

let mkCallToInt16Checked (g: TcGlobals) m ty e1 = mkApps g (typedExprForIntrinsic g m g.int16_checked_info, [[ty]], [e1], m)

let mkCallToUInt16Checked (g: TcGlobals) m ty e1 = mkApps g (typedExprForIntrinsic g m g.uint16_checked_info, [[ty]], [e1], m)

let mkCallToIntChecked (g: TcGlobals) m ty e1 = mkApps g (typedExprForIntrinsic g m g.int_checked_info, [[ty]], [e1], m)

let mkCallToInt32Checked (g: TcGlobals) m ty e1 = mkApps g (typedExprForIntrinsic g m g.int32_checked_info, [[ty]], [e1], m)

let mkCallToUInt32Checked (g: TcGlobals) m ty e1 = mkApps g (typedExprForIntrinsic g m g.uint32_checked_info, [[ty]], [e1], m)

let mkCallToInt64Checked (g: TcGlobals) m ty e1 = mkApps g (typedExprForIntrinsic g m g.int64_checked_info, [[ty]], [e1], m)

let mkCallToUInt64Checked (g: TcGlobals) m ty e1 = mkApps g (typedExprForIntrinsic g m g.uint64_checked_info, [[ty]], [e1], m)

let mkCallToIntPtrChecked (g: TcGlobals) m ty e1 = mkApps g (typedExprForIntrinsic g m g.nativeint_checked_info, [[ty]], [e1], m)

let mkCallToUIntPtrChecked (g: TcGlobals) m ty e1 = mkApps g (typedExprForIntrinsic g m g.unativeint_checked_info, [[ty]], [e1], m)

let mkCallToByteOperator (g: TcGlobals) m ty e1 = mkApps g (typedExprForIntrinsic g m g.byte_operator_info, [[ty]], [e1], m)

let mkCallToSByteOperator (g: TcGlobals) m ty e1 = mkApps g (typedExprForIntrinsic g m g.sbyte_operator_info, [[ty]], [e1], m)

let mkCallToInt16Operator (g: TcGlobals) m ty e1 = mkApps g (typedExprForIntrinsic g m g.int16_operator_info, [[ty]], [e1], m)

let mkCallToUInt16Operator (g: TcGlobals) m ty e1 = mkApps g (typedExprForIntrinsic g m g.uint16_operator_info, [[ty]], [e1], m)

let mkCallToIntOperator (g: TcGlobals) m ty e1 = mkApps g (typedExprForIntrinsic g m g.int_operator_info, [[ty]], [e1], m)

let mkCallToInt32Operator (g: TcGlobals) m ty e1 = mkApps g (typedExprForIntrinsic g m g.int32_operator_info, [[ty]], [e1], m)

let mkCallToUInt32Operator (g: TcGlobals) m ty e1 = mkApps g (typedExprForIntrinsic g m g.uint32_operator_info, [[ty]], [e1], m)

let mkCallToInt64Operator (g: TcGlobals) m ty e1 = mkApps g (typedExprForIntrinsic g m g.int64_operator_info, [[ty]], [e1], m)

let mkCallToUInt64Operator (g: TcGlobals) m ty e1 = mkApps g (typedExprForIntrinsic g m g.uint64_operator_info, [[ty]], [e1], m)

let mkCallToSingleOperator (g: TcGlobals) m ty e1 = mkApps g (typedExprForIntrinsic g m g.float32_operator_info, [[ty]], [e1], m)

let mkCallToDoubleOperator (g: TcGlobals) m ty e1 = mkApps g (typedExprForIntrinsic g m g.float_operator_info, [[ty]], [e1], m)

let mkCallToIntPtrOperator (g: TcGlobals) m ty e1 = mkApps g (typedExprForIntrinsic g m g.nativeint_operator_info, [[ty]], [e1], m)

let mkCallToUIntPtrOperator (g: TcGlobals) m ty e1 = mkApps g (typedExprForIntrinsic g m g.unativeint_operator_info, [[ty]], [e1], m)

let mkCallToCharOperator (g: TcGlobals) m ty e1 = mkApps g (typedExprForIntrinsic g m g.char_operator_info, [[ty]], [e1], m)

let mkCallToEnumOperator (g: TcGlobals) m ty e1 = mkApps g (typedExprForIntrinsic g m g.enum_operator_info, [[ty]], [e1], m)

let mkCallArrayLength (g: TcGlobals) m ty e1 = mkApps g (typedExprForIntrinsic g m g.array_length_info, [[ty]], [e1], m)

let mkCallArrayGet (g: TcGlobals) m ty e1 idx1 = mkApps g (typedExprForIntrinsic g m g.array_get_info, [[ty]], [ e1 ; idx1 ], m)

let mkCallArray2DGet (g: TcGlobals) m ty e1 idx1 idx2 = mkApps g (typedExprForIntrinsic g m g.array2D_get_info, [[ty]], [ e1 ; idx1; idx2 ], m)

let mkCallArray3DGet (g: TcGlobals) m ty e1 idx1 idx2 idx3 = mkApps g (typedExprForIntrinsic g m g.array3D_get_info, [[ty]], [ e1 ; idx1; idx2; idx3 ], m)

let mkCallArray4DGet (g: TcGlobals) m ty e1 idx1 idx2 idx3 idx4 = mkApps g (typedExprForIntrinsic g m g.array4D_get_info, [[ty]], [ e1 ; idx1; idx2; idx3; idx4 ], m)

let mkCallArraySet (g: TcGlobals) m ty e1 idx1 v = mkApps g (typedExprForIntrinsic g m g.array_set_info, [[ty]], [ e1 ; idx1; v ], m)

let mkCallArray2DSet (g: TcGlobals) m ty e1 idx1 idx2 v = mkApps g (typedExprForIntrinsic g m g.array2D_set_info, [[ty]], [ e1 ; idx1; idx2; v ], m)

let mkCallArray3DSet (g: TcGlobals) m ty e1 idx1 idx2 idx3 v = mkApps g (typedExprForIntrinsic g m g.array3D_set_info, [[ty]], [ e1 ; idx1; idx2; idx3; v ], m)

let mkCallArray4DSet (g: TcGlobals) m ty e1 idx1 idx2 idx3 idx4 v = mkApps g (typedExprForIntrinsic g m g.array4D_set_info, [[ty]], [ e1 ; idx1; idx2; idx3; idx4; v ], m)

let mkCallHash (g: TcGlobals) m ty e1 = mkApps g (typedExprForIntrinsic g m g.hash_info, [[ty]], [ e1 ], m)

let mkCallBox (g: TcGlobals) m ty e1 = mkApps g (typedExprForIntrinsic g m g.box_info, [[ty]], [ e1 ], m)

let mkCallIsNull (g: TcGlobals) m ty e1 = mkApps g (typedExprForIntrinsic g m g.isnull_info, [[ty]], [ e1 ], m)

let mkCallIsNotNull (g: TcGlobals) m ty e1 = mkApps g (typedExprForIntrinsic g m g.isnotnull_info, [[ty]], [ e1 ], m)

let mkCallRaise (g: TcGlobals) m ty e1 = mkApps g (typedExprForIntrinsic g m g.raise_info, [[ty]], [ e1 ], m)

let mkCallNewDecimal (g: TcGlobals) m (e1, e2, e3, e4, e5) = mkApps g (typedExprForIntrinsic g m g.new_decimal_info, [], [ e1;e2;e3;e4;e5 ], m)

let mkCallNewFormat (g: TcGlobals) m aty bty cty dty ety e1 =
    mkApps g (typedExprForIntrinsic g m g.new_format_info, [[aty;bty;cty;dty;ety]], [ e1 ], m)

let tryMkCallBuiltInWitness (g: TcGlobals) traitInfo argExprs m =
    let info, tinst = g.MakeBuiltInWitnessInfo traitInfo
    let vref = ValRefForIntrinsic info
    match vref.TryDeref with
    | ValueSome v -> 
        let f = exprForValRef m vref
        mkApps g ((f, v.Type), [tinst], argExprs, m) |> Some
    | ValueNone -> 
        None

let tryMkCallCoreFunctionAsBuiltInWitness (g: TcGlobals) info tyargs argExprs m =
    let vref = ValRefForIntrinsic info
    match vref.TryDeref with
    | ValueSome v -> 
        let f = exprForValRef m vref
        mkApps g ((f, v.Type), [tyargs], argExprs, m) |> Some
    | ValueNone -> 
        None

let TryEliminateDesugaredConstants g m c = 
    match c with 
    | Const.Decimal d -> 
        match System.Decimal.GetBits d with 
        | [| lo;med;hi; signExp |] -> 
            let scale = (min (((signExp &&& 0xFF0000) >>> 16) &&& 0xFF) 28) |> byte
            let isNegative = (signExp &&& 0x80000000) <> 0
            Some(mkCallNewDecimal g m (mkInt g m lo, mkInt g m med, mkInt g m hi, mkBool g m isNegative, mkByte g m scale) )
        | _ -> failwith "unreachable"
    | _ -> 
        None

let mkSeqTy (g: TcGlobals) ty = mkAppTy g.seq_tcr [ty] 

let mkIEnumeratorTy (g: TcGlobals) ty = mkAppTy g.tcref_System_Collections_Generic_IEnumerator [ty] 

let mkCallSeqCollect g m alphaTy betaTy arg1 arg2 = 
    let enumty2 = try rangeOfFunTy g (tyOfExpr g arg1) with _ -> (* defensive programming *) (mkSeqTy g betaTy)
    mkApps g (typedExprForIntrinsic g m g.seq_collect_info, [[alphaTy;enumty2;betaTy]], [ arg1; arg2 ], m) 
                  
let mkCallSeqUsing g m resourceTy elemTy arg1 arg2 = 
    // We're instantiating val using : 'a -> ('a -> 'sb) -> seq<'b> when 'sb :> seq<'b> and 'a :> IDisposable 
    // We set 'sb -> range(typeof(arg2)) 
    let enumty = try rangeOfFunTy g (tyOfExpr g arg2) with _ -> (* defensive programming *) (mkSeqTy g elemTy)
    mkApps g (typedExprForIntrinsic g m g.seq_using_info, [[resourceTy;enumty;elemTy]], [ arg1; arg2 ], m) 
                  
let mkCallSeqDelay g m elemTy arg1 = 
    mkApps g (typedExprForIntrinsic g m g.seq_delay_info, [[elemTy]], [ arg1 ], m) 
                  
let mkCallSeqAppend g m elemTy arg1 arg2 = 
    mkApps g (typedExprForIntrinsic g m g.seq_append_info, [[elemTy]], [ arg1; arg2 ], m) 

let mkCallSeqGenerated g m elemTy arg1 arg2 = 
    mkApps g (typedExprForIntrinsic g m g.seq_generated_info, [[elemTy]], [ arg1; arg2 ], m) 
                       
let mkCallSeqFinally g m elemTy arg1 arg2 = 
    mkApps g (typedExprForIntrinsic g m g.seq_finally_info, [[elemTy]], [ arg1; arg2 ], m) 
                       
let mkCallSeqOfFunctions g m ty1 ty2 arg1 arg2 arg3 = 
    mkApps g (typedExprForIntrinsic g m g.seq_of_functions_info, [[ty1;ty2]], [ arg1; arg2; arg3 ], m) 
                  
let mkCallSeqToArray g m elemTy arg1 =  
    mkApps g (typedExprForIntrinsic g m g.seq_to_array_info, [[elemTy]], [ arg1 ], m) 
                  
let mkCallSeqToList g m elemTy arg1 = 
    mkApps g (typedExprForIntrinsic g m g.seq_to_list_info, [[elemTy]], [ arg1 ], m) 
                  
let mkCallSeqMap g m inpElemTy genElemTy arg1 arg2 = 
    mkApps g (typedExprForIntrinsic g m g.seq_map_info, [[inpElemTy;genElemTy]], [ arg1; arg2 ], m) 
                  
let mkCallSeqSingleton g m ty1 arg1 = 
    mkApps g (typedExprForIntrinsic g m g.seq_singleton_info, [[ty1]], [ arg1 ], m) 
                  
let mkCallSeqEmpty g m ty1 = 
    mkApps g (typedExprForIntrinsic g m g.seq_empty_info, [[ty1]], [ ], m) 
                 
let mkCall_sprintf (g: TcGlobals) m aty fmt es = 
    mkApps g (typedExprForIntrinsic g m g.sprintf_info, [[aty]], fmt::es , m) 
                 
let mkCallDeserializeQuotationFSharp20Plus g m e1 e2 e3 e4 = 
    let args = [ e1; e2; e3; e4 ]
    mkApps g (typedExprForIntrinsic g m g.deserialize_quoted_FSharp_20_plus_info, [], [ mkRefTupledNoTypes g m args ], m)

let mkCallDeserializeQuotationFSharp40Plus g m e1 e2 e3 e4 e5 = 
    let args = [ e1; e2; e3; e4; e5 ]
    mkApps g (typedExprForIntrinsic g m g.deserialize_quoted_FSharp_40_plus_info, [], [ mkRefTupledNoTypes g m args ], m)

let mkCallCastQuotation g m ty e1 = 
    mkApps g (typedExprForIntrinsic g m g.cast_quotation_info, [[ty]], [ e1 ], m)

let mkCallLiftValue (g: TcGlobals) m ty e1 = 
    mkApps g (typedExprForIntrinsic g m g.lift_value_info, [[ty]], [e1], m)

let mkCallLiftValueWithName (g: TcGlobals) m ty nm e1 = 
    let vref = ValRefForIntrinsic g.lift_value_with_name_info 
    // Use "Expr.ValueWithName" if it exists in FSharp.Core
    match vref.TryDeref with
    | ValueSome _ ->
        mkApps g (typedExprForIntrinsic g m g.lift_value_with_name_info, [[ty]], [mkRefTupledNoTypes g m [e1; mkString g m nm]], m)
    | ValueNone ->
        mkCallLiftValue g m ty e1

let mkCallLiftValueWithDefn g m qty e1 = 
    assert isQuotedExprTy g qty
    let ty = destQuotedExprTy g qty
    let vref = ValRefForIntrinsic g.lift_value_with_defn_info 
    // Use "Expr.WithValue" if it exists in FSharp.Core
    match vref.TryDeref with
    | ValueSome _ ->
        let copyOfExpr = copyExpr g ValCopyFlag.CloneAll e1
        let quoteOfCopyOfExpr = Expr.Quote (copyOfExpr, ref None, false, m, qty)
        mkApps g (typedExprForIntrinsic g m g.lift_value_with_defn_info, [[ty]], [mkRefTupledNoTypes g m [e1; quoteOfCopyOfExpr]], m)
    | ValueNone ->
        Expr.Quote (e1, ref None, false, m, qty)

let mkCallCheckThis g m ty e1 = 
    mkApps g (typedExprForIntrinsic g m g.check_this_info, [[ty]], [e1], m)

let mkCallFailInit g m = 
    mkApps g (typedExprForIntrinsic g m g.fail_init_info, [], [mkUnit g m], m)

let mkCallFailStaticInit g m = 
    mkApps g (typedExprForIntrinsic g m g.fail_static_init_info, [], [mkUnit g m], m)

let mkCallQuoteToLinqLambdaExpression g m ty e1 = 
    mkApps g (typedExprForIntrinsic g m g.quote_to_linq_lambda_info, [[ty]], [e1], m)

let mkOptionToNullable g m ty e1 = 
    mkApps g (typedExprForIntrinsic g m g.option_toNullable_info, [[ty]], [e1], m)

let mkOptionDefaultValue g m ty e1 e2 = 
    mkApps g (typedExprForIntrinsic g m g.option_defaultValue_info, [[ty]], [e1; e2], m)

let mkLazyDelayed g m ty f = mkApps g (typedExprForIntrinsic g m g.lazy_create_info, [[ty]], [ f ], m) 

let mkLazyForce g m ty e = mkApps g (typedExprForIntrinsic g m g.lazy_force_info, [[ty]], [ e; mkUnit g m ], m) 

let mkGetString g m e1 e2 = mkApps g (typedExprForIntrinsic g m g.getstring_info, [], [e1;e2], m)

let mkGetStringChar = mkGetString

let mkGetStringLength g m e =
    let mspec = mspec_String_Length g
    Expr.Op (TOp.ILCall (false, false, false, false, ValUseFlag.NormalValUse, true, false, mspec.MethodRef, [], [], [g.int32_ty]), [], [e], m)

let mkStaticCall_String_Concat2 g m arg1 arg2 =
    let mspec = mspec_String_Concat2 g
    Expr.Op (TOp.ILCall (false, false, false, false, ValUseFlag.NormalValUse, false, false, mspec.MethodRef, [], [], [g.string_ty]), [], [arg1; arg2], m)

let mkStaticCall_String_Concat3 g m arg1 arg2 arg3 =
    let mspec = mspec_String_Concat3 g
    Expr.Op (TOp.ILCall (false, false, false, false, ValUseFlag.NormalValUse, false, false, mspec.MethodRef, [], [], [g.string_ty]), [], [arg1; arg2; arg3], m)

let mkStaticCall_String_Concat4 g m arg1 arg2 arg3 arg4 =
    let mspec = mspec_String_Concat4 g
    Expr.Op (TOp.ILCall (false, false, false, false, ValUseFlag.NormalValUse, false, false, mspec.MethodRef, [], [], [g.string_ty]), [], [arg1; arg2; arg3; arg4], m)

let mkStaticCall_String_Concat_Array g m arg =
    let mspec = mspec_String_Concat_Array g
    Expr.Op (TOp.ILCall (false, false, false, false, ValUseFlag.NormalValUse, false, false, mspec.MethodRef, [], [], [g.string_ty]), [], [arg], m)

// Quotations can't contain any IL.
// As a result, we aim to get rid of all IL generation in the typechecker and pattern match
// compiler, or else train the quotation generator to understand the generated IL. 
// Hence each of the following are marked with places where they are generated.

// Generated by the optimizer and the encoding of 'for' loops     
let mkDecr (g: TcGlobals) m e = mkAsmExpr ([ IL.AI_sub ], [], [e; mkOne g m], [g.int_ty], m)

let mkIncr (g: TcGlobals) m e = mkAsmExpr ([ IL.AI_add ], [], [mkOne g m; e], [g.int_ty], m)

// Generated by the pattern match compiler and the optimizer for
//    1. array patterns
//    2. optimizations associated with getting 'for' loops into the shape expected by the JIT.
// 
// NOTE: The conv.i4 assumes that int_ty is int32. Note: ldlen returns native UNSIGNED int 
let mkLdlen (g: TcGlobals) m arre = mkAsmExpr ([ IL.I_ldlen; (IL.AI_conv IL.DT_I4) ], [], [ arre ], [ g.int_ty ], m)

let mkLdelem (_g: TcGlobals) m ty arre idxe = mkAsmExpr ([ IL.I_ldelem_any (ILArrayShape.SingleDimensional, mkILTyvarTy 0us) ], [ty], [ arre;idxe ], [ ty ], m)

// This is generated in equality/compare/hash augmentations and in the pattern match compiler.
// It is understood by the quotation processor and turned into "Equality" nodes.
//
// Note: this is IL assembly code, don't go inserting this in expressions which will be exposed via quotations
let mkILAsmCeq (g: TcGlobals) m e1 e2 = mkAsmExpr ([ IL.AI_ceq ], [], [e1; e2], [g.bool_ty], m)

let mkILAsmClt (g: TcGlobals) m e1 e2 = mkAsmExpr ([ IL.AI_clt ], [], [e1; e2], [g.bool_ty], m)

// This is generated in the initialization of the "ctorv" field in the typechecker's compilation of
// an implicit class construction.
let mkNull m ty = Expr.Const (Const.Zero, m, ty)

let mkThrow m ty e = mkAsmExpr ([ IL.I_throw ], [], [e], [ty], m)

let destThrow = function
    | Expr.Op (TOp.ILAsm ([IL.I_throw], [ty2]), [], [e], m) -> Some (m, ty2, e)
    | _ -> None

let isThrow x = Option.isSome (destThrow x)

// reraise - parsed as library call - internally represented as op form.
let mkReraiseLibCall (g: TcGlobals) ty m =
    let ve, vt = typedExprForIntrinsic g m g.reraise_info
    Expr.App (ve, vt, [ty], [mkUnit g m], m)

let mkReraise m returnTy = Expr.Op (TOp.Reraise, [returnTy], [], m) (* could suppress unitArg *)

//----------------------------------------------------------------------------
// CompilationMappingAttribute, SourceConstructFlags
//----------------------------------------------------------------------------

let tnameCompilationSourceNameAttr = FSharpLib.Core + ".CompilationSourceNameAttribute"
let tnameCompilationArgumentCountsAttr = FSharpLib.Core + ".CompilationArgumentCountsAttribute"
let tnameCompilationMappingAttr = FSharpLib.Core + ".CompilationMappingAttribute"
let tnameSourceConstructFlags = FSharpLib.Core + ".SourceConstructFlags"

let tref_CompilationArgumentCountsAttr (g: TcGlobals) = mkILTyRef (g.fslibCcu.ILScopeRef, tnameCompilationArgumentCountsAttr)
let tref_CompilationMappingAttr (g: TcGlobals) = mkILTyRef (g.fslibCcu.ILScopeRef, tnameCompilationMappingAttr)
let tref_CompilationSourceNameAttr (g: TcGlobals) = mkILTyRef (g.fslibCcu.ILScopeRef, tnameCompilationSourceNameAttr)
let tref_SourceConstructFlags (g: TcGlobals) = mkILTyRef (g.fslibCcu.ILScopeRef, tnameSourceConstructFlags)

let mkCompilationMappingAttrPrim (g: TcGlobals) k nums = 
    mkILCustomAttribute g.ilg (tref_CompilationMappingAttr g, 
                               ((mkILNonGenericValueTy (tref_SourceConstructFlags g)) :: (nums |> List.map (fun _ -> g.ilg.typ_Int32))), 
                               ((k :: nums) |> List.map (fun n -> ILAttribElem.Int32 n)), 
                               [])

let mkCompilationMappingAttr g kind = mkCompilationMappingAttrPrim g kind []

let mkCompilationMappingAttrWithSeqNum g kind seqNum = mkCompilationMappingAttrPrim g kind [seqNum]

let mkCompilationMappingAttrWithVariantNumAndSeqNum g kind varNum seqNum = mkCompilationMappingAttrPrim g kind [varNum;seqNum]

let mkCompilationArgumentCountsAttr (g: TcGlobals) nums = 
    mkILCustomAttribute g.ilg (tref_CompilationArgumentCountsAttr g, [ mkILArr1DTy g.ilg.typ_Int32 ], 
                               [ILAttribElem.Array (g.ilg.typ_Int32, List.map (fun n -> ILAttribElem.Int32 n) nums)], 
                               [])

let mkCompilationSourceNameAttr (g: TcGlobals) n = 
    mkILCustomAttribute g.ilg (tref_CompilationSourceNameAttr g, [ g.ilg.typ_String ], 
                               [ILAttribElem.String(Some n)], 
                               [])

let mkCompilationMappingAttrForQuotationResource (g: TcGlobals) (nm, tys: ILTypeRef list) = 
    mkILCustomAttribute g.ilg (tref_CompilationMappingAttr g, 
                               [ g.ilg.typ_String; mkILArr1DTy g.ilg.typ_Type ], 
                               [ ILAttribElem.String (Some nm); ILAttribElem.Array (g.ilg.typ_Type, [ for ty in tys -> ILAttribElem.TypeRef (Some ty) ]) ], 
                               [])

//----------------------------------------------------------------------------
// Decode extensible typing attributes
//----------------------------------------------------------------------------

#if !NO_EXTENSIONTYPING

let isTypeProviderAssemblyAttr (cattr: ILAttribute) = 
    cattr.Method.DeclaringType.BasicQualifiedName = typeof<Microsoft.FSharp.Core.CompilerServices.TypeProviderAssemblyAttribute>.FullName

let TryDecodeTypeProviderAssemblyAttr ilg (cattr: ILAttribute) = 
    if isTypeProviderAssemblyAttr cattr then 
        let parms, _args = decodeILAttribData ilg cattr 
        match parms with // The first parameter to the attribute is the name of the assembly with the compiler extensions.
        | (ILAttribElem.String (Some assemblyName)) :: _ -> Some assemblyName
        | (ILAttribElem.String None) :: _ -> Some null
        | [] -> Some null
        | _ -> None
    else
        None

#endif

//----------------------------------------------------------------------------
// FSharpInterfaceDataVersionAttribute
//----------------------------------------------------------------------------

let tname_SignatureDataVersionAttr = FSharpLib.Core + ".FSharpInterfaceDataVersionAttribute"

let tnames_SignatureDataVersionAttr = splitILTypeName tname_SignatureDataVersionAttr

let tref_SignatureDataVersionAttr () = mkILTyRef(IlxSettings.ilxFsharpCoreLibScopeRef (), tname_SignatureDataVersionAttr)

let mkSignatureDataVersionAttr (g: TcGlobals) (version: ILVersionInfo)  = 
    mkILCustomAttribute g.ilg
        (tref_SignatureDataVersionAttr(), 
         [g.ilg.typ_Int32;g.ilg.typ_Int32;g.ilg.typ_Int32], 
         [ILAttribElem.Int32 (int32 version.Major)
          ILAttribElem.Int32 (int32 version.Minor) 
          ILAttribElem.Int32 (int32 version.Build)], [])

let tname_AutoOpenAttr = FSharpLib.Core + ".AutoOpenAttribute"

let IsSignatureDataVersionAttr cattr = isILAttribByName ([], tname_SignatureDataVersionAttr) cattr

let TryFindAutoOpenAttr (ilg: IL.ILGlobals) cattr = 
    if isILAttribByName ([], tname_AutoOpenAttr) cattr then 
        match decodeILAttribData ilg cattr with 
        | [ILAttribElem.String s], _ -> s
        | [], _ -> None
        | _ -> 
            warning(Failure(FSComp.SR.tastUnexpectedDecodeOfAutoOpenAttribute()))
            None
    else
        None
        
let tname_InternalsVisibleToAttr = "System.Runtime.CompilerServices.InternalsVisibleToAttribute"

let TryFindInternalsVisibleToAttr ilg cattr = 
    if isILAttribByName ([], tname_InternalsVisibleToAttr) cattr then 
        match decodeILAttribData ilg cattr with 
        | [ILAttribElem.String s], _ -> s
        | [], _ -> None
        | _ -> 
            warning(Failure(FSComp.SR.tastUnexpectedDecodeOfInternalsVisibleToAttribute()))
            None
    else
        None

let IsMatchingSignatureDataVersionAttr ilg (version: ILVersionInfo) cattr = 
    IsSignatureDataVersionAttr cattr &&
    match decodeILAttribData ilg cattr with 
    |  [ILAttribElem.Int32 u1; ILAttribElem.Int32 u2;ILAttribElem.Int32 u3 ], _ -> 
        (version.Major = uint16 u1) && (version.Minor = uint16 u2) && (version.Build = uint16 u3)
    | _ -> 
        warning(Failure(FSComp.SR.tastUnexpectedDecodeOfInterfaceDataVersionAttribute()))
        false

let mkCompilerGeneratedAttr (g: TcGlobals) n = 
    mkILCustomAttribute g.ilg (tref_CompilationMappingAttr g, [mkILNonGenericValueTy (tref_SourceConstructFlags g)], [ILAttribElem.Int32 n], [])

//--------------------------------------------------------------------------
// tupled lambda --> method/function with a given topValInfo specification.
//
// AdjustArityOfLambdaBody: "(vs, body)" represents a lambda "fun (vs) -> body". The
// aim is to produce a "static method" represented by a pair
// "(mvs, body)" where mvs has the List.length "arity".
//--------------------------------------------------------------------------

let untupledToRefTupled g vs =
    let untupledTys = typesOfVals vs
    let m = (List.head vs).Range
    let tupledv, tuplede = mkCompGenLocal m "tupledArg" (mkRefTupledTy g untupledTys)
    let untupling_es = List.mapi (fun i _ -> mkTupleFieldGet g (tupInfoRef, tuplede, untupledTys, i, m)) untupledTys
    // These are non-sticky - at the caller,any sequence point for 'body' goes on 'body' _after_ the binding has been made
    tupledv, mkInvisibleLets m vs untupling_es 
    
// The required tupled-arity (arity) can either be 1 
// or N, and likewise for the tuple-arity of the input lambda, i.e. either 1 or N 
// where the N's will be identical. 
let AdjustArityOfLambdaBody g arity (vs: Val list) body = 
    let nvs = vs.Length
    if not (nvs = arity || nvs = 1 || arity = 1) then failwith ("lengths don't add up")
    if arity = 0 then 
        vs, body
    elif nvs = arity then 
        vs, body
    elif nvs = 1 then
        let v = vs.Head
        let untupledTys = destRefTupleTy g v.Type
        if (untupledTys.Length <> arity) then failwith "length untupledTys <> arity"
        let dummyvs, dummyes = 
            untupledTys 
            |> List.mapi (fun i ty -> mkCompGenLocal v.Range (v.LogicalName + "_" + string i) ty) 
            |> List.unzip 
        // These are non-sticky - any sequence point for 'body' goes on 'body' _after_ the binding has been made
        let body = mkInvisibleLet v.Range v (mkRefTupled g v.Range dummyes untupledTys) body
        dummyvs, body
    else 
        let tupledv, untupler = untupledToRefTupled g vs
        [tupledv], untupler body

let MultiLambdaToTupledLambda g vs body = 
    match vs with 
    | [] -> failwith "MultiLambdaToTupledLambda: expected some arguments"
    | [v] -> v, body 
    | vs -> 
        let tupledv, untupler = untupledToRefTupled g vs
        tupledv, untupler body 

let (|RefTuple|_|) expr = 
    match expr with
    | Expr.Op (TOp.Tuple (TupInfo.Const false), _, args, _) -> Some args
    | _ -> None

let MultiLambdaToTupledLambdaIfNeeded g (vs, arg) body = 
    match vs, arg with 
    | [], _ -> failwith "MultiLambdaToTupledLambda: expected some arguments"
    | [v], _ -> [(v, arg)], body 
    | vs, RefTuple args when args.Length = vs.Length -> List.zip vs args, body
    | vs, _ -> 
        let tupledv, untupler = untupledToRefTupled g vs
        [(tupledv, arg)], untupler body 

//--------------------------------------------------------------------------
// Beta reduction via let-bindings. Reduce immediate apps. of lambdas to let bindings. 
// Includes binding the immediate application of generic
// functions. Input type is the type of the function. Makes use of the invariant
// that any two expressions have distinct local variables (because we explicitly copy
// expressions).
//------------------------------------------------------------------------ 

let rec MakeApplicationAndBetaReduceAux g (f, fty, tyargsl: TType list list, argsl: Expr list, m) =
  match f with 
  | Expr.Let (bind, body, mlet, _) ->
      // Lift bindings out, i.e. (let x = e in f) y --> let x = e in f y 
      // This increases the scope of 'x', which I don't like as it mucks with debugging 
      // scopes of variables, but this is an important optimization, especially when the '|>' 
      // notation is used a lot. 
      mkLetBind mlet bind (MakeApplicationAndBetaReduceAux g (body, fty, tyargsl, argsl, m))
  | _ -> 
  match tyargsl with 
  | [] :: rest -> 
     MakeApplicationAndBetaReduceAux g (f, fty, rest, argsl, m)

  | tyargs :: rest -> 
      // Bind type parameters by immediate substitution 
      match f with 
      | Expr.TyLambda (_, tyvs, body, _, bodyty) when tyvs.Length = List.length tyargs -> 
          let tpenv = bindTypars tyvs tyargs emptyTyparInst
          let body = remarkExpr m (instExpr g tpenv body)
          let bodyty' = instType tpenv bodyty
          MakeApplicationAndBetaReduceAux g (body, bodyty', rest, argsl, m) 

      | _ -> 
          let f = mkAppsAux g f fty [tyargs] [] m
          let fty = applyTyArgs g fty tyargs 
          MakeApplicationAndBetaReduceAux g (f, fty, rest, argsl, m)
  | [] -> 
      match argsl with
      | _ :: _ ->
          // Bind term parameters by "let" explicit substitutions 
          // 
          // Only do this if there are enough lambdas for the number of arguments supplied. This is because
          // all arguments get evaluated before application.
          //
          // VALID:
          //      (fun a b -> E[a, b]) t1 t2 ---> let a = t1 in let b = t2 in E[t1, t2]
          // INVALID:
          //      (fun a -> E[a]) t1 t2 ---> let a = t1 in E[a] t2 UNLESS: E[a] has no effects OR t2 has no effects
          
          match tryStripLambdaN argsl.Length f with 
          | Some (argvsl, body) -> 
               assert (argvsl.Length = argsl.Length)
               let pairs, body = List.mapFoldBack (MultiLambdaToTupledLambdaIfNeeded g) (List.zip argvsl argsl) body
               let argvs2, args2 = List.unzip (List.concat pairs)
               mkLetsBind m (mkCompGenBinds argvs2 args2) body
          | _ -> 
              mkExprAppAux g f fty argsl m 

      | [] -> 
          f
      
let MakeApplicationAndBetaReduce g (f, fty, tyargsl, argl, m) = 
  MakeApplicationAndBetaReduceAux g (f, fty, tyargsl, argl, m)

//---------------------------------------------------------------------------
// Adjust for expected usage
// Convert a use of a value to saturate to the given arity.
//--------------------------------------------------------------------------- 

let MakeArgsForTopArgs _g m argtysl tpenv =
    argtysl |> List.mapi (fun i argtys -> 
        argtys |> List.mapi (fun j (argty, argInfo: ArgReprInfo) -> 
            let ty = instType tpenv argty
            let nm = 
               match argInfo.Name with 
               | None -> CompilerGeneratedName ("arg" + string i + string j)
               | Some id -> id.idText
            fst (mkCompGenLocal m nm ty)))

let AdjustValForExpectedArity g m (vref: ValRef) flags topValInfo =

    let tps, argtysl, rty, _ = GetTopValTypeInFSharpForm g topValInfo vref.Type m
    let tps' = copyTypars tps
    let tyargs' = List.map mkTyparTy tps'
    let tpenv = bindTypars tps tyargs' emptyTyparInst
    let rty' = instType tpenv rty
    let vsl = MakeArgsForTopArgs g m argtysl tpenv
    let call = MakeApplicationAndBetaReduce g (Expr.Val (vref, flags, m), vref.Type, [tyargs'], (List.map (mkRefTupledVars g m) vsl), m)
    let tauexpr, tauty = 
        List.foldBack 
            (fun vs (e, ty) -> mkMultiLambda m vs (e, ty), (mkRefTupledVarsTy g vs --> ty))
            vsl
            (call, rty')
    // Build a type-lambda expression for the toplevel value if needed... 
    mkTypeLambda m tps' (tauexpr, tauty), tps' +-> tauty

let IsSubsumptionExpr g expr =
    match expr with 
    | Expr.Op (TOp.Coerce, [inputTy;actualTy], [_], _) ->
        isFunTy g actualTy && isFunTy g inputTy   
    | _ -> 
        false

let stripTupledFunTy g ty = 
    let argTys, retTy = stripFunTy g ty
    let curriedArgTys = argTys |> List.map (tryDestRefTupleTy g)
    curriedArgTys, retTy

let (|ExprValWithPossibleTypeInst|_|) expr =
    match expr with 
    | Expr.App (Expr.Val (vref, flags, m), _fty, tyargs, [], _) ->
        Some (vref, flags, tyargs, m)
    | Expr.Val (vref, flags, m) ->
        Some (vref, flags, [], m)
    | _ -> 
        None

let mkCoerceIfNeeded g tgtTy srcTy expr =
    if typeEquiv g tgtTy srcTy then 
        expr
    else 
        mkCoerceExpr(expr, tgtTy, expr.Range, srcTy)

let mkCompGenLetIn m nm ty e f = 
    let v, ve = mkCompGenLocal m nm ty
    mkCompGenLet m v e (f (v, ve))

/// Take a node representing a coercion from one function type to another, e.g.
///    A -> A * A -> int 
/// to 
///    B -> B * A -> int 
/// and return an expression of the correct type that doesn't use a coercion type. For example
/// return   
///    (fun b1 b2 -> E (b1 :> A) (b2 :> A))
///
///    - Use good names for the closure arguments if available
///    - Create lambda variables if needed, or use the supplied arguments if available.
///
/// Return the new expression and any unused suffix of supplied arguments
///
/// If E is a value with TopInfo then use the arity to help create a better closure.
/// In particular we can create a closure like this:
///    (fun b1 b2 -> E (b1 :> A) (b2 :> A))
/// rather than 
///    (fun b1 -> let clo = E (b1 :> A) in (fun b2 -> clo (b2 :> A)))
/// The latter closures are needed to carefully preserve side effect order
///
/// Note that the results of this translation are visible to quotations

let AdjustPossibleSubsumptionExpr g (expr: Expr) (suppliedArgs: Expr list) : (Expr* Expr list) option =

    match expr with 
    | Expr.Op (TOp.Coerce, [inputTy;actualTy], [exprWithActualTy], m) when 
        isFunTy g actualTy && isFunTy g inputTy ->
        
        if typeEquiv g actualTy inputTy then 
            Some(exprWithActualTy, suppliedArgs)
        else
            
            let curriedActualArgTys, retTy = stripTupledFunTy g actualTy

            let curriedInputTys, _ = stripFunTy g inputTy

            assert (curriedActualArgTys.Length = curriedInputTys.Length)

            let argTys = (curriedInputTys, curriedActualArgTys) ||> List.mapi2 (fun i x y -> (i, x, y))


            // Use the nice names for a function of known arity and name. Note that 'nice' here also 
            // carries a semantic meaning. For a function with top-info, 
            //   let f (x: A) (y: A) (z: A) = ...
            // we know there are no side effects on the application of 'f' to 1, 2 args. This greatly simplifies
            // the closure built for 
            //   f b1 b2 
            // and indeed for 
            //   f b1 b2 b3
            // we don't build any closure at all, and just return
            //   f (b1 :> A) (b2 :> A) (b3 :> A)
            
            let curriedNiceNames = 
                match stripExpr exprWithActualTy with 
                | ExprValWithPossibleTypeInst(vref, _, _, _) when vref.ValReprInfo.IsSome -> 

                    let _, argtysl, _, _ = GetTopValTypeInFSharpForm g vref.ValReprInfo.Value vref.Type expr.Range
                    argtysl |> List.mapi (fun i argtys -> 
                        argtys |> List.mapi (fun j (_, argInfo) -> 
                             match argInfo.Name with 
                             | None -> CompilerGeneratedName ("arg" + string i + string j)
                             | Some id -> id.idText))
                | _ -> 
                    []
             
            let nCurriedNiceNames = curriedNiceNames.Length 
            assert (curriedActualArgTys.Length >= nCurriedNiceNames)

            let argTysWithNiceNames, argTysWithoutNiceNames =
                List.splitAt nCurriedNiceNames argTys

            /// Only consume 'suppliedArgs' up to at most the number of nice arguments
            let nSuppliedArgs = min suppliedArgs.Length nCurriedNiceNames
            let suppliedArgs, droppedSuppliedArgs =
                List.splitAt nSuppliedArgs suppliedArgs

            /// The relevant range for any expressions and applications includes the arguments 
            let appm = (m, suppliedArgs) ||> List.fold (fun m e -> unionRanges m (e.Range)) 

            // See if we have 'enough' suppliedArgs. If not, we have to build some lambdas, and, 
            // we have to 'let' bind all arguments that we consume, e.g.
            //   Seq.take (effect;4) : int list -> int list
            // is a classic case. Here we generate
            //   let tmp = (effect;4) in 
            //   (fun v -> Seq.take tmp (v :> seq<_>))
            let buildingLambdas = nSuppliedArgs <> nCurriedNiceNames

            /// Given a tuple of argument variables that has a tuple type that satisfies the input argument types, 
            /// coerce it to a tuple that satisfies the matching coerced argument type(s).
            let CoerceDetupled (argTys: TType list) (detupledArgs: Expr list) (actualTys: TType list) =
                assert (actualTys.Length = argTys.Length)
                assert (actualTys.Length = detupledArgs.Length)
                // Inject the coercions into the user-supplied explicit tuple
                let argm = List.reduce unionRanges (detupledArgs |> List.map (fun e -> e.Range))
                mkRefTupled g argm (List.map3 (mkCoerceIfNeeded g) actualTys argTys detupledArgs) actualTys

            /// Given an argument variable of tuple type that has been evaluated and stored in the 
            /// given variable, where the tuple type that satisfies the input argument types, 
            /// coerce it to a tuple that satisfies the matching coerced argument type(s).
            let CoerceBoundTuple tupleVar argTys (actualTys: TType list) =
                assert (actualTys.Length > 1)
            
                mkRefTupled g appm 
                   ((actualTys, argTys) ||> List.mapi2 (fun i actualTy dummyTy ->  
                       let argExprElement = mkTupleFieldGet g (tupInfoRef, tupleVar, argTys, i, appm)
                       mkCoerceIfNeeded g actualTy dummyTy argExprElement))
                   actualTys

            /// Given an argument that has a tuple type that satisfies the input argument types, 
            /// coerce it to a tuple that satisfies the matching coerced argument type. Try to detuple the argument if possible.
            let CoerceTupled niceNames (argExpr: Expr) (actualTys: TType list) =
                let argExprTy = (tyOfExpr g argExpr)

                let argTys = 
                    match actualTys with 
                    | [_] -> 
                        [tyOfExpr g argExpr]
                    | _ -> 
                        tryDestRefTupleTy g argExprTy 
                
                assert (actualTys.Length = argTys.Length)
                let nm = match niceNames with [nm] -> nm | _ -> "arg"
                if buildingLambdas then 
                    // Evaluate the user-supplied tuple-valued argument expression, inject the coercions and build an explicit tuple
                    // Assign the argument to make sure it is only run once
                    //     f ~~>: B -> int
                    //     f ~~> : (B * B) -> int
                    //
                    //  for 
                    //     let f a = 1
                    //     let f (a, a) = 1
                    let v, ve = mkCompGenLocal appm nm argExprTy
                    let binderBuilder = (fun tm -> mkCompGenLet appm v argExpr tm)
                    let expr = 
                        match actualTys, argTys with
                        | [actualTy], [argTy] -> mkCoerceIfNeeded g actualTy argTy ve 
                        | _ -> CoerceBoundTuple ve argTys actualTys

                    binderBuilder, expr
                else                
                    if typeEquiv g (mkRefTupledTy g actualTys) argExprTy then 
                        (fun tm -> tm), argExpr
                    else
                    
                        let detupledArgs, argTys = 
                            match actualTys with 
                            | [_actualType] -> 
                                [argExpr], [tyOfExpr g argExpr]
                            | _ -> 
                                tryDestRefTupleExpr argExpr, tryDestRefTupleTy g argExprTy 

                        // OK, the tuples match, or there is no de-tupling, 
                        //     f x
                        //     f (x, y)
                        //
                        //  for 
                        //     let f (x, y) = 1
                        // and we're not building lambdas, just coerce the arguments in place
                        if detupledArgs.Length = actualTys.Length then 
                            (fun tm -> tm), CoerceDetupled argTys detupledArgs actualTys
                        else 
                            // In this case there is a tuple mismatch.
                            //     f p
                            //
                            //
                            //  for 
                            //     let f (x, y) = 1
                            // Assign the argument to make sure it is only run once
                            let v, ve = mkCompGenLocal appm nm argExprTy
                            let binderBuilder = (fun tm -> mkCompGenLet appm v argExpr tm)
                            let expr = CoerceBoundTuple ve argTys actualTys
                            binderBuilder, expr
                        

            // This variable is really a dummy to make the code below more regular. 
            // In the i = N - 1 cases we skip the introduction of the 'let' for
            // this variable.
            let resVar, resVarAsExpr = mkCompGenLocal appm "result" retTy
            let N = argTys.Length
            let (cloVar, exprForOtherArgs, _) = 
                List.foldBack 
                    (fun (i, inpArgTy, actualArgTys) (cloVar: Val, res, resTy) -> 

                        let inpArgTys = 
                            match actualArgTys with 
                            | [_] -> [inpArgTy]
                            | _ -> destRefTupleTy g inpArgTy

                        assert (inpArgTys.Length = actualArgTys.Length)
                        
                        let inpsAsVars, inpsAsExprs = inpArgTys |> List.mapi (fun j ty -> mkCompGenLocal appm ("arg" + string i + string j) ty) |> List.unzip
                        let inpsAsActualArg = CoerceDetupled inpArgTys inpsAsExprs actualArgTys
                        let inpCloVarType = (mkFunTy (mkRefTupledTy g actualArgTys) cloVar.Type)
                        let newResTy = mkFunTy inpArgTy resTy
                        let inpCloVar, inpCloVarAsExpr = mkCompGenLocal appm ("clo" + string i) inpCloVarType
                        let newRes = 
                            // For the final arg we can skip introducing the dummy variable
                            if i = N - 1 then 
                                mkMultiLambda appm inpsAsVars 
                                    (mkApps g ((inpCloVarAsExpr, inpCloVarType), [], [inpsAsActualArg], appm), resTy)
                            else
                                mkMultiLambda appm inpsAsVars 
                                    (mkCompGenLet appm cloVar 
                                       (mkApps g ((inpCloVarAsExpr, inpCloVarType), [], [inpsAsActualArg], appm)) 
                                       res, 
                                     resTy)
                            
                        inpCloVar, newRes, newResTy)
                    argTysWithoutNiceNames
                    (resVar, resVarAsExpr, retTy)

            let exprForAllArgs =
                if isNil argTysWithNiceNames then 
                    mkCompGenLet appm cloVar exprWithActualTy exprForOtherArgs
                else
                    // Mark the up as Some/None
                    let suppliedArgs = List.map Some suppliedArgs @ List.replicate (nCurriedNiceNames - nSuppliedArgs) None

                    assert (suppliedArgs.Length = nCurriedNiceNames)

                    let lambdaBuilders, binderBuilders, inpsAsArgs = 
                    
                        (argTysWithNiceNames, curriedNiceNames, suppliedArgs) |||> List.map3 (fun (_, inpArgTy, actualArgTys) niceNames suppliedArg -> 

                                let inpArgTys = 
                                    match actualArgTys with 
                                    | [_] -> [inpArgTy]
                                    | _ -> destRefTupleTy g inpArgTy


                                /// Note: there might not be enough nice names, and they might not match in arity
                                let niceNames = 
                                    match niceNames with 
                                    | nms when nms.Length = inpArgTys.Length -> nms
                                    | [nm] -> inpArgTys |> List.mapi (fun i _ -> (nm + string i))
                                    | nms -> nms
                                match suppliedArg with 
                                | Some arg -> 
                                    let binderBuilder, inpsAsActualArg = CoerceTupled niceNames arg actualArgTys
                                    let lambdaBuilder = (fun tm -> tm)
                                    lambdaBuilder, binderBuilder, inpsAsActualArg
                                | None -> 
                                    let inpsAsVars, inpsAsExprs = (niceNames, inpArgTys) ||> List.map2 (fun nm ty -> mkCompGenLocal appm nm ty) |> List.unzip
                                    let inpsAsActualArg = CoerceDetupled inpArgTys inpsAsExprs actualArgTys
                                    let lambdaBuilder = (fun tm -> mkMultiLambda appm inpsAsVars (tm, tyOfExpr g tm))
                                    let binderBuilder = (fun tm -> tm)
                                    lambdaBuilder, binderBuilder, inpsAsActualArg)
                        |> List.unzip3
                    
                    // If no trailing args then we can skip introducing the dummy variable
                    // This corresponds to 
                    //    let f (x: A) = 1      
                    //
                    //   f ~~> type B -> int
                    //
                    // giving
                    //   (fun b -> f (b :> A))
                    // rather than 
                    //   (fun b -> let clo = f (b :> A) in clo)   
                    let exprApp = 
                        if isNil argTysWithoutNiceNames then 
                            mkApps g ((exprWithActualTy, actualTy), [], inpsAsArgs, appm)
                        else
                            mkCompGenLet appm 
                                    cloVar (mkApps g ((exprWithActualTy, actualTy), [], inpsAsArgs, appm)) 
                                    exprForOtherArgs

                    List.foldBack (fun f acc -> f acc) binderBuilders 
                        (List.foldBack (fun f acc -> f acc) lambdaBuilders exprApp)

            Some(exprForAllArgs, droppedSuppliedArgs)
    | _ -> 
        None
  
/// Find and make all subsumption eliminations 
let NormalizeAndAdjustPossibleSubsumptionExprs g inputExpr = 
    let expr, args = 
        // AdjustPossibleSubsumptionExpr can take into account an application
        match stripExpr inputExpr with 
        | Expr.App (f, _fty, [], args, _) ->
             f, args

        | _ -> 
            inputExpr, []
    
    match AdjustPossibleSubsumptionExpr g expr args with 
    | None -> 
        inputExpr
    | Some (expr', []) -> 
        expr'
    | Some (expr', args') -> 
        //printfn "adjusted...." 
        Expr.App (expr', tyOfExpr g expr', [], args', inputExpr.Range)  
             
  
//---------------------------------------------------------------------------
// LinearizeTopMatch - when only one non-failing target, make linear. The full
// complexity of this is only used for spectacularly rare bindings such as 
//    type ('a, 'b) either = This of 'a | That of 'b
//    let this_f1 = This (fun x -> x)
//    let This fA | That fA = this_f1
// 
// Here a polymorphic top level binding "fA" is _computed_ by a pattern match!!!
// The TAST coming out of type checking must, however, define fA as a type function, 
// since it is marked with an arity that indicates it's r.h.s. is a type function]
// without side effects and so can be compiled as a generic method (for example).

// polymorphic things bound in complex matches at top level require eta expansion of the 
// type function to ensure the r.h.s. of the binding is indeed a type function 
let etaExpandTypeLambda g m tps (tm, ty) = 
    if isNil tps then tm else mkTypeLambda m tps (mkApps g ((tm, ty), [(List.map mkTyparTy tps)], [], m), ty)

let AdjustValToTopVal (tmp: Val) parent valData =
    tmp.SetValReprInfo (Some valData)
    tmp.SetDeclaringEntity parent
    tmp.SetIsMemberOrModuleBinding()

/// For match with only one non-failing target T0, the other targets, T1... failing (say, raise exception).
///   tree, T0(v0, .., vN) => rhs ; T1() => fail ; ...
/// Convert it to bind T0's variables, then continue with T0's rhs:
///   let tmp = switch tree, TO(fv0, ..., fvN) => Tup (fv0, ..., fvN) ; T1() => fail; ...
///   let v1 = #1 tmp in ...
///   and vN = #N tmp
///   rhs
/// Motivation:
/// - For top-level let bindings with possibly failing matches, 
///   this makes clear that subsequent bindings (if reached) are top-level ones.
let LinearizeTopMatchAux g parent (spBind, m, tree, targets, m2, ty) =
    let targetsL = Array.toList targets
    (* items* package up 0, 1, more items *)
    let itemsProj tys i x = 
        match tys with 
        | [] -> failwith "itemsProj: no items?"
        | [_] -> x (* no projection needed *)
        | tys -> Expr.Op (TOp.TupleFieldGet (tupInfoRef, i), tys, [x], m)
    let isThrowingTarget = function TTarget(_, x, _, _) -> isThrow x
    if 1 + List.count isThrowingTarget targetsL = targetsL.Length then
        // Have failing targets and ONE successful one, so linearize
        let (TTarget (vs, rhs, spTarget, _)) = List.find (isThrowingTarget >> not) targetsL
        let fvs = vs |> List.map (fun v -> fst(mkLocal v.Range v.LogicalName v.Type)) (* fresh *)
        let vtys = vs |> List.map (fun v -> v.Type) 
        let tmpTy = mkRefTupledVarsTy g vs
        let tmp, tmpe = mkCompGenLocal m "matchResultHolder" tmpTy

        AdjustValToTopVal tmp parent ValReprInfo.emptyValData

        let newTg = TTarget (fvs, mkRefTupledVars g m fvs, spTarget, None)
        let fixup (TTarget (tvs, tx, spTarget, flags)) = 
           match destThrow tx with
           | Some (m, _, e) -> 
               let tx = mkThrow m tmpTy e
               TTarget(tvs, tx, spTarget, flags) (* Throwing targets, recast it's "return type" *)
           | None -> newTg (* Non-throwing target, replaced [new/old] *)
       
        let targets = Array.map fixup targets
        let binds = 
            vs |> List.mapi (fun i v -> 
                let ty = v.Type
                let rhs = etaExpandTypeLambda g m v.Typars (itemsProj vtys i tmpe, ty)
                // update the arity of the value 
                v.SetValReprInfo (Some (InferArityOfExpr g AllowTypeDirectedDetupling.Yes ty [] [] rhs))
                // This binding is deliberately non-sticky - any sequence point for 'rhs' goes on 'rhs' _after_ the binding has been evaluated
                mkInvisibleBind v rhs) in (* vi = proj tmp *)
        mkCompGenLet m
          tmp (primMkMatch (spBind, m, tree, targets, m2, tmpTy)) (* note, probably retyped match, but note, result still has same type *)
          (mkLetsFromBindings m binds rhs)                             
    else
        (* no change *)
        primMkMatch (spBind, m, tree, targets, m2, ty)

let LinearizeTopMatch g parent = function
  | Expr.Match (spBind, m, tree, targets, m2, ty) -> LinearizeTopMatchAux g parent (spBind, m, tree, targets, m2, ty)
  | x -> x


//---------------------------------------------------------------------------
// XmlDoc signatures
//---------------------------------------------------------------------------

let commaEncs strs = String.concat "," strs
let angleEnc str = "{" + str + "}" 
let ticksAndArgCountTextOfTyconRef (tcref: TyconRef) =
     // Generic type names are (name + "`" + digits) where name does not contain "`".
     let path = Array.toList (fullMangledPathToTyconRef tcref) @ [tcref.CompiledName]
     textOfPath path
     
let typarEnc _g (gtpsType, gtpsMethod) typar =
    match List.tryFindIndex (typarEq typar) gtpsType with
    | Some idx -> "`" + string idx // single-tick-index for typar from type
    | None ->
        match List.tryFindIndex (typarEq typar) gtpsMethod with
        | Some idx ->
            "``" + string idx // double-tick-index for typar from method
        | None ->
            warning(InternalError("Typar not found during XmlDoc generation", typar.Range))
            "``0"

let rec typeEnc g (gtpsType, gtpsMethod) ty = 
    let stripped = stripTyEqnsAndMeasureEqns g ty
    match stripped with 
    | TType_forall _ -> 
        "Microsoft.FSharp.Core.FSharpTypeFunc"

    | _ when isArrayTy g ty -> 
        let tcref, tinst = destAppTy g ty
        let arraySuffix = 
            match rankOfArrayTyconRef g tcref with
            | 1 -> "[]"
            | 2 -> "[0:, 0:]"
            | 3 -> "[0:, 0:, 0:]"
            | 4 -> "[0:, 0:, 0:, 0:]"
            | _ -> failwith "impossible: rankOfArrayTyconRef: unsupported array rank"
        typeEnc g (gtpsType, gtpsMethod) (List.head tinst) + arraySuffix

    | TType_ucase (UnionCaseRef(tcref, _), tinst)   
    | TType_app (tcref, tinst) -> 
        if tyconRefEq g g.byref_tcr tcref then
            typeEnc g (gtpsType, gtpsMethod) (List.head tinst) + "@"
        elif tyconRefEq g tcref g.nativeptr_tcr then
            typeEnc g (gtpsType, gtpsMethod) (List.head tinst) + "*"
        else
            let tyName = 
                let ty = stripTyEqnsAndMeasureEqns g ty
                match ty with
                | TType_app (tcref, _tinst) -> 
                    // Generic type names are (name + "`" + digits) where name does not contain "`".
                    // In XML doc, when used in type instances, these do not use the ticks.
                    let path = Array.toList (fullMangledPathToTyconRef tcref) @ [tcref.CompiledName]
                    textOfPath (List.map DemangleGenericTypeName path)
                | _ ->
                    assert false
                    failwith "impossible"
            tyName + tyargsEnc g (gtpsType, gtpsMethod) tinst

    | TType_anon (anonInfo, tinst) -> 
        sprintf "%s%s" anonInfo.ILTypeRef.FullName (tyargsEnc g (gtpsType, gtpsMethod) tinst)

    | TType_tuple (tupInfo, tys) -> 
        if evalTupInfoIsStruct tupInfo then 
            sprintf "System.ValueTuple%s"(tyargsEnc g (gtpsType, gtpsMethod) tys)
        else 
            sprintf "System.Tuple%s"(tyargsEnc g (gtpsType, gtpsMethod) tys)

    | TType_fun (f, x) -> 
        "Microsoft.FSharp.Core.FSharpFunc" + tyargsEnc g (gtpsType, gtpsMethod) [f;x]

    | TType_var typar -> 
        typarEnc g (gtpsType, gtpsMethod) typar

    | TType_measure _ -> "?"

and tyargsEnc g (gtpsType, gtpsMethod) args = 
     match args with     
     | [] -> ""
     | [a] when (match (stripTyEqns g a) with TType_measure _ -> true | _ -> false) -> ""  // float<m> should appear as just "float" in the generated .XML xmldoc file
     | _ -> angleEnc (commaEncs (List.map (typeEnc g (gtpsType, gtpsMethod)) args)) 

let XmlDocArgsEnc g (gtpsType, gtpsMethod) argTys =
  if isNil argTys then "" 
  else "(" + String.concat "," (List.map (typeEnc g (gtpsType, gtpsMethod)) argTys) + ")"

let buildAccessPath (cp: CompilationPath option) =
    match cp with
    | Some cp ->
        let ap = cp.AccessPath |> List.map fst |> List.toArray
        System.String.Join(".", ap)      
    | None -> "Extension Type"
let prependPath path name = if path = "" then name else path + "." + name

let XmlDocSigOfVal g full path (v: Val) =
  let parentTypars, methTypars, cxs, argInfos, rty, prefix, path, name = 

    // CLEANUP: this is one of several code paths that treat module values and members 
    // separately when really it would be cleaner to make sure GetTopValTypeInFSharpForm, GetMemberTypeInFSharpForm etc.
    // were lined up so code paths like this could be uniform
    
    match v.MemberInfo with 
    | Some membInfo when not v.IsExtensionMember -> 
        // Methods, Properties etc.
        let numEnclosingTypars = CountEnclosingTyparsOfActualParentOfVal v
        let tps, witnessInfos, argInfos, rty, _ = GetMemberTypeInMemberForm g membInfo.MemberFlags (Option.get v.ValReprInfo) numEnclosingTypars v.Type v.Range
        let prefix, name = 
          match membInfo.MemberFlags.MemberKind with 
          | MemberKind.ClassConstructor 
          | MemberKind.Constructor -> "M:", "#ctor"
          | MemberKind.Member -> "M:", v.CompiledName g.CompilerGlobalState
          | MemberKind.PropertyGetSet 
          | MemberKind.PropertySet
          | MemberKind.PropertyGet -> "P:", v.PropertyName
        let path = if v.HasDeclaringEntity then prependPath path v.TopValDeclaringEntity.CompiledName else path
        let parentTypars, methTypars = 
          match PartitionValTypars g v with
          | Some(_, memberParentTypars, memberMethodTypars, _, _) -> memberParentTypars, memberMethodTypars
          | None -> [], tps
        parentTypars, methTypars, witnessInfos, argInfos, rty, prefix, path, name
    | _ ->
        // Regular F# values and extension members 
        let w = arityOfVal v
        let numEnclosingTypars = CountEnclosingTyparsOfActualParentOfVal v
        let tps, witnessInfos, argInfos, rty, _ = GetTopValTypeInCompiledForm g w numEnclosingTypars v.Type v.Range
        let name = v.CompiledName g.CompilerGlobalState
        let prefix =
          if w.NumCurriedArgs = 0 && isNil tps then "P:"
          else "M:"
        [], tps, witnessInfos, argInfos, rty, prefix, path, name

  let witnessArgTys = GenWitnessTys g cxs
  let argTys = argInfos |> List.concat |> List.map fst
  let argTys = witnessArgTys @ argTys @ (match rty with Some t when full -> [t] | _ -> []) 
  let args = XmlDocArgsEnc g (parentTypars, methTypars) argTys
  let arity = List.length methTypars in (* C# XML doc adds ``<arity> to *generic* member names *)
  let genArity = if arity=0 then "" else sprintf "``%d" arity
  prefix + prependPath path name + genArity + args
  
let BuildXmlDocSig prefix paths = prefix + List.fold prependPath "" paths

let XmlDocSigOfUnionCase = BuildXmlDocSig "T:" // Would like to use "U:", but ParseMemberSignature only accepts C# signatures

let XmlDocSigOfField = BuildXmlDocSig "F:"

let XmlDocSigOfProperty = BuildXmlDocSig "P:"

let XmlDocSigOfTycon = BuildXmlDocSig "T:"

let XmlDocSigOfSubModul = BuildXmlDocSig "T:"

let XmlDocSigOfEntity (eref: EntityRef) =
    XmlDocSigOfTycon [(buildAccessPath eref.CompilationPathOpt); eref.Deref.CompiledName]

//--------------------------------------------------------------------------
// Some unions have null as representations 
//--------------------------------------------------------------------------


let enum_CompilationRepresentationAttribute_Static = 0b0000000000000001
let enum_CompilationRepresentationAttribute_Instance = 0b0000000000000010
let enum_CompilationRepresentationAttribute_StaticInstanceMask = 0b0000000000000011
let enum_CompilationRepresentationAttribute_ModuleSuffix = 0b0000000000000100
let enum_CompilationRepresentationAttribute_PermitNull = 0b0000000000001000

let HasUseNullAsTrueValueAttribute g attribs =
     match TryFindFSharpInt32Attribute g g.attrib_CompilationRepresentationAttribute attribs with
     | Some flags -> ((flags &&& enum_CompilationRepresentationAttribute_PermitNull) <> 0)
     | _ -> false 

let TyconHasUseNullAsTrueValueAttribute g (tycon: Tycon) = HasUseNullAsTrueValueAttribute g tycon.Attribs 

// WARNING: this must match optimizeAlternativeToNull in ilx/cu_erase.fs
let CanHaveUseNullAsTrueValueAttribute (_g: TcGlobals) (tycon: Tycon) =
  (tycon.IsUnionTycon && 
   let ucs = tycon.UnionCasesArray
   (ucs.Length = 0 ||
     (ucs |> Array.existsOne (fun uc -> uc.IsNullary) &&
      ucs |> Array.exists (fun uc -> not uc.IsNullary))))

// WARNING: this must match optimizeAlternativeToNull in ilx/cu_erase.fs
let IsUnionTypeWithNullAsTrueValue (g: TcGlobals) (tycon: Tycon) =
  (tycon.IsUnionTycon && 
   let ucs = tycon.UnionCasesArray
   (ucs.Length = 0 ||
     (TyconHasUseNullAsTrueValueAttribute g tycon &&
      ucs |> Array.existsOne (fun uc -> uc.IsNullary) &&
      ucs |> Array.exists (fun uc -> not uc.IsNullary))))

let TyconCompilesInstanceMembersAsStatic g tycon = IsUnionTypeWithNullAsTrueValue g tycon
let TcrefCompilesInstanceMembersAsStatic g (tcref: TyconRef) = TyconCompilesInstanceMembersAsStatic g tcref.Deref

// Note, isStructTy does not include type parameters with the ': struct' constraint
// This predicate is used to detect those type parameters.
let isNonNullableStructTyparTy g ty = 
    match tryDestTyparTy g ty with 
    | ValueSome tp -> 
        tp.Constraints |> List.exists (function TyparConstraint.IsNonNullableStruct _ -> true | _ -> false)
    | ValueNone ->
        false

// Note, isRefTy does not include type parameters with the ': not struct' constraint
// This predicate is used to detect those type parameters.
let isReferenceTyparTy g ty = 
    match tryDestTyparTy g ty with 
    | ValueSome tp -> 
        tp.Constraints |> List.exists (function TyparConstraint.IsReferenceType _ -> true | _ -> false)
    | ValueNone ->
        false

let TypeNullNever g ty = 
    let underlyingTy = stripTyEqnsAndMeasureEqns g ty
    isStructTy g underlyingTy ||
    isByrefTy g underlyingTy ||
    isNonNullableStructTyparTy g ty

/// Indicates if the type admits the use of 'null' as a value
let TypeNullIsExtraValue g m ty = 
    if isILReferenceTy g ty || isDelegateTy g ty then
        // Putting AllowNullLiteralAttribute(false) on an IL or provided type means 'null' can't be used with that type
        not (match tryTcrefOfAppTy g ty with ValueSome tcref -> TryFindTyconRefBoolAttribute g m g.attrib_AllowNullLiteralAttribute tcref = Some false | _ -> false)
    elif TypeNullNever g ty then 
        false
    else 
        // Putting AllowNullLiteralAttribute(true) on an F# type means 'null' can be used with that type
        match tryTcrefOfAppTy g ty with 
        | ValueSome tcref -> TryFindTyconRefBoolAttribute g m g.attrib_AllowNullLiteralAttribute tcref = Some true
        | ValueNone -> 

        // Consider type parameters
        if isReferenceTyparTy g ty then
            (destTyparTy g ty).Constraints |> List.exists (function TyparConstraint.SupportsNull _ -> true | _ -> false)
        else
            false

let TypeNullIsTrueValue g ty =
    (match tryTcrefOfAppTy g ty with
     | ValueSome tcref -> IsUnionTypeWithNullAsTrueValue g tcref.Deref
     | _ -> false) 
    || isUnitTy g ty

let TypeNullNotLiked g m ty = 
       not (TypeNullIsExtraValue g m ty) 
    && not (TypeNullIsTrueValue g ty) 
    && not (TypeNullNever g ty) 

// The non-inferring counter-part to SolveTypeSupportsNull
let TypeSatisfiesNullConstraint g m ty = 
    TypeNullIsExtraValue g m ty  

// The non-inferring counter-part to SolveTypeRequiresDefaultValue (and SolveTypeRequiresDefaultConstructor for struct types)
let rec TypeHasDefaultValue g m ty = 
    let ty = stripTyEqnsAndMeasureEqns g ty
    // Check reference types - precisely the ones satisfying the ': null' constraint have default values
    TypeSatisfiesNullConstraint g m ty  
    || 
      // Check nominal struct types
      (isStructTy g ty &&
        // F# struct types have a DefaultValue if all their field types have a default value excluding those with DefaultValue(false)
        (if isFSharpStructTy g ty then 
            let tcref, tinst = destAppTy g ty 
            let flds = 
                // Note this includes fields implied by the use of the implicit class construction syntax
                tcref.AllInstanceFieldsAsList
                  // We can ignore fields with the DefaultValue(false) attribute 
                  |> List.filter (fun fld -> not (TryFindFSharpBoolAttribute g g.attrib_DefaultValueAttribute fld.FieldAttribs = Some false))

            flds |> List.forall (actualTyOfRecdField (mkTyconRefInst tcref tinst) >> TypeHasDefaultValue g m)

         // Struct tuple types have a DefaultValue if all their element types have a default value
         elif isStructTupleTy g ty then 
            destStructTupleTy g ty |> List.forall (TypeHasDefaultValue g m)
         
         // Struct anonymous record types have a DefaultValue if all their element types have a default value
         elif isStructAnonRecdTy g ty then 
            match tryDestAnonRecdTy g ty with
            | ValueNone -> true
            | ValueSome (_, ptys) -> ptys |> List.forall (TypeHasDefaultValue g m)
         else
            // All nominal struct types defined in other .NET languages have a DefaultValue regardless of their instantiation
            true))
    || 
      // Check for type variables with the ":struct" and "(new : unit -> 'T)" constraints
      (isNonNullableStructTyparTy g ty &&
        (destTyparTy g ty).Constraints |> List.exists (function TyparConstraint.RequiresDefaultConstructor _ -> true | _ -> false))

/// Determines types that are potentially known to satisfy the 'comparable' constraint and returns
/// a set of residual types that must also satisfy the constraint
let (|SpecialComparableHeadType|_|) g ty =           
    if isAnyTupleTy g ty then 
        let _tupInfo, elemTys = destAnyTupleTy g ty
        Some elemTys 
    elif isAnonRecdTy g ty then 
        match tryDestAnonRecdTy g ty with
        | ValueNone -> Some []
        | ValueSome (_anonInfo, elemTys) -> Some elemTys 
    else
        match tryAppTy g ty with
        | ValueSome (tcref, tinst) ->
            if isArrayTyconRef g tcref ||
               tyconRefEq g tcref g.system_UIntPtr_tcref ||
               tyconRefEq g tcref g.system_IntPtr_tcref then
                 Some tinst 
            else 
                None
        | _ ->
            None

let (|SpecialEquatableHeadType|_|) g ty = (|SpecialComparableHeadType|_|) g ty

let (|SpecialNotEquatableHeadType|_|) g ty = 
    if isFunTy g ty then Some() else None

// Can we use the fast helper for the 'LanguagePrimitives.IntrinsicFunctions.TypeTestGeneric'? 
let canUseTypeTestFast g ty = 
     not (isTyparTy g ty) && 
     not (TypeNullIsTrueValue g ty) && 
     not (TypeNullNever g ty)

// Can we use the fast helper for the 'LanguagePrimitives.IntrinsicFunctions.UnboxGeneric'? 
let canUseUnboxFast g m ty = 
     not (isTyparTy g ty) && 
     not (TypeNullNotLiked g m ty)
     
//--------------------------------------------------------------------------
// Nullness tests and pokes 
//--------------------------------------------------------------------------

(* match inp with :? ty as v -> e2[v] | _ -> e3 *)
let mkIsInstConditional g m tgty vinpe v e2 e3 = 
    // No sequence point for this compiler generated expression form
    
    if canUseTypeTestFast g tgty then 

        let mbuilder = new MatchBuilder(NoDebugPointAtInvisibleBinding, m)
        let tg2 = mbuilder.AddResultTarget(e2, DebugPointForTarget.No)
        let tg3 = mbuilder.AddResultTarget(e3, DebugPointForTarget.No)
        let dtree = TDSwitch(exprForVal m v, [TCase(DecisionTreeTest.IsNull, tg3)], Some tg2, m)
        let expr = mbuilder.Close(dtree, m, tyOfExpr g e2)
        mkCompGenLet m v (mkIsInst tgty vinpe m) expr

    else
        let mbuilder = new MatchBuilder(NoDebugPointAtInvisibleBinding, m)
        let tg2 = TDSuccess([mkCallUnbox g m tgty vinpe], mbuilder.AddTarget(TTarget([v], e2, DebugPointForTarget.No, None)))
        let tg3 = mbuilder.AddResultTarget(e3, DebugPointForTarget.No)
        let dtree = TDSwitch(vinpe, [TCase(DecisionTreeTest.IsInst(tyOfExpr g vinpe, tgty), tg2)], Some tg3, m)
        let expr = mbuilder.Close(dtree, m, tyOfExpr g e2)
        expr

// Null tests are generated by
//    1. The compilation of array patterns in the pattern match compiler
//    2. The compilation of string patterns in the pattern match compiler
let mkNullTest g m e1 e2 e3 =
        let mbuilder = new MatchBuilder(NoDebugPointAtInvisibleBinding, m)
        let tg2 = mbuilder.AddResultTarget(e2, DebugPointForTarget.No)
        let tg3 = mbuilder.AddResultTarget(e3, DebugPointForTarget.No)            
        let dtree = TDSwitch(e1, [TCase(DecisionTreeTest.IsNull, tg3)], Some tg2, m)
        let expr = mbuilder.Close(dtree, m, tyOfExpr g e2)
        expr         

let mkNonNullTest (g: TcGlobals) m e = mkAsmExpr ([ IL.AI_ldnull ; IL.AI_cgt_un ], [], [e], [g.bool_ty], m)

let mkNonNullCond g m ty e1 e2 e3 = mkCond NoDebugPointAtStickyBinding DebugPointForTarget.No m ty (mkNonNullTest g m e1) e2 e3

let mkIfThen (g: TcGlobals) m e1 e2 = mkCond NoDebugPointAtStickyBinding DebugPointForTarget.No m g.unit_ty e1 e2 (mkUnit g m)

let ModuleNameIsMangled g attrs =
    match TryFindFSharpInt32Attribute g g.attrib_CompilationRepresentationAttribute attrs with
    | Some flags -> ((flags &&& enum_CompilationRepresentationAttribute_ModuleSuffix) <> 0)
    | _ -> false 

let CompileAsEvent g attrs = HasFSharpAttribute g g.attrib_CLIEventAttribute attrs 

let MemberIsCompiledAsInstance g parent isExtensionMember (membInfo: ValMemberInfo) attrs =
    // All extension members are compiled as static members
    if isExtensionMember then false
    // Anything implementing a dispatch slot is compiled as an instance member
    elif membInfo.MemberFlags.IsOverrideOrExplicitImpl then true
    elif not (isNil membInfo.ImplementedSlotSigs) then true
    else 
        // Otherwise check attributes to see if there is an explicit instance or explicit static flag
        let explicitInstance, explicitStatic = 
            match TryFindFSharpInt32Attribute g g.attrib_CompilationRepresentationAttribute attrs with
            | Some flags -> 
              ((flags &&& enum_CompilationRepresentationAttribute_Instance) <> 0), 
              ((flags &&& enum_CompilationRepresentationAttribute_Static) <> 0)
            | _ -> false, false
        explicitInstance ||
        (membInfo.MemberFlags.IsInstance &&
         not explicitStatic &&
         not (TcrefCompilesInstanceMembersAsStatic g parent))


let isSealedTy g ty =
    let ty = stripTyEqnsAndMeasureEqns g ty
    not (isRefTy g ty) ||
    isUnitTy g ty || 
    isArrayTy g ty || 

    match metadataOfTy g ty with 
#if !NO_EXTENSIONTYPING
    | ProvidedTypeMetadata st -> st.IsSealed
#endif
    | ILTypeMetadata (TILObjectReprData(_, _, td)) -> td.IsSealed
    | FSharpOrArrayOrByrefOrTupleOrExnTypeMetadata ->
       if (isFSharpInterfaceTy g ty || isFSharpClassTy g ty) then 
          let tcref = tcrefOfAppTy g ty
          TryFindFSharpBoolAttribute g g.attrib_SealedAttribute tcref.Attribs = Some true
       else 
          // All other F# types, array, byref, tuple types are sealed
          true
   
let isComInteropTy g ty =
    let tcref = tcrefOfAppTy g ty
    match g.attrib_ComImportAttribute with
    | None -> false
    | Some attr -> TryFindFSharpBoolAttribute g attr tcref.Attribs = Some true
  
let ValSpecIsCompiledAsInstance g (v: Val) =
    match v.MemberInfo with 
    | Some membInfo -> 
        // Note it doesn't matter if we pass 'v.TopValDeclaringEntity' or 'v.MemberApparentEntity' here. 
        // These only differ if the value is an extension member, and in that case MemberIsCompiledAsInstance always returns 
        // false anyway 
        MemberIsCompiledAsInstance g v.MemberApparentEntity v.IsExtensionMember membInfo v.Attribs  
    | _ -> false

let ValRefIsCompiledAsInstanceMember g (vref: ValRef) = ValSpecIsCompiledAsInstance g vref.Deref


//---------------------------------------------------------------------------
// Crack information about an F# object model call
//---------------------------------------------------------------------------

let GetMemberCallInfo g (vref: ValRef, vFlags) = 
    match vref.MemberInfo with 
    | Some membInfo when not vref.IsExtensionMember -> 
      let numEnclTypeArgs = vref.MemberApparentEntity.TyparsNoRange.Length
      let virtualCall = 
          (membInfo.MemberFlags.IsOverrideOrExplicitImpl || 
           membInfo.MemberFlags.IsDispatchSlot) && 
          not membInfo.MemberFlags.IsFinal && 
          (match vFlags with VSlotDirectCall -> false | _ -> true)
      let isNewObj = (membInfo.MemberFlags.MemberKind = MemberKind.Constructor) && (match vFlags with NormalValUse -> true | _ -> false)
      let isSuperInit = (membInfo.MemberFlags.MemberKind = MemberKind.Constructor) && (match vFlags with CtorValUsedAsSuperInit -> true | _ -> false) 
      let isSelfInit = (membInfo.MemberFlags.MemberKind = MemberKind.Constructor) && (match vFlags with CtorValUsedAsSelfInit -> true | _ -> false) 
      let isCompiledAsInstance = ValRefIsCompiledAsInstanceMember g vref
      let takesInstanceArg = isCompiledAsInstance && not isNewObj
      let isPropGet = (membInfo.MemberFlags.MemberKind = MemberKind.PropertyGet) && (membInfo.MemberFlags.IsInstance = isCompiledAsInstance)
      let isPropSet = (membInfo.MemberFlags.MemberKind = MemberKind.PropertySet) && (membInfo.MemberFlags.IsInstance = isCompiledAsInstance)
      numEnclTypeArgs, virtualCall, isNewObj, isSuperInit, isSelfInit, takesInstanceArg, isPropGet, isPropSet
    | _ -> 
      0, false, false, false, false, false, false, false

//---------------------------------------------------------------------------
// Active pattern name helpers
//---------------------------------------------------------------------------


let TryGetActivePatternInfo (vref: ValRef) =  
    // First is an optimization to prevent calls to CoreDisplayName, which calls DemangleOperatorName
    let logicalName = vref.LogicalName
    if logicalName.Length = 0 || logicalName.[0] <> '|' then 
       None 
    else 
       ActivePatternInfoOfValName vref.CoreDisplayName vref.Range

type ActivePatternElemRef with 
    member x.Name = 
        let (APElemRef(_, vref, n)) = x
        match TryGetActivePatternInfo vref with
        | None -> error(InternalError("not an active pattern name", vref.Range))
        | Some apinfo -> 
            let nms = apinfo.ActiveTags
            if n < 0 || n >= List.length nms then error(InternalError("name_of_apref: index out of range for active pattern reference", vref.Range))
            List.item n nms

let mkChoiceTyconRef (g: TcGlobals) m n = 
     match n with 
     | 0 | 1 -> error(InternalError("mkChoiceTyconRef", m))
     | 2 -> g.choice2_tcr
     | 3 -> g.choice3_tcr
     | 4 -> g.choice4_tcr
     | 5 -> g.choice5_tcr
     | 6 -> g.choice6_tcr
     | 7 -> g.choice7_tcr
     | _ -> error(Error(FSComp.SR.tastActivePatternsLimitedToSeven(), m))

let mkChoiceTy (g: TcGlobals) m tinst = 
     match List.length tinst with 
     | 0 -> g.unit_ty
     | 1 -> List.head tinst
     | length -> mkAppTy (mkChoiceTyconRef g m length) tinst

let mkChoiceCaseRef g m n i = 
     mkUnionCaseRef (mkChoiceTyconRef g m n) ("Choice"+string (i+1)+"Of"+string n)

type PrettyNaming.ActivePatternInfo with 
    member x.Names = x.ActiveTags

    member apinfo.ResultType g m rtys = 
        let choicety = mkChoiceTy g m rtys
        if apinfo.IsTotal then choicety else mkOptionTy g choicety
    
    member apinfo.OverallType g m dty rtys = 
        mkFunTy dty (apinfo.ResultType g m rtys)

//---------------------------------------------------------------------------
// Active pattern validation
//---------------------------------------------------------------------------
    
// check if an active pattern takes type parameters only bound by the return types, 
// not by their argument types.
let doesActivePatternHaveFreeTypars g (v: ValRef) =
    let vty = v.TauType
    let vtps = v.Typars |> Zset.ofList typarOrder
    if not (isFunTy g v.TauType) then
        errorR(Error(FSComp.SR.activePatternIdentIsNotFunctionTyped(v.LogicalName), v.Range))
    let argtys, resty = stripFunTy g vty
    let argtps, restps= (freeInTypes CollectTypars argtys).FreeTypars, (freeInType CollectTypars resty).FreeTypars        
    // Error if an active pattern is generic in type variables that only occur in the result Choice<_, ...>.
    // Note: The test restricts to v.Typars since typars from the closure are considered fixed.
    not (Zset.isEmpty (Zset.inter (Zset.diff restps argtps) vtps)) 

//---------------------------------------------------------------------------
// RewriteExpr: rewrite bottom up with interceptors 
//---------------------------------------------------------------------------

[<NoEquality; NoComparison>]
type ExprRewritingEnv = 
    { PreIntercept: ((Expr -> Expr) -> Expr -> Expr option) option
      PostTransform: Expr -> Expr option
      PreInterceptBinding: ((Expr -> Expr) -> Binding -> Binding option) option
      IsUnderQuotations: bool }    

let rec rewriteBind env bind = 
     match env.PreInterceptBinding with 
     | Some f -> 
         match f (RewriteExpr env) bind with 
         | Some res -> res
         | None -> rewriteBindStructure env bind
     | None -> rewriteBindStructure env bind
     
and rewriteBindStructure env (TBind(v, e, letSeqPtOpt)) = 
     TBind(v, RewriteExpr env e, letSeqPtOpt) 

and rewriteBinds env binds = List.map (rewriteBind env) binds

and RewriteExpr env expr =
  match expr with 
  | LinearOpExpr _ 
  | LinearMatchExpr _ 
  | Expr.Let _ 
  | Expr.Sequential _ ->
      rewriteLinearExpr env expr (fun e -> e)
  | _ -> 
      let expr = 
         match preRewriteExpr env expr with 
         | Some expr -> expr
         | None -> rewriteExprStructure env expr
      postRewriteExpr env expr 

and preRewriteExpr env expr = 
     match env.PreIntercept with 
     | Some f -> f (RewriteExpr env) expr
     | None -> None 

and postRewriteExpr env expr = 
     match env.PostTransform expr with 
     | None -> expr 
     | Some expr2 -> expr2

and rewriteExprStructure env expr =  
  match expr with
  | Expr.Const _ 
  | Expr.Val _ -> expr

  | Expr.App (f0, f0ty, tyargs, args, m) -> 
      let f0' = RewriteExpr env f0
      let args' = rewriteExprs env args
      if f0 === f0' && args === args' then expr
      else Expr.App (f0', f0ty, tyargs, args', m)

  | Expr.Quote (ast, dataCell, isFromQueryExpression, m, ty) -> 
      let data = 
          match dataCell.Value with
          | None -> None
          | Some (data1, data2) -> Some(map3Of4 (rewriteExprs env) data1, map3Of4 (rewriteExprs env) data2)
      Expr.Quote ((if env.IsUnderQuotations then RewriteExpr env ast else ast), ref data, isFromQueryExpression, m, ty)

  | Expr.Obj (_, ty, basev, basecall, overrides, iimpls, _stateVars, m) -> 
      mkObjExpr(ty, basev, RewriteExpr env basecall, List.map (rewriteObjExprOverride env) overrides, 
                  List.map (rewriteObjExprInterfaceImpl env) iimpls, m)
  | Expr.Link eref -> 
      RewriteExpr env !eref

  | Expr.Op (c, tyargs, args, m) -> 
      let args' = rewriteExprs env args
      if args === args' then expr 
      else Expr.Op (c, tyargs, args', m)

  | Expr.Lambda (_lambdaId, ctorThisValOpt, baseValOpt, argvs, body, m, rty) -> 
      let body = RewriteExpr env body
      rebuildLambda m ctorThisValOpt baseValOpt argvs (body, rty)

  | Expr.TyLambda (_lambdaId, argtyvs, body, m, rty) -> 
      let body = RewriteExpr env body
      mkTypeLambda m argtyvs (body, rty)

  | Expr.Match (spBind, exprm, dtree, targets, m, ty) -> 
      let dtree' = RewriteDecisionTree env dtree
      let targets' = rewriteTargets env targets
      mkAndSimplifyMatch spBind exprm m ty dtree' targets'

  | Expr.LetRec (binds, e, m, _) ->
      let binds = rewriteBinds env binds
      let e' = RewriteExpr env e
      Expr.LetRec (binds, e', m, Construct.NewFreeVarsCache())

  | Expr.Let _ -> failwith "unreachable - linear let"

  | Expr.Sequential _ -> failwith "unreachable - linear seq"

  | Expr.StaticOptimization (constraints, e2, e3, m) ->
      let e2' = RewriteExpr env e2
      let e3' = RewriteExpr env e3
      Expr.StaticOptimization (constraints, e2', e3', m)

  | Expr.TyChoose (a, b, m) -> 
      Expr.TyChoose (a, RewriteExpr env b, m)

  | Expr.WitnessArg (witnessInfo, m) ->
      Expr.WitnessArg (witnessInfo, m)

and rewriteLinearExpr env expr contf =
    // schedule a rewrite on the way back up by adding to the continuation 
    let contf = contf << postRewriteExpr env
    match preRewriteExpr env expr with 
    | Some expr -> contf expr
    | None -> 
        match expr with 
        | Expr.Let (bind, bodyExpr, m, _) ->  
            let bind = rewriteBind env bind
            // tailcall
            rewriteLinearExpr env bodyExpr (contf << (fun bodyExpr' ->
                mkLetBind m bind bodyExpr'))
        
        | Expr.Sequential (expr1, expr2, dir, spSeq, m) ->
            let expr1' = RewriteExpr env expr1
            // tailcall
            rewriteLinearExpr env expr2 (contf << (fun expr2' ->
                if expr1 === expr1' && expr2 === expr2' then expr 
                else Expr.Sequential (expr1', expr2', dir, spSeq, m)))
        
        | LinearOpExpr (op, tyargs, argsFront, argLast, m) -> 
            let argsFront' = rewriteExprs env argsFront
            // tailcall
            rewriteLinearExpr env argLast (contf << (fun argLast' ->
                if argsFront === argsFront' && argLast === argLast' then expr 
                else rebuildLinearOpExpr (op, tyargs, argsFront', argLast', m)))

        | LinearMatchExpr (spBind, exprm, dtree, tg1, expr2, sp2, m2, ty) ->
            let dtree = RewriteDecisionTree env dtree
            let tg1' = rewriteTarget env tg1
            // tailcall
            rewriteLinearExpr env expr2 (contf << (fun expr2' ->
                rebuildLinearMatchExpr (spBind, exprm, dtree, tg1', expr2', sp2, m2, ty)))
        | _ -> 
            // no longer linear, no tailcall
            contf (RewriteExpr env expr) 

and rewriteExprs env exprs = List.mapq (RewriteExpr env) exprs

and rewriteFlatExprs env exprs = List.mapq (RewriteExpr env) exprs

and RewriteDecisionTree env x =
  match x with 
  | TDSuccess (es, n) -> 
      let es' = rewriteFlatExprs env es
      if LanguagePrimitives.PhysicalEquality es es' then x 
      else TDSuccess(es', n)

  | TDSwitch (e, cases, dflt, m) ->
      let e' = RewriteExpr env e
      let cases' = List.map (fun (TCase(discrim, e)) -> TCase(discrim, RewriteDecisionTree env e)) cases
      let dflt' = Option.map (RewriteDecisionTree env) dflt
      TDSwitch (e', cases', dflt', m)

  | TDBind (bind, body) ->
      let bind' = rewriteBind env bind
      let body = RewriteDecisionTree env body
      TDBind (bind', body)

and rewriteTarget env (TTarget(vs, e, spTarget, flags)) =
    TTarget(vs, RewriteExpr env e, spTarget, flags)

and rewriteTargets env targets =
    List.map (rewriteTarget env) (Array.toList targets)

and rewriteObjExprOverride env (TObjExprMethod(slotsig, attribs, tps, vs, e, m)) =
    TObjExprMethod(slotsig, attribs, tps, vs, RewriteExpr env e, m)

and rewriteObjExprInterfaceImpl env (ty, overrides) = 
    (ty, List.map (rewriteObjExprOverride env) overrides)
    
and rewriteModuleOrNamespaceExpr env x = 
    match x with  
    | ModuleOrNamespaceExprWithSig(mty, def, m) -> ModuleOrNamespaceExprWithSig(mty, rewriteModuleOrNamespaceDef env def, m)

and rewriteModuleOrNamespaceDefs env x = List.map (rewriteModuleOrNamespaceDef env) x
    
and rewriteModuleOrNamespaceDef env x = 
    match x with 
    | TMDefRec(isRec, tycons, mbinds, m) -> TMDefRec(isRec, tycons, rewriteModuleOrNamespaceBindings env mbinds, m)
    | TMDefLet(bind, m) -> TMDefLet(rewriteBind env bind, m)
    | TMDefDo(e, m) -> TMDefDo(RewriteExpr env e, m)
    | TMDefs defs -> TMDefs(rewriteModuleOrNamespaceDefs env defs)
    | TMAbstract mexpr -> TMAbstract(rewriteModuleOrNamespaceExpr env mexpr)

and rewriteModuleOrNamespaceBinding env x = 
   match x with 
   | ModuleOrNamespaceBinding.Binding bind -> ModuleOrNamespaceBinding.Binding (rewriteBind env bind)
   | ModuleOrNamespaceBinding.Module(nm, rhs) -> ModuleOrNamespaceBinding.Module(nm, rewriteModuleOrNamespaceDef env rhs)

and rewriteModuleOrNamespaceBindings env mbinds = List.map (rewriteModuleOrNamespaceBinding env) mbinds

and RewriteImplFile env mv = mapTImplFile (rewriteModuleOrNamespaceExpr env) mv



//--------------------------------------------------------------------------
// Build a Remap that converts all "local" references to "public" things 
// accessed via non local references.
//--------------------------------------------------------------------------

let MakeExportRemapping viewedCcu (mspec: ModuleOrNamespace) = 

    let accEntityRemap (entity: Entity) acc = 
        match tryRescopeEntity viewedCcu entity with 
        | ValueSome eref -> 
            addTyconRefRemap (mkLocalTyconRef entity) eref acc
        | _ -> 
            if entity.IsNamespace then 
                acc
            else
                error(InternalError("Unexpected entity without a pubpath when remapping assembly data", entity.Range))

    let accValRemap (vspec: Val) acc = 
        // The acc contains the entity remappings
        match tryRescopeVal viewedCcu acc vspec with 
        | ValueSome vref -> 
            {acc with valRemap=acc.valRemap.Add vspec vref }
        | _ -> 
            error(InternalError("Unexpected value without a pubpath when remapping assembly data", vspec.Range))

    let mty = mspec.ModuleOrNamespaceType
    let entities = allEntitiesOfModuleOrNamespaceTy mty
    let vs = allValsOfModuleOrNamespaceTy mty
    // Remap the entities first so we can correctly remap the types in the signatures of the ValLinkageFullKey's in the value references
    let acc = List.foldBack accEntityRemap entities Remap.Empty
    let allRemap = List.foldBack accValRemap vs acc
    allRemap

//--------------------------------------------------------------------------
// Apply a "local to nonlocal" renaming to a module type. This can't use
// remap_mspec since the remapping we want isn't to newly created nodes
// but rather to remap to the nonlocal references. This is deliberately 
// "breaking" the binding structure implicit in the module type, which is
// the whole point - one things are rewritten to use non local references then
// the elements can be copied at will, e.g. when inlining during optimization.
//------------------------------------------------------------------------ 


let rec remapEntityDataToNonLocal g tmenv (d: Entity) = 
    let tps', tmenvinner = tmenvCopyRemapAndBindTypars (remapAttribs g tmenv) tmenv (d.entity_typars.Force(d.entity_range))
    let typarsR = LazyWithContext.NotLazy tps'
    let attribsR = d.entity_attribs |> remapAttribs g tmenvinner
    let tyconReprR = d.entity_tycon_repr |> remapTyconRepr g tmenvinner
    let tyconAbbrevR = d.TypeAbbrev |> Option.map (remapType tmenvinner)
    let tyconTcaugR = d.entity_tycon_tcaug |> remapTyconAug tmenvinner
    let modulContentsR = 
        MaybeLazy.Strict (d.entity_modul_contents.Value
                          |> mapImmediateValsAndTycons (remapTyconToNonLocal g tmenv) (remapValToNonLocal g tmenv))
    let exnInfoR = d.ExceptionInfo |> remapTyconExnInfo g tmenvinner
    { d with 
          entity_typars = typarsR
          entity_attribs = attribsR
          entity_tycon_repr = tyconReprR
          entity_tycon_tcaug = tyconTcaugR
          entity_modul_contents = modulContentsR
          entity_opt_data =
            match d.entity_opt_data with
            | Some dd ->
                Some { dd with entity_tycon_abbrev = tyconAbbrevR; entity_exn_info = exnInfoR }
            | _ -> None }

and remapTyconToNonLocal g tmenv x = 
    x |> Construct.NewModifiedTycon (remapEntityDataToNonLocal g tmenv)  

and remapValToNonLocal g tmenv inp = 
    // creates a new stamp
    inp |> Construct.NewModifiedVal (remapValData g tmenv)

let ApplyExportRemappingToEntity g tmenv x = remapTyconToNonLocal g tmenv x

(* Which constraints actually get compiled to .NET constraints? *)
let isCompiledConstraint cx = 
    match cx with 
      | TyparConstraint.SupportsNull _ // this implies the 'class' constraint
      | TyparConstraint.IsReferenceType _  // this is the 'class' constraint
      | TyparConstraint.IsNonNullableStruct _ 
      | TyparConstraint.IsReferenceType _
      | TyparConstraint.RequiresDefaultConstructor _
      | TyparConstraint.CoercesTo _ -> true
      | _ -> false
    
// Is a value a first-class polymorphic value with .NET constraints? 
// Used to turn off TLR and method splitting
let IsGenericValWithGenericConstraints g (v: Val) = 
    isForallTy g v.Type && 
    v.Type |> destForallTy g |> fst |> List.exists (fun tp -> List.exists isCompiledConstraint tp.Constraints)

// Does a type support a given interface? 
type Entity with 
    member tycon.HasInterface g ty = 
        tycon.TypeContents.tcaug_interfaces |> List.exists (fun (x, _, _) -> typeEquiv g ty x)  

    // Does a type have an override matching the given name and argument types? 
    // Used to detect the presence of 'Equals' and 'GetHashCode' in type checking 
    member tycon.HasOverride g nm argtys = 
        tycon.TypeContents.tcaug_adhoc 
        |> NameMultiMap.find nm
        |> List.exists (fun vref -> 
                          match vref.MemberInfo with 
                          | None -> false 
                          | Some membInfo -> 
                                         let argInfos = ArgInfosOfMember g vref 
                                         argInfos.Length = 1 && 
                                         List.lengthsEqAndForall2 (typeEquiv g) (List.map fst (List.head argInfos)) argtys &&  
                                         membInfo.MemberFlags.IsOverrideOrExplicitImpl) 
    
    member tycon.HasMember g nm argtys = 
        tycon.TypeContents.tcaug_adhoc 
        |> NameMultiMap.find nm
        |> List.exists (fun vref -> 
                          match vref.MemberInfo with 
                          | None -> false 
                          | _ -> let argInfos = ArgInfosOfMember g vref 
                                 argInfos.Length = 1 && 
                                 List.lengthsEqAndForall2 (typeEquiv g) (List.map fst (List.head argInfos)) argtys) 


type EntityRef with 
    member tcref.HasInterface g ty = tcref.Deref.HasInterface g ty
    member tcref.HasOverride g nm argtys = tcref.Deref.HasOverride g nm argtys
    member tcref.HasMember g nm argtys = tcref.Deref.HasMember g nm argtys

let mkFastForLoop g (spLet, m, idv: Val, start, dir, finish, body) =
    let dir = if dir then FSharpForLoopUp else FSharpForLoopDown 
    mkFor g (spLet, idv, start, dir, finish, body, m)


/// Accessing a binding of the form "let x = 1" or "let x = e" for any "e" satisfying the predicate
/// below does not cause an initialization trigger, i.e. does not get compiled as a static field.
let IsSimpleSyntacticConstantExpr g inputExpr = 
    let rec checkExpr (vrefs: Set<Stamp>) x = 
        match stripExpr x with 
        | Expr.Op (TOp.Coerce, _, [arg], _) 
             -> checkExpr vrefs arg
        | UnopExpr g (vref, arg) 
             when (valRefEq g vref g.unchecked_unary_minus_vref ||
                   valRefEq g vref g.unchecked_unary_plus_vref ||
                   valRefEq g vref g.unchecked_unary_not_vref ||
                   valRefEq g vref g.bitwise_unary_not_vref ||
                   valRefEq g vref g.enum_vref)
             -> checkExpr vrefs arg
        // compare, =, <>, +, -, <, >, <=, >=, <<<, >>>, &&&
        | BinopExpr g (vref, arg1, arg2) 
             when (valRefEq g vref g.equals_operator_vref ||
                   valRefEq g vref g.compare_operator_vref ||
                   valRefEq g vref g.unchecked_addition_vref ||
                   valRefEq g vref g.less_than_operator_vref ||
                   valRefEq g vref g.less_than_or_equals_operator_vref ||
                   valRefEq g vref g.greater_than_operator_vref ||
                   valRefEq g vref g.greater_than_or_equals_operator_vref ||
                   valRefEq g vref g.not_equals_operator_vref ||
                   valRefEq g vref g.unchecked_addition_vref ||
                   valRefEq g vref g.unchecked_multiply_vref ||
                   valRefEq g vref g.unchecked_subtraction_vref ||
        // Note: division and modulus can raise exceptions, so are not included
                   valRefEq g vref g.bitwise_shift_left_vref ||
                   valRefEq g vref g.bitwise_shift_right_vref ||
                   valRefEq g vref g.bitwise_xor_vref ||
                   valRefEq g vref g.bitwise_and_vref ||
                   valRefEq g vref g.bitwise_or_vref) &&
                   (not (typeEquiv g (tyOfExpr g arg1) g.string_ty) && not (typeEquiv g (tyOfExpr g arg1) g.decimal_ty) )
                -> checkExpr vrefs arg1 && checkExpr vrefs arg2 
        | Expr.Val (vref, _, _) -> vref.Deref.IsCompiledAsStaticPropertyWithoutField || vrefs.Contains vref.Stamp
        | Expr.Match (_, _, dtree, targets, _, _) -> checkDecisionTree vrefs dtree && targets |> Array.forall (checkDecisionTreeTarget vrefs)
        | Expr.Let (b, e, _, _) -> checkExpr vrefs b.Expr && checkExpr (vrefs.Add b.Var.Stamp) e
        // Detect standard constants 
        | Expr.TyChoose (_, b, _) -> checkExpr vrefs b
        | Expr.Const _ 
        | Expr.Op (TOp.UnionCase _, _, [], _)         // Nullary union cases
        | UncheckedDefaultOfExpr g _ 
        | SizeOfExpr g _ 
        | TypeOfExpr g _ -> true
        | NameOfExpr g _ when g.langVersion.SupportsFeature LanguageFeature.NameOf -> true
        // All others are not simple constant expressions
        | _ -> false

    and checkDecisionTree vrefs x = 
        match x with 
        | TDSuccess (es, _n) -> es |> List.forall (checkExpr vrefs)
        | TDSwitch (e, cases, dflt, _m) -> checkExpr vrefs e && cases |> List.forall (checkDecisionTreeCase vrefs) && dflt |> Option.forall (checkDecisionTree vrefs)
        | TDBind (bind, body) -> checkExpr vrefs bind.Expr && checkDecisionTree (vrefs.Add bind.Var.Stamp) body

    and checkDecisionTreeCase vrefs (TCase(discrim, dtree)) = 
       (match discrim with DecisionTreeTest.Const _c -> true | _ -> false) && checkDecisionTree vrefs dtree

    and checkDecisionTreeTarget vrefs (TTarget(vs, e, _, _)) = 
       let vrefs = ((vrefs, vs) ||> List.fold (fun s v -> s.Add v.Stamp)) 
       checkExpr vrefs e

    checkExpr Set.empty inputExpr    
    
let EvalArithBinOp (opInt8, opInt16, opInt32, opInt64, opUInt8, opUInt16, opUInt32, opUInt64) (arg1: Expr) (arg2: Expr) = 
    // At compile-time we check arithmetic 
    let m = unionRanges arg1.Range arg2.Range
    try 
        match arg1, arg2 with 
        | Expr.Const (Const.Int32 x1, _, ty), Expr.Const (Const.Int32 x2, _, _) -> Expr.Const (Const.Int32 (opInt32 x1 x2), m, ty)
        | Expr.Const (Const.SByte x1, _, ty), Expr.Const (Const.SByte x2, _, _) -> Expr.Const (Const.SByte (opInt8 x1 x2), m, ty)
        | Expr.Const (Const.Int16 x1, _, ty), Expr.Const (Const.Int16 x2, _, _) -> Expr.Const (Const.Int16 (opInt16 x1 x2), m, ty)
        | Expr.Const (Const.Int64 x1, _, ty), Expr.Const (Const.Int64 x2, _, _) -> Expr.Const (Const.Int64 (opInt64 x1 x2), m, ty)
        | Expr.Const (Const.Byte x1, _, ty), Expr.Const (Const.Byte x2, _, _) -> Expr.Const (Const.Byte (opUInt8 x1 x2), m, ty)
        | Expr.Const (Const.UInt16 x1, _, ty), Expr.Const (Const.UInt16 x2, _, _) -> Expr.Const (Const.UInt16 (opUInt16 x1 x2), m, ty)
        | Expr.Const (Const.UInt32 x1, _, ty), Expr.Const (Const.UInt32 x2, _, _) -> Expr.Const (Const.UInt32 (opUInt32 x1 x2), m, ty)
        | Expr.Const (Const.UInt64 x1, _, ty), Expr.Const (Const.UInt64 x2, _, _) -> Expr.Const (Const.UInt64 (opUInt64 x1 x2), m, ty)
        | _ -> error (Error ( FSComp.SR.tastNotAConstantExpression(), m))
    with :? System.OverflowException -> error (Error ( FSComp.SR.tastConstantExpressionOverflow(), m))

// See also PostTypeCheckSemanticChecks.CheckAttribArgExpr, which must match this precisely
let rec EvalAttribArgExpr g x = 
    match x with 

    // Detect standard constants 
    | Expr.Const (c, m, _) -> 
        match c with 
        | Const.Bool _ 
        | Const.Int32 _ 
        | Const.SByte _
        | Const.Int16 _
        | Const.Int32 _
        | Const.Int64 _  
        | Const.Byte _
        | Const.UInt16 _
        | Const.UInt32 _
        | Const.UInt64 _
        | Const.Double _
        | Const.Single _
        | Const.Char _
        | Const.Zero _
        | Const.String _ -> 
            x
        | Const.Decimal _ | Const.IntPtr _ | Const.UIntPtr _ | Const.Unit _ ->
            errorR (Error ( FSComp.SR.tastNotAConstantExpression(), m))
            x

    | TypeOfExpr g _ -> x
    | TypeDefOfExpr g _ -> x
    | Expr.Op (TOp.Coerce, _, [arg], _) -> 
        EvalAttribArgExpr g arg
    | EnumExpr g arg1 -> 
        EvalAttribArgExpr g arg1
    // Detect bitwise or of attribute flags
    | AttribBitwiseOrExpr g (arg1, arg2) -> 
        EvalArithBinOp ((|||), (|||), (|||), (|||), (|||), (|||), (|||), (|||)) (EvalAttribArgExpr g arg1) (EvalAttribArgExpr g arg2) 
    | SpecificBinopExpr g g.unchecked_addition_vref (arg1, arg2) -> 
       // At compile-time we check arithmetic 
       let v1, v2 = EvalAttribArgExpr g arg1, EvalAttribArgExpr g arg2 
       match v1, v2 with 
       | Expr.Const (Const.String x1, m, ty), Expr.Const (Const.String x2, _, _) -> Expr.Const (Const.String (x1 + x2), m, ty)
       | _ -> 
#if ALLOW_ARITHMETIC_OPS_IN_LITERAL_EXPRESSIONS_AND_ATTRIBUTE_ARGS
           EvalArithBinOp (Checked.(+), Checked.(+), Checked.(+), Checked.(+), Checked.(+), Checked.(+), Checked.(+), Checked.(+)) g v1 v2
#else
           errorR (Error ( FSComp.SR.tastNotAConstantExpression(), x.Range))
           x
#endif
#if ALLOW_ARITHMETIC_OPS_IN_LITERAL_EXPRESSIONS_AND_ATTRIBUTE_ARGS
    | SpecificBinopExpr g g.unchecked_subtraction_vref (arg1, arg2) -> 
       EvalArithBinOp (Checked.(-), Checked.(-), Checked.(-), Checked.(-), Checked.(-), Checked.(-), Checked.(-), Checked.(-)) g (EvalAttribArgExpr g arg1) (EvalAttribArgExpr g arg2)
    | SpecificBinopExpr g g.unchecked_multiply_vref (arg1, arg2) -> 
       EvalArithBinOp (Checked.(*), Checked.(*), Checked.(*), Checked.(*), Checked.(*), Checked.(*), Checked.(*), Checked.(*)) g (EvalAttribArgExpr g arg1) (EvalAttribArgExpr g arg2)
#endif
    | _ -> 
        errorR (Error ( FSComp.SR.tastNotAConstantExpression(), x.Range))
        x


and EvaledAttribExprEquality g e1 e2 = 
    match e1, e2 with 
    | Expr.Const (c1, _, _), Expr.Const (c2, _, _) -> c1 = c2
    | TypeOfExpr g ty1, TypeOfExpr g ty2 -> typeEquiv g ty1 ty2
    | TypeDefOfExpr g ty1, TypeDefOfExpr g ty2 -> typeEquiv g ty1 ty2
    | _ -> false

let (|ConstToILFieldInit|_|) c =
    match c with 
    | Const.SByte n -> Some (ILFieldInit.Int8 n)
    | Const.Int16 n -> Some (ILFieldInit.Int16 n)
    | Const.Int32 n -> Some (ILFieldInit.Int32 n)
    | Const.Int64 n -> Some (ILFieldInit.Int64 n)
    | Const.Byte n -> Some (ILFieldInit.UInt8 n)
    | Const.UInt16 n -> Some (ILFieldInit.UInt16 n)
    | Const.UInt32 n -> Some (ILFieldInit.UInt32 n)
    | Const.UInt64 n -> Some (ILFieldInit.UInt64 n)
    | Const.Bool n -> Some (ILFieldInit.Bool n)
    | Const.Char n -> Some (ILFieldInit.Char (uint16 n))
    | Const.Single n -> Some (ILFieldInit.Single n)
    | Const.Double n -> Some (ILFieldInit.Double n)
    | Const.String s -> Some (ILFieldInit.String s)
    | Const.Zero -> Some (ILFieldInit.Null)
    | _ -> None

let EvalLiteralExprOrAttribArg g x = 
    match x with 
    | Expr.Op (TOp.Coerce, _, [Expr.Op (TOp.Array, [elemTy], args, m)], _)
    | Expr.Op (TOp.Array, [elemTy], args, m) ->
        let args = args |> List.map (EvalAttribArgExpr g) 
        Expr.Op (TOp.Array, [elemTy], args, m) 
    | _ -> 
        EvalAttribArgExpr g x

// Take into account the fact that some "instance" members are compiled as static
// members when using CompilationRepresentation.Static, or any non-virtual instance members
// in a type that supports "null" as a true value. This is all members
// where ValRefIsCompiledAsInstanceMember is false but membInfo.MemberFlags.IsInstance 
// is true.
//
// This is the right abstraction for viewing member types, but the implementation
// below is a little ugly.
let GetTypeOfIntrinsicMemberInCompiledForm g (vref: ValRef) =
    assert (not vref.IsExtensionMember)
    let membInfo, topValInfo = checkMemberValRef vref
    let tps, cxs, argInfos, rty, retInfo = GetTypeOfMemberInMemberForm g vref
    let argInfos = 
        // Check if the thing is really an instance member compiled as a static member
        // If so, the object argument counts as a normal argument in the compiled form
        if membInfo.MemberFlags.IsInstance && not (ValRefIsCompiledAsInstanceMember g vref) then 
            let _, origArgInfos, _, _ = GetTopValTypeInFSharpForm g topValInfo vref.Type vref.Range
            match origArgInfos with
            | [] -> 
                errorR(InternalError("value does not have a valid member type", vref.Range))
                argInfos
            | h :: _ -> h :: argInfos
        else argInfos
    tps, cxs, argInfos, rty, retInfo


//--------------------------------------------------------------------------
// Tuple compilation (expressions)
//------------------------------------------------------------------------ 


let rec mkCompiledTuple g isStruct (argtys, args, m) = 
    let n = List.length argtys 
    if n <= 0 then failwith "mkCompiledTuple"
    elif n < maxTuple then (mkCompiledTupleTyconRef g isStruct n, argtys, args, m)
    else
        let argtysA, argtysB = List.splitAfter goodTupleFields argtys
        let argsA, argsB = List.splitAfter goodTupleFields args
        let ty8, v8 = 
            match argtysB, argsB with 
            | [ty8], [arg8] -> 
                match ty8 with
                // if it's already been nested or ended, pass it through
                | TType_app(tn, _) when (isCompiledTupleTyconRef g tn) ->
                    ty8, arg8
                | _ ->
                    let ty8enc = TType_app((if isStruct then g.struct_tuple1_tcr else g.ref_tuple1_tcr), [ty8])
                    let v8enc = Expr.Op (TOp.Tuple (mkTupInfo isStruct), [ty8], [arg8], m) 
                    ty8enc, v8enc
            | _ -> 
                let a, b, c, d = mkCompiledTuple g isStruct (argtysB, argsB, m)
                let ty8plus = TType_app(a, b)
                let v8plus = Expr.Op (TOp.Tuple (mkTupInfo isStruct), b, c, d)
                ty8plus, v8plus
        let argtysAB = argtysA @ [ty8] 
        (mkCompiledTupleTyconRef g isStruct (List.length argtysAB), argtysAB, argsA @ [v8], m)

let mkILMethodSpecForTupleItem (_g: TcGlobals) (ty: ILType) n = 
    mkILNonGenericInstanceMethSpecInTy(ty, (if n < goodTupleFields then "get_Item"+(n+1).ToString() else "get_Rest"), [], mkILTyvarTy (uint16 n))

let mkILFieldSpecForTupleItem (ty: ILType) n = 
    mkILFieldSpecInTy (ty, (if n < goodTupleFields then "Item"+(n+1).ToString() else "Rest"), mkILTyvarTy (uint16 n))

let mkGetTupleItemN g m n (ty: ILType) isStruct te retty =
    if isStruct then
        mkAsmExpr ([mkNormalLdfld (mkILFieldSpecForTupleItem ty n) ], [], [te], [retty], m)
    else
        mkAsmExpr ([IL.mkNormalCall(mkILMethodSpecForTupleItem g ty n)], [], [te], [retty], m)

/// Match an Int32 constant expression
let (|Int32Expr|_|) expr = 
    match expr with 
    | Expr.Const (Const.Int32 n, _, _) -> Some n
    | _ -> None 

/// Match a try-finally expression
let (|TryFinally|_|) expr = 
    match expr with 
    | Expr.Op (TOp.TryFinally _, [_resty], [Expr.Lambda (_, _, _, [_], e1, _, _); Expr.Lambda (_, _, _, [_], e2, _, _)], _) -> Some(e1, e2)
    | _ -> None
    
// detect ONLY the while loops that result from compiling 'for ... in ... do ...'
let (|WhileLoopForCompiledForEachExpr|_|) expr = 
    match expr with 
    | Expr.Op (TOp.While (_, WhileLoopForCompiledForEachExprMarker), _, [Expr.Lambda (_, _, _, [_], e1, _, _); Expr.Lambda (_, _, _, [_], e2, _, _)], m) -> Some(e1, e2, m)
    | _ -> None
    
let (|Let|_|) expr = 
    match expr with 
    | Expr.Let (TBind(v, e1, sp), e2, _, _) -> Some(v, e1, sp, e2)
    | _ -> None

let (|RangeInt32Step|_|) g expr = 
    match expr with 
    // detect 'n .. m' 
    | Expr.App (Expr.Val (vf, _, _), _, [tyarg], [startExpr;finishExpr], _)
         when valRefEq g vf g.range_op_vref && typeEquiv g tyarg g.int_ty -> Some(startExpr, 1, finishExpr)
    
    // detect (RangeInt32 startExpr N finishExpr), the inlined/compiled form of 'n .. m' and 'n .. N .. m'
    | Expr.App (Expr.Val (vf, _, _), _, [], [startExpr; Int32Expr n; finishExpr], _)
         when valRefEq g vf g.range_int32_op_vref -> Some(startExpr, n, finishExpr)

    | _ -> None

let (|GetEnumeratorCall|_|) expr =   
    match expr with   
    | Expr.Op (TOp.ILCall ( _, _, _, _, _, _, _, ilMethodRef, _, _, _), _, [Expr.Val (vref, _, _) | Expr.Op (_, _, [Expr.Val (vref, ValUseFlag.NormalValUse, _)], _) ], _) ->  
        if ilMethodRef.Name = "GetEnumerator" then Some vref  
        else None  
    | _ -> None  

let (|CompiledForEachExpr|_|) g expr =   
    match expr with
    | Let (enumerableVar, enumerableExpr, _, 
           Let (enumeratorVar, GetEnumeratorCall enumerableVar2, enumeratorBind, 
              TryFinally (WhileLoopForCompiledForEachExpr (_, Let (elemVar, _, _, bodyExpr), _), _))) 
                 // Apply correctness conditions to ensure this really is a compiled for-each expression.
                 when valRefEq g (mkLocalValRef enumerableVar) enumerableVar2 &&
                      enumerableVar.IsCompilerGenerated &&
                      enumeratorVar.IsCompilerGenerated &&
                      (let fvs = (freeInExpr CollectLocals bodyExpr)
                       not (Zset.contains enumerableVar fvs.FreeLocals) && 
                       not (Zset.contains enumeratorVar fvs.FreeLocals)) ->

        // Extract useful ranges
        let mEnumExpr = enumerableExpr.Range
        let mBody = bodyExpr.Range
        let mWholeExpr = expr.Range

        let spForLoop, mForLoop = match enumeratorBind with DebugPointAtBinding spStart -> DebugPointAtFor.Yes spStart, spStart | _ -> DebugPointAtFor.No, mEnumExpr
        let spWhileLoop = match enumeratorBind with DebugPointAtBinding spStart -> DebugPointAtWhile.Yes spStart| _ -> DebugPointAtWhile.No
        let enumerableTy = tyOfExpr g enumerableExpr

        Some (enumerableTy, enumerableExpr, elemVar, bodyExpr, (mEnumExpr, mBody, spForLoop, mForLoop, spWhileLoop, mWholeExpr))
    | _ -> None  
             

let (|CompiledInt32RangeForEachExpr|_|) g expr = 
    match expr with
    | CompiledForEachExpr g (_, RangeInt32Step g (startExpr, step, finishExpr), elemVar, bodyExpr, ranges) ->
        Some (startExpr, step, finishExpr, elemVar, bodyExpr, ranges)
        | _ -> None
    | _ -> None


type OptimizeForExpressionOptions = OptimizeIntRangesOnly | OptimizeAllForExpressions

let DetectAndOptimizeForExpression g option expr =
    match option, expr with
    | _, CompiledInt32RangeForEachExpr g (startExpr, (1 | -1 as step), finishExpr, elemVar, bodyExpr, ranges) -> 

           let (_mEnumExpr, _mBody, spForLoop, _mForLoop, _spWhileLoop, mWholeExpr) = ranges
           mkFastForLoop g (spForLoop, mWholeExpr, elemVar, startExpr, (step = 1), finishExpr, bodyExpr)

    | OptimizeAllForExpressions, CompiledForEachExpr g (enumerableTy, enumerableExpr, elemVar, bodyExpr, ranges) ->

         let (mEnumExpr, mBody, spForLoop, mForLoop, spWhileLoop, mWholeExpr) = ranges

         if isStringTy g enumerableTy then
            // type is string, optimize for expression as:
            //  let $str = enumerable
            //  for $idx in 0..(str.Length - 1) do
            //      let elem = str.[idx]
            //      body elem

            let strVar, strExpr = mkCompGenLocal mEnumExpr "str" enumerableTy
            let idxVar, idxExpr = mkCompGenLocal elemVar.Range "idx" g.int32_ty

            let lengthExpr = mkGetStringLength g mForLoop strExpr
            let charExpr = mkGetStringChar g mForLoop strExpr idxExpr

            let startExpr = mkZero g mForLoop
            let finishExpr = mkDecr g mForLoop lengthExpr
            // for compat reasons, loop item over string is sometimes object, not char
            let loopItemExpr = mkCoerceIfNeeded g elemVar.Type g.char_ty charExpr  
            let bodyExpr = mkCompGenLet mForLoop elemVar loopItemExpr bodyExpr
            let forExpr = mkFastForLoop g (spForLoop, mWholeExpr, idxVar, startExpr, true, finishExpr, bodyExpr)
            let expr = mkCompGenLet mEnumExpr strVar enumerableExpr forExpr

            expr

         elif isListTy g enumerableTy then
            // type is list, optimize for expression as:
            //  let mutable $currentVar = listExpr
            //  let mutable $nextVar = $tailOrNull
            //  while $guardExpr do
            //    let i = $headExpr
            //    bodyExpr ()
            //    $current <- $next
            //    $next <- $tailOrNull

            let IndexHead = 0
            let IndexTail = 1

            let currentVar, currentExpr = mkMutableCompGenLocal mEnumExpr "current" enumerableTy
            let nextVar, nextExpr = mkMutableCompGenLocal mEnumExpr "next" enumerableTy
            let elemTy = destListTy g enumerableTy

            let guardExpr = mkNonNullTest g mForLoop nextExpr
            let headOrDefaultExpr = mkUnionCaseFieldGetUnprovenViaExprAddr (currentExpr, g.cons_ucref, [elemTy], IndexHead, mForLoop)
            let tailOrNullExpr = mkUnionCaseFieldGetUnprovenViaExprAddr (currentExpr, g.cons_ucref, [elemTy], IndexTail, mForLoop)
            let bodyExpr =
                mkCompGenLet mForLoop elemVar headOrDefaultExpr
                    (mkCompGenSequential mForLoop
                        bodyExpr
                        (mkCompGenSequential mForLoop
                            (mkValSet mForLoop (mkLocalValRef currentVar) nextExpr)
                            (mkValSet mForLoop (mkLocalValRef nextVar) tailOrNullExpr)))

            let expr =
                // let mutable current = enumerableExpr
                let spBind = (match spForLoop with DebugPointAtFor.Yes spStart -> DebugPointAtBinding spStart | DebugPointAtFor.No -> NoDebugPointAtStickyBinding)
                mkLet spBind mEnumExpr currentVar enumerableExpr
                    // let mutable next = current.TailOrNull
                    (mkCompGenLet mForLoop nextVar tailOrNullExpr 
                        // while nonNull next dp
                       (mkWhile g (spWhileLoop, WhileLoopForCompiledForEachExprMarker, guardExpr, bodyExpr, mBody)))

            expr

         else
            expr

    | _ -> expr

// Used to remove Expr.Link for inner expressions in pattern matches
let (|InnerExprPat|) expr = stripExpr expr

/// One of the transformations performed by the compiler
/// is to eliminate variables of static type "unit". These is a
/// utility function related to this.

let BindUnitVars g (mvs: Val list, paramInfos: ArgReprInfo list, body) = 
    match mvs, paramInfos with 
    | [v], [] -> 
        assert isUnitTy g v.Type
        [], mkLet NoDebugPointAtInvisibleBinding v.Range v (mkUnit g v.Range) body 
    | _ -> mvs, body

let isThreadOrContextStatic g attrs = 
    HasFSharpAttributeOpt g g.attrib_ThreadStaticAttribute attrs ||
    HasFSharpAttributeOpt g g.attrib_ContextStaticAttribute attrs 

let mkUnitDelayLambda (g: TcGlobals) m e =
    let uv, _ = mkCompGenLocal m "unitVar" g.unit_ty
    mkLambda m uv (e, tyOfExpr g e) 

let (|NewDelegateExpr|_|) g expr =
    match expr with
    | Expr.Obj (_, ty, _, _, [TObjExprMethod(_, _attribs, _, tmvs, body, _)], [], [], m) when isDelegateTy g ty ->
        Some (tmvs, body, m)
    | _ -> None

let (|ValApp|_|) g vref expr =
    match expr with
    // use 'seq { ... }' as an indicator
    | Expr.App (Expr.Val (vref2, _, _), _f0ty, tyargs, args, m) when valRefEq g vref vref2 ->  Some (tyargs, args, m)
    | _ -> None

<<<<<<< HEAD
let (|UseResumableStateMachinesExpr|_|) g expr =
    match expr with
    | ValApp g g.cgh__useResumableStateMachines_vref (_, _, _m) -> Some ()
    | _ -> None

/// Match 
let (|IsThenElseExpr|_|) expr =
    match expr with
    | Expr.Match (_spBind, _exprm, TDSwitch(cond, [ TCase( DecisionTreeTest.Const (Const.Bool true), TDSuccess ([], 0) )], Some (TDSuccess ([], 1)), _),
                  [| TTarget([], thenExpr, _, _); TTarget([], elseExpr, _, _) |], _m, _ty) -> 
        Some (cond, thenExpr,  elseExpr)
    | _ -> None

/// if __useResumableStateMachines then ... else ...
let (|IfUseResumableStateMachinesExpr|_|) g expr =
    match expr with
    | IsThenElseExpr(UseResumableStateMachinesExpr g (), thenExpr, elseExpr) -> Some (thenExpr, elseExpr)
    | _ -> None

let isStaticClass (g:TcGlobals) (x: EntityRef) =
    not x.IsModuleOrNamespace &&
    x.TyparsNoRange.IsEmpty &&
    ((x.IsILTycon && 
      x.ILTyconRawMetadata.IsSealed &&
      x.ILTyconRawMetadata.IsAbstract) 
#if !NO_EXTENSIONTYPING
     || (x.IsProvided &&
        match x.TypeReprInfo with 
        | TProvidedTypeExtensionPoint info -> info.IsSealed && info.IsAbstract 
        | _ -> false)
#endif
     || (not x.IsILTycon && not x.IsProvided && HasFSharpAttribute g g.attrib_AbstractClassAttribute x.Attribs)) &&
    not (HasFSharpAttribute g g.attrib_RequireQualifiedAccessAttribute x.Attribs)

=======
>>>>>>> ba4d774f
/// Combine a list of ModuleOrNamespaceType's making up the description of a CCU. checking there are now
/// duplicate modules etc.
let CombineCcuContentFragments m l = 

    /// Combine module types when multiple namespace fragments contribute to the
    /// same namespace, making new module specs as we go.
    let rec CombineModuleOrNamespaceTypes path m (mty1: ModuleOrNamespaceType) (mty2: ModuleOrNamespaceType) = 
        match mty1.ModuleOrNamespaceKind, mty2.ModuleOrNamespaceKind with 
        | Namespace, Namespace -> 
            let kind = mty1.ModuleOrNamespaceKind
            let tab1 = mty1.AllEntitiesByLogicalMangledName
            let tab2 = mty2.AllEntitiesByLogicalMangledName
            let entities = 
                [ for e1 in mty1.AllEntities do 
                      match tab2.TryGetValue e1.LogicalName with
                      | true, e2 -> yield CombineEntities path e1 e2
                      | _ -> yield e1
                  for e2 in mty2.AllEntities do 
                      match tab1.TryGetValue e2.LogicalName with
                      | true, _ -> ()
                      | _ -> yield e2 ]

            let vals = QueueList.append mty1.AllValsAndMembers mty2.AllValsAndMembers

            ModuleOrNamespaceType(kind, vals, QueueList.ofList entities)

        | Namespace, _ | _, Namespace -> 
            error(Error(FSComp.SR.tastNamespaceAndModuleWithSameNameInAssembly(textOfPath path), m))

        | _-> 
            error(Error(FSComp.SR.tastTwoModulesWithSameNameInAssembly(textOfPath path), m))

    and CombineEntities path (entity1: Entity) (entity2: Entity) = 

        match entity1.IsModuleOrNamespace, entity2.IsModuleOrNamespace with
        | true, true -> 
            entity1 |> Construct.NewModifiedTycon (fun data1 -> 
                        let xml = XmlDoc.Merge entity1.XmlDoc entity2.XmlDoc
                        { data1 with 
                             entity_attribs = entity1.Attribs @ entity2.Attribs
                             entity_modul_contents = MaybeLazy.Lazy (lazy (CombineModuleOrNamespaceTypes (path@[entity2.DemangledModuleOrNamespaceName]) entity2.Range entity1.ModuleOrNamespaceType entity2.ModuleOrNamespaceType))
                             entity_opt_data = 
                                match data1.entity_opt_data with
                                | Some optData -> Some { optData with entity_xmldoc = xml }
                                | _ -> Some { Entity.NewEmptyEntityOptData() with entity_xmldoc = xml } }) 
        | false, false -> 
            error(Error(FSComp.SR.tastDuplicateTypeDefinitionInAssembly(entity2.LogicalName, textOfPath path), entity2.Range))
        | _, _ -> 
            error(Error(FSComp.SR.tastConflictingModuleAndTypeDefinitionInAssembly(entity2.LogicalName, textOfPath path), entity2.Range))
    
    and CombineModuleOrNamespaceTypeList path m l = 
        match l with
        | h :: t -> List.fold (CombineModuleOrNamespaceTypes path m) h t
        | _ -> failwith "CombineModuleOrNamespaceTypeList"

    CombineModuleOrNamespaceTypeList [] m l

/// An immutable mappping from witnesses to some data.
///
/// Note: this uses an immutable HashMap/Dictionary with an IEqualityComparer that captures TcGlobals, see EmptyTraitWitnessInfoHashMap
type TraitWitnessInfoHashMap<'T> = ImmutableDictionary<TraitWitnessInfo, 'T>

/// Create an empty immutable mapping from witnesses to some data
let EmptyTraitWitnessInfoHashMap g : TraitWitnessInfoHashMap<'T> =
    ImmutableDictionary.Create(
         { new IEqualityComparer<_> with 
                member __.Equals(a, b) = traitKeysAEquiv g TypeEquivEnv.Empty a b
                member __.GetHashCode(a) = hash a.MemberName
         })

let (|WhileExpr|_|) expr = 
    match expr with 
    | Expr.Op (TOp.While (sp1, sp2), _, [Expr.Lambda (_, _, _, [_gv], guardExpr, _, _);Expr.Lambda (_, _, _, [_bv], bodyExpr, _, _)], m) ->
        Some (sp1, sp2, guardExpr, bodyExpr, m)
    | _ -> None

let (|TryFinallyExpr|_|) expr = 
    match expr with 
    | Expr.Op (TOp.TryFinally (sp1, sp2), [ty], [Expr.Lambda (_, _, _, [_], e1, _, _); Expr.Lambda (_, _, _, [_], e2, _, _)], m) ->
        Some (sp1, sp2, ty, e1, e2, m)
    | _ -> None

let (|ForLoopExpr|_|) expr = 
    match expr with 
    | Expr.Op (TOp.For (sp1, sp2), _, [Expr.Lambda (_, _, _, [_], e1, _, _);Expr.Lambda (_, _, _, [_], e2, _, _);Expr.Lambda (_, _, _, [v], e3, _, _)], m) ->
        Some (sp1, sp2, e1, e2, v, e3, m)
    | _ -> None

let (|TryWithExpr|_|) expr =
    match expr with 
    | Expr.Op (TOp.TryWith (spTry, spWith), [resTy], [Expr.Lambda (_, _, _, [_], bodyExpr, _, _); Expr.Lambda (_, _, _, [filterVar], filterExpr, _, _); Expr.Lambda (_, _, _, [handlerVar], handlerExpr, _, _)], m) ->
        Some (spTry, spWith, resTy, bodyExpr, filterVar, filterExpr, handlerVar, handlerExpr, m)
    | _ -> None

let (|MatchTwoCasesExpr|_|) expr =
    match expr with 
    | Expr.Match (spBind, exprm, TDSwitch(cond, [ TCase( DecisionTreeTest.UnionCase (ucref, a), TDSuccess ([], tg1) )], Some (TDSuccess ([], tg2)), b), tgs, m, ty) -> 

        // How to rebuild this construct
        let rebuild (cond, ucref, tg1, tg2, tgs) = 
            Expr.Match (spBind, exprm, TDSwitch(cond, [ TCase( DecisionTreeTest.UnionCase (ucref, a), TDSuccess ([], tg1) )], Some (TDSuccess ([], tg2)), b), tgs, m, ty)

        Some (cond, ucref, tg1, tg2, tgs, rebuild)

    | _ -> None

/// match e with None -> ... | Some v -> ... or other variations of the same
let (|MatchOptionExpr|_|) expr =
    match expr with
    | MatchTwoCasesExpr(cond, ucref, tg1, tg2, tgs, rebuildTwoCases) -> 
        let tgNone, tgSome = if ucref.CaseName = "None" then tg1, tg2 else tg2, tg1
        match tgs.[tgNone], tgs.[tgSome] with 
        | TTarget([], noneBranchExpr, b1, b2), 
          TTarget([], Expr.Let(TBind(unionCaseVar, Expr.Op(TOp.UnionCaseProof a1, a2, a3, a4), a5), 
                               Expr.Let(TBind(someVar, Expr.Op(TOp.UnionCaseFieldGet (a6a, a6b), a7, a8, a9), a10), someBranchExpr, a11, a12), a13, a14), a15, a16) 
              when unionCaseVar.LogicalName = "unionCase" -> 

            // How to rebuild this construct
            let rebuild (cond, noneBranchExpr, someVar, someBranchExpr) =
                let tgs = Array.zeroCreate 2
                tgs.[tgNone] <- TTarget([], noneBranchExpr, b1, b2)
                tgs.[tgSome] <- TTarget([], Expr.Let(TBind(unionCaseVar, Expr.Op(TOp.UnionCaseProof a1, a2, a3, a4), a5), 
                                                    Expr.Let(TBind(someVar, Expr.Op(TOp.UnionCaseFieldGet (a6a, a6b), a7, a8, a9), a10), someBranchExpr, a11, a12), a13, a14), a15, a16)
                rebuildTwoCases (cond, ucref, tg1, tg2, tgs)

            Some (cond, noneBranchExpr, someVar, someBranchExpr, rebuild)
        | _ -> None
    | _ -> None

let (|ResumableEntryAppExpr|_|) g expr =
    match expr with
    | ValApp g g.cgh__resumableEntry_vref (_, _, _m) -> Some ()
    | _ -> None

/// Match an (unoptimized) __resumableEntry expression
let (|ResumableEntryMatchExpr|_|) g expr =
    match expr with
    | Expr.Let(TBind(matchVar, matchExpr, sp1), MatchOptionExpr (Expr.Val(matchVar2, b, c), noneBranchExpr, someVar, someBranchExpr, rebuildMatch), d, e) ->
        match matchExpr with 
        | ResumableEntryAppExpr g () -> 
            if valRefEq g (mkLocalValRef matchVar) matchVar2 then 

                // How to rebuild this construct
                let rebuild (noneBranchExpr, someBranchExpr) =
                    Expr.Let(TBind(matchVar, matchExpr, sp1), rebuildMatch (Expr.Val(matchVar2, b, c), noneBranchExpr, someVar, someBranchExpr), d, e)

                Some (noneBranchExpr, someVar, someBranchExpr, rebuild)

            else None

        | _ -> None
    | _ -> None

let mkLabelled m l e = mkCompGenSequential m (Expr.Op (TOp.Label l, [], [], m)) e<|MERGE_RESOLUTION|>--- conflicted
+++ resolved
@@ -9249,7 +9249,6 @@
     | Expr.App (Expr.Val (vref2, _, _), _f0ty, tyargs, args, m) when valRefEq g vref vref2 ->  Some (tyargs, args, m)
     | _ -> None
 
-<<<<<<< HEAD
 let (|UseResumableStateMachinesExpr|_|) g expr =
     match expr with
     | ValApp g g.cgh__useResumableStateMachines_vref (_, _, _m) -> Some ()
@@ -9269,23 +9268,6 @@
     | IsThenElseExpr(UseResumableStateMachinesExpr g (), thenExpr, elseExpr) -> Some (thenExpr, elseExpr)
     | _ -> None
 
-let isStaticClass (g:TcGlobals) (x: EntityRef) =
-    not x.IsModuleOrNamespace &&
-    x.TyparsNoRange.IsEmpty &&
-    ((x.IsILTycon && 
-      x.ILTyconRawMetadata.IsSealed &&
-      x.ILTyconRawMetadata.IsAbstract) 
-#if !NO_EXTENSIONTYPING
-     || (x.IsProvided &&
-        match x.TypeReprInfo with 
-        | TProvidedTypeExtensionPoint info -> info.IsSealed && info.IsAbstract 
-        | _ -> false)
-#endif
-     || (not x.IsILTycon && not x.IsProvided && HasFSharpAttribute g g.attrib_AbstractClassAttribute x.Attribs)) &&
-    not (HasFSharpAttribute g g.attrib_RequireQualifiedAccessAttribute x.Attribs)
-
-=======
->>>>>>> ba4d774f
 /// Combine a list of ModuleOrNamespaceType's making up the description of a CCU. checking there are now
 /// duplicate modules etc.
 let CombineCcuContentFragments m l = 
