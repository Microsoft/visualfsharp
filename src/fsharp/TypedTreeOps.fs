--- conflicted
+++ resolved
@@ -5212,15 +5212,11 @@
         let ty' = remapType tmenv ty 
         if ty === ty' then expr else Expr.Const (c, m, ty')
 
-<<<<<<< HEAD
-and remapTarget g compgen tmenv (TTarget(vs, e, spTarget, flags)) = 
-=======
     | Expr.WitnessArg (traitInfo, m) ->
         let traitInfoR = remapTraitInfo tmenv traitInfo
         Expr.WitnessArg (traitInfoR, m)
 
-and remapTarget g compgen tmenv (TTarget(vs, e, spTarget)) = 
->>>>>>> d0c19d86
+and remapTarget g compgen tmenv (TTarget(vs, e, spTarget, flags)) = 
     let vs', tmenvinner = copyAndRemapAndBindVals g compgen tmenv vs 
     TTarget(vs', remapExpr g compgen tmenvinner e, spTarget, flags)
 
