// Copyright (c) Microsoft Corporation.  All Rights Reserved.  See License.txt in the project root for license information.

/// LexFilter - process the token stream prior to parsing.
<<<<<<< HEAD
/// Implements the offside rule and a copule of other lexical transformations.
module internal FSharp.Compiler.LexFilter
=======
/// Implements the offside rule and a couple of other lexical transformations.
module internal Microsoft.FSharp.Compiler.LexFilter
>>>>>>> 63a898d5

open Internal.Utilities.Text.Lexing
open FSharp.Compiler 
open FSharp.Compiler.AbstractIL
open FSharp.Compiler.AbstractIL.Internal 
open FSharp.Compiler.AbstractIL.Internal.Library
open FSharp.Compiler.AbstractIL.Diagnostics
open FSharp.Compiler.Ast
open FSharp.Compiler.ErrorLogger
open FSharp.Compiler.Parser
open FSharp.Compiler.Lexhelp

let debug = false

let stringOfPos (p:Position) = sprintf "(%d:%d)" p.OriginalLine p.Column
let outputPos os (p:Position) = Printf.fprintf os "(%d:%d)" p.OriginalLine p.Column

/// Used for warning strings, which should display columns as 1-based and display 
/// the lines after taking '# line' directives into account (i.e. do not use
/// p.OriginalLine)
let warningStringOfPos (p:Position) = sprintf "(%d:%d)" p.Line (p.Column + 1)

type Context = 
    // Position is position of keyword.
    // bool indicates 'LET' is an offside let that's part of a CtxtSeqBlock where the 'in' is optional 
    | CtxtLetDecl of bool * Position  
    | CtxtIf of Position  
    | CtxtTry of Position  
    | CtxtFun of Position  
    | CtxtFunction of Position  
    | CtxtWithAsLet of Position  // 'with' when used in an object expression 
    | CtxtWithAsAugment of Position   // 'with' as used in a type augmentation 
    | CtxtMatch of Position  
    | CtxtFor of Position  
    | CtxtWhile of Position  
    | CtxtWhen of Position   
    | CtxtVanilla of Position * bool // boolean indicates if vanilla started with 'x = ...' or 'x.y = ...'
    | CtxtThen of Position  
    | CtxtElse of Position 
    | CtxtDo of Position 
    | CtxtInterfaceHead of Position 
    | CtxtTypeDefns of Position    // 'type <here> =', not removed when we find the "="
    
    | CtxtNamespaceHead of Position  * token
    | CtxtModuleHead of Position  * token
    | CtxtMemberHead of Position 
    | CtxtMemberBody of Position 
    // If bool is true then this is "whole file" 
    //     module A.B
    // If bool is false, this is a "module declaration" 
    //     module A = ...
    | CtxtModuleBody of Position  * bool 
    | CtxtNamespaceBody of Position 
    | CtxtException of Position 
    | CtxtParen of Parser.token * Position 
    // Position is position of following token 
    | CtxtSeqBlock of FirstInSequence * Position * AddBlockEnd   
    // first bool indicates "was this 'with' followed immediately by a '|'"? 
    | CtxtMatchClauses of bool * Position   

    member c.StartPos = 
        match c with 
        | CtxtNamespaceHead (p, _) | CtxtModuleHead (p, _) | CtxtException p | CtxtModuleBody (p, _) | CtxtNamespaceBody p
        | CtxtLetDecl (_, p) | CtxtDo p | CtxtInterfaceHead p | CtxtTypeDefns p | CtxtParen (_, p) | CtxtMemberHead p | CtxtMemberBody p
        | CtxtWithAsLet p
        | CtxtWithAsAugment p
        | CtxtMatchClauses (_, p) | CtxtIf p | CtxtMatch p | CtxtFor p | CtxtWhile p | CtxtWhen p | CtxtFunction p | CtxtFun p | CtxtTry p | CtxtThen p | CtxtElse p | CtxtVanilla (p, _)
        | CtxtSeqBlock (_, p, _) -> p

    member c.StartCol = c.StartPos.Column

    override c.ToString() = 
        match c with 
        | CtxtNamespaceHead _ -> "nshead"
        | CtxtModuleHead _ -> "modhead"
        | CtxtException _ -> "exception"
        | CtxtModuleBody _ -> "modbody"
        | CtxtNamespaceBody _ -> "nsbody"
        | CtxtLetDecl(b, p) -> sprintf "let(%b, %s)" b (stringOfPos p)
        | CtxtWithAsLet p -> sprintf "withlet(%s)" (stringOfPos p)
        | CtxtWithAsAugment _ -> "withaug"
        | CtxtDo _ -> "do"
        | CtxtInterfaceHead _ -> "interface-decl"
        | CtxtTypeDefns _ -> "type"
        | CtxtParen _ -> "paren"
        | CtxtMemberHead _ -> "member-head"
        | CtxtMemberBody _ -> "body"
        | CtxtSeqBlock (b, p, _addBlockEnd) -> sprintf "seqblock(%s, %s)" (match b with FirstInSeqBlock -> "first" | NotFirstInSeqBlock -> "subsequent") (stringOfPos p)
        | CtxtMatchClauses _ -> "matching"

        | CtxtIf _ -> "if"
        | CtxtMatch _ -> "match"
        | CtxtFor _ -> "for"
        | CtxtWhile p -> sprintf "while(%s)" (stringOfPos p)
        | CtxtWhen _ -> "when" 
        | CtxtTry _ -> "try"
        | CtxtFun _ -> "fun"
        | CtxtFunction _ -> "function"

        | CtxtThen _ -> "then"
        | CtxtElse p -> sprintf "else(%s)" (stringOfPos p)
        | CtxtVanilla (p, _) -> sprintf "vanilla(%s)" (stringOfPos p)
  
and AddBlockEnd = AddBlockEnd | NoAddBlockEnd | AddOneSidedBlockEnd
and FirstInSequence = FirstInSeqBlock | NotFirstInSeqBlock


let isInfix token = 
    match token with 
    | COMMA 
    | BAR_BAR 
    | AMP_AMP 
    | AMP 
    | OR
    | INFIX_BAR_OP _ 
    | INFIX_AMP_OP _  
    | INFIX_COMPARE_OP _ 
    | DOLLAR 
    // For the purposes of #light processing, <, > and = are not considered to be infix operators.
    // This is because treating them as infix conflicts with their role in other parts of the grammar,
    // e.g. to delimit "f<int>", or for "let f x = ...." 
    //
    // This has the impact that a SeqBlock does not automatically start on the right of a "<", ">" or "=",
    // e.g.
    //     let f x = (x = 
    //                   let a = 1 // no #light block started here, parentheses or 'in' needed
    //                   a + x)
    // LESS | GREATER | EQUALS
    
    | INFIX_AT_HAT_OP _
    | PLUS_MINUS_OP _ 
    | COLON_COLON
    | COLON_GREATER
    | COLON_QMARK_GREATER
    | COLON_EQUALS 
    | MINUS  
    | STAR 
    | INFIX_STAR_DIV_MOD_OP _
    | INFIX_STAR_STAR_OP _ 
    | QMARK_QMARK -> true
    | _ -> false

let isNonAssocInfixToken token = 
    match token with 
    | EQUALS -> true
    | _ -> false

let infixTokenLength token = 
    match token with 
    | COMMA  -> 1
    | AMP -> 1
    | OR -> 1
    | DOLLAR -> 1
    | MINUS -> 1  
    | STAR  -> 1
    | BAR -> 1
    | LESS false -> 1
    | GREATER false -> 1
    | EQUALS -> 1
    | QMARK_QMARK -> 2
    | COLON_GREATER -> 2
    | COLON_COLON -> 2
    | COLON_EQUALS -> 2
    | BAR_BAR -> 2
    | AMP_AMP -> 2
    | INFIX_BAR_OP d 
    | INFIX_AMP_OP d  
    | INFIX_COMPARE_OP d 
    | INFIX_AT_HAT_OP d
    | PLUS_MINUS_OP d 
    | INFIX_STAR_DIV_MOD_OP d
    | INFIX_STAR_STAR_OP d -> d.Length
    | COLON_QMARK_GREATER -> 3
    | _ -> assert false; 1


/// Determine the tokens that may align with the 'if' of an 'if/then/elif/else' without closing
/// the construct
let rec isIfBlockContinuator token =
    match token with 
    // The following tokens may align with the "if" without closing the "if", e.g.
    //    if  ...
    //    then  ...
    //    elif ...
    //    else ... 
    | THEN | ELSE | ELIF -> true  
    // Likewise 
    //    if  ... then  (
    //    ) elif begin 
    //    end else ... 
    | END | RPAREN -> true  
    // The following arise during reprocessing of the inserted tokens, e.g. when we hit a DONE 
    | ORIGHT_BLOCK_END | OBLOCKEND | ODECLEND -> true 
    | ODUMMY(token) -> isIfBlockContinuator(token)
    | _ -> false

/// Determine the token that may align with the 'try' of a 'try/catch' or 'try/finally' without closing
/// the construct
let rec isTryBlockContinuator token =
    match token with 
    // These tokens may align with the "try" without closing the construct, e.g.
    //         try ...
    //         with ... 
    | FINALLY | WITH -> true  
    // The following arise during reprocessing of the inserted tokens when we hit a DONE
    | ORIGHT_BLOCK_END | OBLOCKEND | ODECLEND -> true 
    | ODUMMY(token) -> isTryBlockContinuator(token)
    | _ -> false

let rec isThenBlockContinuator token =
    match token with 
    // The following arise during reprocessing of the inserted tokens when we hit a DONE
    | ORIGHT_BLOCK_END | OBLOCKEND | ODECLEND -> true 
    | ODUMMY(token) -> isThenBlockContinuator(token)
    | _ -> false

let rec isDoContinuator token =
    match token with 
    // These tokens may align with the "for" without closing the construct, e.g.
    //                       for ... 
    //                          do 
    //                             ... 
    //                          done *)  
    | DONE -> true 
    | ORIGHT_BLOCK_END | OBLOCKEND | ODECLEND -> true // The following arise during reprocessing of the inserted tokens when we hit a DONE
    | ODUMMY(token) -> isDoContinuator(token)
    | _ -> false

let rec isInterfaceContinuator token =
    match token with 
    // These tokens may align with the token "interface" without closing the construct, e.g.
    //                       interface ... with 
    //                         ...
    //                       end   
    | END -> true 
    | ORIGHT_BLOCK_END | OBLOCKEND | ODECLEND -> true // The following arise during reprocessing of the inserted tokens when we hit a DONE
    | ODUMMY(token) -> isInterfaceContinuator(token)
    | _ -> false

let rec isNamespaceContinuator token =
    match token with 
    // These tokens end the construct, e.g. 
    //     namespace A.B.C 
    //     ...
    //     namespace <-- here
    //     .... 
    | Parser.EOF _ | NAMESPACE -> false 
    | ODUMMY(token) -> isNamespaceContinuator token
    | _ -> true // anything else is a namespace continuator 

let rec isTypeContinuator token =
    match token with 
    // The following tokens may align with the token "type" without closing the construct, e.g.
    //     type X = 
    //     | A
    //     | B
    //     and Y = c            <---          'and' HERE
    //     
    //     type X = {
    //        x: int
    //        y: int
    //     }                     <---          '}' HERE
    //     and Y = c 
    //
    //     type Complex = struct
    //       val im : float
    //     end with                  <---          'end' HERE
    //       static member M() = 1
    //     end 
    | RBRACE | WITH | BAR | AND | END -> true 
                             
    // The following arise during reprocessing of the inserted tokens when we hit a DONE 
    | ORIGHT_BLOCK_END | OBLOCKEND | ODECLEND -> true 
    | ODUMMY(token) -> isTypeContinuator(token)
    | _ -> false

let rec isForLoopContinuator token =
    match token with 
    // This token may align with the "for" without closing the construct, e.g.
    //                      for ... do 
    //                          ... 
    //                       done 
    | DONE -> true 
    | ORIGHT_BLOCK_END | OBLOCKEND | ODECLEND -> true// The following arise during reprocessing of the inserted tokens when we hit a DONE
    | ODUMMY(token) -> isForLoopContinuator(token)
    | _ -> false

let rec isWhileBlockContinuator token =
    match token with 
    // This token may align with the "while" without closing the construct, e.g.
    //                       while ... do 
    //                          ... 
    //                       done 
    | DONE -> true 
    | ORIGHT_BLOCK_END | OBLOCKEND | ODECLEND -> true // The following arise during reprocessing of the inserted tokens when we hit a DONE
    | ODUMMY(token) -> isWhileBlockContinuator(token)
    | _ -> false

let rec isLetContinuator token =
    match token with 
    // This token may align with the "let" without closing the construct, e.g.
    //                       let ...
    //                       and ... 
    | AND -> true  
    | ORIGHT_BLOCK_END | OBLOCKEND | ODECLEND -> true // The following arise during reprocessing of the inserted tokens when we hit a DONE
    | ODUMMY(token) -> isLetContinuator(token)
    | _ -> false

let rec isTypeSeqBlockElementContinuator token = 
    match token with 
    // A sequence of items separated by '|' counts as one sequence block element, e.g.
    // type x = 
    //   | A                 <-- These together count as one element
    //   | B                 <-- These together count as one element
    //   member x.M1
    //   member x.M2 
    | BAR -> true
    | OBLOCKBEGIN | ORIGHT_BLOCK_END | OBLOCKEND | ODECLEND -> true // The following arise during reprocessing of the inserted tokens when we hit a DONE
    | ODUMMY(token) -> isTypeSeqBlockElementContinuator token 
    | _ -> false

// Work out when a token doesn't terminate a single item in a sequence definition 
let rec isSeqBlockElementContinuator token =
    isInfix token || 
          // Infix tokens may align with the first column of a sequence block without closing a sequence element and starting a new one 
          // e.g. 
          //  let f x
          //      h x 
          //      |> y                              <------- NOTE: Not a new element in the sequence

    match token with 
    // The following tokens may align with the first column of a sequence block without closing a sequence element and starting a new one *)
    // e.g. 
    // new MenuItem("&Open...",
    //              new EventHandler(fun _ _ -> 
    //                  ...
    //              ), <------- NOTE RPAREN HERE
    //              Shortcut.CtrlO)
<<<<<<< HEAD
    | END | AND | WITH | THEN | RPAREN | RBRACE | BAR_RBRACE | RBRACK | BAR_RBRACK | RQUOTE _ -> true 
=======
    | END | AND | WITH | THEN | RPAREN | RBRACE | RBRACK | BAR_RBRACK | RQUOTE _ -> true
>>>>>>> 63a898d5

    // The following arise during reprocessing of the inserted tokens when we hit a DONE
    | ORIGHT_BLOCK_END | OBLOCKEND | ODECLEND -> true 
    | ODUMMY(token) -> isSeqBlockElementContinuator token 
    | _ -> false

let rec isWithAugmentBlockContinuator token = 
    match token with 
    // This token may align with "with" of an augmentation block without closing the construct, e.g.
    //                       interface Foo
    //                          with 
    //                             member ...
    //                          end 
    | END -> true    
    | ODUMMY(token) -> isWithAugmentBlockContinuator(token)
    | _ -> false

let isLongIdentifier token = (match token with IDENT _ | DOT -> true | _ -> false)
let isLongIdentifierOrGlobal token = (match token with GLOBAL | IDENT _ | DOT -> true | _ -> false)

let isAtomicExprEndToken token = 
    match token with
    | IDENT _ 
    | INT8 _ | INT16 _ | INT32 _ | INT64 _ | NATIVEINT _ 
    | UINT8 _ | UINT16 _ | UINT32 _ | UINT64 _ | UNATIVEINT _
    | DECIMAL _ | BIGNUM _  | STRING _ | BYTEARRAY _  | CHAR _ 
    | IEEE32 _ | IEEE64 _ 
    | RPAREN | RBRACK | RBRACE | BAR_RBRACE | BAR_RBRACK | END 
    | NULL | FALSE | TRUE | UNDERSCORE -> true
    | _ -> false
    
//----------------------------------------------------------------------------
// give a 'begin' token, does an 'end' token match?
//--------------------------------------------------------------------------
let parenTokensBalance t1 t2 = 
    match t1, t2 with 
    | (LPAREN, RPAREN) 
    | (LBRACE, RBRACE) 
    | (LBRACE_BAR, BAR_RBRACE) 
    | (LBRACK, RBRACK) 
    | (INTERFACE, END) 
    | (CLASS, END) 
    | (SIG, END) 
    | (STRUCT, END) 
    | (LBRACK_BAR, BAR_RBRACK)
    | (LESS true, GREATER true) 
    | (BEGIN, END) -> true 
    | (LQUOTE q1, RQUOTE q2) when q1 = q2 -> true 
    | _ -> false
    
/// Used to save some aspects of the lexbuffer state
[<Struct>]
type LexbufState(startPos: Position,
                 endPos  : Position,
                 pastEOF : bool) = 
    member x.StartPos = startPos
    member x.EndPos = endPos
    member x.PastEOF = pastEOF

[<Struct>]
type PositionTuple =
    val X: Position
    val Y: Position
    new (x: Position, y: Position) = { X = x; Y = y }

/// Used to save the state related to a token
[<Class>]
type TokenTup = 
    val Token : token
    val LexbufState : LexbufState
    val LastTokenPos: PositionTuple
    new (token, state, lastTokenPos) = { Token=token; LexbufState=state;LastTokenPos=lastTokenPos }
    
    /// Returns starting position of the token
    member x.StartPos = x.LexbufState.StartPos
    /// Returns end position of the token
    member x.EndPos = x.LexbufState.EndPos
    
    /// Returns a token 'tok' with the same position as this token
    member x.UseLocation(tok) = 
        let tokState = x.LexbufState 
        TokenTup(tok, LexbufState(tokState.StartPos, tokState.EndPos, false), x.LastTokenPos)
        
    /// Returns a token 'tok' with the same position as this token, except that 
    /// it is shifted by specified number of characters from the left and from the right
    /// Note: positive value means shift to the right in both cases
    member x.UseShiftedLocation(tok, shiftLeft, shiftRight) = 
        let tokState = x.LexbufState 
        TokenTup(tok, LexbufState(tokState.StartPos.ShiftColumnBy(shiftLeft),
                                 tokState.EndPos.ShiftColumnBy(shiftRight), false), x.LastTokenPos)
        


//----------------------------------------------------------------------------
// Utilities for the tokenizer that are needed in other places
//--------------------------------------------------------------------------*)

// Strip a bunch of leading '>' of a token, at the end of a typar application
// Note: this is used in the 'service.fs' to do limited postprocessing
let (|TyparsCloseOp|_|) (txt:string) = 
    let angles = txt |> Seq.takeWhile (fun c -> c = '>') |> Seq.toList
    let afterAngles = txt |> Seq.skipWhile (fun c -> c = '>') |> Seq.toList
    if List.isEmpty angles then None else

    let afterOp = 
        match (new System.String(Array.ofSeq afterAngles)) with 
         | "." -> Some DOT
         | "]" -> Some RBRACK
         | "-" -> Some MINUS
         | ".." -> Some DOT_DOT 
         | "?" ->  Some QMARK 
         | "??" -> Some QMARK_QMARK 
         | ":=" -> Some COLON_EQUALS 
         | "::" -> Some COLON_COLON
         | "*" -> Some STAR 
         | "&" -> Some AMP
         | "->" -> Some RARROW 
         | "<-"  -> Some LARROW 
         | "=" -> Some EQUALS 
         | "<" -> Some (LESS false)
         | "$" -> Some DOLLAR
         | "%" -> Some (PERCENT_OP("%") )
         | "%%" -> Some (PERCENT_OP("%%"))
         | "" -> None
         | s -> 
             match  List.ofSeq afterAngles with 
              | ('=' :: _)
              | ('!' :: '=' :: _)
              | ('<' :: _)
              | ('>' :: _)
              | ('$' :: _) -> Some (INFIX_COMPARE_OP(s))
              | ('&' :: _) -> Some (INFIX_AMP_OP(s))
              | ('|' :: _) -> Some (INFIX_BAR_OP(s))
              | ('!' :: _)
              | ('?' :: _)
              | ('~' :: _) -> Some (PREFIX_OP(s))
              | ('@' :: _)
              | ('^' :: _) -> Some (INFIX_AT_HAT_OP(s))
              | ('+' :: _)
              | ('-' :: _) -> Some (PLUS_MINUS_OP(s))
              | ('*' :: '*' :: _) -> Some (INFIX_STAR_STAR_OP(s))
              | ('*' :: _)
              | ('/' :: _)
              | ('%' :: _) -> Some (INFIX_STAR_DIV_MOD_OP(s))
              | _ -> None
    Some([| for _c in angles do yield GREATER |], afterOp)

[<Struct>]
type PositionWithColumn =
    val Position: Position
    val Column: int
    new (position: Position, column: int) = { Position = position; Column = column }

//----------------------------------------------------------------------------
// build a LexFilter
//--------------------------------------------------------------------------*)
type LexFilterImpl (lightSyntaxStatus:LightSyntaxStatus, compilingFsLib, lexer, lexbuf: UnicodeLexing.Lexbuf)  = 

    //----------------------------------------------------------------------------
    // Part I. Building a new lex stream from an old
    //
    // A lexbuf is a stateful object that can be enticed to emit tokens by calling
    // 'lexer' functions designed to work with the lexbuf.  Here we fake a new stream
    // coming out of an existing lexbuf.  Ideally lexbufs would be abstract interfaces
    // and we could just build a new abstract interface that wraps an existing one.
    // However that is not how F# lexbufs currently work.
    // 
    // Part of the fakery we perform involves buffering a lookahead token which 
    // we eventually pass on to the client.  However, this client also looks at
    // other aspects of the 'state' of lexbuf directly, e.g. F# lexbufs have a triple
    //    (start-pos, end-pos, eof-reached)
    //
    // You may ask why the F# parser reads this lexbuf state directly.  Well, the
    // pars.fsy code itself it doesn't, but the parser engines (prim-parsing.fs) 
    // certainly do for F#. e.g. when these parsers read a token 
    // from the lexstream they also read the position information and keep this
    // a related stack. 
    //
    // Anyway, this explains the functions getLexbufState(), setLexbufState() etc.
    //--------------------------------------------------------------------------

    // Make sure we don't report 'eof' when inserting a token, and set the positions to the 
    // last reported token position 
    let lexbufStateForInsertedDummyTokens (lastTokenStartPos, lastTokenEndPos) =
        new LexbufState(lastTokenStartPos, lastTokenEndPos, false) 

    let getLexbufState() = 
        new LexbufState(lexbuf.StartPos, lexbuf.EndPos, lexbuf.IsPastEndOfStream)  

    let setLexbufState (p:LexbufState) =
        lexbuf.StartPos <- p.StartPos  
        lexbuf.EndPos <- p.EndPos
        lexbuf.IsPastEndOfStream <- p.PastEOF

    let startPosOfTokenTup (tokenTup:TokenTup) = 
        match tokenTup.Token with
        // EOF token is processed as if on column -1 
        // This forces the closure of all contexts. 
        | Parser.EOF _ -> tokenTup.LexbufState.StartPos.ColumnMinusOne
        | _ ->  tokenTup.LexbufState.StartPos 

    //----------------------------------------------------------------------------
    // Part II. The state of the new lex stream object.
    //--------------------------------------------------------------------------

    // Ok, we're going to the wrapped lexbuf.  Set the lexstate back so that the lexbuf 
    // appears consistent and correct for the wrapped lexer function. 
    let mutable savedLexbufState = Unchecked.defaultof<LexbufState>
    let mutable haveLexbufState = false
    let runWrappedLexerInConsistentLexbufState() =
        let state = if haveLexbufState then savedLexbufState else getLexbufState()
        setLexbufState state
        let lastTokenStart = state.StartPos
        let lastTokenEnd = state.EndPos
        let token = lexer lexbuf
        // Now we've got the token, remember the lexbuf state, associating it with the token 
        // and remembering it as the last observed lexbuf state for the wrapped lexer function. 
        let tokenLexbufState = getLexbufState()
        savedLexbufState <- tokenLexbufState
        haveLexbufState <- true
        TokenTup(token, tokenLexbufState, PositionTuple(lastTokenStart, lastTokenEnd))

    //----------------------------------------------------------------------------
    // Fetch a raw token, either from the old lexer or from our delayedStack
    //--------------------------------------------------------------------------

    let delayedStack = System.Collections.Generic.Stack<TokenTup>()
    let mutable tokensThatNeedNoProcessingCount = 0

    let delayToken tokenTup = delayedStack.Push tokenTup 
    let delayTokenNoProcessing tokenTup = delayToken tokenTup; tokensThatNeedNoProcessingCount <- tokensThatNeedNoProcessingCount + 1

    let popNextTokenTup() = 
        if delayedStack.Count > 0 then 
            let tokenTup = delayedStack.Pop()
            if debug then dprintf "popNextTokenTup: delayed token, tokenStartPos = %a\n" outputPos (startPosOfTokenTup tokenTup)
            tokenTup
        else
            if debug then dprintf "popNextTokenTup: no delayed tokens, running lexer...\n"
            runWrappedLexerInConsistentLexbufState() 
    

    //----------------------------------------------------------------------------
    // Part III. Initial configuration of state.
    //
    // We read a token.  In F# Interactive the parser thread will be correctly blocking
    // here.
    //--------------------------------------------------------------------------

    let mutable initialized = false
    let mutable offsideStack = []
    let mutable prevWasAtomicEnd = false
    
    let peekInitial() =
        let initialLookaheadTokenTup  = popNextTokenTup()
        if debug then dprintf "first token: initialLookaheadTokenLexbufState = %a\n" outputPos (startPosOfTokenTup initialLookaheadTokenTup)
        
        delayToken initialLookaheadTokenTup
        initialized <- true
        offsideStack <- (CtxtSeqBlock(FirstInSeqBlock, startPosOfTokenTup initialLookaheadTokenTup, NoAddBlockEnd)) :: offsideStack
        initialLookaheadTokenTup 

    let warn (s:TokenTup) msg = 
        warning(Lexhelp.IndentationProblem(msg, mkSynRange (startPosOfTokenTup s) s.LexbufState.EndPos))

    // 'query { join x in ys ... }'
    // 'query { ... 
    //          join x in ys ... }'
    // 'query { for ... do
    //          join x in ys ... }'
    let detectJoinInCtxt stack =
        let rec check s = 
               match s with 
               | CtxtParen(LBRACE, _) :: _ -> true
               | (CtxtSeqBlock _ | CtxtDo _ | CtxtFor _) :: rest -> check rest
               | _ -> false
        match stack with 
        | (CtxtVanilla _ :: rest) -> check rest
        | _ -> false

    //----------------------------------------------------------------------------
    // Part IV. Helper functions for pushing contexts and giving good warnings
    // if a context is undented.  
    //
    // Undentation rules
    //--------------------------------------------------------------------------

    let pushCtxt tokenTup (newCtxt:Context) =
        let rec unindentationLimit strict stack = 
            match newCtxt, stack with 
            | _, [] -> PositionWithColumn(newCtxt.StartPos, -1) 

            // ignore Vanilla because a SeqBlock is always coming 
            | _, (CtxtVanilla _ :: rest) -> unindentationLimit strict rest

            | _, (CtxtSeqBlock _ :: rest) when not strict -> unindentationLimit strict rest
            | _, (CtxtParen _ :: rest) when not strict -> unindentationLimit strict rest

            // 'begin match' limited by minimum of two  
            // '(match' limited by minimum of two  
            | _, (((CtxtMatch _) as ctxt1) :: CtxtSeqBlock _ :: (CtxtParen ((BEGIN | LPAREN), _) as ctxt2) :: _rest)
                      -> if ctxt1.StartCol <= ctxt2.StartCol 
                         then PositionWithColumn(ctxt1.StartPos, ctxt1.StartCol) 
                         else PositionWithColumn(ctxt2.StartPos, ctxt2.StartCol) 

             // 'let ... = function' limited by 'let', precisely  
             // This covers the common form 
             //                          
             //     let f x = function   
             //     | Case1 -> ...       
             //     | Case2 -> ...       
            | (CtxtMatchClauses _), (CtxtFunction _ :: CtxtSeqBlock _ :: (CtxtLetDecl  _ as limitCtxt) :: _rest)
                      -> PositionWithColumn(limitCtxt.StartPos, limitCtxt.StartCol)

            // Otherwise 'function ...' places no limit until we hit a CtxtLetDecl etc...  (Recursive) 
            | (CtxtMatchClauses _), (CtxtFunction _ :: rest)
                      -> unindentationLimit false rest

            // 'try ... with'  limited by 'try'  
            | _, (CtxtMatchClauses _ :: (CtxtTry _ as limitCtxt) :: _rest)
                      -> PositionWithColumn(limitCtxt.StartPos, limitCtxt.StartCol)

            // 'fun ->' places no limit until we hit a CtxtLetDecl etc...  (Recursive) 
            | _, (CtxtFun _ :: rest)
                      -> unindentationLimit false rest

            // 'f ...{' places no limit until we hit a CtxtLetDecl etc... 
            // 'f ...[' places no limit until we hit a CtxtLetDecl etc... 
            // 'f ...[|' places no limit until we hit a CtxtLetDecl etc... 
            | _, (CtxtParen ((LBRACE | LBRACK | LBRACK_BAR), _) :: CtxtSeqBlock _ :: rest)
            | _, (CtxtParen ((LBRACE | LBRACK | LBRACK_BAR), _) :: CtxtVanilla _ :: CtxtSeqBlock _ :: rest)
            | _, (CtxtSeqBlock _ :: CtxtParen((LBRACE | LBRACK | LBRACK_BAR), _) :: CtxtVanilla _ :: CtxtSeqBlock _ :: rest)
                      -> unindentationLimit false rest

            // MAJOR PERMITTED UNDENTATION This is allowing:
            //   if x then y else
            //   let x = 3 + 4
            //   x + x  
            // This is a serious thing to allow, but is required since there is no "return" in this language.
            // Without it there is no way of escaping special cases in large bits of code without indenting the main case.
            | CtxtSeqBlock _, (CtxtElse _  :: (CtxtIf _ as limitCtxt) :: _rest) 
                      -> PositionWithColumn(limitCtxt.StartPos, limitCtxt.StartCol)

            // Permitted inner-construct precise block alignment: 
            //           interface ...
            //           with ... 
            //           end 
            //           
            //           type ...
            //           with ... 
            //           end 
            | CtxtWithAsAugment _, ((CtxtInterfaceHead _ | CtxtMemberHead _ | CtxtException _ | CtxtTypeDefns _) as limitCtxt  :: _rest)
                      -> PositionWithColumn(limitCtxt.StartPos, limitCtxt.StartCol) 

            // Permit unindentation via parentheses (or begin/end) following a 'then', 'else' or 'do':
            //        if nr > 0 then (  
            //              nr <- nr - 1
            //              acc <- d
            //              i <- i - 1
            //        ) else (
            //              i <- -1
            //        )

            // PERMITTED UNDENTATION: Inner construct (then, with, else, do) that dangle, places no limit until we hit the corresponding leading construct CtxtIf, CtxtFor, CtxtWhile, CtxtVanilla etc... *)
            //    e.g.   if ... then ...
            //              expr
            //           else
            //              expr
            //    rather than forcing 
            //           if ... 
            //           then expr
            //           else expr
            //   Also  ...... with
            //           ...           <-- this is before the "with"
            //         end

            | _, ((CtxtWithAsAugment _ | CtxtThen _ | CtxtElse _ | CtxtDo _ )  :: rest)
                      -> unindentationLimit false rest


            // '... (function ->' places no limit until we hit a CtxtLetDecl etc....  (Recursive)
            //
            //   e.g.
            //        let fffffff() = function
            //          | [] -> 0
            //          | _ -> 1 
            //
            //   Note this does not allow
            //        let fffffff() = function _ ->
            //           0
            //   which is not a permitted undentation. This undentation would make no sense if there are multiple clauses in the 'function', which is, after all, what 'function' is really for
            //        let fffffff() = function 1 ->
            //           0
            //          | 2 -> ...       <---- not allowed
            | _, (CtxtFunction _ :: rest)
                      -> unindentationLimit false rest

            // 'module ... : sig'    limited by 'module' 
            // 'module ... : struct' limited by 'module' 
            // 'module ... : begin'  limited by 'module' 
            // 'if ... then ('       limited by 'if' 
            // 'if ... then {'       limited by 'if' 
            // 'if ... then ['       limited by 'if' 
            // 'if ... then [|'       limited by 'if' 
            // 'if ... else ('       limited by 'if' 
            // 'if ... else {'       limited by 'if' 
            // 'if ... else ['       limited by 'if' 
            // 'if ... else [|'       limited by 'if' 
            | _, (CtxtParen ((SIG | STRUCT | BEGIN), _) :: CtxtSeqBlock _  :: (CtxtModuleBody (_, false) as limitCtxt) ::  _)
            | _, (CtxtParen ((BEGIN | LPAREN | LBRACK | LBRACE | LBRACE_BAR | LBRACK_BAR)      , _) :: CtxtSeqBlock _ :: CtxtThen _ :: (CtxtIf _         as limitCtxt) ::  _)
            | _, (CtxtParen ((BEGIN | LPAREN | LBRACK | LBRACE | LBRACE_BAR | LBRACK_BAR | LBRACK_LESS)      , _) :: CtxtSeqBlock _ :: CtxtElse _ :: (CtxtIf _         as limitCtxt) ::  _)

            // 'f ... ('  in seqblock     limited by 'f' 
            // 'f ... {'  in seqblock     limited by 'f'  NOTE: this is covered by the more generous case above 
            // 'f ... ['  in seqblock     limited by 'f' 
            // 'f ... [|' in seqblock      limited by 'f' 
            // 'f ... Foo<' in seqblock      limited by 'f' 
            | _, (CtxtParen ((BEGIN | LPAREN | LESS true | LBRACK | LBRACK_BAR)      , _) :: CtxtVanilla _ :: (CtxtSeqBlock _         as limitCtxt) ::  _)

            // 'type C = class ... '       limited by 'type' 
            // 'type C = interface ... '       limited by 'type' 
            // 'type C = struct ... '       limited by 'type' 
            | _, (CtxtParen ((CLASS | STRUCT | INTERFACE), _) :: CtxtSeqBlock _ :: (CtxtTypeDefns _ as limitCtxt) ::  _)
                      -> PositionWithColumn(limitCtxt.StartPos, limitCtxt.StartCol + 1) 

            // REVIEW: document these 
            | _, (CtxtSeqBlock _ :: CtxtParen((BEGIN | LPAREN | LBRACK | LBRACK_BAR), _) :: CtxtVanilla _ :: (CtxtSeqBlock _ as limitCtxt) :: _)
            | (CtxtSeqBlock _), (CtxtParen ((BEGIN | LPAREN | LBRACE | LBRACE_BAR | LBRACK | LBRACK_BAR)      , _) :: CtxtSeqBlock _ :: ((CtxtTypeDefns _ | CtxtLetDecl _ | CtxtMemberBody _ | CtxtWithAsLet _) as limitCtxt) ::  _)
                      -> PositionWithColumn(limitCtxt.StartPos, limitCtxt.StartCol + 1) 

            // Permitted inner-construct (e.g. "then" block and "else" block in overall 
            // "if-then-else" block ) block alignment: 
            //           if ... 
            //           then expr
            //           elif expr  
            //           else expr  
            | (CtxtIf   _ | CtxtElse _ | CtxtThen _), (CtxtIf _ as limitCtxt) :: _rest  
                      -> PositionWithColumn(limitCtxt.StartPos, limitCtxt.StartCol)
            // Permitted inner-construct precise block alignment: 
            //           while  ... 
            //           do expr
            //           done   
            | (CtxtDo _), ((CtxtFor  _ | CtxtWhile _) as limitCtxt) :: _rest  
                      -> PositionWithColumn(limitCtxt.StartPos, limitCtxt.StartCol)


            // These contexts all require indentation by at least one space 
            | _, ((CtxtInterfaceHead _ | CtxtNamespaceHead _ | CtxtModuleHead _ | CtxtException _ | CtxtModuleBody (_, false) | CtxtIf _ | CtxtWithAsLet _ | CtxtLetDecl _ | CtxtMemberHead _ | CtxtMemberBody _) as limitCtxt :: _) 
                      -> PositionWithColumn(limitCtxt.StartPos, limitCtxt.StartCol + 1) 

            // These contexts can have their contents exactly aligning 
            | _, ((CtxtParen _ | CtxtFor _ | CtxtWhen _ | CtxtWhile _ | CtxtTypeDefns _ | CtxtMatch _  | CtxtModuleBody (_, true) | CtxtNamespaceBody _ | CtxtTry _ | CtxtMatchClauses _ | CtxtSeqBlock _) as limitCtxt :: _)
                      -> PositionWithColumn(limitCtxt.StartPos, limitCtxt.StartCol) 
       
        match newCtxt with 
        // Don't bother to check pushes of Vanilla blocks since we've 
        // always already pushed a SeqBlock at this position.
        | CtxtVanilla _ -> ()
        | _ -> 
            let p1 = unindentationLimit true offsideStack
            let c2 = newCtxt.StartCol
            if c2 < p1.Column then 
                warn tokenTup 
                    (if debug then 
                        sprintf "possible incorrect indentation: this token is offside of context at position %s, newCtxt = %A, stack = %A, newCtxtPos = %s, c1 = %d, c2 = %d" 
                            (warningStringOfPos p1.Position) newCtxt offsideStack (stringOfPos (newCtxt.StartPos)) p1.Column c2 
                     else
                        FSComp.SR.lexfltTokenIsOffsideOfContextStartedEarlier(warningStringOfPos p1.Position))
        let newOffsideStack = newCtxt :: offsideStack
        if debug then dprintf "--> pushing, stack = %A\n" newOffsideStack
        offsideStack <- newOffsideStack

    let popCtxt() = 
        match offsideStack with 
        |  [] -> ()
        | h :: rest -> 
             if debug then dprintf "<-- popping Context(%A), stack = %A\n" h rest
             offsideStack <- rest

    let replaceCtxt p ctxt = popCtxt(); pushCtxt p ctxt

    //----------------------------------------------------------------------------
    // Peek ahead at a token, either from the old lexer or from our delayedStack
    //--------------------------------------------------------------------------

    let peekNextTokenTup() = 
        let tokenTup = popNextTokenTup()
        delayToken tokenTup
        tokenTup
    
    let peekNextToken() = 
        peekNextTokenTup().Token
    
     //----------------------------------------------------------------------------
     // Adjacency precedence rule
     //--------------------------------------------------------------------------

    let isAdjacent (leftTokenTup:TokenTup) rightTokenTup =
        let lparenStartPos = startPosOfTokenTup rightTokenTup
        let tokenEndPos = leftTokenTup.LexbufState.EndPos
        (tokenEndPos = lparenStartPos)
    
    let nextTokenIsAdjacentLParenOrLBrack (tokenTup:TokenTup) =
        let lookaheadTokenTup = peekNextTokenTup()
        match lookaheadTokenTup.Token with 
        | (LPAREN | LBRACK) -> 
            if isAdjacent tokenTup lookaheadTokenTup then Some(lookaheadTokenTup.Token) else None
        | _ -> 
            None

    let nextTokenIsAdjacent firstTokenTup =
        let lookaheadTokenTup = peekNextTokenTup()
        isAdjacent firstTokenTup lookaheadTokenTup

    let peekAdjacentTypars indentation (tokenTup:TokenTup) =
        let lookaheadTokenTup = peekNextTokenTup()
        match lookaheadTokenTup.Token with 
        | INFIX_COMPARE_OP "</" | LESS _ -> 
            let tokenEndPos = tokenTup.LexbufState.EndPos 
            if isAdjacent tokenTup lookaheadTokenTup then 
                let stack = ref []
                let rec scanAhead nParen = 
                    let lookaheadTokenTup = popNextTokenTup()
                    let lookaheadToken = lookaheadTokenTup.Token
                    stack := (lookaheadTokenTup, true) :: !stack
                    let lookaheadTokenStartPos = startPosOfTokenTup lookaheadTokenTup
                    match lookaheadToken with 
                    | Parser.EOF _ | SEMICOLON_SEMICOLON -> false 
                    | _ when indentation && lookaheadTokenStartPos < tokenEndPos -> false
                    | (RPAREN | RBRACK) ->
                        let nParen = nParen - 1
                        if nParen > 0 then 
                            scanAhead nParen 
                        else 
                            false
                    | GREATER _ | GREATER_RBRACK | GREATER_BAR_RBRACK -> 
                        let nParen = nParen - 1
                        let hasAfterOp = (match lookaheadToken  with  GREATER _ -> false | _ -> true)
                        if nParen > 0 then 
                            // Don't smash the token if there is an after op and we're in a nested paren
                            stack := (lookaheadTokenTup, not hasAfterOp) :: (!stack).Tail
                            scanAhead nParen 
                        else 
                            // On successful parse of a set of type parameters, look for an adjacent (, e.g. 
                            //    M<int>(args)
                            // and insert a HIGH_PRECEDENCE_PAREN_APP
                            if not hasAfterOp && (match nextTokenIsAdjacentLParenOrLBrack lookaheadTokenTup with Some(LPAREN) -> true | _ -> false) then
                                let dotTokenTup = peekNextTokenTup()
                                stack := (dotTokenTup.UseLocation(HIGH_PRECEDENCE_PAREN_APP), false) :: !stack
                            true
                    | INFIX_COMPARE_OP (TyparsCloseOp(greaters, afterOp)) -> 
                        let nParen = nParen - greaters.Length
                        if nParen > 0 then 
                            // Don't smash the token if there is an after op and we're in a nested paren
                            stack := (lookaheadTokenTup, not afterOp.IsSome) :: (!stack).Tail
                            scanAhead nParen 
                        else 
                            // On successful parse of a set of type parameters, look for an adjacent (, e.g. 
                            //    M<C<int>>(args)
                            // and insert a HIGH_PRECEDENCE_PAREN_APP
                            if afterOp.IsNone && (match nextTokenIsAdjacentLParenOrLBrack lookaheadTokenTup with Some LPAREN -> true | _ -> false)  then
                                let dotTokenTup = peekNextTokenTup()
                                stack := (dotTokenTup.UseLocation(HIGH_PRECEDENCE_PAREN_APP), false) :: !stack
                            true
                    | (LPAREN | LESS _ | LBRACK | LBRACK_LESS | INFIX_COMPARE_OP "</") -> 
                        scanAhead (nParen+1)
                        
                    // These tokens CAN occur in non-parenthesized positions in the grammar of types or type parameter definitions 
                    // Thus we explicitly DO consider these to be type applications:
                    //      f<int>x
                    //      f<global.int>x
                    //      f<x * x>x
                    //      f<x , x>x
                    //      f<x ^ x>x
                    //      f<x ^- x>x
                    //      f<x / x>x
                    //      f<x -> x>x
                    //      f<{| C : int |}>x
                    //      f<x # x>x
                    //      f<x ' x>x
                    | DEFAULT | COLON | COLON_GREATER | STRUCT | NULL | DELEGATE | AND | WHEN 
                    | DOT_DOT
                    | NEW
                    | LBRACE_BAR
                    | SEMICOLON
                    | BAR_RBRACE
                    | INFIX_AT_HAT_OP "^" 
                    | INFIX_AT_HAT_OP "^-" 
                    | INFIX_STAR_DIV_MOD_OP "/" 
                    | MINUS 
                    | GLOBAL 
                    | CONST
                    | KEYWORD_STRING _
                    | NULL
                    | INT8 _ | INT16 _ | INT32 _ | INT64 _ | NATIVEINT _ 
                    | UINT8 _ | UINT16 _ | UINT32 _ | UINT64 _ | UNATIVEINT _
                    | DECIMAL _ | BIGNUM _  | STRING _ | BYTEARRAY _  | CHAR _ | TRUE | FALSE 
                    | IEEE32 _ | IEEE64 _ 
                    | DOT | UNDERSCORE | EQUALS
                    | IDENT _ | COMMA | RARROW | HASH 
                    | STAR | QUOTE -> 
                        scanAhead nParen
 
 
                    // All other tokens ARE assumed to be part of the grammar of types or type parameter definitions 
                    | _ -> 
                        if nParen > 1 then 
                            scanAhead nParen 
                        else 
                            false
 
                let res = scanAhead 0
                // Put the tokens back on and smash them up if needed
                !stack |> List.iter (fun (tokenTup, smash) ->
                    if smash then 
                        match tokenTup.Token with 
                        | INFIX_COMPARE_OP "</" ->
                            delayToken (tokenTup.UseShiftedLocation(INFIX_STAR_DIV_MOD_OP "/", 1, 0))
                            delayToken (tokenTup.UseShiftedLocation(LESS res, 0, -1))
                        | GREATER_BAR_RBRACK -> 
                            delayToken (tokenTup.UseShiftedLocation(BAR_RBRACK, 1, 0))
                            delayToken (tokenTup.UseShiftedLocation(GREATER res, 0, -2))
                        | GREATER_RBRACK ->
                            delayToken (tokenTup.UseShiftedLocation(RBRACK, 1, 0))
                            delayToken (tokenTup.UseShiftedLocation(GREATER res, 0, -1))
                        | GREATER _ ->
                            delayToken (tokenTup.UseLocation(GREATER res))
                        | (INFIX_COMPARE_OP (TyparsCloseOp(greaters, afterOp) as opstr)) -> 
                            match afterOp with
                            | None -> ()
                            | Some tok -> delayToken (tokenTup.UseShiftedLocation(tok, greaters.Length, 0))
                            for i = greaters.Length - 1 downto 0 do
                                delayToken (tokenTup.UseShiftedLocation(greaters.[i] res, i, -opstr.Length + i + 1))
                        | _ -> delayToken tokenTup
                    else
                        delayToken tokenTup)
                res
            else 
                false
        | _ -> false

    //----------------------------------------------------------------------------
    // End actions
    //--------------------------------------------------------------------------

    let returnToken (tokenLexbufState:LexbufState) tok = 
        setLexbufState(tokenLexbufState)
        prevWasAtomicEnd <- isAtomicExprEndToken(tok)
        tok
    
    let rec suffixExists p l = match l with [] -> false | _::t -> p t || suffixExists p t

    let tokenBalancesHeadContext token stack = 
        match token, stack with 
        | END, (CtxtWithAsAugment(_)  :: _)
        | (ELSE | ELIF), (CtxtIf _ :: _)
        | DONE         , (CtxtDo _ :: _)
        // WITH balances except in the following contexts.... Phew - an overused keyword! 
        | WITH         , (  ((CtxtMatch _ | CtxtException _ | CtxtMemberHead _ | CtxtInterfaceHead _ | CtxtTry _ | CtxtTypeDefns _ | CtxtMemberBody _)  :: _)
                                // This is the nasty record/object-expression case 
                                | (CtxtSeqBlock _ :: CtxtParen((LBRACE | LBRACE_BAR), _)  :: _) )
        | FINALLY      , (CtxtTry _  :: _) -> 
            true

        // for x in ienum ... 
        // let x = ... in
        | IN           , ((CtxtFor _ | CtxtLetDecl _) :: _) ->
            true
        // 'query { join x in ys ... }'
        // 'query { ... 
        //          join x in ys ... }'
        // 'query { for ... do
        //          join x in ys ... }'
        | IN           , stack when detectJoinInCtxt stack ->
            true

        // NOTE: ;; does not terminate a 'namespace' body. 
        | SEMICOLON_SEMICOLON, (CtxtSeqBlock _ :: CtxtNamespaceBody _ :: _) -> 
            true

        | SEMICOLON_SEMICOLON, (CtxtSeqBlock _ :: CtxtModuleBody (_, true) :: _) -> 
            true

        | t2           , (CtxtParen(t1, _) :: _) -> 
            parenTokensBalance t1  t2

        | _ -> 
            false
              
    //----------------------------------------------------------------------------
    // Parse and transform the stream of tokens coming from popNextTokenTup, pushing
    // contexts where needed, popping them where things are offside, balancing
    // parentheses and other constructs.
    //--------------------------------------------------------------------------

              
    let rec hwTokenFetch (useBlockRule) =
        let tokenTup = popNextTokenTup()
        let tokenReplaced = rulesForBothSoftWhiteAndHardWhite(tokenTup)
        if tokenReplaced then hwTokenFetch(useBlockRule) else 

        let tokenStartPos = (startPosOfTokenTup tokenTup)
        let token = tokenTup.Token
        let tokenLexbufState = tokenTup.LexbufState
        let tokenStartCol = tokenStartPos.Column

        let isSameLine() = 
            match token with 
            | Parser.EOF _ -> false
            | _ -> (startPosOfTokenTup (peekNextTokenTup())).OriginalLine = tokenStartPos.OriginalLine

        let isControlFlowOrNotSameLine() = 
            match token with 
            | Parser.EOF _ -> false
            | _ -> 
                not (isSameLine()) ||  
                (match peekNextToken() with TRY | MATCH | MATCH_BANG | IF | LET _ | FOR | WHILE -> true | _ -> false) 

        // Look for '=' or '.Id.id.id = ' after an identifier
        let rec isLongIdentEquals token = 
            match token with 
            | Parser.GLOBAL
            | Parser.IDENT _ -> 
                let rec loop() = 
                    let tokenTup = popNextTokenTup()
                    let res = 
                        match tokenTup.Token with 
                        | Parser.EOF _ -> false
                        | DOT -> 
                            let tokenTup = popNextTokenTup()
                            let res = 
                                match tokenTup.Token with 
                                | Parser.EOF _ -> false
                                | IDENT _ -> loop()
                                | _ -> false
                            delayToken tokenTup
                            res
                        | EQUALS -> 
                            true 
                        | _ -> false
                    delayToken tokenTup
                    res
                loop()
            | _ -> false

        let reprocess() = 
            delayToken tokenTup
            hwTokenFetch(useBlockRule)

        let reprocessWithoutBlockRule() = 
            delayToken tokenTup
            hwTokenFetch(false)
            
        let insertTokenFromPrevPosToCurrentPos tok = 
            delayToken tokenTup
            if debug then dprintf "inserting %+A\n" tok
            // span of inserted token lasts from the col + 1 of the prev token 
            // to the beginning of current token
            let lastTokenPos = 
                let pos = tokenTup.LastTokenPos.Y
                pos.ShiftColumnBy 1
            returnToken (lexbufStateForInsertedDummyTokens (lastTokenPos, tokenTup.LexbufState.StartPos)) tok

        let insertToken tok = 
            delayToken tokenTup
            if debug then dprintf "inserting %+A\n" tok
            returnToken (lexbufStateForInsertedDummyTokens (startPosOfTokenTup tokenTup, tokenTup.LexbufState.EndPos)) tok

        let isSemiSemi = match token with SEMICOLON_SEMICOLON -> true | _ -> false

        // If you see a 'member' keyword while you are inside the body of another member, then it usually means there is a syntax error inside this method
        // and the upcoming 'member' is the start of the next member in the class.  For better parser recovery and diagnostics, it is best to pop out of the 
        // existing member context so the parser can recover.
        //
        // However there are two places where 'member' keywords can appear inside expressions inside the body of a member.  The first is object expressions, and
        // the second is static inline constraints.  We must not pop the context stack in those cases, or else legal code will not parse.
        //
        // It is impossible to decide for sure if we're in one of those two cases, so we must err conservatively if we might be.
        let thereIsACtxtMemberBodyOnTheStackAndWeShouldPopStackForUpcomingMember ctxtStack = 
            // a 'member' starter keyword is coming; should we pop?
            if not(List.exists (function CtxtMemberBody _ -> true | _ -> false) ctxtStack) then
                false // no member currently on the stack, nothing to pop
            else
                // there is a member context
                if List.exists (function CtxtParen(LBRACE, _) -> true | _ -> false) ctxtStack then
                    false  // an LBRACE could mean an object expression, and object expressions can have 'member' tokens in them, so do not pop, to be safe
                elif List.count (function CtxtParen(LPAREN, _) -> true | _ -> false) ctxtStack >= 2 then
                    false  // static member constraints always are embedded in at least two LPARENS, so do not pop, to be safe
                else
                    true

        let endTokenForACtxt ctxt =
            match ctxt with 
            | CtxtFun _
            | CtxtMatchClauses _ 
            | CtxtWithAsLet _      -> 
                Some OEND

            | CtxtWithAsAugment _  -> 
                Some ODECLEND
                 
            | CtxtDo _        
            | CtxtLetDecl (true, _) -> 
                Some ODECLEND
                             
            | CtxtSeqBlock(_, _, AddBlockEnd) ->  
                Some OBLOCKEND 

            | CtxtSeqBlock(_, _, AddOneSidedBlockEnd) ->  
                Some ORIGHT_BLOCK_END 

            | _ -> 
                None

        // Balancing rule. Every 'in' terminates all surrounding blocks up to a CtxtLetDecl, and will be swallowed by 
        // terminating the corresponding CtxtLetDecl in the rule below. 
        // Balancing rule. Every 'done' terminates all surrounding blocks up to a CtxtDo, and will be swallowed by 
        // terminating the corresponding CtxtDo in the rule below. 
        let tokenForcesHeadContextClosure token stack = 
            not (isNil stack) &&
            match token with 
            | Parser.EOF _ -> true
            | SEMICOLON_SEMICOLON  -> not (tokenBalancesHeadContext token stack) 
            | END 
            | ELSE 
            | ELIF 
            | DONE 
            | IN 
            | RPAREN
            | GREATER true 
            | RBRACE 
            | BAR_RBRACE 
            | RBRACK 
            | BAR_RBRACK 
            | WITH 
            | FINALLY 
            | RQUOTE _  ->
                not (tokenBalancesHeadContext token stack) && 
                // Only close the context if some context is going to match at some point in the stack.
                // If none match, the token will go through, and error recovery will kick in in the parser and report the extra token,
                // and then parsing will continue. Closing all the contexts will not achieve much except aid in a catastrophic failure.
                (stack |> suffixExists (tokenBalancesHeadContext token))

            | _ -> false

        // The TYPE and MODULE keywords cannot be used in expressions, but the parser has a hard time recovering on incomplete-expression-code followed by
        // a TYPE or MODULE.  So the lexfilter helps out by looking ahead for these tokens and (1) closing expression contexts and (2) inserting extra 'coming soon' tokens
        // that the expression rules in the FsYacc parser can 'shift' to make progress parsing the incomplete expressions, without using the 'recover' action.
        let insertComingSoonTokens(keywordName, comingSoon, isHere) =
            // compiling the source for FSharp.Core.dll uses crazy syntax like 
            //     (# "unbox.any !0" type ('T) x : 'T #)
            // where the type keyword is used inside an expression, so we must exempt FSharp.Core from some extra failed-parse-diagnostics-recovery-processing of the 'type' keyword
            let mutable effectsToDo = []
            if not compilingFsLib then
                // ... <<< code with unmatched ( or [ or { or [| >>> ... "type" ...
                // We want a TYPE or MODULE keyword to close any currently-open "expression" contexts, as though there were close delimiters in the file, so:
                let rec nextOuterMostInterestingContextIsNamespaceOrModule(offsideStack) =
                    match offsideStack with
                    // next outermost is namespace or module
                    | _ :: (CtxtNamespaceBody _ | CtxtModuleBody _) :: _ -> true
                    // The context pair below is created a namespace/module scope when user explicitly uses 'begin'...'end',
                    // and these can legally contain type definitions, so ignore this combo as uninteresting and recurse deeper
                    | _ :: CtxtParen((BEGIN|STRUCT), _) :: CtxtSeqBlock(_, _, _) :: _ -> nextOuterMostInterestingContextIsNamespaceOrModule(offsideStack.Tail.Tail) 
                    // at the top of the stack there is an implicit module
                    | _ :: [] -> true 
                    // anything else is a non-namespace/module
                    | _ -> false
                while not offsideStack.IsEmpty && (not(nextOuterMostInterestingContextIsNamespaceOrModule(offsideStack))) &&
                                                    (match offsideStack.Head with 
                                                    // open-parens of sorts
                                                    | CtxtParen((LPAREN|LBRACK|LBRACE|LBRACE_BAR|LBRACK_BAR), _) -> true
                                                    // seq blocks
                                                    | CtxtSeqBlock _ -> true 
                                                    // vanillas
                                                    | CtxtVanilla _ -> true 
                                                    // preserve all other contexts
                                                    | _ -> false) do
                    match offsideStack.Head with
                    | CtxtParen _  ->
                        if debug then dprintf "%s at %a terminates CtxtParen()\n" keywordName outputPos tokenStartPos
                        popCtxt()
                    | CtxtSeqBlock(_, _, AddBlockEnd) ->  
                        popCtxt()
                        effectsToDo <- (fun() -> 
                            if debug then dprintf "--> because %s is coming, inserting OBLOCKEND\n" keywordName
                            delayTokenNoProcessing (tokenTup.UseLocation(OBLOCKEND))) :: effectsToDo
                    | CtxtSeqBlock(_, _, NoAddBlockEnd) ->  
                        if debug then dprintf "--> because %s is coming, popping CtxtSeqBlock\n" keywordName
                        popCtxt()
                    | CtxtSeqBlock(_, _, AddOneSidedBlockEnd) ->  
                        popCtxt()
                        effectsToDo <- (fun() -> 
                            if debug then dprintf "--> because %s is coming, inserting ORIGHT_BLOCK_END\n" keywordName
                            delayTokenNoProcessing (tokenTup.UseLocation(ORIGHT_BLOCK_END))) :: effectsToDo
                    | CtxtVanilla _ ->  
                        if debug then dprintf "--> because %s is coming, popping CtxtVanilla\n" keywordName
                        popCtxt()
                    | _ -> failwith "impossible, the while loop guard just above prevents this"
            // See bugs 91609/92107/245850; we turn ...TYPE... into ...TYPE_COMING_SOON(x6), TYPE_IS_HERE... to help the parser recover when it sees "type" in a parenthesized expression.
            // And we do the same thing for MODULE.
            // Why _six_ TYPE_COMING_SOON?  It's rather arbitrary, this means we can recover from up to six unmatched parens before failing. The unit tests (with 91609 in the name) demonstrate this.
            // Don't "delayToken tokenTup", we are replacing it, so consume it.
            if debug then dprintf "inserting 6 copies of %+A before %+A\n" comingSoon isHere
            delayTokenNoProcessing (tokenTup.UseLocation(isHere))
            for i in 1..6 do
                delayTokenNoProcessing (tokenTup.UseLocation(comingSoon))
            for e in List.rev effectsToDo do
                e() // push any END tokens after pushing the TYPE_IS_HERE and TYPE_COMING_SOON stuff, so that they come before those in the token stream

        match token, offsideStack with 
        // inserted faux tokens need no other processing
        | _ when tokensThatNeedNoProcessingCount > 0 -> 
            tokensThatNeedNoProcessingCount <- tokensThatNeedNoProcessingCount - 1
            returnToken tokenLexbufState token

        |  _  when tokenForcesHeadContextClosure token offsideStack -> 
            let ctxt = offsideStack.Head
            if debug then dprintf "IN/ELSE/ELIF/DONE/RPAREN/RBRACE/END at %a terminates context at position %a\n" outputPos tokenStartPos outputPos ctxt.StartPos
            popCtxt()
            match endTokenForACtxt ctxt with 
            | Some tok ->
                if debug then dprintf "--> inserting %+A\n" tok
                insertToken tok
            | _ -> 
                reprocess()

        // reset on ';;' rule. A ';;' terminates ALL entries 
        |  SEMICOLON_SEMICOLON, []  -> 
            if debug then dprintf ";; scheduling a reset\n"
            delayToken(tokenTup.UseLocation(ORESET))
            returnToken tokenLexbufState SEMICOLON_SEMICOLON

        |  ORESET, []  -> 
            if debug then dprintf "performing a reset after a ;; has been swallowed\n"
            // NOTE: The parser thread of F# Interactive will often be blocked on this call, e.g. after an entry has been 
            // processed and we're waiting for the first token of the next entry. 
            peekInitial() |> ignore
            hwTokenFetch(true) 


        |  IN, stack when detectJoinInCtxt stack ->
            returnToken tokenLexbufState JOIN_IN

        // Balancing rule. Encountering an 'in' balances with a 'let'. i.e. even a non-offside 'in' closes a 'let' 
        // The 'IN' token is thrown away and becomes an ODECLEND 
        |  IN, (CtxtLetDecl (blockLet, offsidePos) :: _) -> 
            if debug then dprintf "IN at %a (becomes %s)\n" outputPos tokenStartPos (if blockLet then "ODECLEND" else "IN")
            if tokenStartCol < offsidePos.Column then warn tokenTup (FSComp.SR.lexfltIncorrentIndentationOfIn())
            popCtxt()
            // Make sure we queue a dummy token at this position to check if any other pop rules apply
            delayToken(tokenTup.UseLocation(ODUMMY(token)))
            returnToken tokenLexbufState (if blockLet then ODECLEND else token)

        // Balancing rule. Encountering a 'done' balances with a 'do'. i.e. even a non-offside 'done' closes a 'do' 
        // The 'DONE' token is thrown away and becomes an ODECLEND 
        |  DONE, (CtxtDo offsidePos :: _) -> 
            if debug then dprintf "DONE at %a terminates CtxtDo(offsidePos=%a)\n" outputPos tokenStartPos outputPos offsidePos
            popCtxt()
            // reprocess as the DONE may close a DO context 
            delayToken(tokenTup.UseLocation(ODECLEND))
            hwTokenFetch(useBlockRule)

        // Balancing rule. Encountering a ')' or '}' balances with a '(' or '{', even if not offside 
        |  ((END | RPAREN | RBRACE | BAR_RBRACE | RBRACK | BAR_RBRACK | RQUOTE _ | GREATER true) as t2), (CtxtParen (t1, _) :: _) 
                when parenTokensBalance t1 t2  ->
            if debug then dprintf "RPAREN/RBRACE/BAR_RBRACE/RBRACK/BAR_RBRACK/RQUOTE/END at %a terminates CtxtParen()\n" outputPos tokenStartPos
            popCtxt()
            // Queue a dummy token at this position to check if any closing rules apply
            delayToken(tokenTup.UseLocation(ODUMMY(token)))
            returnToken tokenLexbufState token

        // Balancing rule. Encountering a 'end' can balance with a 'with' but only when not offside 
        |  END, (CtxtWithAsAugment(offsidePos) :: _) 
                    when not (tokenStartCol + 1 <= offsidePos.Column) -> 
            if debug then dprintf "END at %a terminates CtxtWithAsAugment()\n" outputPos tokenStartPos
            popCtxt()
            delayToken(tokenTup.UseLocation(ODUMMY(token))) // make sure we queue a dummy token at this position to check if any closing rules apply
            returnToken tokenLexbufState OEND

        //  Transition rule. CtxtNamespaceHead ~~~> CtxtSeqBlock 
        //  Applied when a token other then a long identifier is seen 
        | _, (CtxtNamespaceHead (namespaceTokenPos, prevToken) :: _) -> 
            match prevToken, token with 
            | (NAMESPACE | DOT | REC | GLOBAL), (REC | IDENT _ | GLOBAL) when namespaceTokenPos.Column < tokenStartPos.Column -> 
                replaceCtxt tokenTup (CtxtNamespaceHead (namespaceTokenPos, token))
                returnToken tokenLexbufState token
            | IDENT _, DOT when namespaceTokenPos.Column < tokenStartPos.Column -> 
                replaceCtxt tokenTup (CtxtNamespaceHead (namespaceTokenPos, token))
                returnToken tokenLexbufState token
            | _ -> 
                if debug then dprintf "CtxtNamespaceHead: pushing CtxtSeqBlock\n"
                popCtxt()
                // Don't push a new context if next token is EOF, since that raises an offside warning
                match tokenTup.Token with 
                | Parser.EOF _ -> 
                    returnToken tokenLexbufState token
                | _ -> 
                    delayToken tokenTup
                    pushCtxt tokenTup (CtxtNamespaceBody namespaceTokenPos)
                    pushCtxtSeqBlockAt (tokenTup, true, AddBlockEnd) 
                    hwTokenFetch(false)
                   
        //  Transition rule. CtxtModuleHead ~~~> push CtxtModuleBody; push CtxtSeqBlock 
        //  Applied when a ':' or '=' token is seen 
        //  Otherwise it's a 'head' module declaration, so ignore it 
        | _, (CtxtModuleHead (moduleTokenPos, prevToken) :: _)  ->
            match prevToken, token with 
            | MODULE, GLOBAL when moduleTokenPos.Column < tokenStartPos.Column -> 
                replaceCtxt tokenTup (CtxtModuleHead (moduleTokenPos, token))
                returnToken tokenLexbufState token
            | MODULE, (PUBLIC | PRIVATE | INTERNAL) when moduleTokenPos.Column < tokenStartPos.Column -> 
                returnToken tokenLexbufState token
            | (MODULE | DOT | REC), (REC | IDENT _) when moduleTokenPos.Column < tokenStartPos.Column -> 
                replaceCtxt tokenTup (CtxtModuleHead (moduleTokenPos, token))
                returnToken tokenLexbufState token
            | IDENT _, DOT when moduleTokenPos.Column < tokenStartPos.Column -> 
                replaceCtxt tokenTup (CtxtModuleHead (moduleTokenPos, token))
                returnToken tokenLexbufState token
            | _, (EQUALS | COLON) -> 
                if debug then dprintf "CtxtModuleHead: COLON/EQUALS, pushing CtxtModuleBody and CtxtSeqBlock\n"
                popCtxt()
                pushCtxt tokenTup (CtxtModuleBody (moduleTokenPos, false))
                pushCtxtSeqBlock(true, AddBlockEnd)
                returnToken tokenLexbufState token
            | _ -> 
                if debug then dprintf "CtxtModuleHead: start of file, CtxtSeqBlock\n"
                popCtxt()
                // Don't push a new context if next token is EOF, since that raises an offside warning
                match tokenTup.Token with 
                | Parser.EOF _ -> 
                    returnToken tokenLexbufState token
                | _ -> 
                    delayToken tokenTup 
                    pushCtxt tokenTup (CtxtModuleBody (moduleTokenPos, true))
                    pushCtxtSeqBlockAt (tokenTup, true, AddBlockEnd) 
                    hwTokenFetch(false)

        //  Offside rule for SeqBlock.  
        //      f x
        //      g x
        //    ...
        | _, (CtxtSeqBlock(_, offsidePos, addBlockEnd) :: rest) when 
                            
                // NOTE: ;; does not terminate a 'namespace' body. 
                ((isSemiSemi && not (match rest with (CtxtNamespaceBody _ | CtxtModuleBody (_, true)) :: _ -> true | _ -> false)) || 
                    let grace = 
                        match token, rest with 
                            // When in a type context allow a grace of 2 column positions for '|' tokens, permits 
                            //  type x = 
                            //      A of string    <-- note missing '|' here - bad style, and perhaps should be disallowed
                            //    | B of int 
                        | BAR, (CtxtTypeDefns _ :: _) -> 2

                            // This ensures we close a type context seq block when the '|' marks
                            // of a type definition are aligned with the 'type' token. 
                            // 
                            //  type x = 
                            //  | A 
                            //  | B 
                            //  
                            //  <TOKEN>    <-- close the type context sequence block here *)
                        | _, (CtxtTypeDefns posType :: _) when offsidePos.Column = posType.Column && not (isTypeSeqBlockElementContinuator token) -> -1

                            // This ensures we close a namespace body when we see the next namespace definition 
                            // 
                            //  namespace A.B.C 
                            //  ...
                            //  
                            //  namespace <-- close the namespace body context here 
                        | _, (CtxtNamespaceBody posNamespace :: _) when offsidePos.Column = posNamespace.Column && (match token with NAMESPACE -> true | _ -> false) -> -1

                        | _ -> 
                            // Allow a grace of >2 column positions for infix tokens, permits 
                            //  let x =           
                            //        expr + expr 
                            //      + expr + expr 
                            // And   
                            //    let x =           
                            //          expr  
                            //       |> f expr 
                            //       |> f expr  
                            // Note you need a semicolon in the following situation:
                            //
                            //  let x =           
                            //        stmt
                            //       -expr     <-- not allowed, as prefix token is here considered infix
                            //
                            // i.e.
                            //
                            //  let x =           
                            //        stmt
                            //        -expr     
                            (if isInfix token then infixTokenLength token + 1 else 0)
                    (tokenStartCol + grace < offsidePos.Column)) -> 
            if debug then dprintf "offside token at column %d indicates end of CtxtSeqBlock started at %a!\n" tokenStartCol outputPos offsidePos
            popCtxt()
            if debug then (match addBlockEnd with AddBlockEnd -> dprintf "end of CtxtSeqBlock, insert OBLOCKEND \n" | _ -> ())
            match addBlockEnd with 
            | AddBlockEnd -> insertToken OBLOCKEND
            | AddOneSidedBlockEnd -> insertToken ORIGHT_BLOCK_END
            | NoAddBlockEnd -> reprocess()

        //  Offside rule for SeqBlock.
        //    fff
        //       eeeee
        //  <tok>
        | _, (CtxtVanilla(offsidePos, _) :: _) when isSemiSemi || tokenStartCol <= offsidePos.Column -> 
            if debug then dprintf "offside token at column %d indicates end of CtxtVanilla started at %a!\n" tokenStartCol outputPos offsidePos
            popCtxt()
            reprocess()

        //  Offside rule for SeqBlock - special case
        //  [< ... >]
        //  decl

        | _, (CtxtSeqBlock(NotFirstInSeqBlock, offsidePos, addBlockEnd) :: _) 
                    when (match token with GREATER_RBRACK -> true | _ -> false) -> 
            // Attribute-end tokens mean CtxtSeqBlock rule is NOT applied to the next token
            replaceCtxt tokenTup (CtxtSeqBlock (FirstInSeqBlock, offsidePos, addBlockEnd))
            reprocessWithoutBlockRule()

        //  Offside rule for SeqBlock - avoiding inserting OBLOCKSEP on first item in block
        | _, (CtxtSeqBlock (FirstInSeqBlock, offsidePos, addBlockEnd) :: _) when useBlockRule -> 
            // This is the first token in a block, or a token immediately 
            // following an infix operator (see above). 
            // Return the token, but only after processing any additional rules 
            // applicable for this token.  Don't apply the CtxtSeqBlock rule for 
            // this token, but do apply it on subsequent tokens. 
            if debug then dprintf "repull for CtxtSeqBlockStart\n"
            replaceCtxt tokenTup (CtxtSeqBlock (NotFirstInSeqBlock, offsidePos, addBlockEnd))
            reprocessWithoutBlockRule()

        //  Offside rule for SeqBlock - inserting OBLOCKSEP on subsequent items in a block when they are precisely aligned
        //
        // let f1 () = 
        //    expr
        //    ...
        // ~~> insert OBLOCKSEP
        //
        // let f1 () = 
        //    let x = expr
        //    ...
        // ~~> insert OBLOCKSEP
        //
        // let f1 () = 
        //    let x1 = expr
        //    let x2 = expr
        //    let x3 = expr
        //    ...
        // ~~> insert OBLOCKSEP
        | _, (CtxtSeqBlock (NotFirstInSeqBlock, offsidePos, addBlockEnd) :: rest) 
                when  useBlockRule 
                    && not (let isTypeCtxt = (match rest with | (CtxtTypeDefns _ :: _) -> true | _ -> false)
                            // Don't insert 'OBLOCKSEP' between namespace declarations
                            let isNamespaceCtxt = (match rest with | (CtxtNamespaceBody _ :: _) -> true | _ -> false)
                            if isNamespaceCtxt then (match token with NAMESPACE -> true | _ -> false)
                            elif isTypeCtxt then isTypeSeqBlockElementContinuator token
                            else isSeqBlockElementContinuator  token)
                    && (tokenStartCol = offsidePos.Column) 
                    && (tokenStartPos.OriginalLine <> offsidePos.OriginalLine) -> 
                if debug then dprintf "offside at column %d matches start of block(%a)! delaying token, returning OBLOCKSEP\n" tokenStartCol outputPos offsidePos
                replaceCtxt tokenTup (CtxtSeqBlock (FirstInSeqBlock, offsidePos, addBlockEnd))
                // No change to offside stack: another statement block starts...
                insertTokenFromPrevPosToCurrentPos OBLOCKSEP

        //  Offside rule for CtxtLetDecl 
        // let .... = 
        //    ...
        // <and>
        //
        // let .... = 
        //    ...
        // <in>
        //
        //   let .... =
        //       ...
        //  <*>
        | _, (CtxtLetDecl (true, offsidePos) :: _) when 
                        isSemiSemi || (if isLetContinuator token then tokenStartCol + 1 else tokenStartCol) <= offsidePos.Column -> 
            if debug then dprintf "token at column %d is offside from LET(offsidePos=%a)! delaying token, returning ODECLEND\n" tokenStartCol outputPos offsidePos
            popCtxt()
            insertToken ODECLEND

        | _, (CtxtDo offsidePos :: _) 
                when isSemiSemi || (if isDoContinuator token then tokenStartCol + 1 else tokenStartCol) <= offsidePos.Column -> 
            if debug then dprintf "token at column %d is offside from DO(offsidePos=%a)! delaying token, returning ODECLEND\n" tokenStartCol outputPos offsidePos
            popCtxt()
            insertToken ODECLEND

        // class
        //    interface AAA
        //  ...
        // ...

        | _, (CtxtInterfaceHead offsidePos :: _) 
                when isSemiSemi || (if isInterfaceContinuator token then tokenStartCol + 1 else tokenStartCol) <= offsidePos.Column -> 
            if debug then dprintf "token at column %d is offside from INTERFACE(offsidePos=%a)! pop and reprocess\n" tokenStartCol outputPos offsidePos
            popCtxt()
            reprocess()

        | _, (CtxtTypeDefns offsidePos :: _) 
                when isSemiSemi || (if isTypeContinuator token then tokenStartCol + 1 else tokenStartCol) <= offsidePos.Column -> 
            if debug then dprintf "token at column %d is offside from TYPE(offsidePos=%a)! pop and reprocess\n" tokenStartCol outputPos offsidePos
            popCtxt()
            reprocess()

        // module A.B.M  
        //    ...
        // module M = ...
        // end
        //  module M = ...
        // ...
        // NOTE: ;; does not terminate a whole file module body. 
        | _, ((CtxtModuleBody (offsidePos, wholeFile)) :: _) when (isSemiSemi && not wholeFile) ||  tokenStartCol <= offsidePos.Column -> 
            if debug then dprintf "token at column %d is offside from MODULE with offsidePos %a! delaying token\n" tokenStartCol outputPos offsidePos
            popCtxt()
            reprocess()

        // NOTE: ;; does not terminate a 'namespace' body. 
        | _, ((CtxtNamespaceBody offsidePos) :: _) when (* isSemiSemi || *) (if isNamespaceContinuator token then tokenStartCol + 1 else tokenStartCol) <= offsidePos.Column -> 
            if debug then dprintf "token at column %d is offside from NAMESPACE with offsidePos %a! delaying token\n" tokenStartCol outputPos offsidePos
            popCtxt()
            reprocess()

        | _, ((CtxtException offsidePos) :: _) when isSemiSemi || tokenStartCol <= offsidePos.Column -> 
            if debug then dprintf "token at column %d is offside from EXCEPTION with offsidePos %a! delaying token\n" tokenStartCol outputPos offsidePos
            popCtxt()
            reprocess()

        // Pop CtxtMemberBody when offside.  Insert an ODECLEND to indicate the end of the member 
        | _, ((CtxtMemberBody(offsidePos)) :: _) when isSemiSemi || tokenStartCol <= offsidePos.Column -> 
            if debug then dprintf "token at column %d is offside from MEMBER/OVERRIDE head with offsidePos %a!\n" tokenStartCol outputPos offsidePos
            popCtxt()
            insertToken ODECLEND

        // Pop CtxtMemberHead when offside 
        | _, ((CtxtMemberHead(offsidePos)) :: _) when isSemiSemi || tokenStartCol <= offsidePos.Column -> 
            if debug then dprintf "token at column %d is offside from MEMBER/OVERRIDE head with offsidePos %a!\n" tokenStartCol outputPos offsidePos
            popCtxt()
            reprocess()

        | _, (CtxtIf offsidePos :: _) 
                    when isSemiSemi || (if isIfBlockContinuator token then  tokenStartCol + 1 else tokenStartCol) <= offsidePos.Column -> 
            if debug then dprintf "offside from CtxtIf\n"
            popCtxt()
            reprocess()
                
        | _, (CtxtWithAsLet offsidePos :: _) 
                    when isSemiSemi || (if isLetContinuator token then  tokenStartCol + 1 else tokenStartCol) <= offsidePos.Column -> 
            if debug then dprintf "offside from CtxtWithAsLet\n"
            popCtxt()
            insertToken OEND
                
        | _, (CtxtWithAsAugment(offsidePos) :: _) 
                    when isSemiSemi || (if isWithAugmentBlockContinuator token then tokenStartCol + 1  else tokenStartCol) <= offsidePos.Column -> 
            if debug then dprintf "offside from CtxtWithAsAugment, isWithAugmentBlockContinuator = %b\n" (isWithAugmentBlockContinuator token)
            popCtxt()
            insertToken ODECLEND 
                
        | _, (CtxtMatch offsidePos :: _) 
                    when isSemiSemi || tokenStartCol <= offsidePos.Column -> 
            if debug then dprintf "offside from CtxtMatch\n"
            popCtxt()
            reprocess()
                
        | _, (CtxtFor offsidePos :: _) 
                    when isSemiSemi || (if isForLoopContinuator token then  tokenStartCol + 1 else tokenStartCol) <= offsidePos.Column -> 
            if debug then dprintf "offside from CtxtFor\n"
            popCtxt()
            reprocess()
                
        | _, (CtxtWhile offsidePos :: _) 
                    when isSemiSemi || (if isWhileBlockContinuator token then  tokenStartCol + 1 else tokenStartCol) <= offsidePos.Column -> 
            if debug then dprintf "offside from CtxtWhile\n"
            popCtxt()
            reprocess()
                
        | _, (CtxtWhen offsidePos :: _) 
                    when isSemiSemi || tokenStartCol <= offsidePos.Column -> 
            if debug then dprintf "offside from CtxtWhen\n"
            popCtxt()
            reprocess()
                
        | _, (CtxtFun offsidePos :: _) 
                    when isSemiSemi || tokenStartCol <= offsidePos.Column -> 
            if debug then dprintf "offside from CtxtFun\n"
            popCtxt()
            insertToken OEND
                
        | _, (CtxtFunction offsidePos :: _) 
                    when isSemiSemi || tokenStartCol <= offsidePos.Column -> 
            popCtxt()
            reprocess()
                
        | _, (CtxtTry offsidePos :: _) 
                    when isSemiSemi || (if isTryBlockContinuator token then  tokenStartCol + 1 else tokenStartCol) <= offsidePos.Column -> 
            if debug then dprintf "offside from CtxtTry\n"
            popCtxt()
            reprocess()
                
        //  then 
        //     ...
        //  else  
        //
        //  then 
        //     ...
        | _, (CtxtThen offsidePos :: _) when isSemiSemi ||  (if isThenBlockContinuator token then  tokenStartCol + 1 else tokenStartCol)<= offsidePos.Column -> 
            if debug then dprintf "offside from CtxtThen, popping\n"
            popCtxt()
            reprocess()
                
        //  else ...
        // ....
        //
        | _, (CtxtElse (offsidePos) :: _) when isSemiSemi || tokenStartCol <= offsidePos.Column -> 
            if debug then dprintf "offside from CtxtElse, popping\n"
            popCtxt()
            reprocess()

        // leadingBar=false permits match patterns without an initial '|' 
        | _, (CtxtMatchClauses (leadingBar, offsidePos) :: _) 
                  when (isSemiSemi || 
                        (match token with 
                            // BAR occurs in pattern matching 'with' blocks 
                            | BAR -> 
                                let cond1 = tokenStartCol + (if leadingBar then 0 else 2)  < offsidePos.Column
                                let cond2 = tokenStartCol + (if leadingBar then 1 else 2)  < offsidePos.Column
                                if (cond1 <> cond2) then 
                                    errorR(Lexhelp.IndentationProblem(FSComp.SR.lexfltSeparatorTokensOfPatternMatchMisaligned(), mkSynRange (startPosOfTokenTup tokenTup) tokenTup.LexbufState.EndPos))
                                cond1
                            | END -> tokenStartCol + (if leadingBar then -1 else 1) < offsidePos.Column
                            | _   -> tokenStartCol + (if leadingBar then -1 else 1) < offsidePos.Column)) -> 
            if debug then dprintf "offside from WITH, tokenStartCol = %d, offsidePos = %a, delaying token, returning OEND\n" tokenStartCol outputPos offsidePos
            popCtxt()
            insertToken OEND
                

        //  namespace ... ~~~> CtxtNamespaceHead 
        |  NAMESPACE, (_ :: _) -> 
            if debug then dprintf "NAMESPACE: entering CtxtNamespaceHead, awaiting end of long identifier to push CtxtSeqBlock\n" 
            pushCtxt tokenTup (CtxtNamespaceHead (tokenStartPos, token))
            returnToken tokenLexbufState token
                
        //  module ... ~~~> CtxtModuleHead 
        |  MODULE, (_ :: _) -> 
            insertComingSoonTokens("MODULE", MODULE_COMING_SOON, MODULE_IS_HERE)
            if debug then dprintf "MODULE: entering CtxtModuleHead, awaiting EQUALS to go to CtxtSeqBlock (%a)\n" outputPos tokenStartPos
            pushCtxt tokenTup (CtxtModuleHead (tokenStartPos, token))
            hwTokenFetch(useBlockRule)
                
        // exception ... ~~~> CtxtException 
        |  EXCEPTION, (_ :: _) -> 
            if debug then dprintf "EXCEPTION: entering CtxtException(%a)\n" outputPos tokenStartPos
            pushCtxt tokenTup (CtxtException tokenStartPos)
            returnToken tokenLexbufState token
                
        //  let ... ~~~> CtxtLetDecl 
        //     -- this rule only applies to 
        //              - 'static let' 
        | LET(isUse), (ctxt :: _) when (match ctxt with CtxtMemberHead _ -> true | _ -> false) -> 
            if debug then dprintf "LET: entering CtxtLetDecl(), awaiting EQUALS to go to CtxtSeqBlock (%a)\n" outputPos tokenStartPos
            let startPos = match ctxt with CtxtMemberHead startPos -> startPos | _ -> tokenStartPos
            popCtxt() // get rid of the CtxtMemberHead
            pushCtxt tokenTup (CtxtLetDecl(true, startPos))
            returnToken tokenLexbufState (OLET(isUse))

        // let ... ~~~> CtxtLetDecl 
        //     -- this rule only applies to 
        //              - 'let' 'right-on' a SeqBlock line 
        //              - 'let' in a CtxtMatchClauses, which is a parse error, but we need to treat as OLET to get various O...END tokens to enable parser to recover
        | LET(isUse), (ctxt :: _) -> 
            let blockLet = match ctxt with | CtxtSeqBlock _ -> true 
                                            | CtxtMatchClauses _ -> true 
                                            | _ -> false
            if debug then dprintf "LET: entering CtxtLetDecl(blockLet=%b), awaiting EQUALS to go to CtxtSeqBlock (%a)\n" blockLet outputPos tokenStartPos
            pushCtxt tokenTup (CtxtLetDecl(blockLet, tokenStartPos))
            returnToken tokenLexbufState (if blockLet then OLET(isUse) else token)
                
        //  let!  ... ~~~> CtxtLetDecl 
        | BINDER b, (ctxt :: _) -> 
            let blockLet = match ctxt with CtxtSeqBlock _ -> true | _ -> false
            if debug then dprintf "LET: entering CtxtLetDecl(blockLet=%b), awaiting EQUALS to go to CtxtSeqBlock (%a)\n" blockLet outputPos tokenStartPos
            pushCtxt tokenTup (CtxtLetDecl(blockLet, tokenStartPos))
            returnToken tokenLexbufState (if blockLet then OBINDER b else token)

        //  and!  ... ~~~> CtxtLetDecl 
        | AND_BANG isUse, (ctxt :: _) -> 
            let blockLet = match ctxt with CtxtSeqBlock _ -> true | _ -> false
            if debug then dprintf "AND!: entering CtxtLetDecl(blockLet=%b), awaiting EQUALS to go to CtxtSeqBlock (%a)\n" blockLet outputPos tokenStartPos
            pushCtxt tokenTup (CtxtLetDecl(blockLet,tokenStartPos))
            returnToken tokenLexbufState (if blockLet then OAND_BANG isUse else token)

        |  (VAL | STATIC | ABSTRACT | MEMBER | OVERRIDE | DEFAULT), ctxtStack when thereIsACtxtMemberBodyOnTheStackAndWeShouldPopStackForUpcomingMember ctxtStack -> 
            if debug then dprintf "STATIC/MEMBER/OVERRIDE/DEFAULT: already inside CtxtMemberBody, popping all that context before starting next member...\n"
            // save this token, we'll consume it again later...
            delayTokenNoProcessing tokenTup
            // ... after we've popped all contexts and inserted END tokens
            while (match offsideStack.Head with CtxtMemberBody _ -> false | _ -> true) do
                match endTokenForACtxt offsideStack.Head with
                // some contexts require us to insert various END tokens
                | Some tok ->  
                    popCtxt()
                    if debug then dprintf "--> inserting %+A\n" tok
                    delayTokenNoProcessing (tokenTup.UseLocation(tok))
                // for the rest, we silently pop them
                | _ -> popCtxt()
            popCtxt() // pop CtxtMemberBody
            if debug then dprintf "...STATIC/MEMBER/OVERRIDE/DEFAULT: finished popping all that context\n"
            hwTokenFetch(useBlockRule)
                
        //  static member ... ~~~> CtxtMemberHead 
        //  static ... ~~~> CtxtMemberHead 
        //  member ... ~~~> CtxtMemberHead 
        //  override ... ~~~> CtxtMemberHead 
        //  default ... ~~~> CtxtMemberHead 
        //  val ... ~~~> CtxtMemberHead 
        |  (VAL | STATIC | ABSTRACT | MEMBER | OVERRIDE | DEFAULT), (ctxt :: _) when (match ctxt with CtxtMemberHead _ -> false | _ -> true) -> 
            if debug then dprintf "STATIC/MEMBER/OVERRIDE/DEFAULT: entering CtxtMemberHead, awaiting EQUALS to go to CtxtSeqBlock (%a)\n" outputPos tokenStartPos
            pushCtxt tokenTup (CtxtMemberHead(tokenStartPos))
            returnToken tokenLexbufState token

        //  public new... ~~~> CtxtMemberHead 
        |  (PUBLIC | PRIVATE | INTERNAL), (_ctxt :: _) when (match peekNextToken() with NEW -> true | _ -> false) -> 
            if debug then dprintf "PUBLIC/PRIVATE/INTERNAL NEW: entering CtxtMemberHead, awaiting EQUALS to go to CtxtSeqBlock (%a)\n" outputPos tokenStartPos
            pushCtxt tokenTup (CtxtMemberHead(tokenStartPos))
            returnToken tokenLexbufState token

        //  new( ~~~> CtxtMemberHead, if not already there because of 'public' 
        | NEW, ctxt :: _  when (match peekNextToken() with LPAREN -> true | _ -> false) &&  (match ctxt with CtxtMemberHead _ -> false | _ -> true)   -> 
            if debug then dprintf "NEW: entering CtxtMemberHead, awaiting EQUALS to go to CtxtSeqBlock (%a)\n" outputPos tokenStartPos
            pushCtxt tokenTup (CtxtMemberHead(tokenStartPos))
            returnToken tokenLexbufState token
                                     
        //  'let ... = ' ~~~> CtxtSeqBlock 
        | EQUALS, (CtxtLetDecl _ :: _) ->  
            if debug then dprintf "CtxtLetDecl: EQUALS, pushing CtxtSeqBlock\n"
            pushCtxtSeqBlock(true, AddBlockEnd)
            returnToken tokenLexbufState token

        | EQUALS, (CtxtTypeDefns _ :: _) ->  
            if debug then dprintf "CtxType: EQUALS, pushing CtxtSeqBlock\n"
            pushCtxtSeqBlock(true, AddBlockEnd)
            returnToken tokenLexbufState token

        | (LAZY | ASSERT), _ ->  
            if isControlFlowOrNotSameLine() then 
                if debug then dprintf "LAZY/ASSERT, pushing CtxtSeqBlock\n"
                pushCtxtSeqBlock(true, AddBlockEnd)
                returnToken tokenLexbufState (match token with LAZY -> OLAZY | _  -> OASSERT)
            else
                returnToken tokenLexbufState token

        //  'with id = ' ~~~> CtxtSeqBlock 
        //  'with M.id = ' ~~~> CtxtSeqBlock 
        //  'with id1 = 1
        //        id2 = ...  ~~~> CtxtSeqBlock 
        //  'with id1 = 1
        //        M.id2 = ...  ~~~> CtxtSeqBlock 
        //  '{ id = ... ' ~~~> CtxtSeqBlock 
        //  '{ M.id = ... ' ~~~> CtxtSeqBlock 
        //  '{ id1 = 1
        //     id2 = ... ' ~~~> CtxtSeqBlock 
        //  '{ id1 = 1
        //     M.id2 = ... ' ~~~> CtxtSeqBlock 
        | EQUALS, ((CtxtWithAsLet _) :: _)  // This detects 'with = '. 
        | EQUALS, ((CtxtVanilla (_, true)) :: (CtxtSeqBlock _) :: (CtxtWithAsLet _ | CtxtParen((LBRACE | LBRACE_BAR), _)) :: _) ->  
            if debug then dprintf "CtxtLetDecl/CtxtWithAsLet: EQUALS, pushing CtxtSeqBlock\n"
            // We don't insert begin/end block tokens for single-line bindings since we can't properly distinguish single-line *)
            // record update expressions such as "{ t with gbuckets=Array.copy t.gbuckets; gcount=t.gcount }" *)
            // These have a syntactically odd status because of the use of ";" to terminate expressions, so each *)
            // "=" binding is not properly balanced by "in" or "and" tokens in the single line syntax (unlike other bindings) *)
            if isControlFlowOrNotSameLine() then 
                pushCtxtSeqBlock(true, AddBlockEnd)
            else
                pushCtxtSeqBlock(false, NoAddBlockEnd)
            returnToken tokenLexbufState token

        //  'new(... =' ~~~> CtxtMemberBody, CtxtSeqBlock 
        //  'member ... =' ~~~> CtxtMemberBody, CtxtSeqBlock 
        //  'static member ... =' ~~~> CtxtMemberBody, CtxtSeqBlock 
        //  'default ... =' ~~~> CtxtMemberBody, CtxtSeqBlock 
        //  'override ... =' ~~~> CtxtMemberBody, CtxtSeqBlock 
        | EQUALS, ((CtxtMemberHead(offsidePos)) :: _) ->  
            if debug then dprintf "CtxtMemberHead: EQUALS, pushing CtxtSeqBlock\n"
            replaceCtxt tokenTup (CtxtMemberBody (offsidePos))
            pushCtxtSeqBlock(true, AddBlockEnd)
            returnToken tokenLexbufState token

        // '(' tokens are balanced with ')' tokens and also introduce a CtxtSeqBlock 
        | (BEGIN | LPAREN | SIG | LBRACE | LBRACE_BAR | LBRACK | LBRACK_BAR | LQUOTE _ | LESS true), _ ->                      
            if debug then dprintf "LPAREN etc., pushes CtxtParen, pushing CtxtSeqBlock, tokenStartPos = %a\n" outputPos tokenStartPos
            pushCtxt tokenTup (CtxtParen (token, tokenStartPos))
            pushCtxtSeqBlock(false, NoAddBlockEnd)
            returnToken tokenLexbufState token

        // '(' tokens are balanced with ')' tokens and also introduce a CtxtSeqBlock 
        | STRUCT, ctxts                       
                when (match ctxts with 
                        | CtxtSeqBlock _ :: (CtxtModuleBody _ | CtxtTypeDefns _) :: _ -> 
                            // type ... = struct ... end 
                            // module ... = struct ... end 
                        true 
                             
                        | _ -> false) (* type X<'a when 'a : struct> *) ->
            if debug then dprintf "LPAREN etc., pushes CtxtParen, pushing CtxtSeqBlock, tokenStartPos = %a\n" outputPos tokenStartPos
            pushCtxt tokenTup (CtxtParen (token, tokenStartPos))
            pushCtxtSeqBlock(false, NoAddBlockEnd)
            returnToken tokenLexbufState token

        | RARROW, ctxts 
                // Only treat '->' as a starting a sequence block in certain circumstances 
                when (match ctxts with 
                        // comprehension/match 
                        | (CtxtWhile _ | CtxtFor _ | CtxtWhen _ | CtxtMatchClauses _ | CtxtFun _) :: _ -> true 
                        // comprehension 
                        | (CtxtSeqBlock _ :: CtxtParen ((LBRACK | LBRACE | LBRACE_BAR | LBRACK_BAR), _) :: _) -> true  
                        // comprehension 
                        | (CtxtSeqBlock _ :: (CtxtDo _ | CtxtWhile _ | CtxtFor _ | CtxtWhen _ | CtxtMatchClauses _  | CtxtTry _ | CtxtThen _ | CtxtElse _) :: _) -> true 
                        | _ -> false) ->
            if debug then dprintf "RARROW, pushing CtxtSeqBlock, tokenStartPos = %a\n" outputPos tokenStartPos
            pushCtxtSeqBlock(false, AddOneSidedBlockEnd)
            returnToken tokenLexbufState token

        | LARROW, _  when isControlFlowOrNotSameLine() ->
            if debug then dprintf "LARROW, pushing CtxtSeqBlock, tokenStartPos = %a\n" outputPos tokenStartPos
            pushCtxtSeqBlock(true, AddBlockEnd)
            returnToken tokenLexbufState token

        //  do  ~~> CtxtDo;CtxtSeqBlock  (unconditionally) 
        | (DO | DO_BANG), _ -> 
            if debug then dprintf "DO: pushing CtxtSeqBlock, tokenStartPos = %a\n" outputPos tokenStartPos
            pushCtxt tokenTup (CtxtDo (tokenStartPos))
            pushCtxtSeqBlock(true, AddBlockEnd)
            returnToken tokenLexbufState (match token with DO -> ODO | DO_BANG -> ODO_BANG | _ -> failwith "unreachable")

        // The r.h.s. of an infix token begins a new block. 
        | _, ctxts when (isInfix token && 
                            not (isSameLine()) && 
                            // This doesn't apply to the use of any infix tokens in a pattern match or 'when' block
                            // For example
                            //
                            //       match x with
                            //       | _ when true &&
                            //                false ->   // the 'false' token shouldn't start a new block
                            //                let x = 1 
                            //                x
                            (match ctxts with CtxtMatchClauses _ :: _ -> false | _ -> true)) -> 

            if debug then dprintf "(Infix etc.), pushing CtxtSeqBlock, tokenStartPos = %a\n" outputPos tokenStartPos
            pushCtxtSeqBlock(false, NoAddBlockEnd)
            returnToken tokenLexbufState token

        | WITH, ((CtxtTry _ | CtxtMatch _) :: _)  -> 
            let lookaheadTokenTup = peekNextTokenTup()
            let lookaheadTokenStartPos = startPosOfTokenTup lookaheadTokenTup
            let leadingBar = match (peekNextToken()) with BAR -> true | _ -> false
            if debug then dprintf "WITH, pushing CtxtMatchClauses, lookaheadTokenStartPos = %a, tokenStartPos = %a\n" outputPos lookaheadTokenStartPos outputPos tokenStartPos
            pushCtxt lookaheadTokenTup (CtxtMatchClauses(leadingBar, lookaheadTokenStartPos))
            returnToken tokenLexbufState OWITH 

        | FINALLY, (CtxtTry _ :: _)  -> 
            if debug then dprintf "FINALLY, pushing pushCtxtSeqBlock, tokenStartPos = %a\n" outputPos tokenStartPos
            pushCtxtSeqBlock(true, AddBlockEnd)
            returnToken tokenLexbufState token

        | WITH, (((CtxtException _ | CtxtTypeDefns _ | CtxtMemberHead _ | CtxtInterfaceHead _ | CtxtMemberBody _) as limCtxt) :: _) 
        | WITH, ((CtxtSeqBlock _) as limCtxt :: CtxtParen((LBRACE | LBRACE_BAR), _) :: _)  -> 
            let lookaheadTokenTup = peekNextTokenTup()
            let lookaheadTokenStartPos = startPosOfTokenTup lookaheadTokenTup
            match lookaheadTokenTup.Token with 
            | RBRACE
            | IDENT _ 
            // The next clause detects the access annotations after the 'with' in:
            //    member  x.PublicGetSetProperty 
            //                 with public get i = "Ralf"
            //                 and  private set i v = ()  
            //    
            //    as well as:                      
            //    member  x.PublicGetSetProperty 
            //                 with inline get() = "Ralf"
            //                 and  [<Foo>] set(v) = ()  
            //    
            | PUBLIC | PRIVATE | INTERNAL | INLINE -> 

                let offsidePos = 
                    if lookaheadTokenStartPos.Column > tokenTup.LexbufState.EndPos.Column  then
                        // This detects:
                        //    { new Foo 
                        //      with M() = 1
                        //      and  N() = 2 } 
                        // and treats the inner bindings as if they were member bindings. 
                        // (HOWEVER: note the above language construct is now deprecated/removed)
                        // 
                        // It also happens to detect
                        //    { foo with m = 1
                        //               n = 2 }
                        // So we're careful to set the offside column to be the minimum required *)
                        tokenStartPos
                    else
                        // This detects:
                        //    { foo with 
                        //        m = 1
                        //        n = 2 }
                        // So we're careful to set the offside column to be the minimum required *)
                        limCtxt.StartPos
                if debug then dprintf "WITH, pushing CtxtWithAsLet, tokenStartPos = %a, lookaheadTokenStartPos = %a\n" outputPos tokenStartPos outputPos lookaheadTokenStartPos
                pushCtxt tokenTup (CtxtWithAsLet(offsidePos))
                    
                // Detect 'with' bindings of the form 
                //
                //    with x = ...
                //
                // Which can only be part of 
                //
                //   { r with x = ... }
                //
                // and in this case push a CtxtSeqBlock to cover the sequence
                let isFollowedByLongIdentEquals = 
                    let tokenTup = popNextTokenTup()
                    let res = isLongIdentEquals tokenTup.Token
                    delayToken tokenTup
                    res

                if isFollowedByLongIdentEquals then
                    pushCtxtSeqBlock(false, NoAddBlockEnd)
                      
                returnToken tokenLexbufState OWITH 
            | _ -> 
                if debug then dprintf "WITH, pushing CtxtWithAsAugment and CtxtSeqBlock, tokenStartPos = %a, limCtxt = %A\n" outputPos tokenStartPos limCtxt
                //
                //  For attributes on properties:
                //      member  x.PublicGetSetProperty 
                //         with [<Foo>]  get() = "Ralf"
                if (match lookaheadTokenTup.Token with LBRACK_LESS -> true | _ -> false)  && (lookaheadTokenStartPos.OriginalLine = tokenTup.StartPos.OriginalLine) then
                    let offsidePos = tokenStartPos
                    pushCtxt tokenTup (CtxtWithAsLet(offsidePos))
                    returnToken tokenLexbufState OWITH 
                else
                    // In these situations
                    //    interface I with 
                    //        ...
                    //    end
                    //    exception ... with 
                    //        ...
                    //    end
                    //    type ... with 
                    //        ...
                    //    end
                    //    member x.P 
                    //       with get() = ...
                    //       and  set() = ...
                    //    member x.P with 
                    //        get() = ...
                    // The limit is "interface"/"exception"/"type" 
                    let offsidePos = limCtxt.StartPos
                           
                    pushCtxt tokenTup (CtxtWithAsAugment(offsidePos))
                    pushCtxtSeqBlock(true, AddBlockEnd)
                    returnToken tokenLexbufState token 

        | WITH, stack  -> 
            if debug then dprintf "WITH\n"
            if debug then dprintf "WITH --> NO MATCH, pushing CtxtWithAsAugment (type augmentation), stack = %A" stack
            pushCtxt tokenTup (CtxtWithAsAugment(tokenStartPos))
            pushCtxtSeqBlock(true, AddBlockEnd)
            returnToken tokenLexbufState token 

        | FUNCTION, _  -> 
            let lookaheadTokenTup = peekNextTokenTup()
            let lookaheadTokenStartPos = startPosOfTokenTup lookaheadTokenTup
            let leadingBar = match (peekNextToken()) with BAR -> true | _ -> false
            pushCtxt tokenTup (CtxtFunction(tokenStartPos))
            pushCtxt lookaheadTokenTup (CtxtMatchClauses(leadingBar, lookaheadTokenStartPos))
            returnToken tokenLexbufState OFUNCTION

        | THEN, _  -> 
            if debug then dprintf "THEN, replacing THEN with OTHEN, pushing CtxtSeqBlock;CtxtThen(%a)\n" outputPos tokenStartPos
            pushCtxt tokenTup (CtxtThen(tokenStartPos))
            pushCtxtSeqBlock(true, AddBlockEnd)
            returnToken tokenLexbufState OTHEN 

        | ELSE, _   -> 
            let lookaheadTokenTup = peekNextTokenTup()
            let lookaheadTokenStartPos = startPosOfTokenTup lookaheadTokenTup
            match peekNextToken() with 
            | IF when isSameLine() ->
                // We convert ELSE IF to ELIF since it then opens the block at the right point,
                // In particular the case
                //    if e1 then e2
                //    else if e3 then e4
                //    else if e5 then e6 
                let _ = popNextTokenTup()
                if debug then dprintf "ELSE IF: replacing ELSE IF with ELIF, pushing CtxtIf, CtxtVanilla(%a)\n" outputPos tokenStartPos
                pushCtxt tokenTup (CtxtIf(tokenStartPos))
                returnToken tokenLexbufState ELIF
                  
            | _ -> 
                if debug then dprintf "ELSE: replacing ELSE with OELSE, pushing CtxtSeqBlock, CtxtElse(%a)\n" outputPos lookaheadTokenStartPos
                pushCtxt tokenTup (CtxtElse(tokenStartPos))
                pushCtxtSeqBlock(true, AddBlockEnd)
                returnToken tokenLexbufState OELSE

        | (ELIF | IF), _   -> 
            if debug then dprintf "IF, pushing CtxtIf(%a)\n" outputPos tokenStartPos
            pushCtxt tokenTup (CtxtIf (tokenStartPos))
            returnToken tokenLexbufState token

        | (MATCH | MATCH_BANG), _   -> 
            if debug then dprintf "MATCH, pushing CtxtMatch(%a)\n" outputPos tokenStartPos
            pushCtxt tokenTup (CtxtMatch (tokenStartPos))
            returnToken tokenLexbufState token

        | FOR, _   -> 
            if debug then dprintf "FOR, pushing CtxtFor(%a)\n" outputPos tokenStartPos
            pushCtxt tokenTup (CtxtFor (tokenStartPos))
            returnToken tokenLexbufState token

        | WHILE, _   -> 
            if debug then dprintf "WHILE, pushing CtxtWhile(%a)\n" outputPos tokenStartPos
            pushCtxt tokenTup (CtxtWhile (tokenStartPos))
            returnToken tokenLexbufState token

        | WHEN, ((CtxtSeqBlock _) :: _)  -> 
            if debug then dprintf "WHEN, pushing CtxtWhen(%a)\n" outputPos tokenStartPos
            pushCtxt tokenTup (CtxtWhen (tokenStartPos))
            returnToken tokenLexbufState token

        | FUN, _   -> 
            if debug then dprintf "FUN, pushing CtxtFun(%a)\n" outputPos tokenStartPos
            pushCtxt tokenTup (CtxtFun (tokenStartPos))
            returnToken tokenLexbufState OFUN

        | INTERFACE, _  -> 
            let lookaheadTokenTup = peekNextTokenTup()
            let lookaheadTokenStartPos = startPosOfTokenTup lookaheadTokenTup
            match lookaheadTokenTup.Token with 
            // type I = interface .... end 
            | DEFAULT | OVERRIDE | INTERFACE | NEW | TYPE | STATIC | END | MEMBER | ABSTRACT  | INHERIT | LBRACK_LESS -> 
                if debug then dprintf "INTERFACE, pushing CtxtParen, tokenStartPos = %a, lookaheadTokenStartPos = %a\n" outputPos tokenStartPos outputPos lookaheadTokenStartPos
                pushCtxt tokenTup (CtxtParen (token, tokenStartPos))
                pushCtxtSeqBlock(true, AddBlockEnd)
                returnToken tokenLexbufState token
            // type C with interface .... with 
            // type C = interface .... with 
            | _ -> 
                if debug then dprintf "INTERFACE, pushing CtxtInterfaceHead, tokenStartPos = %a, lookaheadTokenStartPos = %a\n" outputPos tokenStartPos outputPos lookaheadTokenStartPos
                pushCtxt tokenTup (CtxtInterfaceHead(tokenStartPos))
                returnToken tokenLexbufState OINTERFACE_MEMBER

        | CLASS, _   -> 
            if debug then dprintf "CLASS, pushing CtxtParen(%a)\n" outputPos tokenStartPos
            pushCtxt tokenTup (CtxtParen (token, tokenStartPos))
            pushCtxtSeqBlock(true, AddBlockEnd)
            returnToken tokenLexbufState token

        | TYPE, _   -> 
            insertComingSoonTokens("TYPE", TYPE_COMING_SOON, TYPE_IS_HERE)
            if debug then dprintf "TYPE, pushing CtxtTypeDefns(%a)\n" outputPos tokenStartPos
            pushCtxt tokenTup (CtxtTypeDefns(tokenStartPos))
            hwTokenFetch(useBlockRule)

        | TRY, _   -> 
            if debug then dprintf "Try, pushing CtxtTry(%a)\n" outputPos tokenStartPos
            pushCtxt tokenTup (CtxtTry (tokenStartPos))
            // The ideal spec would be to push a begin/end block pair here, but we can only do that 
            // if we are able to balance the WITH with the TRY.  We can't do that because of the numerous ways 
            // WITH is used in the grammar (see what happens when we hit a WITH below. 
            // This hits in the single line case: "try make ef1 t with _ -> make ef2 t". 
                
            pushCtxtSeqBlock(false, AddOneSidedBlockEnd)
            returnToken tokenLexbufState token

        |  OBLOCKBEGIN, _ -> 
            returnToken tokenLexbufState token  
                
        |  ODUMMY(_), _ -> 
            if debug then dprintf "skipping dummy token as no offside rules apply\n"
            hwTokenFetch (useBlockRule) 
                
        // Ordinary tokens start a vanilla block 
        |  _, CtxtSeqBlock _ :: _ -> 
            pushCtxt tokenTup (CtxtVanilla(tokenStartPos, isLongIdentEquals token))
            if debug then dprintf "pushing CtxtVanilla at tokenStartPos = %a\n" outputPos tokenStartPos
            returnToken tokenLexbufState token  
                
        |  _ -> 
            returnToken tokenLexbufState token  

    and rulesForBothSoftWhiteAndHardWhite(tokenTup:TokenTup) = 
          match tokenTup.Token with 
          // Insert HIGH_PRECEDENCE_PAREN_APP if needed 
          |  IDENT _ when (nextTokenIsAdjacentLParenOrLBrack tokenTup).IsSome ->
              let dotTokenTup = peekNextTokenTup()
              if debug then dprintf "inserting HIGH_PRECEDENCE_PAREN_APP at dotTokenPos = %a\n" outputPos (startPosOfTokenTup dotTokenTup)
              let hpa = 
                  match nextTokenIsAdjacentLParenOrLBrack tokenTup with 
                  | Some(LPAREN) -> HIGH_PRECEDENCE_PAREN_APP
                  | Some(LBRACK) -> HIGH_PRECEDENCE_BRACK_APP
                  | _ -> failwith "unreachable"
              delayToken(dotTokenTup.UseLocation(hpa))
              delayToken(tokenTup)
              true

          // Insert HIGH_PRECEDENCE_TYAPP if needed 
          |  (DELEGATE | IDENT _ | IEEE64 _ | IEEE32 _ | DECIMAL _ | INT8 _ | INT16 _ | INT32 _ | INT64 _ | NATIVEINT _ | UINT8 _ | UINT16 _ | UINT32 _ | UINT64 _ | BIGNUM _) when peekAdjacentTypars false tokenTup ->
              let lessTokenTup = popNextTokenTup()
              delayToken (lessTokenTup.UseLocation(match lessTokenTup.Token with LESS _ -> LESS true | _ -> failwith "unreachable")) 

              if debug then dprintf "softwhite inserting HIGH_PRECEDENCE_TYAPP at dotTokenPos = %a\n" outputPos (startPosOfTokenTup lessTokenTup)

              delayToken (lessTokenTup.UseLocation(HIGH_PRECEDENCE_TYAPP))
              delayToken (tokenTup)
              true

          // Split this token to allow "1..2" for range specification 
          |  INT32_DOT_DOT (i, v) ->
              let dotdotPos = new LexbufState(tokenTup.EndPos.ShiftColumnBy(-2), tokenTup.EndPos, false)
              delayToken(new TokenTup(DOT_DOT, dotdotPos, tokenTup.LastTokenPos))
              delayToken(tokenTup.UseShiftedLocation(INT32(i, v), 0, -2))
              true
          // Split @>. and @@>. into two 
          |  RQUOTE_DOT (s, raw) ->
              let dotPos = new LexbufState(tokenTup.EndPos.ShiftColumnBy(-1), tokenTup.EndPos, false)
              delayToken(new TokenTup(DOT, dotPos, tokenTup.LastTokenPos))
              delayToken(tokenTup.UseShiftedLocation(RQUOTE(s, raw), 0, -1))
              true

          |  MINUS | PLUS_MINUS_OP _ | PERCENT_OP _  | AMP | AMP_AMP
                when ((match tokenTup.Token with 
                       | PLUS_MINUS_OP s -> (s = "+") || (s = "+.")  || (s = "-.") 
                       | PERCENT_OP s -> (s = "%") || (s = "%%") 
                       | _ -> true) &&
                      nextTokenIsAdjacent tokenTup && 
                      not (prevWasAtomicEnd && (tokenTup.LastTokenPos.Y = startPosOfTokenTup tokenTup))) ->

              let plus = 
                  match tokenTup.Token with 
                  | PLUS_MINUS_OP s -> (s = "+") 
                  | _ -> false
              let plusOrMinus = 
                  match tokenTup.Token with 
                  | PLUS_MINUS_OP s -> (s = "+") 
                  | MINUS -> true 
                  | _ -> false
              let nextTokenTup = popNextTokenTup()
              /// Merge the location of the prefix token and the literal
              let delayMergedToken tok = delayToken(new TokenTup(tok, new LexbufState(tokenTup.LexbufState.StartPos, nextTokenTup.LexbufState.EndPos, nextTokenTup.LexbufState.PastEOF), tokenTup.LastTokenPos))
              let noMerge() = 
                  let tokenName = 
                      match tokenTup.Token with 
                      | PLUS_MINUS_OP s
                      | PERCENT_OP s -> s
                      | AMP -> "&"
                      | AMP_AMP -> "&&"
                      | MINUS -> "-" 
                      | _ -> failwith "unreachable" 
                  let token = ADJACENT_PREFIX_OP tokenName
                  delayToken nextTokenTup 
                  delayToken (tokenTup.UseLocation(token))

              if plusOrMinus then 
                  match nextTokenTup.Token with 
                  | INT8(v, bad)          -> delayMergedToken(INT8((if plus then v else -v), (plus && bad))) // note: '-' makes a 'bad' max int 'good'. '+' does not
                  | INT16(v, bad)         -> delayMergedToken(INT16((if plus then v else -v), (plus && bad))) // note: '-' makes a 'bad' max int 'good'. '+' does not
                  | INT32(v, bad)         -> delayMergedToken(INT32((if plus then v else -v), (plus && bad))) // note: '-' makes a 'bad' max int 'good'. '+' does not
                  | INT32_DOT_DOT(v, bad) -> delayMergedToken(INT32_DOT_DOT((if plus then v else -v), (plus && bad))) // note: '-' makes a 'bad' max int 'good'. '+' does not
                  | INT64(v, bad)         -> delayMergedToken(INT64((if plus then v else -v), (plus && bad))) // note: '-' makes a 'bad' max int 'good'. '+' does not
                  | NATIVEINT(v)         -> delayMergedToken(NATIVEINT(if plus then v else -v))
                  | IEEE32(v)            -> delayMergedToken(IEEE32(if plus then v else -v))
                  | IEEE64(v)            -> delayMergedToken(IEEE64(if plus then v else -v))
                  | DECIMAL(v)           -> delayMergedToken(DECIMAL(if plus then v else System.Decimal.op_UnaryNegation v))
                  | BIGNUM(v, s)          -> delayMergedToken(BIGNUM((if plus then v else "-" + v), s))
                  | _ -> noMerge()
              else
                  noMerge()
              true

          | _ -> 
              false
  
    and pushCtxtSeqBlock(addBlockBegin, addBlockEnd) = pushCtxtSeqBlockAt (peekNextTokenTup(), addBlockBegin, addBlockEnd) 
    and pushCtxtSeqBlockAt(p:TokenTup, addBlockBegin, addBlockEnd) = 
         if addBlockBegin then
             if debug then dprintf "--> insert OBLOCKBEGIN \n"
             delayToken(p.UseLocation(OBLOCKBEGIN))
         pushCtxt p (CtxtSeqBlock(FirstInSeqBlock, startPosOfTokenTup p, addBlockEnd)) 

    let rec swTokenFetch() = 
        let tokenTup = popNextTokenTup()
        let tokenReplaced = rulesForBothSoftWhiteAndHardWhite(tokenTup)
        if tokenReplaced then swTokenFetch() 
        else returnToken tokenTup.LexbufState tokenTup.Token

    //----------------------------------------------------------------------------
    // Part VI. Publish the new lexer function.  
    //--------------------------------------------------------------------------

    member __.LexBuffer = lexbuf
    member __.Lexer _ = 
        if not initialized then 
            let _firstTokenTup = peekInitial()
            ()

        if lightSyntaxStatus.Status
        then hwTokenFetch(true)  
        else swTokenFetch()
  

// LexFilterImpl does the majority of the work for offsides rules and other magic.
// LexFilter just wraps it with light post-processing that introduces a few more 'coming soon' symbols, to
// make it easier for the parser to 'look ahead' and safely shift tokens in a number of recovery scenarios.
type LexFilter (lightSyntaxStatus:LightSyntaxStatus, compilingFsLib, lexer, lexbuf: UnicodeLexing.Lexbuf)  = 
    let inner = new LexFilterImpl (lightSyntaxStatus, compilingFsLib, lexer, lexbuf)

    // We don't interact with lexbuf state at all, any inserted tokens have same state/location as the real one read, so
    // we don't have to do any of the wrapped lexbuf magic that you see in LexFilterImpl.
    let delayedStack = System.Collections.Generic.Stack<token>()
    let delayToken tok = delayedStack.Push tok 

    let popNextToken() = 
        if delayedStack.Count > 0 then 
            let tokenTup = delayedStack.Pop()
            tokenTup
        else
            inner.Lexer()

    let insertComingSoonTokens comingSoon isHere =
        if debug then dprintf "inserting 6 copies of %+A before %+A\n" comingSoon isHere
        delayToken(isHere)
        for i in 1..6 do
            delayToken(comingSoon)

    member __.LexBuffer = inner.LexBuffer 
    member __.Lexer _ = 
        let rec loop() =
            let token = popNextToken()
            match token with
            | RBRACE -> 
                insertComingSoonTokens RBRACE_COMING_SOON RBRACE_IS_HERE
                loop()
            | RPAREN -> 
                insertComingSoonTokens RPAREN_COMING_SOON RPAREN_IS_HERE
                loop()
            | OBLOCKEND -> 
                insertComingSoonTokens OBLOCKEND_COMING_SOON OBLOCKEND_IS_HERE
                loop()
            | _ -> token
        loop()

let token lexargs skip = Lexer.token lexargs skip<|MERGE_RESOLUTION|>--- conflicted
+++ resolved
@@ -1,13 +1,8 @@
 // Copyright (c) Microsoft Corporation.  All Rights Reserved.  See License.txt in the project root for license information.
 
 /// LexFilter - process the token stream prior to parsing.
-<<<<<<< HEAD
 /// Implements the offside rule and a copule of other lexical transformations.
 module internal FSharp.Compiler.LexFilter
-=======
-/// Implements the offside rule and a couple of other lexical transformations.
-module internal Microsoft.FSharp.Compiler.LexFilter
->>>>>>> 63a898d5
 
 open Internal.Utilities.Text.Lexing
 open FSharp.Compiler 
@@ -346,11 +341,7 @@
     //                  ...
     //              ), <------- NOTE RPAREN HERE
     //              Shortcut.CtrlO)
-<<<<<<< HEAD
     | END | AND | WITH | THEN | RPAREN | RBRACE | BAR_RBRACE | RBRACK | BAR_RBRACK | RQUOTE _ -> true 
-=======
-    | END | AND | WITH | THEN | RPAREN | RBRACE | RBRACK | BAR_RBRACK | RQUOTE _ -> true
->>>>>>> 63a898d5
 
     // The following arise during reprocessing of the inserted tokens when we hit a DONE
     | ORIGHT_BLOCK_END | OBLOCKEND | ODECLEND -> true 
