--- conflicted
+++ resolved
@@ -764,7 +764,6 @@
             // 'type C = class ... '       limited by 'type' 
             // 'type C = interface ... '       limited by 'type' 
             // 'type C = struct ... '       limited by 'type' 
-<<<<<<< HEAD
             | _, (CtxtParen ((CLASS | STRUCT | INTERFACE), _) :: CtxtSeqBlock _ :: (CtxtTypeDefns _ as limitCtxt) ::  _)
             // 'type C(' limited by 'type'
             | _, (CtxtSeqBlock _ :: CtxtParen(LPAREN, _) :: (CtxtTypeDefns _ as limitCtxt) :: _ )
@@ -772,9 +771,6 @@
             | _, (CtxtSeqBlock _ :: CtxtParen(LPAREN, _) :: (CtxtMemberHead _ as limitCtxt) :: _ )
             // 'static member P with get() = ' limited by 'static', likewise others
             | _, (CtxtWithAsLet _ :: (CtxtMemberHead _ as limitCtxt) :: _ )
-=======
-            | _, (CtxtParen ((CLASS | STRUCT | INTERFACE), _) :: CtxtSeqBlock _ :: (CtxtTypeDefns _ as limitCtxt) :: _)
->>>>>>> 87cbf6f2
                       -> PositionWithColumn(limitCtxt.StartPos, limitCtxt.StartCol + 1) 
 
             // REVIEW: document these 
