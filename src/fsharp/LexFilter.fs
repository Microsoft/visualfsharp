--- conflicted
+++ resolved
@@ -452,7 +452,6 @@
     /// Returns a token 'tok' with the same position as this token, except that 
     /// it is shifted by specified number of characters from the left and from the right
     /// Note: positive value means shift to the right in both cases
-<<<<<<< HEAD
     member pool.UseShiftedLocation(x: TokenTup, tok, shiftLeft, shiftRight) = 
         let tokState = x.LexbufState
         let tokTup = pool.Rent()
@@ -460,14 +459,6 @@
         tokTup.LexbufState <- LexbufState(tokState.StartPos.ShiftColumnBy shiftLeft, tokState.EndPos.ShiftColumnBy shiftRight, false)
         tokTup.LastTokenPos <- x.LastTokenPos
         tokTup     
-=======
-    member x.UseShiftedLocation(tok, shiftStart, shiftEnd) = 
-        let tokState = x.LexbufState 
-        TokenTup(tok, LexbufState(tokState.StartPos.ShiftColumnBy shiftStart,
-                                 tokState.EndPos.ShiftColumnBy shiftEnd, false), x.LastTokenPos)
-        
-
->>>>>>> d04e2a06
 
 //----------------------------------------------------------------------------
 // Utilities for the tokenizer that are needed in other places
