// Copyright (c) Microsoft Corporation.  All Rights Reserved.  See License.txt in the project root for license information.

namespace FSharp.Compiler.Interactive

open System
open System.Text
open System.Collections.Generic

/// System.Console.ReadKey appears to return an ANSI character (not the expected the unicode character).
/// When this fix flag is true, this byte is converted to a char using the System.Console.InputEncoding.
/// This is a code-around for bug://1345.
/// Fixes to System.Console.ReadKey may break this code around, hence the option here.
module internal ConsoleOptions =

  let readKeyFixup (c:char) =
      // Assumes the c:char is actually a byte in the System.Console.InputEncoding.
      // Convert it to a Unicode char through the encoding.
      if 0 <= int c && int c <= 255 then
        let chars = System.Console.InputEncoding.GetChars [| byte c |]
        if chars.Length = 1 then
          chars.[0] // fixed up char
        else
          assert("readKeyFixHook: InputEncoding.GetChars(single-byte) returned multiple chars" = "")
          c // no fix up
      else
        assert("readKeyFixHook: given char is outside the 0..255 byte range" = "")
        c

type internal Style = Prompt | Out | Error

/// Class managing the command History.
type internal History() =
    let list  = new List<string>()
    let mutable current  = 0

    member x.Count = list.Count
    member x.Current =
        if current >= 0 && current < list.Count then list.[current] else String.Empty

    member x.Clear() = list.Clear(); current <- -1
    member x.Add line =
        match line with
        | null | "" -> ()
        | _ -> list.Add(line)

    member x.AddLast line =
        match line with
        | null | "" -> ()
        | _ -> list.Add(line); current <- list.Count

    // Dead code
    // member x.First() = current <- 0; x.Current
    // member x.Last() = current <- list.Count - 1; x.Current

    member x.Previous() =
        if (list.Count > 0)  then
            current <- ((current - 1) + list.Count) % list.Count
        x.Current

    member x.Next() =
        if (list.Count > 0) then
            current <- (current + 1) % list.Count
        x.Current

/// List of available optionsCache

type internal Options() =
    inherit History()
    let mutable root = ""
    member x.Root with get() = root and set(v) = (root <- v)

/// Cursor position management

module internal Utils =

    open System
    open System.Reflection
    open Microsoft.FSharp.Core
    open Microsoft.FSharp.Collections

    let guard(f) =
        try f()
        with e ->
             FSharp.Compiler.ErrorLogger.warning(Failure(sprintf "Note: an unexpected exception in fsi.exe readline console support. Consider starting fsi.exe with the --no-readline option and report the stack trace below to the .NET or Mono implementors\n%s\n%s\n" e.Message e.StackTrace))

    // Quick and dirty dirty method lookup for inlined IL
    // In some situations, we can't use ldtoken to obtain a RuntimeMethodHandle, since the method
    // in question's token may contain typars from an external type environment.  Such a token would
    // cause the PE file to be flagged as invalid.
    // In such a situation, we'll want to search out the MethodRef in a similar fashion to bindMethodBySearch
    // but since we can't use ldtoken to obtain System.Type objects, we'll need to do everything with strings.
    // This is the least fool-proof method for resolving the binding, but since the scenarios it's used in are
    // so constrained, (fsi 2.0, methods with generic multi-dimensional arrays in their signatures), it's
    // acceptable
    let findMethod (parentT:Type,nm,marity,argtys : string [],rty : string) =
        let staticOrInstanceBindingFlags = BindingFlags.Instance ||| BindingFlags.Static ||| BindingFlags.Public ||| BindingFlags.NonPublic ||| BindingFlags.DeclaredOnly
        let methInfos = parentT.GetMethods(staticOrInstanceBindingFlags) |> Array.toList

        let methInfos = methInfos |> List.filter (fun methInfo -> methInfo.Name = nm)
        match methInfos with
        | [methInfo] ->
            methInfo
        | _ ->
            let select (methInfo:MethodInfo) =
                let mtyargTIs = if methInfo.IsGenericMethod then methInfo.GetGenericArguments() else [| |]
                if mtyargTIs.Length  <> marity then false else

                let haveArgTs =
                    let parameters = Array.toList (methInfo.GetParameters())
                    parameters |> List.map (fun param -> param.ParameterType)
                let haveResT  = methInfo.ReturnType

                if argtys.Length <> haveArgTs.Length then false else
                let res = rty :: (Array.toList argtys) = (List.map (fun (t : System.Type) -> t.Name) (haveResT :: haveArgTs))
                res

            match List.tryFind select methInfos with
            | None          -> failwith "Internal Error: cannot bind to method"
            | Some methInfo -> methInfo

[<Sealed>]
type internal Cursor =
    static member ResetTo(top,left) =
        Utils.guard(fun () ->
           Console.CursorTop <- min top (Console.BufferHeight - 1)
           Console.CursorLeft <- left)
    static member Move(inset, delta) =
        let position = Console.CursorTop * (Console.BufferWidth - inset) + (Console.CursorLeft - inset) + delta
        let top  = position / (Console.BufferWidth - inset)
        let left = inset + position % (Console.BufferWidth - inset)
        Cursor.ResetTo(top,left)

type internal Anchor =
    {top:int; left:int}
    static member Current(inset) = {top=Console.CursorTop;left= max inset Console.CursorLeft}
    static member Top(inset) = {top = 0; left = inset}
    member p.PlaceAt(inset, index) =
        //printf "p.top = %d, p.left = %d, inset = %d, index = %d\n" p.top p.left inset index
        let left = inset + (( (p.left - inset) + index) % (Console.BufferWidth - inset))
        let top = p.top + ( (p.left - inset) + index) / (Console.BufferWidth - inset)
        Cursor.ResetTo(top,left)



type internal ReadLineConsole() =
    let history = new History()
    let mutable complete : (string option * string -> seq<string>) = fun (_s1,_s2) -> Seq.empty
    member x.SetCompletionFunction f = complete <- f

    /// Inset all inputs by this amount
    member x.Prompt = "> "
    member x.Prompt2 = "- "
    member x.Inset = x.Prompt.Length

    member x.GetOptions(input:string) =
        /// Tab optionsCache available in current context
        let optionsCache = new Options()

        let rec look parenCount i =
            if i <= 0 then i else
            match input.Chars(i - 1) with
            | c when Char.IsLetterOrDigit(c) (* or Char.IsWhiteSpace(c) *) -> look parenCount (i-1)
            | '.' | '_' -> look parenCount (i-1)
            | '}' | ')' | ']' -> look (parenCount+1) (i-1)
            | '(' | '{' | '[' -> look (parenCount-1) (i-1)
            | _ when parenCount > 0 -> look parenCount (i-1)
            | _ -> i
        let start = look 0 input.Length

        let name = input.Substring(start, input.Length - start)
        if (name.Trim().Length > 0) then
            let lastDot = name.LastIndexOf('.')
            let attr, pref, root =
                if (lastDot < 0) then
                    None, name, input.Substring(0, start)
                else
                    Some(name.Substring(0, lastDot)),
                    name.Substring(lastDot + 1),
                    input.Substring(0, start + lastDot + 1)
            //printf "attr, pref, root = %s\n" (any_to_string (attr, pref, root))
            try
                complete(attr,pref)
                |> Seq.filter(fun option -> option.StartsWith(pref,StringComparison.Ordinal))
                |> Seq.iter (fun option -> optionsCache.Add(option))
                 // engine.Evaluate(String.Format("dir({0})", attr)) as IEnumerable
                optionsCache.Root <-root
            with e ->
                optionsCache.Clear()
            optionsCache,true
        else
            optionsCache,false

    member x.MapCharacter(c) : string =
        match c with
        | '\x1A'-> "^Z"
        | _ -> "^?"

    member x.GetCharacterSize(c) =
        if (Char.IsControl(c))
        then x.MapCharacter(c).Length
        else 1

    static member TabSize = 4

    member x.ReadLine() =

        let checkLeftEdge(prompt) =
            let currLeft = Console.CursorLeft
            if currLeft < x.Inset then
                if currLeft = 0 then Console.Write (if prompt then x.Prompt2 else String(' ',x.Inset))
                Utils.guard(fun () ->
                    Console.CursorTop <- min Console.CursorTop (Console.BufferHeight - 1)
                    Console.CursorLeft <- x.Inset)

        // The caller writes the primary prompt.  If we are reading the 2nd and subsequent lines of the
        // input we're responsible for writing the secondary prompt.
        checkLeftEdge true

        /// Cursor anchor - position of !anchor when the routine was called
        let mutable anchor = Anchor.Current x.Inset
        /// Length of the output currently rendered on screen.
        let mutable rendered = 0
        /// Input has changed, therefore options cache is invalidated.
        let mutable changed = false
        /// Cache of optionsCache
        let mutable optionsCache = Options()

        let writeBlank() =
            Console.Write(' ')
            checkLeftEdge false
        let writeChar(c) =
            if Console.CursorTop = Console.BufferHeight - 1 && Console.CursorLeft = Console.BufferWidth - 1 then
                //printf "bottom right!\n"
                anchor <- { anchor with top = (anchor).top - 1 }
            checkLeftEdge true
            if (Char.IsControl(c)) then
                let s = x.MapCharacter(c)
                Console.Write(s)
                rendered <- rendered + s.Length
            else
                Console.Write(c)
                rendered <- rendered + 1
            checkLeftEdge true

        /// The console input buffer.
        let input = new StringBuilder()
        /// Current position - index into the input buffer
        let mutable current = 0

        let render() =
            //printf "render\n"
            let curr = current
            anchor.PlaceAt(x.Inset,0)
            let output = new StringBuilder()
            let mutable position = -1
            for i = 0 to input.Length - 1 do
                if (i = curr) then
                    position <- output.Length
                let c = input.Chars(i)
                if (Char.IsControl(c)) then
                    output.Append(x.MapCharacter(c)) |> ignore
                else
                    output.Append(c) |> ignore

            if (curr = input.Length) then
                position <- output.Length

            // render the current text, computing a new value for "rendered"
            let old_rendered = rendered
            rendered <- 0
            for i = 0 to input.Length - 1 do
               writeChar(input.Chars(i))

            // blank out any dangling old text
            for i = rendered to old_rendered - 1 do
                writeBlank()

            anchor.PlaceAt(x.Inset,position)

        render()

        let insertChar(c:char) =
            if (current = input.Length)  then
                current <- current + 1
                input.Append(c) |> ignore
                writeChar(c)
            else
                input.Insert(current, c) |> ignore
                current <- current + 1
                render()

        let insertTab() =
            for i = ReadLineConsole.TabSize - (current % ReadLineConsole.TabSize) downto 1 do
                insertChar(' ')

        let moveLeft() =
            if (current > 0 && (current - 1 < input.Length)) then
                current <- current - 1
                let c = input.Chars(current)
                Cursor.Move(x.Inset, - x.GetCharacterSize(c))

        let moveRight() =
            if (current < input.Length) then
                let c = input.Chars(current)
                current <- current + 1
                Cursor.Move(x.Inset, x.GetCharacterSize(c))

        let setInput(line:string) =
            input.Length <- 0
            input.Append(line) |> ignore
            current <- input.Length
            render()

        let tabPress(shift) =
            let  opts,prefix =
                if changed then
                    changed <- false
                    x.GetOptions(input.ToString())
                else
<<<<<<< HEAD
                    !optionsCache,false
            optionsCache := opts
=======
                   optionsCache,false
            optionsCache <- opts
>>>>>>> b8c95531

            if (opts.Count > 0) then
                let part =
                    if shift
                    then opts.Previous()
                    else opts.Next()
                setInput(opts.Root + part)
            else
                if (prefix) then
                    Console.Beep()
                else
                    insertTab()

        let delete() =
            if (input.Length > 0 && current < input.Length) then
                input.Remove(current, 1) |> ignore
                render()

        let deleteToEndOfLine() =
            if (current < input.Length) then
                input.Remove (current, input.Length - current) |> ignore
                render()

        let insert(key: ConsoleKeyInfo) =
            // REVIEW: is this F6 rewrite required? 0x1A looks like Ctrl-Z.
            // REVIEW: the Ctrl-Z code is not recognised as EOF by the lexer.
            // REVIEW: looks like a relic of the port of readline, which is currently removable.
            let c = if (key.Key = ConsoleKey.F6) then '\x1A' else key.KeyChar
            let c = ConsoleOptions.readKeyFixup c
            insertChar(c)
            
        let backspace() =
            if (input.Length > 0 && current > 0) then
                input.Remove(current - 1, 1) |> ignore
                current <- current - 1
                render()
        let enter() = 
            Console.Write("\n")
            let line = input.ToString()
            if (line = "\x1A") then null
            else 
                if (line.Length > 0) then 
                    history.AddLast(line)
                line
        let clear() = 
            current := input.Length
            let setPrompt prompt = 
                if prompt then // We only allow clearing if prompt is ">"
                    Console.Clear()
                    Console.Write (x.Prompt)
                    Console.Write(input.ToString())
                    anchor := Anchor.Top(x.Inset)   
            let previous = history.Previous()
            history.Next() |> ignore
            if previous = "" then
                setPrompt true
            else
                setPrompt (previous.EndsWith(";;"))

            
        let home() =
            current := 0
            (!anchor).PlaceAt(x.Inset,0)
        let rec read() = 
            let key = Console.ReadKey true

            match key.Key with
            | ConsoleKey.Backspace ->
                backspace()
                change()
            | ConsoleKey.Delete ->
                delete()
                change()
            | ConsoleKey.Enter ->
                enter()
            | ConsoleKey.Tab ->
                tabPress(key.Modifiers &&& ConsoleModifiers.Shift <> enum 0)
                read()
            | ConsoleKey.UpArrow ->
                setInput(history.Previous())
                change()
            | ConsoleKey.DownArrow ->
                setInput(history.Next())
                change()
            | ConsoleKey.RightArrow ->
                moveRight()
                change()
            | ConsoleKey.LeftArrow ->
                moveLeft()
                change()
            | ConsoleKey.Escape ->
                setInput String.Empty
                change()
            | ConsoleKey.Home ->
<<<<<<< HEAD
                home()
=======
                current <- 0
                anchor.PlaceAt(x.Inset,0)
>>>>>>> b8c95531
                change()
            | ConsoleKey.End ->
                current <- input.Length
                anchor.PlaceAt(x.Inset,rendered)
                change()
            | _ ->
<<<<<<< HEAD
            match (key.Modifiers, key.Key) with
            | (ConsoleModifiers.Control, ConsoleKey.A) ->
                home()
                change ()
            | (ConsoleModifiers.Control, ConsoleKey.E) ->
                current := input.Length
                (!anchor).PlaceAt(x.Inset,!rendered)
=======
            match (key.Modifiers, key.KeyChar) with
            // Control-A
            | (ConsoleModifiers.Control, '\001') ->
                current <- 0
                anchor.PlaceAt(x.Inset,0)
                change ()
            // Control-E
            | (ConsoleModifiers.Control, '\005') ->
                current <-input.Length
                anchor.PlaceAt(x.Inset,rendered)
>>>>>>> b8c95531
                change ()
            | (ConsoleModifiers.Control, ConsoleKey.B) ->
                moveLeft()
                change ()
            | (ConsoleModifiers.Control, ConsoleKey.F) ->
                moveRight()
                change ()
            | (ConsoleModifiers.Control, ConsoleKey.K) ->
                deleteToEndOfLine()
                change()
            | (ConsoleModifiers.Control,ConsoleKey.P) ->
                setInput(history.Previous())
                change()
            | (ConsoleModifiers.Control, ConsoleKey.N) ->
                setInput(history.Next())
                change()
            | (ConsoleModifiers.Control, ConsoleKey.D) ->
                if (input.Length = 0) then
                    exit 0 //quit
                else
                    delete()
                    change()
            | (ConsoleModifiers.Control, ConsoleKey.L) ->
                clear()
                change()
            | _ ->
                // Note: If KeyChar=0, the not a proper char, e.g. it could be part of a multi key-press character,
                //       e.g. e-acute is ' and e with the French (Belgium) IME and US Intl KB.
                // Here: skip KeyChar=0 (except for F6 which maps to 0x1A (ctrl-Z?)).
                if key.KeyChar <> '\000' || key.Key = ConsoleKey.F6 then
                  insert(key)
                  change()
                else
                  // Skip and read again.
                  read()

        and change() =
           changed <- true
           read()
        read()<|MERGE_RESOLUTION|>--- conflicted
+++ resolved
@@ -317,13 +317,8 @@
                     changed <- false
                     x.GetOptions(input.ToString())
                 else
-<<<<<<< HEAD
-                    !optionsCache,false
-            optionsCache := opts
-=======
                    optionsCache,false
             optionsCache <- opts
->>>>>>> b8c95531
 
             if (opts.Count > 0) then
                 let part =
@@ -418,19 +413,13 @@
                 setInput String.Empty
                 change()
             | ConsoleKey.Home ->
-<<<<<<< HEAD
                 home()
-=======
-                current <- 0
-                anchor.PlaceAt(x.Inset,0)
->>>>>>> b8c95531
                 change()
             | ConsoleKey.End ->
                 current <- input.Length
                 anchor.PlaceAt(x.Inset,rendered)
                 change()
             | _ ->
-<<<<<<< HEAD
             match (key.Modifiers, key.Key) with
             | (ConsoleModifiers.Control, ConsoleKey.A) ->
                 home()
@@ -438,18 +427,6 @@
             | (ConsoleModifiers.Control, ConsoleKey.E) ->
                 current := input.Length
                 (!anchor).PlaceAt(x.Inset,!rendered)
-=======
-            match (key.Modifiers, key.KeyChar) with
-            // Control-A
-            | (ConsoleModifiers.Control, '\001') ->
-                current <- 0
-                anchor.PlaceAt(x.Inset,0)
-                change ()
-            // Control-E
-            | (ConsoleModifiers.Control, '\005') ->
-                current <-input.Length
-                anchor.PlaceAt(x.Inset,rendered)
->>>>>>> b8c95531
                 change ()
             | (ConsoleModifiers.Control, ConsoleKey.B) ->
                 moveLeft()
