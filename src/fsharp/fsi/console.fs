--- conflicted
+++ resolved
@@ -42,7 +42,6 @@
         if current >= 0 && current < list.Count then list.[current] else String.Empty
 
     member x.Clear() = list.Clear(); current <- -1
-<<<<<<< HEAD
 
 #if BUILDING_WITH_LKG || BUILD_FROM_SOURCE
     member x.Add (line: string) =
@@ -50,14 +49,9 @@
     member x.Add (line: string?) = 
 #endif
         match line with 
-=======
-    member x.Add line =
-        match line with
->>>>>>> ccb913d3
         | null | "" -> ()
         | NonNull line -> list.Add(line)
 
-<<<<<<< HEAD
 #if BUILDING_WITH_LKG || BUILD_FROM_SOURCE
     member x.AddLast (line: string) =
 #else
@@ -68,16 +62,6 @@
         | NonNull line ->
             list.Add(line)
             current <- list.Count
-=======
-    member x.AddLast line =
-        match line with
-        | null | "" -> ()
-        | _ -> list.Add(line); current <- list.Count
-
-    // Dead code
-    // member x.First() = current <- 0; x.Current
-    // member x.Last() = current <- list.Count - 1; x.Current
->>>>>>> ccb913d3
 
     member x.Previous() =
         if (list.Count > 0)  then
