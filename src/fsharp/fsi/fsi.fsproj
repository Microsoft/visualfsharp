--- conflicted
+++ resolved
@@ -4,26 +4,17 @@
 
   <PropertyGroup>
     <OutputType>Exe</OutputType>
-<<<<<<< HEAD
-    <TargetFrameworks>net46;netcoreapp2.1</TargetFrameworks>
+    <TargetFrameworks>net472;netcoreapp2.1</TargetFrameworks>
     <TargetFrameworks Condition="'$(OS)' == 'Unix'">netcoreapp2.1</TargetFrameworks>
-=======
-    <TargetFrameworks>net472;netcoreapp2.1</TargetFrameworks>
->>>>>>> 809f4120
     <TargetExt>.exe</TargetExt>
     <NoWarn>$(NoWarn);45;55;62;75;1204</NoWarn>
     <AllowCrossTargeting>true</AllowCrossTargeting>
     <OtherFlags>$(OtherFlags)  --warnon:1182 --maxerrors:20 --extraoptimizationloops:1</OtherFlags>
     <Win32Resource>fsi.res</Win32Resource>
-    <UseAssetTargetFallback>true</UseAssetTargetFallback>
     <NGenBinary>true</NGenBinary>
   </PropertyGroup>
 
-<<<<<<< HEAD
-  <PropertyGroup Condition="'$(TargetFramework)' == 'net46'">
-=======
   <PropertyGroup Condition="'$(TargetFramework)' == 'net472'">
->>>>>>> 809f4120
     <PlatformTarget>x86</PlatformTarget>
     <DefineConstants>$(DefineConstants);FSI_SHADOW_COPY_REFERENCES;FSI_SERVER</DefineConstants>
   </PropertyGroup>
@@ -39,10 +30,7 @@
     <ProjectReference Include="..\FSharp.Compiler.Private\FSharp.Compiler.Private.fsproj" />
     <ProjectReference Include="..\FSharp.Compiler.Interactive.Settings\FSharp.Compiler.Interactive.Settings.fsproj" />
 
-    <!-- only used when '$(TargetFramework)' == 'netstandard2.0' -->
-    <ProjectReference Include="..\FSharp.Build\FSharp.Build.fsproj" Condition="'$(TargetFramework)' == 'netstandard2.0'" />
-
-    <!-- only used when '$(TargetFramework)' == 'net46' -->
+    <!-- only used when '$(TargetFramework)' == 'net472' -->
     <ProjectReference Include="..\FSharp.Compiler.Server.Shared\FSharp.Compiler.Server.Shared.fsproj" Condition="'$(TargetFramework)' == 'net472'" />
   </ItemGroup>
 
