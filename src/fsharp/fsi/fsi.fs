--- conflicted
+++ resolved
@@ -1848,10 +1848,7 @@
                 fsiDynamicCompiler.EvalParsedExpression(ctok, errorLogger, istate, expr)
 
             | IDefns (defs,_) -> 
-<<<<<<< HEAD
-=======
                 let istate = fsiDynamicCompiler.CommitDependencyManagerText(ctok, istate, lexResourceManager, errorLogger) 
->>>>>>> 7ee098e5
                 fsiDynamicCompiler.EvalParsedDefinitions (ctok, errorLogger, istate, true, false, defs)
 
             | IHash (ParsedHashDirective("load",sourceFiles,m),_) -> 
