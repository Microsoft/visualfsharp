// Copyright (c) Microsoft Corporation.  All Rights Reserved.  See License.txt in the project root for license information.

module FSharp.Compiler.Interactive.Shell

#nowarn "55"

[<assembly: System.Runtime.InteropServices.ComVisible(false)>]
[<assembly: System.CLSCompliant(true)>]  
do()


open System
open System.Collections.Generic
open System.Diagnostics
open System.Globalization
open System.Runtime.InteropServices
open System.IO
open System.Text
open System.Threading
open System.Reflection
open System.Runtime.CompilerServices
open FSharp.Compiler
open FSharp.Compiler.AbstractIL
open FSharp.Compiler.AbstractIL.Diagnostics
open FSharp.Compiler.AbstractIL.IL
open FSharp.Compiler.AbstractIL.ILBinaryReader
open FSharp.Compiler.AbstractIL.Internal
open FSharp.Compiler.AbstractIL.Internal.Library
open FSharp.Compiler.AbstractIL.Extensions.ILX
open FSharp.Compiler.AbstractIL.ILRuntimeWriter
open FSharp.Compiler.Lib
open FSharp.Compiler.AccessibilityLogic
open FSharp.Compiler.Ast
open FSharp.Compiler.CompileOptions
open FSharp.Compiler.CompileOps
open FSharp.Compiler.ErrorLogger
open FSharp.Compiler.Features
open FSharp.Compiler.Infos
open FSharp.Compiler.InfoReader
open FSharp.Compiler.NameResolution
open FSharp.Compiler.IlxGen
open FSharp.Compiler.Lexhelp
open FSharp.Compiler.Layout
open FSharp.Compiler.Lib
open FSharp.Compiler.Optimizer
open FSharp.Compiler.PostTypeCheckSemanticChecks
open FSharp.Compiler.Range
open FSharp.Compiler.TypeChecker
open FSharp.Compiler.Tast
open FSharp.Compiler.Tastops
open FSharp.Compiler.TcGlobals
open FSharp.Compiler.Text
open FSharp.Compiler.SourceCodeServices
open FSharp.Compiler.ReferenceResolver

open Internal.Utilities
open Internal.Utilities.Collections
open Internal.Utilities.StructuredFormat

//----------------------------------------------------------------------------
// For the FSI as a service methods...
//----------------------------------------------------------------------------

type FsiValue(reflectionValue:obj, reflectionType:Type, fsharpType:FSharpType) = 
  member x.ReflectionValue = reflectionValue
  member x.ReflectionType = reflectionType
  member x.FSharpType = fsharpType


[<AutoOpen>]
module internal Utilities = 
    type IAnyToLayoutCall = 
        abstract AnyToLayout : FormatOptions * obj * Type -> Internal.Utilities.StructuredFormat.Layout
        abstract FsiAnyToLayout : FormatOptions * obj * Type -> Internal.Utilities.StructuredFormat.Layout

    type private AnyToLayoutSpecialization<'T>() = 
        interface IAnyToLayoutCall with
            member this.AnyToLayout(options, o : obj, ty : Type) = Internal.Utilities.StructuredFormat.Display.any_to_layout options ((Unchecked.unbox o : 'T), ty)
            member this.FsiAnyToLayout(options, o : obj, ty : Type) = Internal.Utilities.StructuredFormat.Display.fsi_any_to_layout options ((Unchecked.unbox o : 'T), ty)
    
    let getAnyToLayoutCall ty = 
        let specialized = typedefof<AnyToLayoutSpecialization<_>>.MakeGenericType [| ty |]
        Activator.CreateInstance(specialized) :?> IAnyToLayoutCall

    let callStaticMethod (ty:Type) name args =
        ty.InvokeMember(name, (BindingFlags.InvokeMethod ||| BindingFlags.Static ||| BindingFlags.Public ||| BindingFlags.NonPublic), null, null, Array.ofList args,Globalization.CultureInfo.InvariantCulture)

    let ignoreAllErrors f = try f() with _ -> ()

    // TODO: this dotnet/core polyfill can be removed when it surfaces in Type
    let getMember (name: string) (memberType: MemberTypes) (attr: BindingFlags) (declaringType: Type) =
        let memberType =
            if memberType &&& MemberTypes.NestedType = MemberTypes.NestedType then
                memberType ||| MemberTypes.TypeInfo
            else
                memberType
        declaringType.GetMembers(attr) |> Array.filter(fun m -> 0 <> (int(m.MemberType &&& memberType)) && m.Name = name)

    let rec tryFindMember (name: string) (memberType: MemberTypes) (declaringType: Type) =
        let bindingFlags = BindingFlags.Instance ||| BindingFlags.Public ||| BindingFlags.NonPublic
        match declaringType |> getMember name memberType bindingFlags with
        | [||] -> declaringType.GetInterfaces() |> Array.tryPick (tryFindMember name memberType)
        | [|m|] -> Some m
        | _ -> raise <| new AmbiguousMatchException(sprintf "Ambiguous match for member '%s'" name)

    let getInstanceProperty (obj:obj) (nm:string) =
        let p = (tryFindMember nm MemberTypes.Property <| obj.GetType()).Value :?> PropertyInfo
        p.GetValue(obj, [||]) |> unbox

    let setInstanceProperty (obj:obj) (nm:string) (v:obj) =
        let p = (tryFindMember nm MemberTypes.Property <| obj.GetType()).Value :?> PropertyInfo
        p.SetValue(obj, v, [||]) |> unbox

    let callInstanceMethod0 (obj:obj) (typeArgs : Type []) (nm:string) =
        let m = (tryFindMember nm MemberTypes.Method <| obj.GetType()).Value :?> MethodInfo
        let m = match typeArgs with [||] -> m | _ -> m.MakeGenericMethod(typeArgs)
        m.Invoke(obj, [||]) |> unbox

    let callInstanceMethod1 (obj:obj) (typeArgs : Type []) (nm:string) (v:obj) =
        let m = (tryFindMember nm MemberTypes.Method <| obj.GetType()).Value :?> MethodInfo
        let m = match typeArgs with [||] -> m | _ -> m.MakeGenericMethod(typeArgs)
        m.Invoke(obj, [|v|]) |> unbox

    let callInstanceMethod3 (obj:obj) (typeArgs : Type []) (nm:string) (v1:obj)  (v2:obj)  (v3:obj) =
        let m = (tryFindMember nm MemberTypes.Method <| obj.GetType()).Value :?> MethodInfo
        let m = match typeArgs with [||] -> m | _ -> m.MakeGenericMethod(typeArgs)
        m.Invoke(obj, [|v1;v2;v3|]) |> unbox

    let colorPrintL (outWriter : TextWriter) opts layout =
        let renderer =
            { new LayoutRenderer<NoResult,NoState> with
                member r.Start () = NoState

                member r.AddText z s =
                    let color =
                        match s.Tag with
                        | LayoutTag.Keyword -> ConsoleColor.White
                        | LayoutTag.TypeParameter
                        | LayoutTag.Alias
                        | LayoutTag.Class 
                        | LayoutTag.Module
                        | LayoutTag.Interface
                        | LayoutTag.Record
                        | LayoutTag.Struct
                        | LayoutTag.Union
                        | LayoutTag.UnknownType -> ConsoleColor.Cyan
                        | LayoutTag.UnionCase
                        | LayoutTag.ActivePatternCase -> ConsoleColor.Magenta
                        | LayoutTag.StringLiteral -> ConsoleColor.Yellow
                        | LayoutTag.NumericLiteral -> ConsoleColor.Green
                        | _ -> Console.ForegroundColor

                    DoWithColor color (fun () -> outWriter.Write s.Text)

                    z

                member r.AddBreak z n =
                    outWriter.WriteLine()
                    outWriter.Write (String.replicate n " ")
                    z

                member r.AddTag z (tag,attrs,start) = z

                member r.Finish z =
                    outWriter.WriteLine()
                    NoResult
            }

        layout
        |> Internal.Utilities.StructuredFormat.Display.squash_layout opts
        |> Layout.renderL renderer
        |> ignore

        outWriter.WriteLine()

//----------------------------------------------------------------------------
// Timing support
//----------------------------------------------------------------------------

[<AutoSerializable(false)>]
type internal FsiTimeReporter(outWriter: TextWriter) =
    let stopwatch = new System.Diagnostics.Stopwatch()
    let ptime = System.Diagnostics.Process.GetCurrentProcess()
    let numGC = System.GC.MaxGeneration
    member tr.TimeOp(f) =
        let startTotal = ptime.TotalProcessorTime
        let startGC = [| for i in 0 .. numGC -> System.GC.CollectionCount(i) |]
        stopwatch.Reset()
        stopwatch.Start()
        let res = f ()
        stopwatch.Stop()
        let total = ptime.TotalProcessorTime - startTotal
        let spanGC = [ for i in 0 .. numGC-> System.GC.CollectionCount(i) - startGC.[i] ]
        let elapsed = stopwatch.Elapsed 
        fprintfn outWriter "%s" (FSIstrings.SR.fsiTimeInfoMainString((sprintf "%02d:%02d:%02d.%03d" (int elapsed.TotalHours) elapsed.Minutes elapsed.Seconds elapsed.Milliseconds),(sprintf "%02d:%02d:%02d.%03d" (int total.TotalHours) total.Minutes total.Seconds total.Milliseconds),(String.concat ", " (List.mapi (sprintf "%s%d: %d" (FSIstrings.SR.fsiTimeInfoGCGenerationLabelSomeShorthandForTheWordGeneration())) spanGC))))
        res

    member tr.TimeOpIf flag f = if flag then tr.TimeOp f else f ()


type internal FsiValuePrinterMode = 
    | PrintExpr 
    | PrintDecl

type EvaluationEventArgs(fsivalue : FsiValue option, symbolUse : FSharpSymbolUse, decl: FSharpImplementationFileDeclaration) =
    inherit EventArgs()
    member x.Name = symbolUse.Symbol.DisplayName
    member x.FsiValue = fsivalue
    member x.SymbolUse = symbolUse
    member x.Symbol = symbolUse.Symbol
    member x.ImplementationDeclaration = decl

[<AbstractClass>]
/// User-configurable information that changes how F# Interactive operates, stored in the 'fsi' object
/// and accessible via the programming model
type FsiEvaluationSessionHostConfig () = 
    let evaluationEvent = new Event<EvaluationEventArgs> () 
    /// Called by the evaluation session to ask the host for parameters to format text for output
    abstract FormatProvider: System.IFormatProvider  
    /// Called by the evaluation session to ask the host for parameters to format text for output
    abstract FloatingPointFormat: string 
    /// Called by the evaluation session to ask the host for parameters to format text for output
    abstract AddedPrinters : Choice<(System.Type * (obj -> string)), (System.Type * (obj -> obj))>  list
    /// Called by the evaluation session to ask the host for parameters to format text for output
    abstract ShowDeclarationValues: bool  
    /// Called by the evaluation session to ask the host for parameters to format text for output
    abstract ShowIEnumerable: bool  
    /// Called by the evaluation session to ask the host for parameters to format text for output
    abstract ShowProperties : bool  
    /// Called by the evaluation session to ask the host for parameters to format text for output
    abstract PrintSize : int  
    /// Called by the evaluation session to ask the host for parameters to format text for output
    abstract PrintDepth : int  
    /// Called by the evaluation session to ask the host for parameters to format text for output
    abstract PrintWidth : int
    /// Called by the evaluation session to ask the host for parameters to format text for output
    abstract PrintLength : int

    /// The evaluation session calls this to report the preferred view of the command line arguments after 
    /// stripping things like "/use:file.fsx", "-r:Foo.dll" etc.
    abstract ReportUserCommandLineArgs : string [] -> unit


    /// The evaluation session calls this to ask the host for the special console reader. 
    /// Returning 'Some' indicates a console is to be used, so some special rules apply.
    ///
    /// A "console" gets used if 
    ///     --readline- is specified (the default on Windows + .NET); and 
    ///     not --fsi-server (which should always be combined with --readline-); and 
    ///     GetOptionalConsoleReadLine() returns a Some
    ///
    /// "Peekahead" occurs if --peekahead- is not specified (i.e. it is the default):
    ///     - If a console is being used then 
    ///         - a prompt is printed early 
    ///         - a background thread is created 
    ///         - the GetOptionalConsoleReadLine() callback is used to read the first line
    ///     - Otherwise call inReader.Peek()
    ///
    /// Further lines are read as follows:
    ///     - If a console is being used then use GetOptionalConsoleReadLine()
    ///     - Otherwise use inReader.ReadLine()

    abstract GetOptionalConsoleReadLine : probeToSeeIfConsoleWorks: bool -> (unit -> string) option 

    /// The evaluation session calls this at an appropriate point in the startup phase if the --fsi-server parameter was given
    abstract StartServer : fsiServerName:string -> unit
    
    /// Called by the evaluation session to ask the host to enter a dispatch loop like Application.Run().
    /// Only called if --gui option is used (which is the default).
    /// Gets called towards the end of startup and every time a ThreadAbort escaped to the backup driver loop.
    /// Return true if a 'restart' is required, which is a bit meaningless.
    abstract EventLoopRun : unit -> bool

    /// Request that the given operation be run synchronously on the event loop.
    abstract EventLoopInvoke : codeToRun: (unit -> 'T) -> 'T

    /// Schedule a restart for the event loop.
    abstract EventLoopScheduleRestart : unit -> unit

    /// Implicitly reference FSharp.Compiler.Interactive.Settings.dll
    abstract UseFsiAuxLib : bool

    /// Hook for listening for evaluation bindings
    member x.OnEvaluation = evaluationEvent.Publish
    member internal x.TriggerEvaluation (value, symbolUse, decl) =
        evaluationEvent.Trigger (EvaluationEventArgs (value, symbolUse, decl) )

/// Used to print value signatures along with their values, according to the current
/// set of pretty printers installed in the system, and default printing rules.
type internal FsiValuePrinter(fsi: FsiEvaluationSessionHostConfig, g: TcGlobals, generateDebugInfo, resolveAssemblyRef, outWriter: TextWriter) = 

    /// This printer is used by F# Interactive if no other printers apply.
    let DefaultPrintingIntercept (ienv: Internal.Utilities.StructuredFormat.IEnvironment) (obj:obj) = 
       match obj with 
       | null -> None 
       | :? System.Collections.IDictionary as ie ->
          let it = ie.GetEnumerator() 
          try 
              let itemLs = 
                  Internal.Utilities.StructuredFormat.LayoutOps.unfoldL // the function to layout each object in the unfold
                          (fun obj -> ienv.GetLayout obj) 
                          // the function to call at each step of the unfold
                          (fun () -> 
                              if it.MoveNext() then 
                                 Some((it.Key, it.Value),()) 
                              else None) () 
                          // the maximum length
                          (1+fsi.PrintLength/3) 
              let makeListL itemLs =
                (leftL (TaggedTextOps.tagText "[")) ^^
                sepListL (rightL (TaggedTextOps.tagText ";")) itemLs ^^
                (rightL (TaggedTextOps.tagText "]"))
              Some(wordL (TaggedTextOps.tagText "dict") --- makeListL itemLs)
          finally
             match it with 
             | :? System.IDisposable as d -> d.Dispose()
             | _ -> ()
             
       | _ -> None 


    /// Get the print options used when formatting output using the structured printer.
    member __.GetFsiPrintOptions() = 
        { Internal.Utilities.StructuredFormat.FormatOptions.Default with 
              FormatProvider = fsi.FormatProvider;
              PrintIntercepts = 
                  // The fsi object supports the addition of two kinds of printers, one which converts to a string
                  // and one which converts to another object that is recursively formatted.
                  // The internal AddedPrinters reports these to FSI.EXE and we pick them up here to produce a layout
                  [ for x in fsi.AddedPrinters do 
                         match x with 
                         | Choice1Of2 (aty: System.Type, printer) -> 
                                yield (fun _ienv (obj:obj) ->
                                   match obj with 
                                   | null -> None 
                                   | _ when aty.IsAssignableFrom(obj.GetType())  ->  
                                       let text = printer obj
                                       match box text with 
                                       | null -> None
                                       | _ -> Some (wordL (TaggedTextOps.tagText text)) 
                                   | _ -> None)
                                   
                         | Choice2Of2 (aty: System.Type, converter) -> 
                                yield (fun ienv (obj:obj) ->
                                   match obj with 
                                   | null -> None 
                                   | _ when aty.IsAssignableFrom(obj.GetType())  -> 
                                       match converter obj with 
                                       | null -> None
                                       | res -> Some (ienv.GetLayout res)
                                   | _ -> None)
                    yield DefaultPrintingIntercept];
              FloatingPointFormat = fsi.FloatingPointFormat;
              PrintWidth = fsi.PrintWidth; 
              PrintDepth = fsi.PrintDepth; 
              PrintLength = fsi.PrintLength;
              PrintSize = fsi.PrintSize;
              ShowProperties = fsi.ShowProperties;
              ShowIEnumerable = fsi.ShowIEnumerable; }

    /// Get the evaluation context used when inverting the storage mapping of the ILRuntimeWriter.
    member __.GetEvaluationContext emEnv = 
        let cenv = { ilg = g.ilg ; generatePdb = generateDebugInfo; resolveAssemblyRef=resolveAssemblyRef; tryFindSysILTypeRef=g.TryFindSysILTypeRef }
        { LookupFieldRef = ILRuntimeWriter.LookupFieldRef emEnv >> Option.get
          LookupMethodRef = ILRuntimeWriter.LookupMethodRef emEnv >> Option.get
          LookupTypeRef = ILRuntimeWriter.LookupTypeRef cenv emEnv 
          LookupType = ILRuntimeWriter.LookupType cenv emEnv }

    /// Generate a layout for an actual F# value, where we know the value has the given static type.
    member __.PrintValue (printMode, opts:FormatOptions, x:obj, ty:System.Type) = 
        // We do a dynamic invoke of any_to_layout with the right System.Type parameter for the static type of the saved value.
        // In principle this helps any_to_layout do the right thing as it descends through terms. In practice it means
        // it at least does the right thing for top level 'null' list and option values (but not for nested ones).
        //
        // The static type was saved into the location used by RuntimeHelpers.GetSavedItType when RuntimeHelpers.SaveIt was called.
        // RuntimeHelpers.SaveIt has type ('a -> unit), and fetches the System.Type for 'a by using a typeof<'a> call.
        // The funny thing here is that you might think that the driver (this file) knows more about the static types
        // than the compiled code does. But it doesn't! In particular, it's not that easy to get a System.Type value based on the
        // static type information we do have: we have no direct way to bind a F# TAST type or even an AbstractIL type to 
        // a System.Type value (I guess that functionality should be in ilreflect.fs).
        //
        // This will be more significant when we print values other then 'it'
        //
        try 
            let anyToLayoutCall = Utilities.getAnyToLayoutCall ty
            match printMode with
              | PrintDecl ->
                  // When printing rhs of fsi declarations, use "fsi_any_to_layout".
                  // This will suppress some less informative values, by returning an empty layout. [fix 4343].
                  anyToLayoutCall.FsiAnyToLayout(opts, x, ty)
              | PrintExpr -> 
                  anyToLayoutCall.AnyToLayout(opts, x, ty)
        with 
        | :? ThreadAbortException -> Layout.wordL (TaggedTextOps.tagText "")
        | e ->
#if DEBUG
          printf "\n\nPrintValue: x = %+A and ty=%s\n" x (ty.FullName)
#endif
          printf "%s" (FSIstrings.SR.fsiExceptionDuringPrettyPrinting(e.ToString())); 
          Layout.wordL (TaggedTextOps.tagText "")
            
    /// Display the signature of an F# value declaration, along with its actual value.
    member valuePrinter.InvokeDeclLayout (emEnv, ilxGenerator: IlxAssemblyGenerator, v:Val) =
        // Implemented via a lookup from v to a concrete (System.Object,System.Type).
        // This (obj,objTy) pair can then be fed to the fsi value printer.
        // Note: The value may be (null:Object).
        // Note: A System.Type allows the value printer guide printing of nulls, e.g. as None or [].
        //-------
        // IlxGen knows what the v:Val was converted to w.r.t. AbsIL datastructures.
        // Ilreflect knows what the AbsIL was generated to.
        // Combining these allows for obtaining the (obj,objTy) by reflection where possible.
        // This assumes the v:Val was given appropriate storage, e.g. StaticField.
        if fsi.ShowDeclarationValues then 
            // Adjust "opts" for printing for "declared-values":
            // - No sequences, because they may have effects or time cost.
            // - No properties, since they may have unexpected effects.
            // - Limit strings to roughly one line, since huge strings (e.g. 1 million chars without \n are slow in vfsi).
            // - Limit PrintSize which is a count on nodes.
            let declaredValueReductionFactor = 10 (* reduce PrintSize for declared values, e.g. see less of large terms *)
            let opts   = valuePrinter.GetFsiPrintOptions()
            let opts   = {opts with ShowProperties  = false // properties off, motivated by Form props 
                                    ShowIEnumerable = false // seq off, motivated by db query concerns 
                                    StringLimit = max 0 (opts.PrintWidth-4) // 4 allows for an indent of 2 and 2 quotes (rough) 
                                    PrintSize = opts.PrintSize / declaredValueReductionFactor } // print less 
            let res    = 
                try  ilxGenerator.LookupGeneratedValue (valuePrinter.GetEvaluationContext emEnv, v)
                with e -> 
                    assert false
#if DEBUG
                    //fprintfn fsiConsoleOutput.Out "lookGenerateVal: failed on v=%+A v.Name=%s" v v.LogicalName
#endif
                    None // lookup may fail 
            match res with
              | None             -> None
              | Some (obj,objTy) -> 
                  let lay = valuePrinter.PrintValue (FsiValuePrinterMode.PrintDecl, opts, obj, objTy)
                  if isEmptyL lay then None else Some lay // suppress empty layout 
                                    
        else
            None
    
    
    /// Format a value
    member valuePrinter.FormatValue (obj:obj, objTy) = 
        let opts        = valuePrinter.GetFsiPrintOptions()
        let lay = valuePrinter.PrintValue (FsiValuePrinterMode.PrintExpr, opts, obj, objTy)
        Internal.Utilities.StructuredFormat.Display.layout_to_string opts lay
    
    /// Fetch the saved value of an expression out of the 'it' register and show it.
    member valuePrinter.InvokeExprPrinter (denv, emEnv, ilxGenerator: IlxAssemblyGenerator, vref) = 
        let opts        = valuePrinter.GetFsiPrintOptions()
        let res    = ilxGenerator.LookupGeneratedValue (valuePrinter.GetEvaluationContext emEnv, vref)
        let rhsL = 
            match res with
                | None             -> None
                | Some (obj,objTy) -> 
                    let lay = valuePrinter.PrintValue (FsiValuePrinterMode.PrintExpr, opts, obj, objTy)
                    if isEmptyL lay then None else Some lay // suppress empty layout 
        let denv = { denv with suppressMutableKeyword = true } // suppress 'mutable' in 'val mutable it = ...'
        let fullL = 
            if Option.isNone rhsL || isEmptyL rhsL.Value then
                NicePrint.prettyLayoutOfValOrMemberNoInst denv vref (* the rhs was suppressed by the printer, so no value to print *)
            else
                (NicePrint.prettyLayoutOfValOrMemberNoInst denv vref ++ wordL (TaggedTextOps.tagText "=")) --- rhsL.Value

        Utilities.colorPrintL outWriter opts fullL

/// Used to make a copy of input in order to include the input when displaying the error text.
type internal FsiStdinSyphon(errorWriter: TextWriter) = 
    let syphonText = new StringBuilder()

    /// Clears the syphon text
    member x.Reset () = 
        syphonText.Clear() |> ignore

    /// Adds a new line to the syphon text
    member x.Add (str:string) = 
        syphonText.Append str |> ignore  

    /// Gets the indicated line in the syphon text
    member x.GetLine filename i =
        if filename <> Lexhelp.stdinMockFilename then 
            "" 
        else
            let text = syphonText.ToString()
            // In Visual Studio, when sending a block of text, it  prefixes  with '# <line> "filename"\n'
            // and postfixes with '# 1 "stdin"\n'. To first, get errors filename context,
            // and second to get them back into stdin context (no position stack...).
            // To find an error line, trim upto the last stdinReset string the syphoned text.
            //printf "PrePrune:-->%s<--\n\n" text;
            let rec prune (text:string) =
                let stdinReset = "# 1 \"stdin\"\n"
                let idx = text.IndexOf(stdinReset,StringComparison.Ordinal)
                if idx <> -1 then
                    prune (text.Substring(idx + stdinReset.Length))
                else
                    text
           
            let text = prune text
            let lines = text.Split '\n'
            if 0 < i && i <= lines.Length then lines.[i-1] else ""

    /// Display the given error.
    member syphon.PrintError (tcConfig:TcConfigBuilder, err) = 
        Utilities.ignoreAllErrors (fun () -> 
            let isError = true
            DoWithErrorColor isError (fun () ->
                errorWriter.WriteLine();
                writeViaBufferWithEnvironmentNewLines errorWriter (OutputDiagnosticContext "  " syphon.GetLine) err; 
                writeViaBufferWithEnvironmentNewLines errorWriter (OutputDiagnostic (tcConfig.implicitIncludeDir,tcConfig.showFullPaths,tcConfig.flatErrors,tcConfig.errorStyle,isError))  err;
                errorWriter.WriteLine()
                errorWriter.WriteLine()
                errorWriter.Flush()))


   
/// Encapsulates functions used to write to outWriter and errorWriter
type internal FsiConsoleOutput(tcConfigB, outWriter:TextWriter, errorWriter:TextWriter) = 

    let nullOut = new StreamWriter(Stream.Null) :> TextWriter
    let fprintfnn (os: TextWriter) fmt  = Printf.kfprintf (fun _ -> os.WriteLine(); os.WriteLine()) os fmt   
    /// uprintf to write usual responses to stdout (suppressed by --quiet), with various pre/post newlines
    member out.uprintf    fmt = fprintf   (if tcConfigB.noFeedback then nullOut else outWriter) fmt 
    member out.uprintfn   fmt = fprintfn  (if tcConfigB.noFeedback then nullOut else outWriter) fmt
    member out.uprintfnn  fmt = fprintfnn (if tcConfigB.noFeedback then nullOut else outWriter) fmt
    member out.uprintnf   fmt = out.uprintfn ""; out.uprintf   fmt
    member out.uprintnfn  fmt = out.uprintfn ""; out.uprintfn  fmt
    member out.uprintnfnn fmt = out.uprintfn ""; out.uprintfnn fmt
      
    member out.Out = outWriter
    member out.Error = errorWriter


/// This ErrorLogger reports all warnings, but raises StopProcessing on first error or early exit
type internal ErrorLoggerThatStopsOnFirstError(tcConfigB:TcConfigBuilder, fsiStdinSyphon:FsiStdinSyphon, fsiConsoleOutput: FsiConsoleOutput) = 
    inherit ErrorLogger("ErrorLoggerThatStopsOnFirstError")
    let mutable errorCount = 0 

    member x.SetError() = 
        errorCount <- 1

    member x.ResetErrorCount() = (errorCount <- 0)
    
    override x.DiagnosticSink(err, isError) = 
        if isError || ReportWarningAsError tcConfigB.errorSeverityOptions err  then 
            fsiStdinSyphon.PrintError(tcConfigB,err)
            errorCount <- errorCount + 1
            if tcConfigB.abortOnError then exit 1 (* non-zero exit code *)
            // STOP ON FIRST ERROR (AVOIDS PARSER ERROR RECOVERY)
            raise StopProcessing
        else 
          DoWithErrorColor isError (fun () -> 
            if ReportWarning tcConfigB.errorSeverityOptions err then 
                fsiConsoleOutput.Error.WriteLine()
                writeViaBufferWithEnvironmentNewLines fsiConsoleOutput.Error (OutputDiagnosticContext "  " fsiStdinSyphon.GetLine) err
                writeViaBufferWithEnvironmentNewLines fsiConsoleOutput.Error (OutputDiagnostic (tcConfigB.implicitIncludeDir,tcConfigB.showFullPaths,tcConfigB.flatErrors,tcConfigB.errorStyle,isError)) err
                fsiConsoleOutput.Error.WriteLine()
                fsiConsoleOutput.Error.WriteLine()
                fsiConsoleOutput.Error.Flush())

    override x.ErrorCount = errorCount

type ErrorLogger with
    member x.CheckForErrors() = (x.ErrorCount > 0)
    /// A helper function to check if its time to abort
    member x.AbortOnError(fsiConsoleOutput:FsiConsoleOutput) = 
        if x.ErrorCount > 0 then 
            fprintf fsiConsoleOutput.Error "%s" (FSIstrings.SR.stoppedDueToError())
            fsiConsoleOutput.Error.Flush()
            raise StopProcessing

/// Get the directory name from a string, with some defaults if it doesn't have one
let internal directoryName (s:string) = 
    if s = "" then "."
    else 
        match Path.GetDirectoryName s with 
        | null -> if FileSystem.IsPathRootedShim s then s else "."
        | res -> if res = "" then "." else res




//----------------------------------------------------------------------------
// cmd line - state for options
//----------------------------------------------------------------------------

/// Process the command line options 
type internal FsiCommandLineOptions(fsi: FsiEvaluationSessionHostConfig, argv: string[], tcConfigB, fsiConsoleOutput: FsiConsoleOutput) = 
    let mutable enableConsoleKeyProcessing = 
       // Mono on Win32 doesn't implement correct console processing
       not (runningOnMono && System.Environment.OSVersion.Platform = System.PlatformID.Win32NT) 

    let mutable gui        = not runningOnMono // override via "--gui", on by default except when on Mono
#if DEBUG
    let mutable showILCode = false // show modul il code 
#endif
    let mutable showTypes  = true  // show types after each interaction?
    let mutable fsiServerName = ""
    let mutable interact = true
    let mutable explicitArgs = []

    let mutable inputFilesAcc   = []  

    let mutable fsiServerInputCodePage = None
    let mutable fsiServerOutputCodePage = None
    let mutable fsiLCID = None

    // internal options  
    let mutable probeToSeeIfConsoleWorks         = true 
    let mutable peekAheadOnConsoleToPermitTyping = true   

    let isInteractiveServer() = fsiServerName <> ""  
    let recordExplicitArg arg = explicitArgs <- explicitArgs @ [arg]

    let executableFileName = 
        lazy 
            match tcConfigB.exename with
            | Some s -> s
            | None -> 
            let currentProcess = System.Diagnostics.Process.GetCurrentProcess()
            Path.GetFileName(currentProcess.MainModule.FileName)


    // Additional fsi options are list below.
    // In the "--help", these options can be printed either before (fsiUsagePrefix) or after (fsiUsageSuffix) the core options.

    let displayHelpFsi tcConfigB (blocks:CompilerOptionBlock list) =
        DisplayBannerText tcConfigB;
        fprintfn fsiConsoleOutput.Out ""
        fprintfn fsiConsoleOutput.Out "%s" (FSIstrings.SR.fsiUsage(executableFileName.Value))
        PrintCompilerOptionBlocks blocks
        exit 0

    // option tags
    let tagFile        = "<file>"
    let tagNone        = ""
  
    /// These options precede the FsiCoreCompilerOptions in the help blocks
    let fsiUsagePrefix tcConfigB =
      [PublicOptions(FSIstrings.SR.fsiInputFiles(),
        [CompilerOption("use",tagFile, OptionString (fun s -> inputFilesAcc <- inputFilesAcc @ [(s,true)]), None,
                                 Some (FSIstrings.SR.fsiUse()));
         CompilerOption("load",tagFile, OptionString (fun s -> inputFilesAcc <- inputFilesAcc @ [(s,false)]), None,
                                 Some (FSIstrings.SR.fsiLoad()));
        ]);
       PublicOptions(FSIstrings.SR.fsiCodeGeneration(),[]);
       PublicOptions(FSIstrings.SR.fsiErrorsAndWarnings(),[]);
       PublicOptions(FSIstrings.SR.fsiLanguage(),[]);
       PublicOptions(FSIstrings.SR.fsiMiscellaneous(),[]);
       PublicOptions(FSIstrings.SR.fsiAdvanced(),[]);
       PrivateOptions(
        [// Make internal fsi-server* options. Do not print in the help. They are used by VFSI. 
         CompilerOption("fsi-server","", OptionString (fun s -> fsiServerName <- s), None, None); // "FSI server mode on given named channel");
         CompilerOption("fsi-server-input-codepage","",OptionInt (fun n -> fsiServerInputCodePage <- Some(n)), None, None); // " Set the input codepage for the console"); 
         CompilerOption("fsi-server-output-codepage","",OptionInt (fun n -> fsiServerOutputCodePage <- Some(n)), None, None); // " Set the output codepage for the console"); 
         CompilerOption("fsi-server-no-unicode","", OptionUnit (fun () -> fsiServerOutputCodePage <- None;  fsiServerInputCodePage <- None), None, None); // "Do not set the codepages for the console");
         CompilerOption("fsi-server-lcid","", OptionInt (fun n -> fsiLCID <- Some(n)), None, None); // "LCID from Visual Studio"

         // We do not want to print the "script.fsx arg2..." as part of the options 
         CompilerOption("script.fsx arg1 arg2 ...","",
                                 OptionGeneral((fun args -> args.Length > 0 && IsScript args.[0]),
                                               (fun args -> let scriptFile = args.[0]
                                                            let scriptArgs = List.tail args
                                                            inputFilesAcc <- inputFilesAcc @ [(scriptFile,true)]   (* record script.fsx for evaluation *)
                                                            List.iter recordExplicitArg scriptArgs            (* record rest of line as explicit arguments *)
                                                            tcConfigB.noFeedback <- true                      (* "quiet", no banners responses etc *)
                                                            interact <- false                                 (* --exec, exit after eval *)
                                                            [] (* no arguments passed on, all consumed here *)

                                               )),None,None); // "Run script.fsx with the follow command line arguments: arg1 arg2 ...");
        ]);
       PrivateOptions(
        [
         // Private options, related to diagnostics around console probing 
         CompilerOption("probeconsole","", OptionSwitch (fun flag -> probeToSeeIfConsoleWorks <- flag=OptionSwitch.On), None, None); // "Probe to see if Console looks functional");

         CompilerOption("peekahead","", OptionSwitch (fun flag -> peekAheadOnConsoleToPermitTyping <- flag=OptionSwitch.On), None, None); // "Probe to see if Console looks functional");

         // Disables interaction (to be used by libraries embedding FSI only!)
         CompilerOption("noninteractive","", OptionUnit (fun () -> interact <-  false), None, None);     // "Deprecated, use --exec instead"

        ])
      ]

    /// These options follow the FsiCoreCompilerOptions in the help blocks
    let fsiUsageSuffix tcConfigB =
      [PublicOptions(FSComp.SR.optsHelpBannerInputFiles(),
        [CompilerOption("--","", OptionRest recordExplicitArg, None,
                                 Some (FSIstrings.SR.fsiRemaining()));
        ]);
       PublicOptions(FSComp.SR.optsHelpBannerMisc(),    
        [   CompilerOption("help", tagNone,                      
                                 OptionHelp (fun blocks -> displayHelpFsi tcConfigB blocks),None,
                                 Some (FSIstrings.SR.fsiHelp()))
        ]);
       PrivateOptions(
        [   CompilerOption("?", tagNone, OptionHelp (fun blocks -> displayHelpFsi tcConfigB blocks), None, None); // "Short form of --help");
            CompilerOption("help", tagNone, OptionHelp (fun blocks -> displayHelpFsi tcConfigB blocks), None, None); // "Short form of --help");
            CompilerOption("full-help", tagNone, OptionHelp (fun blocks -> displayHelpFsi tcConfigB blocks), None, None); // "Short form of --help");
        ]);
       PublicOptions(FSComp.SR.optsHelpBannerAdvanced(),
        [CompilerOption("exec",                 "", OptionUnit (fun () -> interact <- false), None, Some (FSIstrings.SR.fsiExec()));
         CompilerOption("gui",                  tagNone, OptionSwitch(fun flag -> gui <- (flag = OptionSwitch.On)),None,Some (FSIstrings.SR.fsiGui()));
         CompilerOption("quiet",                "", OptionUnit (fun () -> tcConfigB.noFeedback <- true), None,Some (FSIstrings.SR.fsiQuiet()));     
         (* Renamed --readline and --no-readline to --tabcompletion:+|- *)
         CompilerOption("readline",             tagNone, OptionSwitch(fun flag -> enableConsoleKeyProcessing <- (flag = OptionSwitch.On)),           None, Some(FSIstrings.SR.fsiReadline()));
         CompilerOption("quotations-debug",     tagNone, OptionSwitch(fun switch -> tcConfigB.emitDebugInfoInQuotations <- switch = OptionSwitch.On),None, Some(FSIstrings.SR.fsiEmitDebugInfoInQuotations()));
         CompilerOption("shadowcopyreferences", tagNone, OptionSwitch(fun flag -> tcConfigB.shadowCopyReferences <- flag = OptionSwitch.On),         None, Some(FSIstrings.SR.shadowCopyReferences()));
        ]);
      ]


    /// Process command line, flags and collect filenames.
    /// The ParseCompilerOptions function calls imperative function to process "real" args 
    /// Rather than start processing, just collect names, then process them. 
    let sourceFiles = 
        let collect name = 
            let fsx = CompileOps.IsScript name
            inputFilesAcc <- inputFilesAcc @ [(name,fsx)] // O(n^2), but n small...
        try 
           let fsiCompilerOptions = fsiUsagePrefix tcConfigB @ GetCoreFsiCompilerOptions tcConfigB @ fsiUsageSuffix tcConfigB
           let abbrevArgs = GetAbbrevFlagSet tcConfigB false
           ParseCompilerOptions (collect, fsiCompilerOptions, List.tail (PostProcessCompilerArgs abbrevArgs argv))
        with e ->
            stopProcessingRecovery e range0; failwithf "Error creating evaluation session: %A" e
        inputFilesAcc

    do 
        if tcConfigB.utf8output then
            let prev = Console.OutputEncoding
            Console.OutputEncoding <- System.Text.Encoding.UTF8
#if FX_NO_APP_DOMAINS
            ignore prev
#else
            System.AppDomain.CurrentDomain.ProcessExit.Add(fun _ -> Console.OutputEncoding <- prev)
#endif
    do 
        let firstArg = 
            match sourceFiles with 
            | [] -> argv.[0] 
            | _  -> fst (List.head (List.rev sourceFiles) )
        let args = Array.ofList (firstArg :: explicitArgs) 
        fsi.ReportUserCommandLineArgs args


    //----------------------------------------------------------------------------
    // Banner
    //----------------------------------------------------------------------------

    member __.ShowBanner() =
        fsiConsoleOutput.uprintnfn "%s" (tcConfigB.productNameForBannerText)
        fsiConsoleOutput.uprintfnn "%s" (FSComp.SR.optsCopyright())
        fsiConsoleOutput.uprintfn  "%s" (FSIstrings.SR.fsiBanner3())
     
    member __.ShowHelp() =
        let helpLine = sprintf "%s --help" (Path.GetFileNameWithoutExtension executableFileName.Value)

        fsiConsoleOutput.uprintfn  ""
        fsiConsoleOutput.uprintfnn "%s" (FSIstrings.SR.fsiIntroTextHeader1directives());
        fsiConsoleOutput.uprintfn  "    #r \"file.dll\";;        %s" (FSIstrings.SR.fsiIntroTextHashrInfo());
        fsiConsoleOutput.uprintfn  "    #I \"path\";;            %s" (FSIstrings.SR.fsiIntroTextHashIInfo());
        fsiConsoleOutput.uprintfn  "    #load \"file.fs\" ...;;  %s" (FSIstrings.SR.fsiIntroTextHashloadInfo());
        fsiConsoleOutput.uprintfn  "    #time [\"on\"|\"off\"];;   %s" (FSIstrings.SR.fsiIntroTextHashtimeInfo());
        fsiConsoleOutput.uprintfn  "    #help;;                %s" (FSIstrings.SR.fsiIntroTextHashhelpInfo());
        fsiConsoleOutput.uprintfn  "    #quit;;                %s" (FSIstrings.SR.fsiIntroTextHashquitInfo()); (* last thing you want to do, last thing in the list - stands out more *)
        fsiConsoleOutput.uprintfn  "";
        fsiConsoleOutput.uprintfnn "%s" (FSIstrings.SR.fsiIntroTextHeader2commandLine());
        fsiConsoleOutput.uprintfn  "%s" (FSIstrings.SR.fsiIntroTextHeader3(helpLine));
        fsiConsoleOutput.uprintfn  "";
        fsiConsoleOutput.uprintfn "";

#if DEBUG
    member __.ShowILCode with get() = showILCode and set v = showILCode <- v
#endif
    member __.ShowTypes with get() = showTypes and set v = showTypes <- v
    member __.FsiServerName = fsiServerName
    member __.FsiServerInputCodePage = fsiServerInputCodePage
    member __.FsiServerOutputCodePage = fsiServerOutputCodePage
    member __.FsiLCID with get() = fsiLCID and set v = fsiLCID <- v
    member __.IsInteractiveServer = isInteractiveServer()
    member __.ProbeToSeeIfConsoleWorks = probeToSeeIfConsoleWorks
    member __.EnableConsoleKeyProcessing = enableConsoleKeyProcessing

    member __.Interact = interact
    member __.PeekAheadOnConsoleToPermitTyping = peekAheadOnConsoleToPermitTyping
    member __.SourceFiles = sourceFiles
    member __.Gui = gui

/// Set the current ui culture for the current thread.
let internal SetCurrentUICultureForThread (lcid : int option) =
    let culture = Thread.CurrentThread.CurrentUICulture
    match lcid with
    | Some n -> Thread.CurrentThread.CurrentUICulture <- new CultureInfo(n)
    | None -> ()
    { new IDisposable with member x.Dispose() = Thread.CurrentThread.CurrentUICulture <- culture }

//----------------------------------------------------------------------------
// Reporting - warnings, errors
//----------------------------------------------------------------------------

let internal InstallErrorLoggingOnThisThread errorLogger =
    if !progress then dprintfn "Installing logger on id=%d name=%s" Thread.CurrentThread.ManagedThreadId Thread.CurrentThread.Name
    SetThreadErrorLoggerNoUnwind(errorLogger)
    SetThreadBuildPhaseNoUnwind(BuildPhase.Interactive)

/// Set the input/output encoding. The use of a thread is due to a known bug on 
/// on Vista where calls to Console.InputEncoding can block the process.
let internal SetServerCodePages(fsiOptions: FsiCommandLineOptions) =     
    match fsiOptions.FsiServerInputCodePage, fsiOptions.FsiServerOutputCodePage with 
    | None,None -> ()
    | inputCodePageOpt,outputCodePageOpt -> 
        let successful = ref false 
        Async.Start (async { do match inputCodePageOpt with 
                                | None -> () 
                                | Some(n:int) ->
                                      let encoding = System.Text.Encoding.GetEncoding(n) 
                                      // Note this modifies the real honest-to-goodness settings for the current shell.
                                      // and the modifications hang around even after the process has exited.
                                      Console.InputEncoding <- encoding
                             do match outputCodePageOpt with 
                                | None -> () 
                                | Some(n:int) -> 
                                      let encoding = System.Text.Encoding.GetEncoding n
                                      // Note this modifies the real honest-to-goodness settings for the current shell.
                                      // and the modifications hang around even after the process has exited.
                                      Console.OutputEncoding <- encoding
                             do successful := true  });
        for pause in [10;50;100;1000;2000;10000] do 
            if not !successful then 
                Thread.Sleep(pause);
#if LOGGING_GUI
        if not !successful then 
            System.Windows.Forms.MessageBox.Show(FSIstrings.SR.fsiConsoleProblem()) |> ignore
#endif

//----------------------------------------------------------------------------
// Prompt printing
//----------------------------------------------------------------------------

type internal FsiConsolePrompt(fsiOptions: FsiCommandLineOptions, fsiConsoleOutput: FsiConsoleOutput) =

    // A prompt gets "printed ahead" at start up. Tells users to start type while initialisation completes.
    // A prompt can be skipped by "silent directives", e.g. ones sent to FSI by VS.
    let mutable dropPrompt = 0
    // NOTE: SERVER-PROMPT is not user displayed, rather it's a prefix that code elsewhere 
    // uses to identify the prompt, see service\FsPkgs\FSharp.VS.FSI\fsiSessionToolWindow.fs
    let prompt = if fsiOptions.IsInteractiveServer then "SERVER-PROMPT>\n" else "> "  

    member __.Print()      = if dropPrompt = 0 then fsiConsoleOutput.uprintf "%s" prompt else dropPrompt <- dropPrompt - 1
    member __.PrintAhead() = dropPrompt <- dropPrompt + 1; fsiConsoleOutput.uprintf "%s" prompt
    member __.SkipNext()   = dropPrompt <- dropPrompt + 1    
    member __.FsiOptions = fsiOptions



//----------------------------------------------------------------------------
// Startup processing
//----------------------------------------------------------------------------
type internal FsiConsoleInput(fsi: FsiEvaluationSessionHostConfig, fsiOptions: FsiCommandLineOptions, inReader: TextReader, outWriter: TextWriter) =

    let consoleOpt =
        // The "console.fs" code does a limited form of "TAB-completion".
        // Currently, it turns on if it looks like we have a console.
        if fsiOptions.EnableConsoleKeyProcessing then
            fsi.GetOptionalConsoleReadLine(fsiOptions.ProbeToSeeIfConsoleWorks)
        else
            None

    // When VFSI is running, there should be no "console", and in particular the console.fs readline code should not to run.
    do  if fsiOptions.IsInteractiveServer then assert(consoleOpt.IsNone)

    /// This threading event gets set after the first-line-reader has finished its work
    let consoleReaderStartupDone = new ManualResetEvent(false)

    /// When using a key-reading console this holds the first line after it is read
    let mutable firstLine = None

    /// Peek on the standard input so that the user can type into it from a console window.
    do if fsiOptions.Interact then
         if fsiOptions.PeekAheadOnConsoleToPermitTyping then 
          (new Thread(fun () -> 
              match consoleOpt with 
              | Some console when fsiOptions.EnableConsoleKeyProcessing && not fsiOptions.IsInteractiveServer ->
                  if List.isEmpty fsiOptions.SourceFiles then 
                      if !progress then fprintfn outWriter "first-line-reader-thread reading first line...";
                      firstLine <- Some(console()); 
                      if !progress then fprintfn outWriter "first-line-reader-thread got first line = %A..." firstLine;
                  consoleReaderStartupDone.Set() |> ignore 
                  if !progress then fprintfn outWriter "first-line-reader-thread has set signal and exited." ;
              | _ -> 
                  ignore(inReader.Peek());
                  consoleReaderStartupDone.Set() |> ignore 
            )).Start()
         else
           if !progress then fprintfn outWriter "first-line-reader-thread not in use."
           consoleReaderStartupDone.Set() |> ignore

    /// Try to get the first line, if we snarfed it while probing.
    member __.TryGetFirstLine() = let r = firstLine in firstLine <- None; r

    /// Try to get the console, if it appears operational.
    member __.TryGetConsole() = consoleOpt

    member __.In = inReader

    member __.WaitForInitialConsoleInput() = WaitHandle.WaitAll [| consoleReaderStartupDone  |] |> ignore;
    

//----------------------------------------------------------------------------
// FsiDynamicCompilerState
//----------------------------------------------------------------------------

type internal FsiInteractionStepStatus = 
    | CtrlC 
    | EndOfFile 
    | Completed of option<FsiValue>
    | CompletedWithReportedError of exn 

[<AutoSerializable(false)>]
[<NoEquality; NoComparison>]
type internal FsiDynamicCompilerState =
    { optEnv    : Optimizer.IncrementalOptimizationEnv
      emEnv     : ILRuntimeWriter.emEnv
      tcGlobals : TcGlobals
      tcState   : TcState 
      tcImports   : TcImports
      ilxGenerator : IlxGen.IlxAssemblyGenerator
      // Why is this not in FsiOptions?
      timing    : bool
      debugBreak : bool }

let internal WithImplicitHome (tcConfigB, dir) f = 
    let old = tcConfigB.implicitIncludeDir 
    tcConfigB.implicitIncludeDir <- dir;
    try f() 
    finally tcConfigB.implicitIncludeDir <- old



/// Encapsulates the coordination of the typechecking, optimization and code generation
/// components of the F# compiler for interactively executed fragments of code.
///
/// A single instance of this object is created per interactive session.
type internal FsiDynamicCompiler
                       (fsi: FsiEvaluationSessionHostConfig,
                        timeReporter : FsiTimeReporter, 
                        tcConfigB: TcConfigBuilder, 
                        tcLockObject : obj, 
                        outWriter: TextWriter,
                        tcImports: TcImports, 
                        tcGlobals: TcGlobals, 
                        fsiOptions : FsiCommandLineOptions,
                        fsiConsoleOutput : FsiConsoleOutput,
                        fsiCollectible: bool,
                        niceNameGen,
                        resolveAssemblyRef) = 

    let ilGlobals = tcGlobals.ilg

    let outfile = "TMPFSCI.exe"
    let assemblyName = "FSI-ASSEMBLY"

    let assemblyReferenceAddedEvent = Control.Event<string>()

    let mutable fragmentId = 0
    let mutable prevIt : ValRef option = None

    let generateDebugInfo = tcConfigB.debuginfo

    let valuePrinter = FsiValuePrinter(fsi, tcGlobals, generateDebugInfo, resolveAssemblyRef, outWriter)

    let assemblyBuilder,moduleBuilder = ILRuntimeWriter.mkDynamicAssemblyAndModule (assemblyName, tcConfigB.optSettings.localOpt(), generateDebugInfo, fsiCollectible)

    let rangeStdin = rangeN Lexhelp.stdinMockFilename 0

    //let _writer = moduleBuilder.GetSymWriter()

    let infoReader = InfoReader(tcGlobals,tcImports.GetImportMap())    

    /// Add attributes 
    let CreateModuleFragment (tcConfigB: TcConfigBuilder, assemblyName, codegenResults) =
        if !progress then fprintfn fsiConsoleOutput.Out "Creating main module...";
        let mainModule = mkILSimpleModule assemblyName (GetGeneratedILModuleName tcConfigB.target assemblyName) (tcConfigB.target = CompilerTarget.Dll) tcConfigB.subsystemVersion tcConfigB.useHighEntropyVA (mkILTypeDefs codegenResults.ilTypeDefs) None None 0x0 (mkILExportedTypes []) ""
        { mainModule 
          with Manifest = 
                (let man = mainModule.ManifestOfAssembly
                 Some { man with  CustomAttrsStored = storeILCustomAttrs (mkILCustomAttrs codegenResults.ilAssemAttrs) }) }

    let ProcessInputs (ctok, errorLogger: ErrorLogger, istate: FsiDynamicCompilerState, inputs: ParsedInput list, showTypes: bool, isIncrementalFragment: bool, isInteractiveItExpr: bool, prefixPath: LongIdent) =
        let optEnv    = istate.optEnv
        let emEnv     = istate.emEnv
        let tcState   = istate.tcState
        let ilxGenerator = istate.ilxGenerator
        let tcConfig = TcConfig.Create(tcConfigB,validate=false)

        // Typecheck. The lock stops the type checker running at the same time as the 
        // server intellisense implementation (which is currently incomplete and #if disabled)
        let (tcState:TcState),topCustomAttrs,declaredImpls,tcEnvAtEndOfLastInput =
            lock tcLockObject (fun _ -> TypeCheckClosedInputSet(ctok, errorLogger.CheckForErrors, tcConfig, tcImports, tcGlobals, Some prefixPath, tcState, inputs))

#if DEBUG
        // Logging/debugging
        if tcConfig.printAst then
            for input in declaredImpls do 
                fprintfn fsiConsoleOutput.Out "AST:" 
                fprintfn fsiConsoleOutput.Out "%+A" input
#endif

        errorLogger.AbortOnError(fsiConsoleOutput);
         
        let importMap = tcImports.GetImportMap()

        // optimize: note we collect the incremental optimization environment 
        let optimizedImpls, _optData, optEnv = ApplyAllOptimizations (tcConfig, tcGlobals, (LightweightTcValForUsingInBuildMethodCall tcGlobals), outfile, importMap, isIncrementalFragment, optEnv, tcState.Ccu, declaredImpls)
        errorLogger.AbortOnError(fsiConsoleOutput);
            
        let fragName = textOfLid prefixPath 
        let codegenResults = GenerateIlxCode (IlReflectBackend, isInteractiveItExpr, runningOnMono, tcConfig, topCustomAttrs, optimizedImpls, fragName, ilxGenerator)
        errorLogger.AbortOnError(fsiConsoleOutput);

        // Each input is like a small separately compiled extension to a single source file. 
        // The incremental extension to the environment is dictated by the "signature" of the values as they come out 
        // of the type checker. Hence we add the declaredImpls (unoptimized) to the environment, rather than the 
        // optimizedImpls. 
        ilxGenerator.AddIncrementalLocalAssemblyFragment (isIncrementalFragment, fragName, declaredImpls)

        ReportTime tcConfig "TAST -> ILX";
        errorLogger.AbortOnError(fsiConsoleOutput);
            
        ReportTime tcConfig "Linking";
        let ilxMainModule = CreateModuleFragment (tcConfigB, assemblyName, codegenResults)

        errorLogger.AbortOnError(fsiConsoleOutput);
            
        ReportTime tcConfig "Assembly refs Normalised"; 
        let mainmod3 = Morphs.morphILScopeRefsInILModuleMemoized ilGlobals (NormalizeAssemblyRefs (ctok, tcImports)) ilxMainModule
        errorLogger.AbortOnError(fsiConsoleOutput);

#if DEBUG
        if fsiOptions.ShowILCode then 
            fsiConsoleOutput.uprintnfn "--------------------";
            ILAsciiWriter.output_module outWriter ilGlobals mainmod3;
            fsiConsoleOutput.uprintnfn "--------------------"
#else
        ignore(fsiOptions)
#endif

        ReportTime tcConfig "Reflection.Emit";

        let emEnv,execs = ILRuntimeWriter.emitModuleFragment(ilGlobals, emEnv, assemblyBuilder, moduleBuilder, mainmod3, generateDebugInfo, resolveAssemblyRef, tcGlobals.TryFindSysILTypeRef)

        errorLogger.AbortOnError(fsiConsoleOutput);

        // Explicitly register the resources with the QuotationPickler module 
        // We would save them as resources into the dynamic assembly but there is missing 
        // functionality System.Reflection for dynamic modules that means they can't be read back out 
        let cenv = { ilg = ilGlobals ; generatePdb = generateDebugInfo; resolveAssemblyRef=resolveAssemblyRef; tryFindSysILTypeRef=tcGlobals.TryFindSysILTypeRef }
        for (referencedTypeDefs, bytes) in codegenResults.quotationResourceInfo do 
            let referencedTypes = 
                [| for tref in referencedTypeDefs do 
                      yield ILRuntimeWriter.LookupTypeRef cenv emEnv tref  |]
            Microsoft.FSharp.Quotations.Expr.RegisterReflectedDefinitions (assemblyBuilder, fragName, bytes, referencedTypes);
            

        ReportTime tcConfig "Run Bindings";
        timeReporter.TimeOpIf istate.timing (fun () -> 
          execs |> List.iter (fun exec -> 
            match exec() with 
            | Some err ->         
                match errorLogger with 
                | :? ErrorLoggerThatStopsOnFirstError as errorLogger -> 
                    fprintfn fsiConsoleOutput.Error "%s" (err.ToString())
                    errorLogger.SetError()
                    errorLogger.AbortOnError(fsiConsoleOutput)
                | _ -> 
                    raise (StopProcessingExn (Some err))

            | None -> ())) ;

        errorLogger.AbortOnError(fsiConsoleOutput);

        // Echo the decls (reach inside wrapping)
        // This code occurs AFTER the execution of the declarations.
        // So stored values will have been initialised, modified etc.
        if showTypes && not tcConfig.noFeedback then  
            let denv = tcState.TcEnvFromImpls.DisplayEnv
            let denv = 
                if isIncrementalFragment then
                  // Extend denv with a (Val -> layout option) function for printing of val bindings.
                  {denv with generatedValueLayout = (fun v -> valuePrinter.InvokeDeclLayout (emEnv, ilxGenerator, v)) }
                else
                  // With #load items, the vals in the inferred signature do not tie up with those generated. Disable printing.
                  denv 

            // 'Open' the path for the fragment we just compiled for any future printing.
            let denv = denv.AddOpenPath (pathOfLid prefixPath) 

            for (TImplFile (_qname,_,mexpr,_,_,_)) in declaredImpls do
                let responseL = NicePrint.layoutInferredSigOfModuleExpr false denv infoReader AccessibleFromSomewhere rangeStdin mexpr 
                if not (Layout.isEmptyL responseL) then
                    let opts = valuePrinter.GetFsiPrintOptions()
                    Utilities.colorPrintL outWriter opts responseL |> ignore

        // Build the new incremental state.
        let istate = {istate with  optEnv    = optEnv;
                                   emEnv     = emEnv;
                                   ilxGenerator = ilxGenerator;
                                   tcState   = tcState  }
        
        // Return the new state and the environment at the end of the last input, ready for further inputs.
        (istate,tcEnvAtEndOfLastInput,declaredImpls)

    let nextFragmentId() = fragmentId <- fragmentId + 1; fragmentId

    let mkFragmentPath  i = 
        // NOTE: this text shows in exn traces and type names. Make it clear and fixed width 
        [mkSynId rangeStdin (FsiDynamicModulePrefix + sprintf "%04d" i)]

    member __.DynamicAssemblyName = assemblyName
    member __.DynamicAssembly = (assemblyBuilder :> Assembly)

    member __.EvalParsedSourceFiles (ctok, errorLogger, istate, inputs) =
        let i = nextFragmentId()
        let prefix = mkFragmentPath i 
        // Ensure the path includes the qualifying name 
        let inputs = inputs |> List.map (PrependPathToInput prefix) 
        let istate,_,_ = ProcessInputs (ctok, errorLogger, istate, inputs, true, false, false, prefix)
        istate

    /// Evaluate the given definitions and produce a new interactive state.
    member __.EvalParsedDefinitions (ctok, errorLogger: ErrorLogger, istate, showTypes, isInteractiveItExpr, defs: SynModuleDecls) =
        let filename = Lexhelp.stdinMockFilename
        let i = nextFragmentId()
        let prefix = mkFragmentPath i
        let prefixPath = pathOfLid prefix
        let impl = SynModuleOrNamespace(prefix,(*isRec*)false, NamedModule,defs,PreXmlDoc.Empty,[],None,rangeStdin)
        let input = ParsedInput.ImplFile (ParsedImplFileInput (filename,true, ComputeQualifiedNameOfFileFromUniquePath (rangeStdin,prefixPath),[],[],[impl],(true (* isLastCompiland *), false (* isExe *)) ))
        let istate,tcEnvAtEndOfLastInput,declaredImpls = ProcessInputs (ctok, errorLogger, istate, [input], showTypes, true, isInteractiveItExpr, prefix)
        let tcState = istate.tcState 
        let newState = { istate with tcState = tcState.NextStateAfterIncrementalFragment(tcEnvAtEndOfLastInput) }

        // Find all new declarations the EvaluationListener
        let mutable itValue = None
        try
            let contents = FSharpAssemblyContents(tcGlobals, tcState.Ccu, Some tcState.CcuSig, tcImports, declaredImpls)
            let contentFile = contents.ImplementationFiles.[0]

            // Skip the "FSI_NNNN"
            match contentFile.Declarations with
            | [FSharpImplementationFileDeclaration.Entity (_eFakeModule,modDecls) ] ->
                let cenv = SymbolEnv(newState.tcGlobals, newState.tcState.Ccu, Some newState.tcState.CcuSig, newState.tcImports)
                for decl in modDecls do
                    match decl with
                    | FSharpImplementationFileDeclaration.MemberOrFunctionOrValue (v,_,_) ->
                        // Report a top-level function or value definition
                        if v.IsModuleValueOrMember && not v.IsMember then
                            let fsiValueOpt =
                                match v.Item with
                                | Item.Value vref ->
                                    let optValue = newState.ilxGenerator.LookupGeneratedValue(valuePrinter.GetEvaluationContext(newState.emEnv), vref.Deref)
                                    match optValue with
                                    | Some (res, ty) -> Some(FsiValue(res, ty, FSharpType(cenv, vref.Type)))
                                    | None -> None 
                                | _ -> None

                            if v.CompiledName = "it" then
                                itValue <- fsiValueOpt

                            let symbol = FSharpSymbol.Create(cenv, v.Item)
                            let symbolUse = FSharpSymbolUse(tcGlobals, newState.tcState.TcEnvFromImpls.DisplayEnv, symbol, ItemOccurence.Binding, v.DeclarationLocation)
                            fsi.TriggerEvaluation (fsiValueOpt, symbolUse, decl)

                    | FSharpImplementationFileDeclaration.Entity (e,_) ->
                        // Report a top-level module or namespace definition
                        let symbol = FSharpSymbol.Create(cenv, e.Item)
                        let symbolUse = FSharpSymbolUse(tcGlobals, newState.tcState.TcEnvFromImpls.DisplayEnv, symbol, ItemOccurence.Binding, e.DeclarationLocation)
                        fsi.TriggerEvaluation (None, symbolUse, decl)

                    | FSharpImplementationFileDeclaration.InitAction _ ->
                        // Top level 'do' bindings are not reported as incremental declarations
                        ()
            | _ -> ()
        with _ -> ()

        newState, Completed itValue

    /// Evaluate the given expression and produce a new interactive state.
    member fsiDynamicCompiler.EvalParsedExpression (ctok, errorLogger: ErrorLogger, istate, expr: SynExpr) =
        let tcConfig = TcConfig.Create (tcConfigB, validate=false)
        let itName = "it" 

        // Construct the code that saves the 'it' value into the 'SaveIt' register.
        let defs = fsiDynamicCompiler.BuildItBinding expr

        // Evaluate the overall definitions.
        let istate = fsiDynamicCompiler.EvalParsedDefinitions (ctok, errorLogger, istate, false, true, defs) |> fst
        // Snarf the type for 'it' via the binding
        match istate.tcState.TcEnvFromImpls.NameEnv.FindUnqualifiedItem itName with 
        | NameResolution.Item.Value vref -> 
             if not tcConfig.noFeedback then 
                 valuePrinter.InvokeExprPrinter (istate.tcState.TcEnvFromImpls.DisplayEnv, istate.emEnv, istate.ilxGenerator, vref.Deref)

             /// Clear the value held in the previous "it" binding, if any, as long as it has never been referenced.
             match prevIt with
             | Some prevVal when not prevVal.Deref.HasBeenReferenced -> 
                 istate.ilxGenerator.ClearGeneratedValue (valuePrinter.GetEvaluationContext istate.emEnv, prevVal.Deref)
             | _ -> ()
             prevIt <- Some vref

             //
             let optValue = istate.ilxGenerator.LookupGeneratedValue(valuePrinter.GetEvaluationContext(istate.emEnv), vref.Deref);
             match optValue with
             | Some (res, ty) -> istate, Completed(Some(FsiValue(res, ty, FSharpType(tcGlobals, istate.tcState.Ccu, istate.tcState.CcuSig, istate.tcImports, vref.Type))))
             | _ -> istate, Completed None

        // Return the interactive state.
        | _ -> istate, Completed None

    // Construct the code that saves the 'it' value into the 'SaveIt' register.
    member __.BuildItBinding (expr: SynExpr) =
        let m = expr.Range
        let itName = "it" 

        let itID  = mkSynId m itName
        //let itExp = SynExpr.Ident itID
        let mkBind pat expr = Binding (None, DoBinding, false, (*mutable*)false, [], PreXmlDoc.Empty, SynInfo.emptySynValData, pat, None, expr, m, NoSequencePointAtInvisibleBinding)
        let bindingA = mkBind (mkSynPatVar None itID) expr (* let it = <expr> *)  // NOTE: the generalizability of 'expr' must not be damaged, e.g. this can't be an application 
        //let saverPath  = ["Microsoft";"FSharp";"Compiler";"Interactive";"RuntimeHelpers";"SaveIt"]
        //let dots = List.replicate (saverPath.Length - 1) m
        //let bindingB = mkBind (SynPat.Wild m) (SynExpr.App (ExprAtomicFlag.NonAtomic, false, SynExpr.LongIdent (false, LongIdentWithDots(List.map (mkSynId m) saverPath,dots),None,m), itExp,m)) (* let _  = saverPath it *)
        let defA = SynModuleDecl.Let (false, [bindingA], m)
        //let defB = SynModuleDecl.Let (false, [bindingB], m)
        
        [defA (* ; defB *) ]

    // construct an invisible call to Debugger.Break(), in the specified range
    member __.CreateDebuggerBreak (m : range) =
        let breakPath = ["System";"Diagnostics";"Debugger";"Break"]
        let dots = List.replicate (breakPath.Length - 1) m
        let methCall = SynExpr.LongIdent (false, LongIdentWithDots(List.map (mkSynId m) breakPath, dots), None, m)
        let args = SynExpr.Const (SynConst.Unit, m)
        let breakStatement = SynExpr.App (ExprAtomicFlag.Atomic, false, methCall, args, m)
        SynModuleDecl.DoExpr(SequencePointInfoForBinding.NoSequencePointAtDoBinding, breakStatement, m)

    member __.EvalRequireReference (ctok, istate, m, path) = 
        if FileSystem.IsInvalidPathShim(path) then
            error(Error(FSIstrings.SR.fsiInvalidAssembly(path),m))
        // Check the file can be resolved before calling requireDLLReference 
        let resolutions = tcImports.ResolveAssemblyReference(ctok, AssemblyReference(m,path,None), ResolveAssemblyReferenceMode.ReportErrors)
        tcConfigB.AddReferencedAssemblyByPath(m,path)
        let tcState = istate.tcState 
        let tcEnv,(_dllinfos,ccuinfos) = 
            try
                RequireDLL (ctok, tcImports, tcState.TcEnvFromImpls, assemblyName, m, path, assemblyReferenceAddedEvent.Trigger)
            with e ->
                tcConfigB.RemoveReferencedAssemblyByPath(m,path)
                reraise()
        let optEnv = List.fold (AddExternalCcuToOpimizationEnv tcGlobals) istate.optEnv ccuinfos
        istate.ilxGenerator.AddExternalCcus (ccuinfos |> List.map (fun ccuinfo -> ccuinfo.FSharpViewOfMetadata)) 
        resolutions,
        { istate with tcState = tcState.NextStateAfterIncrementalFragment(tcEnv); optEnv = optEnv }

    member fsiDynamicCompiler.ProcessMetaCommandsFromInputAsInteractiveCommands(ctok, istate, sourceFile, inp) =
        WithImplicitHome
           (tcConfigB, directoryName sourceFile) 
           (fun () ->
               ProcessMetaCommandsFromInput 
                   ((fun st (m,nm) -> tcConfigB.TurnWarningOff(m,nm); st),
                    (fun st (m,nm) -> snd (fsiDynamicCompiler.EvalRequireReference (ctok, st, m, nm))),
                    (fun _ _ -> ()))  
                   (tcConfigB, inp, Path.GetDirectoryName sourceFile, istate))
      
    member fsiDynamicCompiler.EvalSourceFiles(ctok, istate, m, sourceFiles, lexResourceManager, errorLogger: ErrorLogger) =
        let tcConfig = TcConfig.Create(tcConfigB,validate=false)
        match sourceFiles with 
        | [] -> istate
        | _ -> 
          // use a set of source files as though they were command line inputs
          let sourceFiles = sourceFiles |> List.map (fun nm -> tcConfig.ResolveSourceFile(m, nm, tcConfig.implicitIncludeDir),m) 
         
          // Close the #load graph on each file and gather the inputs from the scripts.
          let tcConfig = TcConfig.Create(tcConfigB,validate=false)
          let closure = LoadClosure.ComputeClosureOfScriptFiles(ctok, tcConfig, sourceFiles, CodeContext.CompilationAndEvaluation, lexResourceManager=lexResourceManager)
          
          // Intent "[Loading %s]\n" (String.concat "\n     and " sourceFiles)
          fsiConsoleOutput.uprintf "[%s " (FSIstrings.SR.fsiLoadingFilesPrefixText())
          closure.Inputs  |> List.iteri (fun i input -> 
              if i=0 then fsiConsoleOutput.uprintf  "%s" input.FileName
              else fsiConsoleOutput.uprintnf " %s %s" (FSIstrings.SR.fsiLoadingFilesPrefixText()) input.FileName)
          fsiConsoleOutput.uprintfn "]"

          closure.NoWarns |> Seq.map (fun (n,ms) -> ms |> Seq.map (fun m -> m,n)) |> Seq.concat |> Seq.iter tcConfigB.TurnWarningOff

          // Play errors and warnings from resolution
          closure.ResolutionDiagnostics |> List.iter diagnosticSink
                
          // Non-scripts will not have been parsed during #load closure so parse them now
          let sourceFiles,inputs = 
              closure.Inputs  
              |> List.map (fun input-> 
                    input.ParseDiagnostics |> List.iter diagnosticSink
                    input.MetaCommandDiagnostics |> List.iter diagnosticSink
                    let parsedInput = 
                        match input.SyntaxTree with 
                        | None -> ParseOneInputFile(tcConfig,lexResourceManager,["INTERACTIVE"],input.FileName,(true,false),errorLogger,(*retryLocked*)false)
                        | _-> input.SyntaxTree
                    input.FileName, parsedInput)
              |> List.unzip
          
          errorLogger.AbortOnError(fsiConsoleOutput);
          if inputs |> List.exists Option.isNone then failwith "parse error"
          let inputs = List.map Option.get inputs 
          let istate = (istate, sourceFiles, inputs) |||> List.fold2 (fun istate sourceFile input -> fsiDynamicCompiler.ProcessMetaCommandsFromInputAsInteractiveCommands(ctok, istate, sourceFile, input))
          fsiDynamicCompiler.EvalParsedSourceFiles (ctok, errorLogger, istate, inputs)

    
    member __.GetInitialInteractiveState () =
        let tcConfig = TcConfig.Create(tcConfigB,validate=false)
        let optEnv0 = GetInitialOptimizationEnv (tcImports, tcGlobals)
        let emEnv = ILRuntimeWriter.emEnv0
        let tcEnv = GetInitialTcEnv (assemblyName, rangeStdin, tcConfig, tcImports, tcGlobals)
        let ccuName = assemblyName 

        let tcState = GetInitialTcState (rangeStdin, ccuName, tcConfig, tcGlobals, tcImports, niceNameGen, tcEnv)

        let ilxGenerator = CreateIlxAssemblyGenerator (tcConfig, tcImports, tcGlobals, (LightweightTcValForUsingInBuildMethodCall tcGlobals), tcState.Ccu)
        {optEnv    = optEnv0
         emEnv     = emEnv
         tcGlobals = tcGlobals
         tcState   = tcState
         tcImports = tcImports
         ilxGenerator = ilxGenerator
         timing    = false
         debugBreak = false
        } 

    member __.CurrentPartialAssemblySignature(istate) = 
        FSharpAssemblySignature(istate.tcGlobals, istate.tcState.Ccu, istate.tcState.CcuSig, istate.tcImports, None, istate.tcState.CcuSig)

    member __.FormatValue(obj:obj, objTy) = 
        valuePrinter.FormatValue(obj, objTy)

    member __.AssemblyReferenceAdded = assemblyReferenceAddedEvent.Publish

//----------------------------------------------------------------------------
// ctrl-c handling
//----------------------------------------------------------------------------

type ControlEventHandler = delegate of int -> bool


// One strange case: when a TAE happens a strange thing 
// occurs the next read from stdin always returns
// 0 bytes, i.e. the channel will look as if it has been closed.  So we check
// for this condition explicitly.  We also recreate the lexbuf whenever CtrlC kicks.

type internal FsiInterruptStdinState = 
    | StdinEOFPermittedBecauseCtrlCRecentlyPressed 
    | StdinNormal

type internal FsiInterruptControllerState =  
    | InterruptCanRaiseException 
    | InterruptIgnored 

type internal FsiInterruptControllerKillerThreadRequest =  
    | ThreadAbortRequest 
    | NoRequest 
    | ExitRequest 
    | PrintInterruptRequest

type internal FsiInterruptController(fsiOptions: FsiCommandLineOptions, fsiConsoleOutput: FsiConsoleOutput) =

    let mutable stdinInterruptState = StdinNormal
    let CTRL_C = 0 
    let mutable interruptAllowed = InterruptIgnored
    let mutable killThreadRequest = NoRequest

    let mutable ctrlEventHandlers = []: ControlEventHandler list
    let mutable ctrlEventActions  = []: (unit -> unit) list
    let mutable exitViaKillThread = false

    let mutable posixReinstate = (fun () -> ())

    member __.Exit() =
        if exitViaKillThread then
            killThreadRequest <- ExitRequest
            Thread.Sleep(1000)
        exit 0

    member __.FsiInterruptStdinState
        with get () = stdinInterruptState
        and set v = stdinInterruptState <- v

    member __.ClearInterruptRequest() = killThreadRequest <- NoRequest

    member __.InterruptAllowed
        with set v = interruptAllowed <- v

    member __.Interrupt() = ctrlEventActions |> List.iter (fun act -> act())

    member __.EventHandlers = ctrlEventHandlers

    member controller.InstallKillThread(threadToKill:Thread, pauseMilliseconds:int) =

        // Fsi Interupt handler
        let raiseCtrlC() =
            use _scope = SetCurrentUICultureForThread fsiOptions.FsiLCID
            fprintf fsiConsoleOutput.Error "%s" (FSIstrings.SR.fsiInterrupt())

            stdinInterruptState <- StdinEOFPermittedBecauseCtrlCRecentlyPressed
            if (interruptAllowed = InterruptCanRaiseException) then 
                killThreadRequest <- ThreadAbortRequest
                let killerThread = 
                    new Thread(new ThreadStart(fun () ->
                        use _scope = SetCurrentUICultureForThread fsiOptions.FsiLCID
                        // sleep long enough to allow ControlEventHandler handler on main thread to return 
                        // Also sleep to give computations a bit of time to terminate 
                        Thread.Sleep(pauseMilliseconds)
                        if (killThreadRequest = ThreadAbortRequest) then 
                            if !progress then fsiConsoleOutput.uprintnfn "%s" (FSIstrings.SR.fsiAbortingMainThread())  
                            killThreadRequest <- NoRequest
                            threadToKill.Abort()
                        ()),Name="ControlCAbortThread") 
                killerThread.IsBackground <- true
                killerThread.Start()

        let fsiInterruptHandler (args:ConsoleCancelEventArgs) =
            args.Cancel <- true
            ctrlEventHandlers |> List.iter(fun handler -> handler.Invoke(CTRL_C) |> ignore)

        do Console.CancelKeyPress.Add(fsiInterruptHandler)

        // WINDOWS TECHNIQUE: .NET has more safe points, and you can do more when a safe point. 
        // Hence we actually start up the killer thread within the handler.
        let ctrlEventHandler = new ControlEventHandler(fun i ->  if i = CTRL_C then (raiseCtrlC(); true) else false ) 
        ctrlEventHandlers <- ctrlEventHandler :: ctrlEventHandlers
        ctrlEventActions  <- raiseCtrlC       :: ctrlEventActions
        exitViaKillThread <- false // don't exit via kill thread

    member x.PosixInvoke(n:int) = 
         // we run this code once with n = -1 to make sure it is JITted before execution begins
         // since we are not allowed to JIT a signal handler.  This also ensures the "PosixInvoke"
         // method is not eliminated by dead-code elimination
         if n >= 0 then 
             posixReinstate()
             stdinInterruptState <- StdinEOFPermittedBecauseCtrlCRecentlyPressed
             killThreadRequest <- if (interruptAllowed = InterruptCanRaiseException) then ThreadAbortRequest else PrintInterruptRequest

//----------------------------------------------------------------------------
// assembly finder
//----------------------------------------------------------------------------

#nowarn "40"

// From http://msdn.microsoft.com/en-us/library/ff527268.aspx
// What the Event Handler Does
//
// The handler for the AssemblyResolve event receives the display name of the assembly to 
// be loaded, in the ResolveEventArgs.Name property. If the handler does not recognize the 
// assembly name, it returns null (Nothing in Visual Basic, nullptr in Visual C++). 
//
// - If the handler recognizes the assembly name, it can load and return an assembly that 
//   satisfies the request. The following list describes some sample scenarios. 
//
// - If the handler knows the location of a version of the assembly, it can load the assembly by 
//   using the Assembly.LoadFrom or Assembly.LoadFile method, and can return the loaded assembly if successful. 
//
// - If the handler has access to a database of assemblies stored as byte arrays, it can load a byte array by 
//   using one of the Assembly.Load method overloads that take a byte array. 
//
// - The handler can generate a dynamic assembly and return it.
// 
// It is the responsibility of the event handler to return a suitable assembly. The handler can parse the display 
// name of the requested assembly by passing the ResolveEventArgs.Name property value to the AssemblyName(String) 
// constructor. Beginning with the .NET Framework version 4, the handler can use the ResolveEventArgs.RequestingAssembly 
// property to determine whether the current request is a dependency of another assembly. This information can help 
// identify an assembly that will satisfy the dependency.
// 
// The event handler can return a different version of the assembly than the version that was requested. 
// 
// In most cases, the assembly that is returned by the handler appears in the load context, regardless of the context 
// the handler loads it into. For example, if the handler uses the Assembly.LoadFrom method to load an assembly into 
// the load-from context, the assembly appears in the load context when the handler returns it. However, in the following 
// case the assembly appears without context when the handler returns it:
// 
// - The handler loads an assembly without context.
// - The ResolveEventArgs.RequestingAssembly property is not null.
// - The requesting assembly (that is, the assembly that is returned by the ResolveEventArgs.RequestingAssembly property) 
//   was loaded without context. 
// 
// For information about contexts, see the Assembly.LoadFrom(String) method overload.

module internal MagicAssemblyResolution =
    // FxCop identifies Assembly.LoadFrom.
    // See bug 5501 for details on decision to use UnsafeLoadFrom here.
    // Summary:
    //  It is an explicit user trust decision to load an assembly with #r. Scripts are not run automatically (for example, by double-clicking in explorer).
    //  We considered setting loadFromRemoteSources in fsi.exe.config but this would transitively confer unsafe loading to the code in the referenced 
    //  assemblies. Better to let those assemblies decide for themselves which is safer.
    [<CodeAnalysis.SuppressMessage("Microsoft.Reliability", "CA2001:AvoidCallingProblematicMethods", MessageId="System.Reflection.Assembly.UnsafeLoadFrom")>]
    let private assemblyLoadFrom (path:string) = Assembly.UnsafeLoadFrom(path)

    let Install(tcConfigB, tcImports: TcImports, fsiDynamicCompiler: FsiDynamicCompiler, fsiConsoleOutput: FsiConsoleOutput) = 

<<<<<<< HEAD
#if NETSTANDARD
        ignore tcConfigB
        ignore tcImports
        ignore fsiDynamicCompiler
        ignore fsiConsoleOutput
        { new System.IDisposable with 
             member x.Dispose() = () }
#else
#if BUILDING_WITH_LKG || BUILD_FROM_SOURCE
        let ResolveAssembly (ctok, m, tcConfigB, tcImports: TcImports, fsiDynamicCompiler: FsiDynamicCompiler, fsiConsoleOutput: FsiConsoleOutput, fullAssemName:string) : Assembly = 
#else
        let ResolveAssembly (ctok, m, tcConfigB, tcImports: TcImports, fsiDynamicCompiler: FsiDynamicCompiler, fsiConsoleOutput: FsiConsoleOutput, fullAssemName:string) : Assembly? = 
#endif
=======
        let ResolveAssembly (ctok, m, tcConfigB, tcImports: TcImports, fsiDynamicCompiler: FsiDynamicCompiler, fsiConsoleOutput: FsiConsoleOutput, fullAssemName:string) = 

>>>>>>> 0dc21fae
           try 
               // Grab the name of the assembly
               let tcConfig = TcConfig.Create(tcConfigB,validate=false)
               let simpleAssemName = fullAssemName.Split([| ',' |]).[0]
               if !progress then fsiConsoleOutput.uprintfn "ATTEMPT MAGIC LOAD ON ASSEMBLY, simpleAssemName = %s" simpleAssemName // "Attempting to load a dynamically required assembly in response to an AssemblyResolve event by using known static assembly references..." 

               // Special case: Mono Windows Forms attempts to load an assembly called something like "Windows.Forms.resources"
               // We can't resolve this, so don't try.
               // REVIEW: Suggest 4481, delete this special case.
               if simpleAssemName.EndsWith(".resources",StringComparison.OrdinalIgnoreCase) || 
                    // See F# 1.0 Product Studio bug 1171
                    simpleAssemName.EndsWith(".XmlSerializers",StringComparison.OrdinalIgnoreCase) || 
                    (runningOnMono && simpleAssemName = "UIAutomationWinforms") then null else

               // Special case: Is this the global unique dynamic assembly for FSI code? In this case just
               // return the dynamic assembly itself.       
               if fsiDynamicCompiler.DynamicAssemblyName = simpleAssemName then fsiDynamicCompiler.DynamicAssembly else

               // Otherwise continue
               let assemblyReferenceTextDll = (simpleAssemName + ".dll") 
               let assemblyReferenceTextExe = (simpleAssemName + ".exe") 
               let overallSearchResult =

                   // OK, try to resolve as an existing DLL in the resolved reference set.  This does unification by assembly name
                   // once an assembly has been referenced.
                   let searchResult = tcImports.TryFindExistingFullyQualifiedPathBySimpleAssemblyName (ctok, simpleAssemName)

                   match searchResult with
                   | Some r -> OkResult ([], Choice1Of2 r)
                   | _ -> 

                   // OK, try to resolve as a .dll
                   let searchResult = tcImports.TryResolveAssemblyReference (ctok, AssemblyReference (m, assemblyReferenceTextDll, None), ResolveAssemblyReferenceMode.Speculative)

                   match searchResult with
                   | OkResult (warns,[r]) -> OkResult (warns, Choice1Of2 r.resolvedPath)
                   | _ -> 

                   // OK, try to resolve as a .exe
                   let searchResult = tcImports.TryResolveAssemblyReference (ctok, AssemblyReference (m, assemblyReferenceTextExe, None), ResolveAssemblyReferenceMode.Speculative)

                   match searchResult with
                   | OkResult (warns, [r]) -> OkResult (warns, Choice1Of2 r.resolvedPath)
                   | _ -> 

                   if !progress then fsiConsoleOutput.uprintfn "ATTEMPT LOAD, assemblyReferenceTextDll = %s" assemblyReferenceTextDll
                   /// Take a look through the files quoted, perhaps with explicit paths
                   let searchResult = 
                       (tcConfig.referencedDLLs 
                            |> List.tryPick (fun assemblyReference -> 
                             if !progress then fsiConsoleOutput.uprintfn "ATTEMPT MAGIC LOAD ON FILE, referencedDLL = %s" assemblyReference.Text
                             if System.String.Compare(Filename.fileNameOfPath assemblyReference.Text, assemblyReferenceTextDll,StringComparison.OrdinalIgnoreCase) = 0 ||
                                System.String.Compare(Filename.fileNameOfPath assemblyReference.Text, assemblyReferenceTextExe,StringComparison.OrdinalIgnoreCase) = 0 then
                                 Some(tcImports.TryResolveAssemblyReference (ctok, assemblyReference, ResolveAssemblyReferenceMode.Speculative))
                             else None ))

                   match searchResult with
                   | Some (OkResult (warns,[r])) -> OkResult (warns, Choice1Of2 r.resolvedPath)
                   | _ -> 

#if !NO_EXTENSIONTYPING
                   match tcImports.TryFindProviderGeneratedAssemblyByName(ctok, simpleAssemName) with
                   | Some(assembly) -> OkResult([],Choice2Of2 assembly)
                   | None -> 
#endif

                   // As a last resort, try to find the reference without an extension
                   match tcImports.TryFindExistingFullyQualifiedPathByExactAssemblyRef(ctok, ILAssemblyRef.Create(simpleAssemName,None,None,false,None,None)) with
                   | Some(resolvedPath) -> 
                       OkResult([],Choice1Of2 resolvedPath)
                   | None -> 

                   ErrorResult([],Failure (FSIstrings.SR.fsiFailedToResolveAssembly(simpleAssemName)))

               match overallSearchResult with 
               | ErrorResult _ -> null
               | OkResult _ -> 
                   let res = CommitOperationResult overallSearchResult
                   match res with 
                   | Choice1Of2 assemblyName -> 
                       if simpleAssemName <> "Mono.Posix" then fsiConsoleOutput.uprintfn "%s" (FSIstrings.SR.fsiBindingSessionTo(assemblyName))
                       assemblyLoadFrom assemblyName
                   | Choice2Of2 assembly -> 
                       assembly

           with e ->
               stopProcessingRecovery e range0
               null

        let rangeStdin = rangeN Lexhelp.stdinMockFilename 0

        let handler = new ResolveEventHandler(fun _ args -> 
            // Explanation: our understanding is that magic assembly resolution happens  
            // during compilation. So we recover the CompilationThreadToken here.
            let ctok = AssumeCompilationThreadWithoutEvidence ()
            ResolveAssembly (ctok, rangeStdin, tcConfigB, tcImports, fsiDynamicCompiler, fsiConsoleOutput, args.Name))

        AppDomain.CurrentDomain.add_AssemblyResolve(handler)

        { new System.IDisposable  with 
             member x.Dispose() = AppDomain.CurrentDomain.remove_AssemblyResolve(handler) }

//----------------------------------------------------------------------------
// Reading stdin 
//----------------------------------------------------------------------------

type internal FsiStdinLexerProvider
                          (tcConfigB, fsiStdinSyphon, 
                           fsiConsoleInput : FsiConsoleInput, 
                           fsiConsoleOutput : FsiConsoleOutput, 
                           fsiOptions : FsiCommandLineOptions,
                           lexResourceManager : LexResourceManager) = 

    // #light is the default for FSI
    let interactiveInputLightSyntaxStatus = 
        let initialLightSyntaxStatus = tcConfigB.light <> Some false
        LightSyntaxStatus (initialLightSyntaxStatus, false (* no warnings *))

<<<<<<< HEAD
#if BUILDING_WITH_LKG || BUILD_FROM_SOURCE
    let LexbufFromLineReader (fsiStdinSyphon: FsiStdinSyphon) (readf: unit -> string) = 
#else
    let LexbufFromLineReader (fsiStdinSyphon: FsiStdinSyphon) (readf: unit -> string?) = 
#endif
        UnicodeLexing.FunctionAsLexbuf 
          (fun (buf: char[], start, len) -> 
=======
    let isFeatureSupported featureId = tcConfigB.langVersion.SupportsFeature featureId

    let LexbufFromLineReader (fsiStdinSyphon: FsiStdinSyphon) readf = 
        UnicodeLexing.FunctionAsLexbuf
          (isFeatureSupported, (fun (buf: char[], start, len) ->
>>>>>>> 0dc21fae
            //fprintf fsiConsoleOutput.Out "Calling ReadLine\n"
            let inputOption = try Some(readf()) with :? EndOfStreamException -> None
            inputOption |> Option.iter (fun t -> fsiStdinSyphon.Add ((match t with null -> "" | NonNull t -> t) + "\n"))
            match inputOption with 
            |  Some(null) | None -> 
                 if !progress then fprintfn fsiConsoleOutput.Out "End of file from TextReader.ReadLine"
                 0
#if BUILDING_WITH_LKG || BUILD_FROM_SOURCE
            | Some input ->
#else
            | Some (NonNull input) ->
#endif
                let input  = input + "\n" 
                let ninput = input.Length 
                if ninput > len then fprintf fsiConsoleOutput.Error  "%s" (FSIstrings.SR.fsiLineTooLong())
                let ntrimmed = min len ninput 
                for i = 0 to ntrimmed-1 do
                    buf.[i+start] <- input.[i]
                ntrimmed
          ))

    //----------------------------------------------------------------------------
    // Reading stdin as a lex stream
    //----------------------------------------------------------------------------

#if BUILDING_WITH_LKG || BUILD_FROM_SOURCE
    let removeZeroCharsFromString (str:string) = (* bug://4466 *)
#else
    let removeZeroCharsFromString (str:string?) : string? = (* bug://4466 *)
#endif
        match str with 
        | null -> str
        | NonNull str -> 
            if str.Contains("\000") then
              System.String(str |> Seq.filter (fun c -> c<>'\000') |> Seq.toArray)
            else
              str

    let CreateLexerForLexBuffer (sourceFileName, lexbuf, errorLogger) =

        Lexhelp.resetLexbufPos sourceFileName lexbuf
        let skip = true  // don't report whitespace from lexer 
        let defines = "INTERACTIVE"::tcConfigB.conditionalCompilationDefines
        let lexargs = mkLexargs (sourceFileName,defines, interactiveInputLightSyntaxStatus, lexResourceManager, ref [], errorLogger, PathMap.empty)
        let tokenizer = LexFilter.LexFilter(interactiveInputLightSyntaxStatus, tcConfigB.compilingFslib, Lexer.token lexargs skip, lexbuf)
        tokenizer

    let isFeatureSupported featureId = tcConfigB.langVersion.SupportsFeature featureId

    // Create a new lexer to read stdin 
    member __.CreateStdinLexer (errorLogger) =
        let lexbuf = 
            match fsiConsoleInput.TryGetConsole() with 
            | Some console when fsiOptions.EnableConsoleKeyProcessing && not fsiOptions.IsInteractiveServer -> 
                LexbufFromLineReader fsiStdinSyphon (fun () -> 
                    match fsiConsoleInput.TryGetFirstLine() with 
                    | Some firstLine -> firstLine
                    | None -> console())
            | _ -> 
                LexbufFromLineReader fsiStdinSyphon (fun () -> fsiConsoleInput.In.ReadLine() |> removeZeroCharsFromString)

        fsiStdinSyphon.Reset()
        CreateLexerForLexBuffer (Lexhelp.stdinMockFilename, lexbuf, errorLogger)

    // Create a new lexer to read an "included" script file
    member __.CreateIncludedScriptLexer (sourceFileName, errorLogger) =
        let lexbuf = UnicodeLexing.UnicodeFileAsLexbuf(isFeatureSupported, sourceFileName, tcConfigB.inputCodePage, (*retryLocked*)false)
        CreateLexerForLexBuffer (sourceFileName, lexbuf, errorLogger)

    // Create a new lexer to read a string
    member this.CreateStringLexer (sourceFileName, source, errorLogger) =
        let lexbuf = UnicodeLexing.StringAsLexbuf(isFeatureSupported, source)
        CreateLexerForLexBuffer (sourceFileName, lexbuf, errorLogger)

    member __.ConsoleInput = fsiConsoleInput

    member __.CreateBufferLexer (sourceFileName, lexbuf, errorLogger) = CreateLexerForLexBuffer (sourceFileName, lexbuf, errorLogger)


//----------------------------------------------------------------------------
// Process one parsed interaction.  This runs on the GUI thread.
// It might be simpler if it ran on the parser thread.
//----------------------------------------------------------------------------

type internal FsiInteractionProcessor
                            (fsi: FsiEvaluationSessionHostConfig, 
                             tcConfigB, 
                             fsiOptions: FsiCommandLineOptions,
                             fsiDynamicCompiler: FsiDynamicCompiler,
                             fsiConsolePrompt : FsiConsolePrompt,
                             fsiConsoleOutput : FsiConsoleOutput,
                             fsiInterruptController : FsiInterruptController,
                             fsiStdinLexerProvider : FsiStdinLexerProvider,
                             lexResourceManager : LexResourceManager,
                             initialInteractiveState) = 

    let referencedAssemblies = Dictionary<string, DateTime>()

    let mutable currState = initialInteractiveState
    let event = Control.Event<unit>()
    let setCurrState s = currState <- s; event.Trigger()

    let runCodeOnEventLoop errorLogger f istate = 
        try 
            fsi.EventLoopInvoke (fun () -> 

                // Explanation: We assume the event loop on the 'fsi' object correctly transfers control to 
                // a unique compilation thread.
                let ctok = AssumeCompilationThreadWithoutEvidence()

                // FSI error logging on switched to thread
                InstallErrorLoggingOnThisThread errorLogger
                use _scope = SetCurrentUICultureForThread fsiOptions.FsiLCID
                f ctok istate) 
        with _ -> 
            (istate,Completed None)
                              
    let InteractiveCatch (errorLogger: ErrorLogger) (f:_ -> _ * FsiInteractionStepStatus)  istate = 
        try
            // reset error count 
            match errorLogger with 
            | :? ErrorLoggerThatStopsOnFirstError as errorLogger ->  errorLogger.ResetErrorCount()  
            | _ -> ()

            f istate
        with  e ->
            stopProcessingRecovery e range0
            istate,CompletedWithReportedError e

    let isFeatureSupported featureId = tcConfigB.langVersion.SupportsFeature featureId

    let rangeStdin = rangeN Lexhelp.stdinMockFilename 0

    let ChangeDirectory (path:string) m =
        let tcConfig = TcConfig.Create(tcConfigB,validate=false)
        let path = tcConfig.MakePathAbsolute path 
        if Directory.Exists(path) then 
            tcConfigB.implicitIncludeDir <- path
        else
            error(Error(FSIstrings.SR.fsiDirectoryDoesNotExist(path),m))


    /// Parse one interaction. Called on the parser thread.
    let ParseInteraction (tokenizer:LexFilter.LexFilter) =   
        let lastToken = ref Parser.ELSE // Any token besides SEMICOLON_SEMICOLON will do for initial value 
        try 
            if !progress then fprintfn fsiConsoleOutput.Out "In ParseInteraction..."

            let input = 
                Lexhelp.reusingLexbufForParsing tokenizer.LexBuffer (fun () -> 
                    let lexerWhichSavesLastToken lexbuf = 
                        let tok = tokenizer.Lexer lexbuf
                        lastToken := tok
                        tok                        
                    Parser.interaction lexerWhichSavesLastToken tokenizer.LexBuffer)
            Some input
        with e ->
            // On error, consume tokens until to ;; or EOF.
            // Caveat: Unless the error parse ended on ;; - so check the lastToken returned by the lexer function.
            // Caveat: What if this was a look-ahead? That's fine! Since we need to skip to the ;; anyway.     
            if (match !lastToken with Parser.SEMICOLON_SEMICOLON -> false | _ -> true) then
                let mutable tok = Parser.ELSE (* <-- any token <> SEMICOLON_SEMICOLON will do *)
                while (match tok with  Parser.SEMICOLON_SEMICOLON -> false | _ -> true) 
                      && not tokenizer.LexBuffer.IsPastEndOfStream do
                    tok <- tokenizer.Lexer tokenizer.LexBuffer

            stopProcessingRecovery e range0    
            None

    /// Execute a single parsed interaction. Called on the GUI/execute/main thread.
    let ExecInteraction (ctok, tcConfig:TcConfig, istate, action:ParsedFsiInteraction, errorLogger: ErrorLogger) =
        istate |> InteractiveCatch errorLogger (fun istate -> 
            match action with 
            | IDefns ([  ],_) ->
                istate,Completed None
            | IDefns ([  SynModuleDecl.DoExpr(_,expr,_)],_) ->
                fsiDynamicCompiler.EvalParsedExpression(ctok, errorLogger, istate, expr)
            | IDefns (defs,_) -> 
                fsiDynamicCompiler.EvalParsedDefinitions (ctok, errorLogger, istate, true, false, defs)

            | IHash (ParsedHashDirective("load",sourceFiles,m),_) -> 
                fsiDynamicCompiler.EvalSourceFiles (ctok, istate, m, sourceFiles, lexResourceManager, errorLogger),Completed None

            | IHash (ParsedHashDirective(("reference" | "r"),[path],m),_) -> 
                let resolutions,istate = fsiDynamicCompiler.EvalRequireReference(ctok, istate, m, path)
                resolutions |> List.iter (fun ar -> 
                    let format = 
                        if tcConfig.shadowCopyReferences then
                            let resolvedPath = ar.resolvedPath.ToUpperInvariant()
                            let fileTime = File.GetLastWriteTimeUtc(resolvedPath)
                            match referencedAssemblies.TryGetValue resolvedPath with
                            | false, _ -> 
                                referencedAssemblies.Add(resolvedPath, fileTime)
                                FSIstrings.SR.fsiDidAHashr(ar.resolvedPath)
                            | true, time when time <> fileTime ->
                                FSIstrings.SR.fsiDidAHashrWithStaleWarning(ar.resolvedPath)
                            | _ ->
                                FSIstrings.SR.fsiDidAHashr(ar.resolvedPath)
                        else
                            FSIstrings.SR.fsiDidAHashrWithLockWarning(ar.resolvedPath)
                    fsiConsoleOutput.uprintnfnn "%s" format)
                istate,Completed None

            | IHash (ParsedHashDirective("I",[path],m),_) -> 
                tcConfigB.AddIncludePath (m,path, tcConfig.implicitIncludeDir)
                fsiConsoleOutput.uprintnfnn "%s" (FSIstrings.SR.fsiDidAHashI(tcConfig.MakePathAbsolute path))
                istate,Completed None

            | IHash (ParsedHashDirective("cd",[path],m),_) ->
                ChangeDirectory path m
                istate,Completed None

            | IHash (ParsedHashDirective("silentCd",[path],m),_) ->
                ChangeDirectory path m
                fsiConsolePrompt.SkipNext() (* "silent" directive *)
                istate,Completed None                  
                               
            | IHash (ParsedHashDirective("dbgbreak",[],_),_) -> 
                {istate with debugBreak = true},Completed None

            | IHash (ParsedHashDirective("time",[],_),_) -> 
                if istate.timing then
                    fsiConsoleOutput.uprintnfnn "%s" (FSIstrings.SR.fsiTurnedTimingOff())
                else
                    fsiConsoleOutput.uprintnfnn "%s" (FSIstrings.SR.fsiTurnedTimingOn())
                {istate with timing = not istate.timing},Completed None

            | IHash (ParsedHashDirective("time",[("on" | "off") as v],_),_) -> 
                if v <> "on" then
                    fsiConsoleOutput.uprintnfnn "%s" (FSIstrings.SR.fsiTurnedTimingOff())
                else
                    fsiConsoleOutput.uprintnfnn "%s" (FSIstrings.SR.fsiTurnedTimingOn())
                {istate with timing = (v = "on")},Completed None

            | IHash (ParsedHashDirective("nowarn",numbers,m),_) -> 
                List.iter (fun (d:string) -> tcConfigB.TurnWarningOff(m,d)) numbers
                istate,Completed None

            | IHash (ParsedHashDirective("terms",[],_),_) -> 
                tcConfigB.showTerms <- not tcConfig.showTerms
                istate,Completed None

            | IHash (ParsedHashDirective("types",[],_),_) -> 
                fsiOptions.ShowTypes <- not fsiOptions.ShowTypes
                istate,Completed None

    #if DEBUG
            | IHash (ParsedHashDirective("ilcode",[],_m),_) -> 
                fsiOptions.ShowILCode <- not fsiOptions.ShowILCode; 
                istate,Completed None

            | IHash (ParsedHashDirective("info",[],_m),_) -> 
                PrintOptionInfo tcConfigB
                istate,Completed None         
    #endif

            | IHash (ParsedHashDirective(("q" | "quit"),[],_),_) -> 
                fsiInterruptController.Exit()

            | IHash (ParsedHashDirective("help",[],_),_) ->
                fsiOptions.ShowHelp()
                istate,Completed None

            | IHash (ParsedHashDirective(c,arg,_),_) -> 
                fsiConsoleOutput.uprintfn "%s" (FSIstrings.SR.fsiInvalidDirective(c, String.concat " " arg))  // REVIEW: uprintnfnn - like other directives above
                istate,Completed None  (* REVIEW: cont = CompletedWithReportedError *)
        )

    /// Execute a single parsed interaction which may contain multiple items to be executed
    /// independently, because some are #directives. Called on the GUI/execute/main thread.
    /// 
    /// #directive comes through with other definitions as a SynModuleDecl.HashDirective.
    /// We split these out for individual processing.
    let rec execParsedInteractions (ctok, tcConfig, istate, action, errorLogger: ErrorLogger, lastResult:option<FsiInteractionStepStatus>)  =
        let action,nextAction,istate = 
            match action with
            | None                                      -> None,None,istate
            | Some (IHash _)                            -> action,None,istate
            | Some (IDefns ([],_))                      -> None,None,istate
            | Some (IDefns (SynModuleDecl.HashDirective(hash,mh) :: defs,m)) -> 
                Some (IHash(hash,mh)),Some (IDefns(defs,m)),istate

            | Some (IDefns (defs,m))                    -> 
                let isDefHash = function SynModuleDecl.HashDirective(_,_) -> true | _ -> false
                let isBreakable def = 
                    // only add automatic debugger breaks before 'let' or 'do' expressions with sequence points
                    match def with
                    | SynModuleDecl.DoExpr (SequencePointInfoForBinding.SequencePointAtBinding _, _, _)
                    | SynModuleDecl.Let (_, SynBinding.Binding(_, _, _, _, _, _, _, _,_,_,_, SequencePointInfoForBinding.SequencePointAtBinding _) :: _, _) -> true
                    | _ -> false
                let defsA = Seq.takeWhile (isDefHash >> not) defs |> Seq.toList
                let defsB = Seq.skipWhile (isDefHash >> not) defs |> Seq.toList

                // If user is debugging their script interactively, inject call
                // to Debugger.Break() at the first "breakable" line.
                // Update istate so that more Break() calls aren't injected when recursing
                let defsA,istate =
                    if istate.debugBreak then
                        let preBreak = Seq.takeWhile (isBreakable >> not) defsA |> Seq.toList
                        let postBreak = Seq.skipWhile (isBreakable >> not) defsA |> Seq.toList
                        match postBreak with
                        | h :: _ -> preBreak @ (fsiDynamicCompiler.CreateDebuggerBreak(h.Range) :: postBreak), { istate with debugBreak = false }
                        | _ -> defsA, istate
                    else defsA,istate

                // When the last declaration has a shape of DoExp (i.e., non-binding), 
                // transform it to a shape of "let it = <exp>", so we can refer it.
                let defsA = if defsA.Length <= 1 || not (List.isEmpty defsB) then defsA else
                            match List.headAndTail (List.rev defsA) with
                            | SynModuleDecl.DoExpr(_,exp,_), rest -> (rest |> List.rev) @ (fsiDynamicCompiler.BuildItBinding exp)
                            | _ -> defsA

                Some (IDefns(defsA,m)),Some (IDefns(defsB,m)),istate

        match action, lastResult with
          | None, Some prev -> assert(nextAction.IsNone); istate, prev
          | None,_ -> assert(nextAction.IsNone); istate, Completed None
          | Some action, _ ->
              let istate,cont = ExecInteraction (ctok, tcConfig, istate, action, errorLogger)
              match cont with
                | Completed _                  -> execParsedInteractions (ctok, tcConfig, istate, nextAction, errorLogger, Some cont)
                | CompletedWithReportedError e -> istate,CompletedWithReportedError e             (* drop nextAction on error *)
                | EndOfFile                    -> istate,defaultArg lastResult (Completed None)   (* drop nextAction on EOF *)
                | CtrlC                        -> istate,CtrlC                                    (* drop nextAction on CtrlC *)

    /// Execute a single parsed interaction on the parser/execute thread.
    let mainThreadProcessAction ctok action istate =         
        try 
            let tcConfig = TcConfig.Create(tcConfigB,validate=false)
            if !progress then fprintfn fsiConsoleOutput.Out "In mainThreadProcessAction...";                  
            fsiInterruptController.InterruptAllowed <- InterruptCanRaiseException;
            let res = action ctok tcConfig istate
            fsiInterruptController.ClearInterruptRequest()
            fsiInterruptController.InterruptAllowed <- InterruptIgnored;
            res
        with
        | :? ThreadAbortException ->
           fsiInterruptController.ClearInterruptRequest()
           fsiInterruptController.InterruptAllowed <- InterruptIgnored;
           (try Thread.ResetAbort() with _ -> ());
           (istate,CtrlC)
        |  e ->
           fsiInterruptController.ClearInterruptRequest()
           fsiInterruptController.InterruptAllowed <- InterruptIgnored;
           stopProcessingRecovery e range0;
           istate, CompletedWithReportedError e

    let mainThreadProcessParsedInteractions ctok errorLogger (action, istate) = 
      istate |> mainThreadProcessAction ctok (fun ctok tcConfig istate ->
        execParsedInteractions (ctok, tcConfig, istate, action, errorLogger, None))

    let parseExpression (tokenizer:LexFilter.LexFilter) =
        reusingLexbufForParsing tokenizer.LexBuffer (fun () ->
            Parser.typedSeqExprEOF tokenizer.Lexer tokenizer.LexBuffer)

    let mainThreadProcessParsedExpression ctok errorLogger (expr, istate) = 
      istate |> InteractiveCatch errorLogger (fun istate ->
        istate |> mainThreadProcessAction ctok (fun ctok _tcConfig istate ->
          fsiDynamicCompiler.EvalParsedExpression(ctok, errorLogger, istate, expr)  )) 

    let commitResult (istate, result) =
        match result with
        | FsiInteractionStepStatus.CtrlC -> Choice2Of2 (Some (OperationCanceledException() :> exn))
        | FsiInteractionStepStatus.EndOfFile -> Choice2Of2 (Some (System.Exception "End of input"))
        | FsiInteractionStepStatus.Completed res -> 
            setCurrState istate
            Choice1Of2 res
        | FsiInteractionStepStatus.CompletedWithReportedError (StopProcessingExn userExnOpt) -> 
            Choice2Of2 userExnOpt
        | FsiInteractionStepStatus.CompletedWithReportedError _ -> 
            Choice2Of2 None

    /// Parse then process one parsed interaction.  
    ///
    /// During normal execution, this initially runs on the parser
    /// thread, then calls runCodeOnMainThread when it has completed 
    /// parsing and needs to typecheck and execute a definition. This blocks the parser thread
    /// until execution has competed on the GUI thread.
    ///
    /// During processing of startup scripts, this runs on the main thread.
    ///
    /// This is blocking: it reads until one chunk of input have been received, unless IsPastEndOfStream is true
    member __.ParseAndExecOneSetOfInteractionsFromLexbuf (runCodeOnMainThread, istate:FsiDynamicCompilerState, tokenizer:LexFilter.LexFilter, errorLogger) =

        if tokenizer.LexBuffer.IsPastEndOfStream then 
            let stepStatus = 
                if fsiInterruptController.FsiInterruptStdinState = StdinEOFPermittedBecauseCtrlCRecentlyPressed then 
                    fsiInterruptController.FsiInterruptStdinState <- StdinNormal; 
                    CtrlC
                else 
                    EndOfFile
            istate,stepStatus

        else 

            fsiConsolePrompt.Print();
            istate |> InteractiveCatch errorLogger (fun istate -> 
                if !progress then fprintfn fsiConsoleOutput.Out "entering ParseInteraction...";

                // Parse the interaction. When FSI.EXE is waiting for input from the console the 
                // parser thread is blocked somewhere deep this call. 
                let action  = ParseInteraction tokenizer

                if !progress then fprintfn fsiConsoleOutput.Out "returned from ParseInteraction...calling runCodeOnMainThread...";

                // After we've unblocked and got something to run we switch 
                // over to the run-thread (e.g. the GUI thread) 
                let res = istate  |> runCodeOnMainThread (fun ctok istate -> mainThreadProcessParsedInteractions ctok errorLogger (action, istate)) 

                if !progress then fprintfn fsiConsoleOutput.Out "Just called runCodeOnMainThread, res = %O..." res;
                res)
        
    member __.CurrentState = currState

    /// Perform an "include" on a script file (i.e. a script file specified on the command line)
    member processor.EvalIncludedScript (ctok, istate, sourceFile, m, errorLogger) =
        let tcConfig = TcConfig.Create(tcConfigB, validate=false)
        // Resolve the filename to an absolute filename
        let sourceFile = tcConfig.ResolveSourceFile(m, sourceFile, tcConfig.implicitIncludeDir) 
        // During the processing of the file, further filenames are 
        // resolved relative to the home directory of the loaded file.
        WithImplicitHome (tcConfigB, directoryName sourceFile)  (fun () ->
              // An included script file may contain maybe several interaction blocks.
              // We repeatedly parse and process these, until an error occurs.
                let tokenizer = fsiStdinLexerProvider.CreateIncludedScriptLexer (sourceFile, errorLogger)
                let rec run istate =
                    let istate,cont = processor.ParseAndExecOneSetOfInteractionsFromLexbuf ((fun f istate -> f ctok istate), istate, tokenizer, errorLogger)
                    match cont with Completed _ -> run istate | _ -> istate,cont 

                let istate,cont = run istate 

                match cont with
                | Completed _ -> failwith "EvalIncludedScript: Completed expected to have relooped"
                | CompletedWithReportedError e -> istate,CompletedWithReportedError e
                | EndOfFile -> istate,Completed None// here file-EOF is normal, continue required 
                | CtrlC     -> istate,CtrlC
          )


    /// Load the source files, one by one. Called on the main thread.
    member processor.EvalIncludedScripts (ctok, istate, sourceFiles, errorLogger) =
      match sourceFiles with
        | [] -> istate
        | sourceFile :: moreSourceFiles ->
            // Catch errors on a per-file basis, so results/bindings from pre-error files can be kept.
            let istate,cont = InteractiveCatch errorLogger (fun istate -> processor.EvalIncludedScript (ctok, istate, sourceFile, rangeStdin, errorLogger)) istate
            match cont with
              | Completed _                -> processor.EvalIncludedScripts (ctok, istate, moreSourceFiles, errorLogger)
              | CompletedWithReportedError _ -> istate // do not process any more files              
              | CtrlC                      -> istate // do not process any more files 
              | EndOfFile                  -> assert false; istate // This is unexpected. EndOfFile is replaced by Completed in the called function 


    member processor.LoadInitialFiles (ctok, errorLogger) =
        /// Consume initial source files in chunks of scripts or non-scripts
        let rec consume istate sourceFiles =
            match sourceFiles with
            | [] -> istate
            | (_,isScript1) :: _ -> 
                let sourceFiles,rest = List.takeUntil (fun (_,isScript2) -> isScript1 <> isScript2) sourceFiles 
                let sourceFiles = List.map fst sourceFiles 
                let istate = 
                    if isScript1 then 
                        processor.EvalIncludedScripts (ctok, istate, sourceFiles, errorLogger)
                    else 
                        istate |> InteractiveCatch errorLogger (fun istate -> fsiDynamicCompiler.EvalSourceFiles(ctok, istate, rangeStdin, sourceFiles, lexResourceManager, errorLogger), Completed None) |> fst 
                consume istate rest 

        setCurrState (consume currState fsiOptions.SourceFiles)

        if not (List.isEmpty fsiOptions.SourceFiles) then 
            fsiConsolePrompt.PrintAhead(); // Seems required. I expected this could be deleted. Why not?

    /// Send a dummy interaction through F# Interactive, to ensure all the most common code generation paths are 
    /// JIT'ed and ready for use.
    member __.LoadDummyInteraction(ctok, errorLogger) =
        setCurrState (currState |> InteractiveCatch errorLogger (fun istate ->  fsiDynamicCompiler.EvalParsedDefinitions (ctok, errorLogger, istate, true, false, []) |> fst, Completed None) |> fst)
        
    member __.EvalInteraction(ctok, sourceText, scriptFileName, errorLogger) =
        use _unwind1 = ErrorLogger.PushThreadBuildPhaseUntilUnwind(ErrorLogger.BuildPhase.Interactive)
        use _unwind2 = ErrorLogger.PushErrorLoggerPhaseUntilUnwind(fun _ -> errorLogger)
        use _scope = SetCurrentUICultureForThread fsiOptions.FsiLCID
        let lexbuf = UnicodeLexing.StringAsLexbuf(isFeatureSupported, sourceText)
        let tokenizer = fsiStdinLexerProvider.CreateBufferLexer(scriptFileName, lexbuf, errorLogger)
        currState 
        |> InteractiveCatch errorLogger (fun istate ->
            let expr = ParseInteraction tokenizer
            mainThreadProcessParsedInteractions ctok errorLogger (expr, istate) )
        |> commitResult

    member this.EvalScript (ctok, scriptPath, errorLogger) =
        // Todo: this runs the script as expected but errors are displayed one line to far in debugger
        let sourceText = sprintf "#load @\"%s\" " scriptPath
        this.EvalInteraction (ctok, sourceText, scriptPath, errorLogger)

    member __.EvalExpression (ctok, sourceText, scriptFileName, errorLogger) =
        use _unwind1 = ErrorLogger.PushThreadBuildPhaseUntilUnwind(ErrorLogger.BuildPhase.Interactive)
        use _unwind2 = ErrorLogger.PushErrorLoggerPhaseUntilUnwind(fun _ -> errorLogger)
        use _scope = SetCurrentUICultureForThread fsiOptions.FsiLCID
        let lexbuf = UnicodeLexing.StringAsLexbuf(isFeatureSupported, sourceText)
        let tokenizer = fsiStdinLexerProvider.CreateBufferLexer(scriptFileName, lexbuf, errorLogger)
        currState 
        |> InteractiveCatch errorLogger (fun istate ->
            let expr = parseExpression tokenizer 
            let m = expr.Range
            // Make this into "(); expr" to suppress generalization and compilation-as-function
            let exprWithSeq = SynExpr.Sequential (SequencePointInfoForSeq.SuppressSequencePointOnStmtOfSequential,true,SynExpr.Const (SynConst.Unit,m.StartRange), expr, m)
            mainThreadProcessParsedExpression ctok errorLogger (exprWithSeq, istate))
        |> commitResult

    member __.PartialAssemblySignatureUpdated = event.Publish

    /// Start the background thread used to read the input reader and/or console
    ///
    /// This is the main stdin loop, running on the stdinReaderThread.
    /// 
    // We run the actual computations for each action on the main GUI thread by using
    // mainForm.Invoke to pipe a message back through the form's main event loop. (The message 
    // is a delegate to execute on the main Thread)
    //
    member processor.StartStdinReadAndProcessThread (errorLogger) = 

      if !progress then fprintfn fsiConsoleOutput.Out "creating stdinReaderThread";

      let stdinReaderThread = 
        new Thread(new ThreadStart(fun () ->
            InstallErrorLoggingOnThisThread errorLogger // FSI error logging on stdinReaderThread, e.g. parse errors.
            use _scope = SetCurrentUICultureForThread fsiOptions.FsiLCID
            try 
                try 
                  let initialTokenizer = fsiStdinLexerProvider.CreateStdinLexer(errorLogger)
                  if !progress then fprintfn fsiConsoleOutput.Out "READER: stdin thread started...";

                  // Delay until we've peeked the input or read the entire first line
                  fsiStdinLexerProvider.ConsoleInput.WaitForInitialConsoleInput()
                  
                  if !progress then fprintfn fsiConsoleOutput.Out "READER: stdin thread got first line...";

                  let runCodeOnMainThread = runCodeOnEventLoop errorLogger 

                  // Keep going until EndOfFile on the inReader or console
                  let rec loop currTokenizer = 

                      let istateNew,contNew = 
                          processor.ParseAndExecOneSetOfInteractionsFromLexbuf (runCodeOnMainThread, currState, currTokenizer, errorLogger)   

                      setCurrState istateNew

                      match contNew with 
                      | EndOfFile -> ()
                      | CtrlC -> loop (fsiStdinLexerProvider.CreateStdinLexer(errorLogger))   // After each interrupt, restart to a brand new tokenizer
                      | CompletedWithReportedError _ 
                      | Completed _ -> loop currTokenizer

                  loop initialTokenizer


                  if !progress then fprintfn fsiConsoleOutput.Out "- READER: Exiting stdinReaderThread";  

                with e -> stopProcessingRecovery e range0;

            finally 
                if !progress then fprintfn fsiConsoleOutput.Out "- READER: Exiting process because of failure/exit on  stdinReaderThread";  
                // REVIEW: On some flavors of Mono, calling exit may freeze the process if we're using the WinForms event handler
                // Basically, on Mono 2.6.3, the GUI thread may be left dangling on exit.  At that point:
                //   -- System.Environment.Exit will cause the process to stop responding
                //   -- Calling Application.Exit() will leave the GUI thread up and running, creating a Zombie process
                //   -- Calling Abort() on the Main thread or the GUI thread will have no effect, and the process will remain unresponsive
                // Also, even the the GUI thread is up and running, the WinForms event loop will be listed as closed
                // In this case, killing the process is harmless, since we've already cleaned up after ourselves and FSI is responding
                // to an error.  (CTRL-C is handled elsewhere.) 
                // We'll only do this if we're running on Mono, "--gui" is specified and our input is piped in from stdin, so it's still
                // fairly constrained.
#if FX_NO_WINFORMS
                exit 1
#else
                if runningOnMono && fsiOptions.Gui then
                    System.Environment.ExitCode <- 1
                    Process.GetCurrentProcess().Kill()
                else
                    exit 1
#endif

        ),Name="StdinReaderThread")

      if !progress then fprintfn fsiConsoleOutput.Out "MAIN: starting stdin thread..."
      stdinReaderThread.Start()

    member __.CompletionsForPartialLID (istate, prefix:string) =
        let lid,stem =
            if prefix.IndexOf(".",StringComparison.Ordinal) >= 0 then
                let parts = prefix.Split('.')
                let n = parts.Length
                Array.sub parts 0 (n-1) |> Array.toList,parts.[n-1]
            else
                [],prefix   

        let tcState = istate.tcState
        let amap = istate.tcImports.GetImportMap()
        let infoReader = new InfoReader(istate.tcGlobals,amap)
        let ncenv = new NameResolver(istate.tcGlobals,amap,infoReader,FakeInstantiationGenerator)
        let ad = tcState.TcEnvFromImpls.AccessRights
        let nenv = tcState.TcEnvFromImpls.NameEnv

        let nItems = NameResolution.ResolvePartialLongIdent ncenv nenv (ConstraintSolver.IsApplicableMethApprox istate.tcGlobals amap rangeStdin) rangeStdin ad lid false
        let names  = nItems |> List.map (fun d -> d.DisplayName) 
        let names  = names |> List.filter (fun name -> name.StartsWithOrdinal(stem)) 
        names

    member __.ParseAndCheckInteraction (ctok, legacyReferenceResolver, checker, istate, text:string) =
        let tcConfig = TcConfig.Create(tcConfigB,validate=false)

        let fsiInteractiveChecker = FsiInteractiveChecker(legacyReferenceResolver, checker, tcConfig, istate.tcGlobals, istate.tcImports, istate.tcState)
        fsiInteractiveChecker.ParseAndCheckInteraction(ctok, SourceText.ofString text)


//----------------------------------------------------------------------------
// Server mode:
//----------------------------------------------------------------------------

let internal SpawnThread name f =
    let th = new Thread(new ThreadStart(f),Name=name)
    th.IsBackground <- true;
    th.Start()

let internal SpawnInteractiveServer 
                           (fsi: FsiEvaluationSessionHostConfig,
                            fsiOptions : FsiCommandLineOptions, 
                            fsiConsoleOutput:  FsiConsoleOutput) =   
    //printf "Spawning fsi server on channel '%s'" !fsiServerName;
    SpawnThread "ServerThread" (fun () ->
         use _scope = SetCurrentUICultureForThread fsiOptions.FsiLCID
         try
             fsi.StartServer(fsiOptions.FsiServerName)
         with e ->
             fprintfn fsiConsoleOutput.Error "%s" (FSIstrings.SR.fsiExceptionRaisedStartingServer(e.ToString())))

/// Repeatedly drive the event loop (e.g. Application.Run()) but catching ThreadAbortException and re-running.
///
/// This gives us a last chance to catch an abort on the main execution thread.
let internal DriveFsiEventLoop (fsi: FsiEvaluationSessionHostConfig, fsiConsoleOutput: FsiConsoleOutput) = 
    let rec runLoop() = 
        if !progress then fprintfn fsiConsoleOutput.Out "GUI thread runLoop";
        let restart = 
            try 
              // BLOCKING POINT: The GUI Thread spends most (all) of its time this event loop
              if !progress then fprintfn fsiConsoleOutput.Out "MAIN:  entering event loop...";
              fsi.EventLoopRun()
            with
            |  :? ThreadAbortException ->
              // If this TAE handler kicks it's almost certainly too late to save the
              // state of the process - the state of the message loop may have been corrupted 
              fsiConsoleOutput.uprintnfn "%s" (FSIstrings.SR.fsiUnexpectedThreadAbortException());  
              (try Thread.ResetAbort() with _ -> ());
              true
              // Try again, just case we can restart
            | e -> 
              stopProcessingRecovery e range0;
              true
              // Try again, just case we can restart
        if !progress then fprintfn fsiConsoleOutput.Out "MAIN:  exited event loop...";
        if restart then runLoop() 

    runLoop();

/// Thrown when there was an error compiling the given code in FSI.
type FsiCompilationException(message: string, errorInfos: FSharpErrorInfo[] option) =
    inherit System.Exception(message)
    member __.ErrorInfos = errorInfos

/// The primary type, representing a full F# Interactive session, reading from the given
/// text input, writing to the given text output and error writers.
type FsiEvaluationSession (fsi: FsiEvaluationSessionHostConfig, argv:string[], inReader:TextReader, outWriter:TextWriter, errorWriter: TextWriter, fsiCollectible: bool, legacyReferenceResolver: ReferenceResolver.Resolver option) = 

    do if not runningOnMono then Lib.UnmanagedProcessExecutionOptions.EnableHeapTerminationOnCorruption() (* SDL recommendation *)

    // Explanation: When FsiEvaluationSession.Create is called we do a bunch of processing. For fsi.exe
    // and fsiAnyCpu.exe there are no other active threads at this point, so we can assume this is the
    // unique compilation thread.  For other users of FsiEvaluationSession it is reasonable to assume that
    // the object is not accessed concurrently during startup preparation.
    //
    // We later switch to doing interaction-by-interaction processing on the "event loop" thread.
    let ctokStartup = AssumeCompilationThreadWithoutEvidence ()

    let timeReporter = FsiTimeReporter(outWriter)

    //----------------------------------------------------------------------------
    // Console coloring
    //----------------------------------------------------------------------------

    // Testing shows "console coloring" is broken on some Mono configurations (e.g. Mono 2.4 Suse LiveCD).
    // To support fsi usage, the console coloring is switched off by default on Mono.
    do if runningOnMono then enableConsoleColoring <- false 


    //----------------------------------------------------------------------------
    // tcConfig - build the initial config
    //----------------------------------------------------------------------------

    let currentDirectory = Directory.GetCurrentDirectory()
    let tryGetMetadataSnapshot = (fun _ -> None)

    let defaultFSharpBinariesDir = FSharpEnvironment.BinFolderOfDefaultFSharpCompiler(FSharpEnvironment.tryCurrentDomain()).Value

    let legacyReferenceResolver = 
        match legacyReferenceResolver with 
        | None -> SimulatedMSBuildReferenceResolver.getResolver()
        | Some rr -> rr

    let tcConfigB = 
        TcConfigBuilder.CreateNew(legacyReferenceResolver, 
            defaultFSharpBinariesDir=defaultFSharpBinariesDir, 
            reduceMemoryUsage=ReduceMemoryFlag.Yes, 
            implicitIncludeDir=currentDirectory, 
            isInteractive=true, 
            isInvalidationSupported=false, 
            defaultCopyFSharpCore=CopyFSharpCoreFlag.No, 
            tryGetMetadataSnapshot=tryGetMetadataSnapshot)

    let tcConfigP = TcConfigProvider.BasedOnMutableBuilder(tcConfigB)
    do tcConfigB.resolutionEnvironment <- ResolutionEnvironment.CompilationAndEvaluation // See Bug 3608
    do tcConfigB.useFsiAuxLib <- fsi.UseFsiAuxLib

#if NETSTANDARD
    do tcConfigB.useSdkRefs <- true
    do tcConfigB.useSimpleResolution <- true
    do SetTargetProfile tcConfigB "netcore" // always assume System.Runtime codegen
#endif

    // Preset: --optimize+ -g --tailcalls+ (see 4505)
    do SetOptimizeSwitch tcConfigB OptionSwitch.On
    do SetDebugSwitch    tcConfigB (Some "pdbonly") OptionSwitch.On
    do SetTailcallSwitch tcConfigB OptionSwitch.On    

#if NETSTANDARD
    // set platform depending on whether the current process is a 64-bit process.
    // BUG 429882 : FsiAnyCPU.exe issues warnings (x64 v MSIL) when referencing 64-bit assemblies
    do tcConfigB.platform <- if IntPtr.Size = 8 then Some AMD64 else Some X86
#endif

    let fsiStdinSyphon = new FsiStdinSyphon(errorWriter)
    let fsiConsoleOutput = FsiConsoleOutput(tcConfigB, outWriter, errorWriter)

    let errorLogger = ErrorLoggerThatStopsOnFirstError(tcConfigB, fsiStdinSyphon, fsiConsoleOutput)

    do InstallErrorLoggingOnThisThread errorLogger // FSI error logging on main thread.

    let updateBannerText() =
      tcConfigB.productNameForBannerText <- FSIstrings.SR.fsiProductName(FSharpEnvironment.FSharpBannerVersion)
  
    do updateBannerText() // setting the correct banner so that 'fsi -?' display the right thing

    let fsiOptions       = FsiCommandLineOptions(fsi, argv, tcConfigB, fsiConsoleOutput)
    let fsiConsolePrompt = FsiConsolePrompt(fsiOptions, fsiConsoleOutput)

    do
      match tcConfigB.preferredUiLang with
      | Some s -> Thread.CurrentThread.CurrentUICulture <- new System.Globalization.CultureInfo(s)
      | None -> ()

    do
      try
          SetServerCodePages fsiOptions
      with e ->
          warning(e)

    do 
      updateBannerText() // resetting banner text after parsing options

      if tcConfigB.showBanner then 
          fsiOptions.ShowBanner()

    do fsiConsoleOutput.uprintfn ""

    // When no source files to load, print ahead prompt here 
    do if List.isEmpty fsiOptions.SourceFiles then 
        fsiConsolePrompt.PrintAhead()       


    let fsiConsoleInput = FsiConsoleInput(fsi, fsiOptions, inReader, outWriter)

    /// The single, global interactive checker that can be safely used in conjunction with other operations
    /// on the FsiEvaluationSession.  
    let checker = FSharpChecker.Create(legacyReferenceResolver=legacyReferenceResolver)

    let (tcGlobals,frameworkTcImports,nonFrameworkResolutions,unresolvedReferences) = 
        try 
            let tcConfig = tcConfigP.Get(ctokStartup)
            checker.FrameworkImportsCache.Get (ctokStartup, tcConfig) |> Cancellable.runWithoutCancellation
        with e -> 
            stopProcessingRecovery e range0; failwithf "Error creating evaluation session: %A" e

    let tcImports =  
      try 
          TcImports.BuildNonFrameworkTcImports(ctokStartup, tcConfigP, tcGlobals, frameworkTcImports, nonFrameworkResolutions, unresolvedReferences) |> Cancellable.runWithoutCancellation
      with e -> 
          stopProcessingRecovery e range0; failwithf "Error creating evaluation session: %A" e

    let niceNameGen = NiceNameGenerator() 

    // Share intern'd strings across all lexing/parsing
    let lexResourceManager = new Lexhelp.LexResourceManager() 

    /// The lock stops the type checker running at the same time as the server intellisense implementation.
    let tcLockObject = box 7 // any new object will do
    
    let resolveAssemblyRef (aref: ILAssemblyRef) = 
        // Explanation: This callback is invoked during compilation to resolve assembly references
        // We don't yet propagate the ctok through these calls (though it looks plausible to do so).
        let ctok = AssumeCompilationThreadWithoutEvidence ()
#if !NO_EXTENSIONTYPING
        match tcImports.TryFindProviderGeneratedAssemblyByName (ctok, aref.Name) with
        | Some assembly -> Some (Choice2Of2 assembly)
        | None -> 
#endif
        match tcImports.TryFindExistingFullyQualifiedPathByExactAssemblyRef (ctok, aref) with
        | Some resolvedPath -> Some (Choice1Of2 resolvedPath)
        | None -> None

    let fsiDynamicCompiler = FsiDynamicCompiler(fsi, timeReporter, tcConfigB, tcLockObject, outWriter, tcImports, tcGlobals, fsiOptions, fsiConsoleOutput, fsiCollectible, niceNameGen, resolveAssemblyRef) 

    let fsiInterruptController = FsiInterruptController(fsiOptions, fsiConsoleOutput)

    let uninstallMagicAssemblyResolution = MagicAssemblyResolution.Install(tcConfigB, tcImports, fsiDynamicCompiler, fsiConsoleOutput)

    /// This reference cell holds the most recent interactive state
    let initialInteractiveState = fsiDynamicCompiler.GetInitialInteractiveState ()
      
    let fsiStdinLexerProvider = FsiStdinLexerProvider(tcConfigB, fsiStdinSyphon, fsiConsoleInput, fsiConsoleOutput, fsiOptions, lexResourceManager)

    let fsiInteractionProcessor = FsiInteractionProcessor(fsi, tcConfigB, fsiOptions, fsiDynamicCompiler, fsiConsolePrompt, fsiConsoleOutput, fsiInterruptController, fsiStdinLexerProvider, lexResourceManager, initialInteractiveState) 

    let commitResult res =
        match res with
        | Choice1Of2 r -> r
        | Choice2Of2 None -> raise (FsiCompilationException(FSIstrings.SR.fsiOperationFailed(), None))
        | Choice2Of2 (Some userExn) -> raise userExn

    let commitResultNonThrowing errorOptions scriptFile (errorLogger: CompilationErrorLogger) res =
        let errs = errorLogger.GetErrors()
        let errorInfos = ErrorHelpers.CreateErrorInfos (errorOptions, true, scriptFile, errs, true)
        let userRes =
            match res with
            | Choice1Of2 r -> Choice1Of2 r
            | Choice2Of2 None -> Choice2Of2 (FsiCompilationException(FSIstrings.SR.fsiOperationCouldNotBeCompleted(), Some errorInfos) :> exn)
            | Choice2Of2 (Some userExn) -> Choice2Of2 userExn

        // 'true' is passed for "suggestNames" because we want the FSI session to suggest names for misspellings and it won't affect IDE perf much
        userRes, errorInfos

    let dummyScriptFileName = "input.fsx"

    interface IDisposable with 
        member x.Dispose() = 
            (tcImports :> IDisposable).Dispose()
            uninstallMagicAssemblyResolution.Dispose()

    /// Load the dummy interaction, load the initial files, and,
    /// if interacting, start the background thread to read the standard input.
    member x.Interrupt() = fsiInterruptController.Interrupt()

    /// A host calls this to get the completions for a long identifier, e.g. in the console
    member x.GetCompletions(longIdent) = 
        fsiInteractionProcessor.CompletionsForPartialLID (fsiInteractionProcessor.CurrentState, longIdent)  |> Seq.ofList

    member x.ParseAndCheckInteraction(code) = 
        let ctok = AssumeCompilationThreadWithoutEvidence ()
        fsiInteractionProcessor.ParseAndCheckInteraction (ctok, legacyReferenceResolver, checker.ReactorOps, fsiInteractionProcessor.CurrentState, code)  

    member x.InteractiveChecker = checker

    member x.CurrentPartialAssemblySignature = 
        fsiDynamicCompiler.CurrentPartialAssemblySignature (fsiInteractionProcessor.CurrentState)  

    member x.DynamicAssembly = 
        fsiDynamicCompiler.DynamicAssembly
    /// A host calls this to determine if the --gui parameter is active
    member x.IsGui = fsiOptions.Gui 

    /// A host calls this to get the active language ID if provided by fsi-server-lcid
    member x.LCID = fsiOptions.FsiLCID

#if FX_NO_APP_DOMAINS
    member x.ReportUnhandledException (exn:exn) = ignore exn; ()
#else
    /// A host calls this to report an unhandled exception in a standard way, e.g. an exception on the GUI thread gets printed to stderr
    member x.ReportUnhandledException exn = x.ReportUnhandledExceptionSafe true exn

    member x.ReportUnhandledExceptionSafe isFromThreadException (exn:exn) = 
             fsi.EventLoopInvoke (
                fun () ->          
                    fprintfn fsiConsoleOutput.Error "%s" (exn.ToString())
                    errorLogger.SetError()
                    try 
                        errorLogger.AbortOnError(fsiConsoleOutput) 
                    with StopProcessing ->
                        // BUG 664864 some window that use System.Windows.Forms.DataVisualization types (possible FSCharts) was created in FSI.
                        // at some moment one chart has raised InvalidArgumentException from OnPaint, this exception was intercepted by the code in higher layer and 
                        // passed to Application.OnThreadException. FSI has already attached its own ThreadException handler, inside it will log the original error
                        // and then raise StopProcessing exception to unwind the stack (and possibly shut down current Application) and get to DriveFsiEventLoop.
                        // DriveFsiEventLoop handles StopProcessing by suppressing it and restarting event loop from the beginning.
                        // This schema works almost always except when FSI is started as 64 bit process (FsiAnyCpu) on Windows 7.

                        // http://msdn.microsoft.com/en-us/library/windows/desktop/ms633573(v=vs.85).aspx
                        // Remarks:
                        // If your application runs on a 32-bit version of Windows operating system, uncaught exceptions from the callback 
                        // will be passed onto higher-level exception handlers of your application when available. 
                        // The system then calls the unhandled exception filter to handle the exception prior to terminating the process. 
                        // If the PCA is enabled, it will offer to fix the problem the next time you run the application.
                        // However, if your application runs on a 64-bit version of Windows operating system or WOW64, 
                        // you should be aware that a 64-bit operating system handles uncaught exceptions differently based on its 64-bit processor architecture, 
                        // exception architecture, and calling convention. 
                        // The following table summarizes all possible ways that a 64-bit Windows operating system or WOW64 handles uncaught exceptions.
                        // 1. The system suppresses any uncaught exceptions.
                        // 2. The system first terminates the process, and then the Program Compatibility Assistant (PCA) offers to fix it the next time 
                        // you run the application. You can disable the PCA mitigation by adding a Compatibility section to the application manifest.
                        // 3. The system calls the exception filters but suppresses any uncaught exceptions when it leaves the callback scope, 
                        // without invoking the associated handlers.
                        // Behavior type 2 only applies to the 64-bit version of the Windows 7 operating system.
                        
                        // NOTE: tests on Win8 box showed that 64 bit version of the Windows 8 always apply type 2 behavior

                        // Effectively this means that when StopProcessing exception is raised from ThreadException callback - it won't be intercepted in DriveFsiEventLoop.
                        // Instead it will be interpreted as unhandled exception and crash the whole process.

                        // FIX: detect if current process in 64 bit running on Windows 7 or Windows 8 and if yes - swallow the StopProcessing and ScheduleRestart instead.
                        // Visible behavior should not be different, previously exception unwinds the stack and aborts currently running Application.
                        // After that it will be intercepted and suppressed in DriveFsiEventLoop.
                        // Now we explicitly shut down Application so after execution of callback will be completed the control flow 
                        // will also go out of WinFormsEventLoop.Run and again get to DriveFsiEventLoop => restart the loop. I'd like the fix to be  as conservative as possible
                        // so we use special case for problematic case instead of just always scheduling restart.

                        // http://msdn.microsoft.com/en-us/library/windows/desktop/ms724832(v=vs.85).aspx
                        let os = Environment.OSVersion
                        // Win7 6.1
                        let isWindows7 = os.Version.Major = 6 && os.Version.Minor = 1
                        // Win8 6.2
                        let isWindows8Plus = os.Version >= Version(6, 2, 0, 0)
                        if isFromThreadException && ((isWindows7 && (IntPtr.Size = 8) && isWindows8Plus))
#if DEBUG
                            // for debug purposes
                            && Environment.GetEnvironmentVariable("FSI_SCHEDULE_RESTART_WITH_ERRORS") = null
#endif
                        then
                            fsi.EventLoopScheduleRestart()
                        else
                            reraise()
                )
#endif

    member x.PartialAssemblySignatureUpdated = fsiInteractionProcessor.PartialAssemblySignatureUpdated


    member x.FormatValue(obj:obj, objTy) = 
        fsiDynamicCompiler.FormatValue(obj, objTy)

    member x.EvalExpression(sourceText) =

        // Explanation: When the user of the FsiInteractiveSession object calls this method, the 
        // code is parsed, checked and evaluated on the calling thread. This means EvalExpression
        // is not safe to call concurrently.
        let ctok = AssumeCompilationThreadWithoutEvidence()

        fsiInteractionProcessor.EvalExpression(ctok, sourceText, dummyScriptFileName, errorLogger)
        |> commitResult

    member x.EvalExpressionNonThrowing(sourceText) =
        // Explanation: When the user of the FsiInteractiveSession object calls this method, the 
        // code is parsed, checked and evaluated on the calling thread. This means EvalExpression
        // is not safe to call concurrently.
        let ctok = AssumeCompilationThreadWithoutEvidence()

        let errorOptions = TcConfig.Create(tcConfigB,validate = false).errorSeverityOptions
        let errorLogger = CompilationErrorLogger("EvalInteraction", errorOptions)
        fsiInteractionProcessor.EvalExpression(ctok, sourceText, dummyScriptFileName, errorLogger)
        |> commitResultNonThrowing errorOptions dummyScriptFileName errorLogger

    member x.EvalInteraction(sourceText) : unit =
        // Explanation: When the user of the FsiInteractiveSession object calls this method, the 
        // code is parsed, checked and evaluated on the calling thread. This means EvalExpression
        // is not safe to call concurrently.
        let ctok = AssumeCompilationThreadWithoutEvidence()

        fsiInteractionProcessor.EvalInteraction(ctok, sourceText, dummyScriptFileName, errorLogger) 
        |> commitResult
        |> ignore

    member x.EvalInteractionNonThrowing(sourceText) =
        // Explanation: When the user of the FsiInteractiveSession object calls this method, the 
        // code is parsed, checked and evaluated on the calling thread. This means EvalExpression
        // is not safe to call concurrently.
        let ctok = AssumeCompilationThreadWithoutEvidence()

        let errorOptions = TcConfig.Create(tcConfigB,validate = false).errorSeverityOptions
        let errorLogger = CompilationErrorLogger("EvalInteraction", errorOptions)
        fsiInteractionProcessor.EvalInteraction(ctok, sourceText, dummyScriptFileName, errorLogger)
        |> commitResultNonThrowing errorOptions "input.fsx" errorLogger

    member x.EvalScript(scriptPath) : unit =
        // Explanation: When the user of the FsiInteractiveSession object calls this method, the 
        // code is parsed, checked and evaluated on the calling thread. This means EvalExpression
        // is not safe to call concurrently.
        let ctok = AssumeCompilationThreadWithoutEvidence()

        fsiInteractionProcessor.EvalScript(ctok, scriptPath, errorLogger)
        |> commitResult
        |> ignore

    member x.EvalScriptNonThrowing(scriptPath) =
        // Explanation: When the user of the FsiInteractiveSession object calls this method, the 
        // code is parsed, checked and evaluated on the calling thread. This means EvalExpression
        // is not safe to call concurrently.
        let ctok = AssumeCompilationThreadWithoutEvidence()

        let errorOptions = TcConfig.Create(tcConfigB, validate = false).errorSeverityOptions
        let errorLogger = CompilationErrorLogger("EvalInteraction", errorOptions)
        fsiInteractionProcessor.EvalScript(ctok, scriptPath, errorLogger)
        |> commitResultNonThrowing errorOptions scriptPath errorLogger
        |> function Choice1Of2 (_), errs -> Choice1Of2 (), errs | Choice2Of2 exn, errs -> Choice2Of2 exn, errs

    /// Event fires every time an assembly reference is added to the execution environment, e.g., via `#r`.
    member __.AssemblyReferenceAdded = fsiDynamicCompiler.AssemblyReferenceAdded
 
    /// Performs these steps:
    ///    - Load the dummy interaction, if any
    ///    - Set up exception handling, if any
    ///    - Load the initial files, if any
    ///    - Start the background thread to read the standard input, if any
    ///    - Sit in the GUI event loop indefinitely, if needed
    ///
    /// This method only returns after "exit". The method repeatedly calls the event loop and
    /// the thread may be subject to Thread.Abort() signals if Interrupt() is used, giving rise 
    /// to internal ThreadAbortExceptions.
    ///
    /// A background thread is started by this thread to read from the inReader and/or console reader.

    [<CodeAnalysis.SuppressMessage("Microsoft.Reliability", "CA2004:RemoveCallsToGCKeepAlive")>]
    member x.Run() = 
        progress := condition "FSHARP_INTERACTIVE_PROGRESS"
    
        // Explanation: When Run is called we do a bunch of processing. For fsi.exe
        // and fsiAnyCpu.exe there are no other active threads at this point, so we can assume this is the
        // unique compilation thread.  For other users of FsiEvaluationSession it is reasonable to assume that
        // the object is not accessed concurrently during startup preparation.
        //
        // We later switch to doing interaction-by-interaction processing on the "event loop" thread
        let ctokRun = AssumeCompilationThreadWithoutEvidence ()

        if not runningOnMono && fsiOptions.IsInteractiveServer then 
            SpawnInteractiveServer (fsi, fsiOptions, fsiConsoleOutput)

        use unwindBuildPhase = PushThreadBuildPhaseUntilUnwind BuildPhase.Interactive

        if fsiOptions.Interact then 
            // page in the type check env 
            fsiInteractionProcessor.LoadDummyInteraction(ctokStartup, errorLogger)
            if !progress then fprintfn fsiConsoleOutput.Out "MAIN: InstallKillThread!";
            
            // Compute how long to pause before a ThreadAbort is actually executed.
            // A somewhat arbitrary choice.
            let pauseMilliseconds = (if fsiOptions.Gui then 400 else 100)

            // Request that ThreadAbort interrupts be performed on this (current) thread
            fsiInterruptController.InstallKillThread(Thread.CurrentThread, pauseMilliseconds)
            if !progress then fprintfn fsiConsoleOutput.Out "MAIN: got initial state, creating form";

#if !FX_NO_APP_DOMAINS
            // Route background exceptions to the exception handlers
            AppDomain.CurrentDomain.UnhandledException.Add (fun args -> 
                match args.ExceptionObject with 
                | :? System.Exception as err -> x.ReportUnhandledExceptionSafe false err 
                | _ -> ())
#endif

            fsiInteractionProcessor.LoadInitialFiles(ctokRun, errorLogger)

            fsiInteractionProcessor.StartStdinReadAndProcessThread(errorLogger)            

            DriveFsiEventLoop (fsi, fsiConsoleOutput )

        else // not interact
            if !progress then fprintfn fsiConsoleOutput.Out "Run: not interact, loading intitial files..."
            fsiInteractionProcessor.LoadInitialFiles(ctokRun, errorLogger)

            if !progress then fprintfn fsiConsoleOutput.Out "Run: done..."
            exit (min errorLogger.ErrorCount 1)

        // The Ctrl-C exception handler that we've passed to native code has
        // to be explicitly kept alive.
        GC.KeepAlive fsiInterruptController.EventHandlers


    static member Create(fsiConfig, argv, inReader, outWriter, errorWriter, ?collectible, ?legacyReferenceResolver) = 
        new FsiEvaluationSession(fsiConfig, argv, inReader, outWriter, errorWriter, defaultArg collectible false, legacyReferenceResolver)
    
    static member GetDefaultConfiguration(fsiObj:obj) = FsiEvaluationSession.GetDefaultConfiguration(fsiObj, true)
    
    static member GetDefaultConfiguration(fsiObj:obj, useFsiAuxLib: bool) =
        // We want to avoid modifying FSharp.Compiler.Interactive.Settings to avoid republishing that DLL.
        // So we access these via reflection
        { // Connect the configuration through to the 'fsi' object from FSharp.Compiler.Interactive.Settings
            new FsiEvaluationSessionHostConfig () with 
              member __.FormatProvider = getInstanceProperty fsiObj "FormatProvider"
              member __.FloatingPointFormat = getInstanceProperty fsiObj "FloatingPointFormat"
              member __.AddedPrinters = getInstanceProperty fsiObj "AddedPrinters"
              member __.ShowDeclarationValues = getInstanceProperty fsiObj "ShowDeclarationValues"
              member __.ShowIEnumerable = getInstanceProperty fsiObj "ShowIEnumerable"
              member __.ShowProperties = getInstanceProperty fsiObj "ShowProperties"
              member __.PrintSize = getInstanceProperty fsiObj "PrintSize"
              member __.PrintDepth = getInstanceProperty fsiObj "PrintDepth"
              member __.PrintWidth = getInstanceProperty fsiObj "PrintWidth"
              member __.PrintLength = getInstanceProperty fsiObj "PrintLength"
              member __.ReportUserCommandLineArgs args = setInstanceProperty fsiObj "CommandLineArgs" args
              member __.StartServer(fsiServerName) =  failwith "--fsi-server not implemented in the default configuration"
              member __.EventLoopRun() = callInstanceMethod0 (getInstanceProperty fsiObj "EventLoop") [||] "Run"   
              member __.EventLoopInvoke(f : unit -> 'T) =  callInstanceMethod1 (getInstanceProperty fsiObj "EventLoop") [|typeof<'T>|] "Invoke" f
              member __.EventLoopScheduleRestart() = callInstanceMethod0 (getInstanceProperty fsiObj "EventLoop") [||] "ScheduleRestart"
              member __.UseFsiAuxLib = useFsiAuxLib
              member __.GetOptionalConsoleReadLine(_probe) = None }


//-------------------------------------------------------------------------------
// If no "fsi" object for the configuration is specified, make the default
// configuration one which stores the settings in-process 

module Settings = 
    type IEventLoop =
        abstract Run : unit -> bool
        abstract Invoke : (unit -> 'T) -> 'T 
        abstract ScheduleRestart : unit -> unit
    
    // fsi.fs in FSHarp.Compiler.Sevice.dll avoids a hard dependency on FSharp.Compiler.Interactive.Settings.dll 
    // by providing an optional reimplementation of the functionality

    // An implementation of IEventLoop suitable for the command-line console
    [<AutoSerializable(false)>]
    type internal SimpleEventLoop() = 
        let runSignal = new AutoResetEvent(false)
        let exitSignal = new AutoResetEvent(false)
        let doneSignal = new AutoResetEvent(false)
        let mutable queue = ([] : (unit -> obj) list)
        let mutable result = (None : obj option)
        let setSignal(signal : AutoResetEvent) = while not (signal.Set()) do Thread.Sleep(1); done
        let waitSignal signal = WaitHandle.WaitAll([| (signal :> WaitHandle) |]) |> ignore
        let waitSignal2 signal1 signal2 = 
            WaitHandle.WaitAny([| (signal1 :> WaitHandle); (signal2 :> WaitHandle) |])
        let mutable running = false
        let mutable restart = false
        interface IEventLoop with 
             member x.Run() =  
                 running <- true
                 let rec run() = 
                     match waitSignal2 runSignal exitSignal with 
                     | 0 -> 
                         queue |> List.iter (fun f -> result <- try Some(f()) with _ -> None); 
                         setSignal doneSignal
                         run()
                     | 1 -> 
                         running <- false;
                         restart
                     | _ -> run()
                 run();
             member x.Invoke(f : unit -> 'T) : 'T  = 
                 queue <- [f >> box]
                 setSignal runSignal
                 waitSignal doneSignal
                 result.Value |> unbox
             member x.ScheduleRestart() = 
                 if running then 
                     restart <- true
                     setSignal exitSignal
        interface System.IDisposable with 
             member x.Dispose() =
                 runSignal.Dispose()
                 exitSignal.Dispose()
                 doneSignal.Dispose()
                     


    [<Sealed>]
    type InteractiveSettings()  = 
        let mutable evLoop = (new SimpleEventLoop() :> IEventLoop)
        let mutable showIDictionary = true
        let mutable showDeclarationValues = true
        let mutable args = Environment.GetCommandLineArgs()
        let mutable fpfmt = "g10"
        let mutable fp = (CultureInfo.InvariantCulture :> System.IFormatProvider)
        let mutable printWidth = 78
        let mutable printDepth = 100
        let mutable printLength = 100
        let mutable printSize = 10000
        let mutable showIEnumerable = true
        let mutable showProperties = true
        let mutable addedPrinters = []

        member __.FloatingPointFormat with get() = fpfmt and set v = fpfmt <- v
        member __.FormatProvider with get() = fp and set v = fp <- v
        member __.PrintWidth  with get() = printWidth and set v = printWidth <- v
        member __.PrintDepth  with get() = printDepth and set v = printDepth <- v
        member __.PrintLength  with get() = printLength and set v = printLength <- v
        member __.PrintSize  with get() = printSize and set v = printSize <- v
        member __.ShowDeclarationValues with get() = showDeclarationValues and set v = showDeclarationValues <- v
        member __.ShowProperties  with get() = showProperties and set v = showProperties <- v
        member __.ShowIEnumerable with get() = showIEnumerable and set v = showIEnumerable <- v
        member __.ShowIDictionary with get() = showIDictionary and set v = showIDictionary <- v
        member __.AddedPrinters with get() = addedPrinters and set v = addedPrinters <- v
        member __.CommandLineArgs with get() = args  and set v  = args <- v
        member __.AddPrinter(printer : 'T -> string) =
          addedPrinters <- Choice1Of2 (typeof<'T>, (fun (x:obj) -> printer (unbox x))) :: addedPrinters

        member __.EventLoop
           with get () = evLoop
           and set (x:IEventLoop)  = evLoop.ScheduleRestart(); evLoop <- x

        member __.AddPrintTransformer(printer : 'T -> obj) =
          addedPrinters <- Choice2Of2 (typeof<'T>, (fun (x:obj) -> printer (unbox x))) :: addedPrinters
    
    let fsi = InteractiveSettings()

type FsiEvaluationSession with 
    static member GetDefaultConfiguration() = 
        FsiEvaluationSession.GetDefaultConfiguration(Settings.fsi, false)

/// Defines a read-only input stream used to feed content to the hosted F# Interactive dynamic compiler.
[<AllowNullLiteral>]
type CompilerInputStream() = 
    inherit Stream()
    // Duration (in milliseconds) of the pause in the loop of waitForAtLeastOneByte. 
    let pauseDuration = 100

    // Queue of characters waiting to be read.
    let readQueue = new Queue<byte>()

    let  waitForAtLeastOneByte(count : int) =
        let rec loop() = 
            let attempt = 
                lock readQueue (fun () ->
                    let n = readQueue.Count
                    if (n >= 1) then 
                        let lengthToRead = if (n < count) then n else count
                        let ret = Array.zeroCreate lengthToRead
                        for i in 0 .. lengthToRead - 1 do
                            ret.[i] <- readQueue.Dequeue()
                        Some ret
                    else 
                        None)
            match attempt with 
            | None -> System.Threading.Thread.Sleep(pauseDuration); loop()
            | Some res -> res
        loop() 

    override x.CanRead = true 
    override x.CanWrite = false
    override x.CanSeek = false
    override x.Position with get() = raise (NotSupportedException()) and set _v = raise (NotSupportedException())
    override x.Length = raise (NotSupportedException()) 
    override x.Flush() = ()
    override x.Seek(_offset, _origin) = raise (NotSupportedException()) 
    override x.SetLength(_value) = raise (NotSupportedException()) 
    override x.Write(_buffer, _offset, _count) = raise (NotSupportedException("Cannot write to input stream")) 
    override x.Read(buffer, offset, count) = 
        let bytes = waitForAtLeastOneByte count
        Array.Copy(bytes, 0, buffer, offset, bytes.Length)
        bytes.Length

    /// Feeds content into the stream.
    member x.Add(str:string) =
        if (System.String.IsNullOrEmpty(str)) then () else

        lock readQueue (fun () -> 
            let bytes = System.Text.Encoding.UTF8.GetBytes(str)
            for i in 0 .. bytes.Length - 1 do
                readQueue.Enqueue(bytes.[i]))



/// Defines a write-only stream used to capture output of the hosted F# Interactive dynamic compiler.
[<AllowNullLiteral>]
type CompilerOutputStream()  =
    inherit Stream()
    // Queue of characters waiting to be read.
    let contentQueue = new Queue<byte>()
    let nyi() = raise (NotSupportedException())

    override x.CanRead = false
    override x.CanWrite = true
    override x.CanSeek = false
    override x.Position with get() = nyi() and set _v = nyi()
    override x.Length = nyi() 
    override x.Flush() = ()
    override x.Seek(_offset, _origin) = nyi() 
    override x.SetLength(_value) = nyi() 
    override x.Read(_buffer, _offset, _count) = raise (NotSupportedException("Cannot write to input stream")) 
    override x.Write(buffer, offset, count) = 
        let stop = offset + count
        if (stop > buffer.Length) then raise (ArgumentException("offset,count"))

        lock contentQueue (fun () -> 
            for i in offset .. stop - 1 do
                contentQueue.Enqueue(buffer.[i]))

    member x.Read() = 
        lock contentQueue (fun () -> 
            let n = contentQueue.Count
            if (n > 0) then 
                let bytes = Array.zeroCreate n
                for i in 0 .. n-1 do 
                    bytes.[i] <- contentQueue.Dequeue()   

                System.Text.Encoding.UTF8.GetString(bytes, 0, n)
            else
                "")
<|MERGE_RESOLUTION|>--- conflicted
+++ resolved
@@ -1502,24 +1502,12 @@
 
     let Install(tcConfigB, tcImports: TcImports, fsiDynamicCompiler: FsiDynamicCompiler, fsiConsoleOutput: FsiConsoleOutput) = 
 
-<<<<<<< HEAD
-#if NETSTANDARD
-        ignore tcConfigB
-        ignore tcImports
-        ignore fsiDynamicCompiler
-        ignore fsiConsoleOutput
-        { new System.IDisposable with 
-             member x.Dispose() = () }
-#else
 #if BUILDING_WITH_LKG || BUILD_FROM_SOURCE
         let ResolveAssembly (ctok, m, tcConfigB, tcImports: TcImports, fsiDynamicCompiler: FsiDynamicCompiler, fsiConsoleOutput: FsiConsoleOutput, fullAssemName:string) : Assembly = 
 #else
         let ResolveAssembly (ctok, m, tcConfigB, tcImports: TcImports, fsiDynamicCompiler: FsiDynamicCompiler, fsiConsoleOutput: FsiConsoleOutput, fullAssemName:string) : Assembly? = 
 #endif
-=======
-        let ResolveAssembly (ctok, m, tcConfigB, tcImports: TcImports, fsiDynamicCompiler: FsiDynamicCompiler, fsiConsoleOutput: FsiConsoleOutput, fullAssemName:string) = 
-
->>>>>>> 0dc21fae
+
            try 
                // Grab the name of the assembly
                let tcConfig = TcConfig.Create(tcConfigB,validate=false)
@@ -1638,21 +1626,15 @@
         let initialLightSyntaxStatus = tcConfigB.light <> Some false
         LightSyntaxStatus (initialLightSyntaxStatus, false (* no warnings *))
 
-<<<<<<< HEAD
+    let isFeatureSupported featureId = tcConfigB.langVersion.SupportsFeature featureId
+
 #if BUILDING_WITH_LKG || BUILD_FROM_SOURCE
     let LexbufFromLineReader (fsiStdinSyphon: FsiStdinSyphon) (readf: unit -> string) = 
 #else
     let LexbufFromLineReader (fsiStdinSyphon: FsiStdinSyphon) (readf: unit -> string?) = 
 #endif
         UnicodeLexing.FunctionAsLexbuf 
-          (fun (buf: char[], start, len) -> 
-=======
-    let isFeatureSupported featureId = tcConfigB.langVersion.SupportsFeature featureId
-
-    let LexbufFromLineReader (fsiStdinSyphon: FsiStdinSyphon) readf = 
-        UnicodeLexing.FunctionAsLexbuf
           (isFeatureSupported, (fun (buf: char[], start, len) ->
->>>>>>> 0dc21fae
             //fprintf fsiConsoleOutput.Out "Calling ReadLine\n"
             let inputOption = try Some(readf()) with :? EndOfStreamException -> None
             inputOption |> Option.iter (fun t -> fsiStdinSyphon.Add ((match t with null -> "" | NonNull t -> t) + "\n"))
