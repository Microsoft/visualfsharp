// Copyright (c) Microsoft Corporation.  All Rights Reserved.  See License.txt in the project root for license information.

module FSharp.Compiler.Interactive.Shell

#nowarn "55"

[<assembly: System.Runtime.InteropServices.ComVisible(false)>]
[<assembly: System.CLSCompliant(true)>]  
do()


open System
open System.Collections.Generic
open System.Diagnostics
open System.Globalization
open System.Runtime.InteropServices
open System.IO
open System.Text
open System.Threading
open System.Reflection
open System.Runtime.CompilerServices
#if NETSTANDARD
open System.Runtime.Loader
#endif

open FSharp.Compiler
open FSharp.Compiler.AbstractIL
open FSharp.Compiler.AbstractIL.Diagnostics
open FSharp.Compiler.AbstractIL.IL
open FSharp.Compiler.AbstractIL.ILBinaryReader
open FSharp.Compiler.AbstractIL.Internal
open FSharp.Compiler.AbstractIL.Internal.Library
open FSharp.Compiler.AbstractIL.Extensions.ILX
open FSharp.Compiler.AbstractIL.ILRuntimeWriter
open FSharp.Compiler.Lib
open FSharp.Compiler.AccessibilityLogic
open FSharp.Compiler.Ast
open FSharp.Compiler.CompileOptions
open FSharp.Compiler.CompileOps
open FSharp.Compiler.ErrorLogger
open FSharp.Compiler.Features
open FSharp.Compiler.Infos
open FSharp.Compiler.InfoReader
open FSharp.Compiler.NameResolution
open FSharp.Compiler.IlxGen
open FSharp.Compiler.Lexhelp
open FSharp.Compiler.Layout
open FSharp.Compiler.Lib
open FSharp.Compiler.Optimizer
open FSharp.Compiler.PostTypeCheckSemanticChecks
open FSharp.Compiler.Range
open FSharp.Compiler.TypeChecker
open FSharp.Compiler.Tast
open FSharp.Compiler.Tastops
open FSharp.Compiler.TcGlobals
open FSharp.Compiler.Text
open FSharp.Compiler.SourceCodeServices
open FSharp.Compiler.ReferenceResolver

open Internal.Utilities
open Internal.Utilities.Collections
open Internal.Utilities.StructuredFormat

//----------------------------------------------------------------------------
// For the FSI as a service methods...
//----------------------------------------------------------------------------

type FsiValue(reflectionValue:obj, reflectionType:Type, fsharpType:FSharpType) = 
  member x.ReflectionValue = reflectionValue
  member x.ReflectionType = reflectionType
  member x.FSharpType = fsharpType


[<AutoOpen>]
module internal Utilities = 
    type IAnyToLayoutCall = 
        abstract AnyToLayout : FormatOptions * obj * Type -> Internal.Utilities.StructuredFormat.Layout
        abstract FsiAnyToLayout : FormatOptions * obj * Type -> Internal.Utilities.StructuredFormat.Layout

    type private AnyToLayoutSpecialization<'T>() = 
        interface IAnyToLayoutCall with
            member this.AnyToLayout(options, o : obj, ty : Type) = Internal.Utilities.StructuredFormat.Display.any_to_layout options ((Unchecked.unbox o : 'T), ty)
            member this.FsiAnyToLayout(options, o : obj, ty : Type) = Internal.Utilities.StructuredFormat.Display.fsi_any_to_layout options ((Unchecked.unbox o : 'T), ty)
    
    let getAnyToLayoutCall ty = 
        let specialized = typedefof<AnyToLayoutSpecialization<_>>.MakeGenericType [| ty |]
        Activator.CreateInstance(specialized) :?> IAnyToLayoutCall

    let callStaticMethod (ty:Type) name args =
        ty.InvokeMember(name, (BindingFlags.InvokeMethod ||| BindingFlags.Static ||| BindingFlags.Public ||| BindingFlags.NonPublic), null, null, Array.ofList args,Globalization.CultureInfo.InvariantCulture)

    let ignoreAllErrors f = try f() with _ -> ()

    // TODO: this dotnet/core polyfill can be removed when it surfaces in Type
    let getMember (name: string) (memberType: MemberTypes) (attr: BindingFlags) (declaringType: Type) =
        let memberType =
            if memberType &&& MemberTypes.NestedType = MemberTypes.NestedType then
                memberType ||| MemberTypes.TypeInfo
            else
                memberType
        declaringType.GetMembers(attr) |> Array.filter(fun m -> 0 <> (int(m.MemberType &&& memberType)) && m.Name = name)

    let rec tryFindMember (name: string) (memberType: MemberTypes) (declaringType: Type) =
        let bindingFlags = BindingFlags.Instance ||| BindingFlags.Public ||| BindingFlags.NonPublic
        match declaringType |> getMember name memberType bindingFlags with
        | [||] -> declaringType.GetInterfaces() |> Array.tryPick (tryFindMember name memberType)
        | [|m|] -> Some m
        | _ -> raise <| new AmbiguousMatchException(sprintf "Ambiguous match for member '%s'" name)

    let getInstanceProperty (obj:obj) (nm:string) =
        let p = (tryFindMember nm MemberTypes.Property <| obj.GetType()).Value :?> PropertyInfo
        p.GetValue(obj, [||]) |> unbox

    let setInstanceProperty (obj:obj) (nm:string) (v:obj) =
        let p = (tryFindMember nm MemberTypes.Property <| obj.GetType()).Value :?> PropertyInfo
        p.SetValue(obj, v, [||]) |> unbox

    let callInstanceMethod0 (obj:obj) (typeArgs : Type []) (nm:string) =
        let m = (tryFindMember nm MemberTypes.Method <| obj.GetType()).Value :?> MethodInfo
        let m = match typeArgs with [||] -> m | _ -> m.MakeGenericMethod(typeArgs)
        m.Invoke(obj, [||]) |> unbox

    let callInstanceMethod1 (obj:obj) (typeArgs : Type []) (nm:string) (v:obj) =
        let m = (tryFindMember nm MemberTypes.Method <| obj.GetType()).Value :?> MethodInfo
        let m = match typeArgs with [||] -> m | _ -> m.MakeGenericMethod(typeArgs)
        m.Invoke(obj, [|v|]) |> unbox

    let callInstanceMethod3 (obj:obj) (typeArgs : Type []) (nm:string) (v1:obj)  (v2:obj)  (v3:obj) =
        let m = (tryFindMember nm MemberTypes.Method <| obj.GetType()).Value :?> MethodInfo
        let m = match typeArgs with [||] -> m | _ -> m.MakeGenericMethod(typeArgs)
        m.Invoke(obj, [|v1;v2;v3|]) |> unbox

    let colorPrintL (outWriter : TextWriter) opts layout =
        let renderer =
            { new LayoutRenderer<NoResult,NoState> with
                member r.Start () = NoState

                member r.AddText z s =
                    let color =
                        match s.Tag with
                        | LayoutTag.Keyword -> ConsoleColor.White
                        | LayoutTag.TypeParameter
                        | LayoutTag.Alias
                        | LayoutTag.Class 
                        | LayoutTag.Module
                        | LayoutTag.Interface
                        | LayoutTag.Record
                        | LayoutTag.Struct
                        | LayoutTag.Union
                        | LayoutTag.UnknownType -> ConsoleColor.Cyan
                        | LayoutTag.UnionCase
                        | LayoutTag.ActivePatternCase -> ConsoleColor.Magenta
                        | LayoutTag.StringLiteral -> ConsoleColor.Yellow
                        | LayoutTag.NumericLiteral -> ConsoleColor.Green
                        | _ -> Console.ForegroundColor

                    DoWithColor color (fun () -> outWriter.Write s.Text)

                    z

                member r.AddBreak z n =
                    outWriter.WriteLine()
                    outWriter.Write (String.replicate n " ")
                    z

                member r.AddTag z (tag,attrs,start) = z

                member r.Finish z =
                    outWriter.WriteLine()
                    NoResult
            }

        layout
        |> Internal.Utilities.StructuredFormat.Display.squash_layout opts
        |> Layout.renderL renderer
        |> ignore

        outWriter.WriteLine()

//----------------------------------------------------------------------------
// Timing support
//----------------------------------------------------------------------------

[<AutoSerializable(false)>]
type internal FsiTimeReporter(outWriter: TextWriter) =
    let stopwatch = new System.Diagnostics.Stopwatch()
    let ptime = System.Diagnostics.Process.GetCurrentProcess()
    let numGC = System.GC.MaxGeneration
    member tr.TimeOp(f) =
        let startTotal = ptime.TotalProcessorTime
        let startGC = [| for i in 0 .. numGC -> System.GC.CollectionCount(i) |]
        stopwatch.Reset()
        stopwatch.Start()
        let res = f ()
        stopwatch.Stop()
        let total = ptime.TotalProcessorTime - startTotal
        let spanGC = [ for i in 0 .. numGC-> System.GC.CollectionCount(i) - startGC.[i] ]
        let elapsed = stopwatch.Elapsed 
        fprintfn outWriter "%s" (FSIstrings.SR.fsiTimeInfoMainString((sprintf "%02d:%02d:%02d.%03d" (int elapsed.TotalHours) elapsed.Minutes elapsed.Seconds elapsed.Milliseconds),(sprintf "%02d:%02d:%02d.%03d" (int total.TotalHours) total.Minutes total.Seconds total.Milliseconds),(String.concat ", " (List.mapi (sprintf "%s%d: %d" (FSIstrings.SR.fsiTimeInfoGCGenerationLabelSomeShorthandForTheWordGeneration())) spanGC))))
        res

    member tr.TimeOpIf flag f = if flag then tr.TimeOp f else f ()


type internal FsiValuePrinterMode = 
    | PrintExpr 
    | PrintDecl

type EvaluationEventArgs(fsivalue : FsiValue option, symbolUse : FSharpSymbolUse, decl: FSharpImplementationFileDeclaration) =
    inherit EventArgs()
    member x.Name = symbolUse.Symbol.DisplayName
    member x.FsiValue = fsivalue
    member x.SymbolUse = symbolUse
    member x.Symbol = symbolUse.Symbol
    member x.ImplementationDeclaration = decl

[<AbstractClass>]
/// User-configurable information that changes how F# Interactive operates, stored in the 'fsi' object
/// and accessible via the programming model
type FsiEvaluationSessionHostConfig () = 
    let evaluationEvent = new Event<EvaluationEventArgs> () 
    /// Called by the evaluation session to ask the host for parameters to format text for output
    abstract FormatProvider: System.IFormatProvider  
    /// Called by the evaluation session to ask the host for parameters to format text for output
    abstract FloatingPointFormat: string 
    /// Called by the evaluation session to ask the host for parameters to format text for output
    abstract AddedPrinters : Choice<(System.Type * (obj -> string)), (System.Type * (obj -> obj))>  list
    /// Called by the evaluation session to ask the host for parameters to format text for output
    abstract ShowDeclarationValues: bool  
    /// Called by the evaluation session to ask the host for parameters to format text for output
    abstract ShowIEnumerable: bool  
    /// Called by the evaluation session to ask the host for parameters to format text for output
    abstract ShowProperties : bool  
    /// Called by the evaluation session to ask the host for parameters to format text for output
    abstract PrintSize : int  
    /// Called by the evaluation session to ask the host for parameters to format text for output
    abstract PrintDepth : int  
    /// Called by the evaluation session to ask the host for parameters to format text for output
    abstract PrintWidth : int
    /// Called by the evaluation session to ask the host for parameters to format text for output
    abstract PrintLength : int

    /// The evaluation session calls this to report the preferred view of the command line arguments after 
    /// stripping things like "/use:file.fsx", "-r:Foo.dll" etc.
    abstract ReportUserCommandLineArgs : string [] -> unit


    /// The evaluation session calls this to ask the host for the special console reader. 
    /// Returning 'Some' indicates a console is to be used, so some special rules apply.
    ///
    /// A "console" gets used if 
    ///     --readline- is specified (the default on Windows + .NET); and 
    ///     not --fsi-server (which should always be combined with --readline-); and 
    ///     GetOptionalConsoleReadLine() returns a Some
    ///
    /// "Peekahead" occurs if --peekahead- is not specified (i.e. it is the default):
    ///     - If a console is being used then 
    ///         - a prompt is printed early 
    ///         - a background thread is created 
    ///         - the GetOptionalConsoleReadLine() callback is used to read the first line
    ///     - Otherwise call inReader.Peek()
    ///
    /// Further lines are read as follows:
    ///     - If a console is being used then use GetOptionalConsoleReadLine()
    ///     - Otherwise use inReader.ReadLine()

    abstract GetOptionalConsoleReadLine : probeToSeeIfConsoleWorks: bool -> (unit -> string) option 

    /// The evaluation session calls this at an appropriate point in the startup phase if the --fsi-server parameter was given
    abstract StartServer : fsiServerName:string -> unit
    
    /// Called by the evaluation session to ask the host to enter a dispatch loop like Application.Run().
    /// Only called if --gui option is used (which is the default).
    /// Gets called towards the end of startup and every time a ThreadAbort escaped to the backup driver loop.
    /// Return true if a 'restart' is required, which is a bit meaningless.
    abstract EventLoopRun : unit -> bool

    /// Request that the given operation be run synchronously on the event loop.
    abstract EventLoopInvoke : codeToRun: (unit -> 'T) -> 'T

    /// Schedule a restart for the event loop.
    abstract EventLoopScheduleRestart : unit -> unit

    /// Implicitly reference FSharp.Compiler.Interactive.Settings.dll
    abstract UseFsiAuxLib : bool

    /// Hook for listening for evaluation bindings
    member x.OnEvaluation = evaluationEvent.Publish
    member internal x.TriggerEvaluation (value, symbolUse, decl) =
        evaluationEvent.Trigger (EvaluationEventArgs (value, symbolUse, decl) )

/// Used to print value signatures along with their values, according to the current
/// set of pretty printers installed in the system, and default printing rules.
type internal FsiValuePrinter(fsi: FsiEvaluationSessionHostConfig, g: TcGlobals, generateDebugInfo, resolveAssemblyRef, outWriter: TextWriter) = 

    /// This printer is used by F# Interactive if no other printers apply.
    let DefaultPrintingIntercept (ienv: Internal.Utilities.StructuredFormat.IEnvironment) (obj:obj) = 
       match obj with 
       | null -> None 
       | :? System.Collections.IDictionary as ie ->
          let it = ie.GetEnumerator() 
          try 
              let itemLs = 
                  Internal.Utilities.StructuredFormat.LayoutOps.unfoldL // the function to layout each object in the unfold
                          (fun obj -> ienv.GetLayout obj) 
                          // the function to call at each step of the unfold
                          (fun () -> 
                              if it.MoveNext() then 
                                 Some((it.Key, it.Value),()) 
                              else None) () 
                          // the maximum length
                          (1+fsi.PrintLength/3) 
              let makeListL itemLs =
                (leftL (TaggedTextOps.tagText "[")) ^^
                sepListL (rightL (TaggedTextOps.tagText ";")) itemLs ^^
                (rightL (TaggedTextOps.tagText "]"))
              Some(wordL (TaggedTextOps.tagText "dict") --- makeListL itemLs)
          finally
             match it with 
             | :? System.IDisposable as d -> d.Dispose()
             | _ -> ()
             
       | _ -> None 


    /// Get the print options used when formatting output using the structured printer.
    member __.GetFsiPrintOptions() = 
        { Internal.Utilities.StructuredFormat.FormatOptions.Default with 
              FormatProvider = fsi.FormatProvider;
              PrintIntercepts = 
                  // The fsi object supports the addition of two kinds of printers, one which converts to a string
                  // and one which converts to another object that is recursively formatted.
                  // The internal AddedPrinters reports these to FSI.EXE and we pick them up here to produce a layout
                  [ for x in fsi.AddedPrinters do 
                         match x with 
                         | Choice1Of2 (aty: System.Type, printer) -> 
                                yield (fun _ienv (obj:obj) ->
                                   match obj with 
                                   | null -> None 
                                   | _ when aty.IsAssignableFrom(obj.GetType())  ->  
                                       match printer obj with 
                                       | null -> None
                                       | s -> Some (wordL (TaggedTextOps.tagText s)) 
                                   | _ -> None)
                                   
                         | Choice2Of2 (aty: System.Type, converter) -> 
                                yield (fun ienv (obj:obj) ->
                                   match obj with 
                                   | null -> None 
                                   | _ when aty.IsAssignableFrom(obj.GetType())  -> 
                                       match converter obj with 
                                       | null -> None
                                       | res -> Some (ienv.GetLayout res)
                                   | _ -> None)
                    yield DefaultPrintingIntercept];
              FloatingPointFormat = fsi.FloatingPointFormat;
              PrintWidth = fsi.PrintWidth; 
              PrintDepth = fsi.PrintDepth; 
              PrintLength = fsi.PrintLength;
              PrintSize = fsi.PrintSize;
              ShowProperties = fsi.ShowProperties;
              ShowIEnumerable = fsi.ShowIEnumerable; }

    /// Get the evaluation context used when inverting the storage mapping of the ILRuntimeWriter.
    member __.GetEvaluationContext emEnv = 
        let cenv = { ilg = g.ilg ; generatePdb = generateDebugInfo; resolveAssemblyRef=resolveAssemblyRef; tryFindSysILTypeRef=g.TryFindSysILTypeRef }
        { LookupFieldRef = ILRuntimeWriter.LookupFieldRef emEnv >> Option.get
          LookupMethodRef = ILRuntimeWriter.LookupMethodRef emEnv >> Option.get
          LookupTypeRef = ILRuntimeWriter.LookupTypeRef cenv emEnv 
          LookupType = ILRuntimeWriter.LookupType cenv emEnv }

    /// Generate a layout for an actual F# value, where we know the value has the given static type.
    member __.PrintValue (printMode, opts:FormatOptions, x:obj, ty:System.Type) = 
        // We do a dynamic invoke of any_to_layout with the right System.Type parameter for the static type of the saved value.
        // In principle this helps any_to_layout do the right thing as it descends through terms. In practice it means
        // it at least does the right thing for top level 'null' list and option values (but not for nested ones).
        //
        // The static type was saved into the location used by RuntimeHelpers.GetSavedItType when RuntimeHelpers.SaveIt was called.
        // RuntimeHelpers.SaveIt has type ('a -> unit), and fetches the System.Type for 'a by using a typeof<'a> call.
        // The funny thing here is that you might think that the driver (this file) knows more about the static types
        // than the compiled code does. But it doesn't! In particular, it's not that easy to get a System.Type value based on the
        // static type information we do have: we have no direct way to bind a F# TAST type or even an AbstractIL type to 
        // a System.Type value (I guess that functionality should be in ilreflect.fs).
        //
        // This will be more significant when we print values other then 'it'
        //
        try 
            let anyToLayoutCall = Utilities.getAnyToLayoutCall ty
            match printMode with
              | PrintDecl ->
                  // When printing rhs of fsi declarations, use "fsi_any_to_layout".
                  // This will suppress some less informative values, by returning an empty layout. [fix 4343].
                  anyToLayoutCall.FsiAnyToLayout(opts, x, ty)
              | PrintExpr -> 
                  anyToLayoutCall.AnyToLayout(opts, x, ty)
        with 
        | :? ThreadAbortException -> Layout.wordL (TaggedTextOps.tagText "")
        | e ->
#if DEBUG
          printf "\n\nPrintValue: x = %+A and ty=%s\n" x (ty.FullName)
#endif
          printf "%s" (FSIstrings.SR.fsiExceptionDuringPrettyPrinting(e.ToString())); 
          Layout.wordL (TaggedTextOps.tagText "")
            
    /// Display the signature of an F# value declaration, along with its actual value.
    member valuePrinter.InvokeDeclLayout (emEnv, ilxGenerator: IlxAssemblyGenerator, v:Val) =
        // Implemented via a lookup from v to a concrete (System.Object,System.Type).
        // This (obj,objTy) pair can then be fed to the fsi value printer.
        // Note: The value may be (null:Object).
        // Note: A System.Type allows the value printer guide printing of nulls, e.g. as None or [].
        //-------
        // IlxGen knows what the v:Val was converted to w.r.t. AbsIL data structures.
        // Ilreflect knows what the AbsIL was generated to.
        // Combining these allows for obtaining the (obj,objTy) by reflection where possible.
        // This assumes the v:Val was given appropriate storage, e.g. StaticField.
        if fsi.ShowDeclarationValues then 
            // Adjust "opts" for printing for "declared-values":
            // - No sequences, because they may have effects or time cost.
            // - No properties, since they may have unexpected effects.
            // - Limit strings to roughly one line, since huge strings (e.g. 1 million chars without \n are slow in vfsi).
            // - Limit PrintSize which is a count on nodes.
            let declaredValueReductionFactor = 10 (* reduce PrintSize for declared values, e.g. see less of large terms *)
            let opts   = valuePrinter.GetFsiPrintOptions()
            let opts   = {opts with ShowProperties  = false // properties off, motivated by Form props 
                                    ShowIEnumerable = false // seq off, motivated by db query concerns 
                                    StringLimit = max 0 (opts.PrintWidth-4) // 4 allows for an indent of 2 and 2 quotes (rough) 
                                    PrintSize = opts.PrintSize / declaredValueReductionFactor } // print less 
            let res    = 
                try  ilxGenerator.LookupGeneratedValue (valuePrinter.GetEvaluationContext emEnv, v)
                with e -> 
                    assert false
#if DEBUG
                    //fprintfn fsiConsoleOutput.Out "lookGenerateVal: failed on v=%+A v.Name=%s" v v.LogicalName
#endif
                    None // lookup may fail 
            match res with
              | None             -> None
              | Some (obj,objTy) -> 
                  let lay = valuePrinter.PrintValue (FsiValuePrinterMode.PrintDecl, opts, obj, objTy)
                  if isEmptyL lay then None else Some lay // suppress empty layout 
                                    
        else
            None
    
    
    /// Format a value
    member valuePrinter.FormatValue (obj:obj, objTy) = 
        let opts        = valuePrinter.GetFsiPrintOptions()
        let lay = valuePrinter.PrintValue (FsiValuePrinterMode.PrintExpr, opts, obj, objTy)
        Internal.Utilities.StructuredFormat.Display.layout_to_string opts lay
    
    /// Fetch the saved value of an expression out of the 'it' register and show it.
    member valuePrinter.InvokeExprPrinter (denv, emEnv, ilxGenerator: IlxAssemblyGenerator, vref) = 
        let opts        = valuePrinter.GetFsiPrintOptions()
        let res    = ilxGenerator.LookupGeneratedValue (valuePrinter.GetEvaluationContext emEnv, vref)
        let rhsL = 
            match res with
                | None             -> None
                | Some (obj,objTy) -> 
                    let lay = valuePrinter.PrintValue (FsiValuePrinterMode.PrintExpr, opts, obj, objTy)
                    if isEmptyL lay then None else Some lay // suppress empty layout 
        let denv = { denv with suppressMutableKeyword = true } // suppress 'mutable' in 'val mutable it = ...'
        let fullL = 
            if Option.isNone rhsL || isEmptyL rhsL.Value then
                NicePrint.prettyLayoutOfValOrMemberNoInst denv vref (* the rhs was suppressed by the printer, so no value to print *)
            else
                (NicePrint.prettyLayoutOfValOrMemberNoInst denv vref ++ wordL (TaggedTextOps.tagText "=")) --- rhsL.Value

        Utilities.colorPrintL outWriter opts fullL

/// Used to make a copy of input in order to include the input when displaying the error text.
type internal FsiStdinSyphon(errorWriter: TextWriter) = 
    let syphonText = new StringBuilder()

    /// Clears the syphon text
    member x.Reset () = 
        syphonText.Clear() |> ignore

    /// Adds a new line to the syphon text
    member x.Add (str:string) = 
        syphonText.Append str |> ignore  

    /// Gets the indicated line in the syphon text
    member x.GetLine filename i =
        if filename <> Lexhelp.stdinMockFilename then 
            "" 
        else
            let text = syphonText.ToString()
            // In Visual Studio, when sending a block of text, it  prefixes  with '# <line> "filename"\n'
            // and postfixes with '# 1 "stdin"\n'. To first, get errors filename context,
            // and second to get them back into stdin context (no position stack...).
            // To find an error line, trim upto the last stdinReset string the syphoned text.
            //printf "PrePrune:-->%s<--\n\n" text;
            let rec prune (text:string) =
                let stdinReset = "# 1 \"stdin\"\n"
                let idx = text.IndexOf(stdinReset,StringComparison.Ordinal)
                if idx <> -1 then
                    prune (text.Substring(idx + stdinReset.Length))
                else
                    text
           
            let text = prune text
            let lines = text.Split '\n'
            if 0 < i && i <= lines.Length then lines.[i-1] else ""

    /// Display the given error.
    member syphon.PrintError (tcConfig:TcConfigBuilder, err) = 
        Utilities.ignoreAllErrors (fun () -> 
            let isError = true
            DoWithErrorColor isError (fun () ->
                errorWriter.WriteLine();
                writeViaBufferWithEnvironmentNewLines errorWriter (OutputDiagnosticContext "  " syphon.GetLine) err; 
                writeViaBufferWithEnvironmentNewLines errorWriter (OutputDiagnostic (tcConfig.implicitIncludeDir,tcConfig.showFullPaths,tcConfig.flatErrors,tcConfig.errorStyle,isError))  err;
                errorWriter.WriteLine()
                errorWriter.WriteLine()
                errorWriter.Flush()))


   
/// Encapsulates functions used to write to outWriter and errorWriter
type internal FsiConsoleOutput(tcConfigB, outWriter:TextWriter, errorWriter:TextWriter) = 

    let nullOut = new StreamWriter(Stream.Null) :> TextWriter
    let fprintfnn (os: TextWriter) fmt  = Printf.kfprintf (fun _ -> os.WriteLine(); os.WriteLine()) os fmt   
    /// uprintf to write usual responses to stdout (suppressed by --quiet), with various pre/post newlines
    member out.uprintf    fmt = fprintf   (if tcConfigB.noFeedback then nullOut else outWriter) fmt 
    member out.uprintfn   fmt = fprintfn  (if tcConfigB.noFeedback then nullOut else outWriter) fmt
    member out.uprintfnn  fmt = fprintfnn (if tcConfigB.noFeedback then nullOut else outWriter) fmt
    member out.uprintnf   fmt = out.uprintfn ""; out.uprintf   fmt
    member out.uprintnfn  fmt = out.uprintfn ""; out.uprintfn  fmt
    member out.uprintnfnn fmt = out.uprintfn ""; out.uprintfnn fmt
      
    member out.Out = outWriter
    member out.Error = errorWriter


/// This ErrorLogger reports all warnings, but raises StopProcessing on first error or early exit
type internal ErrorLoggerThatStopsOnFirstError(tcConfigB:TcConfigBuilder, fsiStdinSyphon:FsiStdinSyphon, fsiConsoleOutput: FsiConsoleOutput) = 
    inherit ErrorLogger("ErrorLoggerThatStopsOnFirstError")
    let mutable errorCount = 0 

    member x.SetError() = 
        errorCount <- 1

    member x.ResetErrorCount() = (errorCount <- 0)
    
    override x.DiagnosticSink(err, isError) = 
        if isError || ReportWarningAsError tcConfigB.errorSeverityOptions err  then 
            fsiStdinSyphon.PrintError(tcConfigB,err)
            errorCount <- errorCount + 1
            if tcConfigB.abortOnError then exit 1 (* non-zero exit code *)
            // STOP ON FIRST ERROR (AVOIDS PARSER ERROR RECOVERY)
            raise StopProcessing
        else 
          DoWithErrorColor isError (fun () -> 
            if ReportWarning tcConfigB.errorSeverityOptions err then 
                fsiConsoleOutput.Error.WriteLine()
                writeViaBufferWithEnvironmentNewLines fsiConsoleOutput.Error (OutputDiagnosticContext "  " fsiStdinSyphon.GetLine) err
                writeViaBufferWithEnvironmentNewLines fsiConsoleOutput.Error (OutputDiagnostic (tcConfigB.implicitIncludeDir,tcConfigB.showFullPaths,tcConfigB.flatErrors,tcConfigB.errorStyle,isError)) err
                fsiConsoleOutput.Error.WriteLine()
                fsiConsoleOutput.Error.WriteLine()
                fsiConsoleOutput.Error.Flush())

    override x.ErrorCount = errorCount

type ErrorLogger with
    member x.CheckForErrors() = (x.ErrorCount > 0)
    /// A helper function to check if its time to abort
    member x.AbortOnError(fsiConsoleOutput:FsiConsoleOutput) = 
        if x.ErrorCount > 0 then 
            fprintf fsiConsoleOutput.Error "%s" (FSIstrings.SR.stoppedDueToError())
            fsiConsoleOutput.Error.Flush()
            raise StopProcessing

/// Get the directory name from a string, with some defaults if it doesn't have one
let internal directoryName (s:string) = 
    if s = "" then "."
    else 
        match Path.GetDirectoryName s with 
        | null -> if FileSystem.IsPathRootedShim s then s else "."
        | res -> if res = "" then "." else res




//----------------------------------------------------------------------------
// cmd line - state for options
//----------------------------------------------------------------------------

/// Process the command line options 
type internal FsiCommandLineOptions(fsi: FsiEvaluationSessionHostConfig, argv: string[], tcConfigB, fsiConsoleOutput: FsiConsoleOutput) = 
    let mutable enableConsoleKeyProcessing = 
       // Mono on Win32 doesn't implement correct console processing
       not (runningOnMono && System.Environment.OSVersion.Platform = System.PlatformID.Win32NT) 

    let mutable gui        = not runningOnMono // override via "--gui", on by default except when on Mono
#if DEBUG
    let mutable showILCode = false // show modul il code 
#endif
    let mutable showTypes  = true  // show types after each interaction?
    let mutable fsiServerName = ""
    let mutable interact = true
    let mutable explicitArgs = []

    let mutable inputFilesAcc   = []  

    let mutable fsiServerInputCodePage = None
    let mutable fsiServerOutputCodePage = None
    let mutable fsiLCID = None

    // internal options  
    let mutable probeToSeeIfConsoleWorks         = true 
    let mutable peekAheadOnConsoleToPermitTyping = true   

    let isInteractiveServer() = fsiServerName <> ""  
    let recordExplicitArg arg = explicitArgs <- explicitArgs @ [arg]

    let executableFileName = 
        lazy 
            match tcConfigB.exename with
            | Some s -> s
            | None -> 
            let currentProcess = System.Diagnostics.Process.GetCurrentProcess()
            Path.GetFileName(currentProcess.MainModule.FileName)


    // Additional fsi options are list below.
    // In the "--help", these options can be printed either before (fsiUsagePrefix) or after (fsiUsageSuffix) the core options.

    let displayHelpFsi tcConfigB (blocks:CompilerOptionBlock list) =
        DisplayBannerText tcConfigB;
        fprintfn fsiConsoleOutput.Out ""
        fprintfn fsiConsoleOutput.Out "%s" (FSIstrings.SR.fsiUsage(executableFileName.Value))
        PrintCompilerOptionBlocks blocks
        exit 0

    // option tags
    let tagFile        = "<file>"
    let tagNone        = ""
  
    /// These options precede the FsiCoreCompilerOptions in the help blocks
    let fsiUsagePrefix tcConfigB =
      [PublicOptions(FSIstrings.SR.fsiInputFiles(),
        [CompilerOption("use",tagFile, OptionString (fun s -> inputFilesAcc <- inputFilesAcc @ [(s,true)]), None,
                                 Some (FSIstrings.SR.fsiUse()));
         CompilerOption("load",tagFile, OptionString (fun s -> inputFilesAcc <- inputFilesAcc @ [(s,false)]), None,
                                 Some (FSIstrings.SR.fsiLoad()));
        ]);
       PublicOptions(FSIstrings.SR.fsiCodeGeneration(),[]);
       PublicOptions(FSIstrings.SR.fsiErrorsAndWarnings(),[]);
       PublicOptions(FSIstrings.SR.fsiLanguage(),[]);
       PublicOptions(FSIstrings.SR.fsiMiscellaneous(),[]);
       PublicOptions(FSIstrings.SR.fsiAdvanced(),[]);
       PrivateOptions(
        [// Make internal fsi-server* options. Do not print in the help. They are used by VFSI. 
         CompilerOption("fsi-server","", OptionString (fun s -> fsiServerName <- s), None, None); // "FSI server mode on given named channel");
         CompilerOption("fsi-server-input-codepage","",OptionInt (fun n -> fsiServerInputCodePage <- Some(n)), None, None); // " Set the input codepage for the console"); 
         CompilerOption("fsi-server-output-codepage","",OptionInt (fun n -> fsiServerOutputCodePage <- Some(n)), None, None); // " Set the output codepage for the console"); 
         CompilerOption("fsi-server-no-unicode","", OptionUnit (fun () -> fsiServerOutputCodePage <- None;  fsiServerInputCodePage <- None), None, None); // "Do not set the codepages for the console");
         CompilerOption("fsi-server-lcid","", OptionInt (fun n -> fsiLCID <- Some(n)), None, None); // "LCID from Visual Studio"

         // We do not want to print the "script.fsx arg2..." as part of the options 
         CompilerOption("script.fsx arg1 arg2 ...","",
                                 OptionGeneral((fun args -> args.Length > 0 && IsScript args.[0]),
                                               (fun args -> let scriptFile = args.[0]
                                                            let scriptArgs = List.tail args
                                                            inputFilesAcc <- inputFilesAcc @ [(scriptFile,true)]   (* record script.fsx for evaluation *)
                                                            List.iter recordExplicitArg scriptArgs            (* record rest of line as explicit arguments *)
                                                            tcConfigB.noFeedback <- true                      (* "quiet", no banners responses etc *)
                                                            interact <- false                                 (* --exec, exit after eval *)
                                                            [] (* no arguments passed on, all consumed here *)

                                               )),None,None); // "Run script.fsx with the follow command line arguments: arg1 arg2 ...");
        ]);
       PrivateOptions(
        [
         // Private options, related to diagnostics around console probing 
         CompilerOption("probeconsole","", OptionSwitch (fun flag -> probeToSeeIfConsoleWorks <- flag=OptionSwitch.On), None, None); // "Probe to see if Console looks functional");

         CompilerOption("peekahead","", OptionSwitch (fun flag -> peekAheadOnConsoleToPermitTyping <- flag=OptionSwitch.On), None, None); // "Probe to see if Console looks functional");

         // Disables interaction (to be used by libraries embedding FSI only!)
         CompilerOption("noninteractive","", OptionUnit (fun () -> interact <-  false), None, None);     // "Deprecated, use --exec instead"

        ])
      ]

    /// These options follow the FsiCoreCompilerOptions in the help blocks
    let fsiUsageSuffix tcConfigB =
      [PublicOptions(FSComp.SR.optsHelpBannerInputFiles(),
        [CompilerOption("--","", OptionRest recordExplicitArg, None,
                                 Some (FSIstrings.SR.fsiRemaining()));
        ]);
       PublicOptions(FSComp.SR.optsHelpBannerMisc(),    
        [   CompilerOption("help", tagNone,                      
                                 OptionHelp (fun blocks -> displayHelpFsi tcConfigB blocks),None,
                                 Some (FSIstrings.SR.fsiHelp()))
        ]);
       PrivateOptions(
        [   CompilerOption("?", tagNone, OptionHelp (fun blocks -> displayHelpFsi tcConfigB blocks), None, None); // "Short form of --help");
            CompilerOption("help", tagNone, OptionHelp (fun blocks -> displayHelpFsi tcConfigB blocks), None, None); // "Short form of --help");
            CompilerOption("full-help", tagNone, OptionHelp (fun blocks -> displayHelpFsi tcConfigB blocks), None, None); // "Short form of --help");
        ]);
       PublicOptions(FSComp.SR.optsHelpBannerAdvanced(),
        [CompilerOption("exec",                 "", OptionUnit (fun () -> interact <- false), None, Some (FSIstrings.SR.fsiExec()));
         CompilerOption("gui",                  tagNone, OptionSwitch(fun flag -> gui <- (flag = OptionSwitch.On)),None,Some (FSIstrings.SR.fsiGui()));
         CompilerOption("quiet",                "", OptionUnit (fun () -> tcConfigB.noFeedback <- true), None,Some (FSIstrings.SR.fsiQuiet()));     
         (* Renamed --readline and --no-readline to --tabcompletion:+|- *)
         CompilerOption("readline",             tagNone, OptionSwitch(fun flag -> enableConsoleKeyProcessing <- (flag = OptionSwitch.On)),           None, Some(FSIstrings.SR.fsiReadline()));
         CompilerOption("quotations-debug",     tagNone, OptionSwitch(fun switch -> tcConfigB.emitDebugInfoInQuotations <- switch = OptionSwitch.On),None, Some(FSIstrings.SR.fsiEmitDebugInfoInQuotations()));
         CompilerOption("shadowcopyreferences", tagNone, OptionSwitch(fun flag -> tcConfigB.shadowCopyReferences <- flag = OptionSwitch.On),         None, Some(FSIstrings.SR.shadowCopyReferences()));
        ]);
      ]


    /// Process command line, flags and collect filenames.
    /// The ParseCompilerOptions function calls imperative function to process "real" args 
    /// Rather than start processing, just collect names, then process them. 
    let sourceFiles = 
        let collect name = 
            let fsx = CompileOps.IsScript name
            inputFilesAcc <- inputFilesAcc @ [(name,fsx)] // O(n^2), but n small...
        try 
           let fsiCompilerOptions = fsiUsagePrefix tcConfigB @ GetCoreFsiCompilerOptions tcConfigB @ fsiUsageSuffix tcConfigB
           let abbrevArgs = GetAbbrevFlagSet tcConfigB false
           ParseCompilerOptions (collect, fsiCompilerOptions, List.tail (PostProcessCompilerArgs abbrevArgs argv))
        with e ->
            stopProcessingRecovery e range0; failwithf "Error creating evaluation session: %A" e
        inputFilesAcc

    do 
        if tcConfigB.utf8output then
            let prev = Console.OutputEncoding
            Console.OutputEncoding <- System.Text.Encoding.UTF8
#if FX_NO_APP_DOMAINS
            ignore prev
#else
            System.AppDomain.CurrentDomain.ProcessExit.Add(fun _ -> Console.OutputEncoding <- prev)
#endif
    do 
        let firstArg = 
            match sourceFiles with 
            | [] -> argv.[0] 
            | _  -> fst (List.head (List.rev sourceFiles) )
        let args = Array.ofList (firstArg :: explicitArgs) 
        fsi.ReportUserCommandLineArgs args


    //----------------------------------------------------------------------------
    // Banner
    //----------------------------------------------------------------------------

    member __.ShowBanner() =
        fsiConsoleOutput.uprintnfn "%s" (tcConfigB.productNameForBannerText)
        fsiConsoleOutput.uprintfnn "%s" (FSComp.SR.optsCopyright())
        fsiConsoleOutput.uprintfn  "%s" (FSIstrings.SR.fsiBanner3())
     
    member __.ShowHelp() =
        let helpLine = sprintf "%s --help" (Path.GetFileNameWithoutExtension executableFileName.Value)

        fsiConsoleOutput.uprintfn  ""
        fsiConsoleOutput.uprintfnn "%s" (FSIstrings.SR.fsiIntroTextHeader1directives());
        fsiConsoleOutput.uprintfn  "    #r \"file.dll\";;        %s" (FSIstrings.SR.fsiIntroTextHashrInfo());
        fsiConsoleOutput.uprintfn  "    #I \"path\";;            %s" (FSIstrings.SR.fsiIntroTextHashIInfo());
        fsiConsoleOutput.uprintfn  "    #load \"file.fs\" ...;;  %s" (FSIstrings.SR.fsiIntroTextHashloadInfo());
        fsiConsoleOutput.uprintfn  "    #time [\"on\"|\"off\"];;   %s" (FSIstrings.SR.fsiIntroTextHashtimeInfo());
        fsiConsoleOutput.uprintfn  "    #help;;                %s" (FSIstrings.SR.fsiIntroTextHashhelpInfo());
        fsiConsoleOutput.uprintfn  "    #quit;;                %s" (FSIstrings.SR.fsiIntroTextHashquitInfo()); (* last thing you want to do, last thing in the list - stands out more *)
        fsiConsoleOutput.uprintfn  "";
        fsiConsoleOutput.uprintfnn "%s" (FSIstrings.SR.fsiIntroTextHeader2commandLine());
        fsiConsoleOutput.uprintfn  "%s" (FSIstrings.SR.fsiIntroTextHeader3(helpLine));
        fsiConsoleOutput.uprintfn  "";
        fsiConsoleOutput.uprintfn "";

#if DEBUG
    member __.ShowILCode with get() = showILCode and set v = showILCode <- v
#endif
    member __.ShowTypes with get() = showTypes and set v = showTypes <- v
    member __.FsiServerName = fsiServerName
    member __.FsiServerInputCodePage = fsiServerInputCodePage
    member __.FsiServerOutputCodePage = fsiServerOutputCodePage
    member __.FsiLCID with get() = fsiLCID and set v = fsiLCID <- v
    member __.IsInteractiveServer = isInteractiveServer()
    member __.ProbeToSeeIfConsoleWorks = probeToSeeIfConsoleWorks
    member __.EnableConsoleKeyProcessing = enableConsoleKeyProcessing

    member __.Interact = interact
    member __.PeekAheadOnConsoleToPermitTyping = peekAheadOnConsoleToPermitTyping
    member __.SourceFiles = sourceFiles
    member __.Gui = gui

/// Set the current ui culture for the current thread.
let internal SetCurrentUICultureForThread (lcid : int option) =
    let culture = Thread.CurrentThread.CurrentUICulture
    match lcid with
    | Some n -> Thread.CurrentThread.CurrentUICulture <- new CultureInfo(n)
    | None -> ()
    { new IDisposable with member x.Dispose() = Thread.CurrentThread.CurrentUICulture <- culture }

//----------------------------------------------------------------------------
// Reporting - warnings, errors
//----------------------------------------------------------------------------

let internal InstallErrorLoggingOnThisThread errorLogger =
    if !progress then dprintfn "Installing logger on id=%d name=%s" Thread.CurrentThread.ManagedThreadId Thread.CurrentThread.Name
    SetThreadErrorLoggerNoUnwind(errorLogger)
    SetThreadBuildPhaseNoUnwind(BuildPhase.Interactive)

/// Set the input/output encoding. The use of a thread is due to a known bug on 
/// on Vista where calls to Console.InputEncoding can block the process.
let internal SetServerCodePages(fsiOptions: FsiCommandLineOptions) =     
    match fsiOptions.FsiServerInputCodePage, fsiOptions.FsiServerOutputCodePage with 
    | None,None -> ()
    | inputCodePageOpt,outputCodePageOpt -> 
        let successful = ref false 
        Async.Start (async { do match inputCodePageOpt with 
                                | None -> () 
                                | Some(n:int) ->
                                      let encoding = System.Text.Encoding.GetEncoding(n) 
                                      // Note this modifies the real honest-to-goodness settings for the current shell.
                                      // and the modifications hang around even after the process has exited.
                                      Console.InputEncoding <- encoding
                             do match outputCodePageOpt with 
                                | None -> () 
                                | Some(n:int) -> 
                                      let encoding = System.Text.Encoding.GetEncoding n
                                      // Note this modifies the real honest-to-goodness settings for the current shell.
                                      // and the modifications hang around even after the process has exited.
                                      Console.OutputEncoding <- encoding
                             do successful := true  });
        for pause in [10;50;100;1000;2000;10000] do 
            if not !successful then 
                Thread.Sleep(pause);
#if LOGGING_GUI
        if not !successful then 
            System.Windows.Forms.MessageBox.Show(FSIstrings.SR.fsiConsoleProblem()) |> ignore
#endif

//----------------------------------------------------------------------------
// Prompt printing
//----------------------------------------------------------------------------

type internal FsiConsolePrompt(fsiOptions: FsiCommandLineOptions, fsiConsoleOutput: FsiConsoleOutput) =

    // A prompt gets "printed ahead" at start up. Tells users to start type while initialisation completes.
    // A prompt can be skipped by "silent directives", e.g. ones sent to FSI by VS.
    let mutable dropPrompt = 0
    // NOTE: SERVER-PROMPT is not user displayed, rather it's a prefix that code elsewhere 
    // uses to identify the prompt, see service\FsPkgs\FSharp.VS.FSI\fsiSessionToolWindow.fs
    let prompt = if fsiOptions.IsInteractiveServer then "SERVER-PROMPT>\n" else "> "  

    member __.Print()      = if dropPrompt = 0 then fsiConsoleOutput.uprintf "%s" prompt else dropPrompt <- dropPrompt - 1
    member __.PrintAhead() = dropPrompt <- dropPrompt + 1; fsiConsoleOutput.uprintf "%s" prompt
    member __.SkipNext()   = dropPrompt <- dropPrompt + 1    
    member __.FsiOptions = fsiOptions



//----------------------------------------------------------------------------
// Startup processing
//----------------------------------------------------------------------------
type internal FsiConsoleInput(fsi: FsiEvaluationSessionHostConfig, fsiOptions: FsiCommandLineOptions, inReader: TextReader, outWriter: TextWriter) =

    let consoleOpt =
        // The "console.fs" code does a limited form of "TAB-completion".
        // Currently, it turns on if it looks like we have a console.
        if fsiOptions.EnableConsoleKeyProcessing then
            fsi.GetOptionalConsoleReadLine(fsiOptions.ProbeToSeeIfConsoleWorks)
        else
            None

    // When VFSI is running, there should be no "console", and in particular the console.fs readline code should not to run.
    do  if fsiOptions.IsInteractiveServer then assert(consoleOpt.IsNone)

    /// This threading event gets set after the first-line-reader has finished its work
    let consoleReaderStartupDone = new ManualResetEvent(false)

    /// When using a key-reading console this holds the first line after it is read
    let mutable firstLine = None

    /// Peek on the standard input so that the user can type into it from a console window.
    do if fsiOptions.Interact then
         if fsiOptions.PeekAheadOnConsoleToPermitTyping then 
          (new Thread(fun () -> 
              match consoleOpt with 
              | Some console when fsiOptions.EnableConsoleKeyProcessing && not fsiOptions.IsInteractiveServer ->
                  if List.isEmpty fsiOptions.SourceFiles then 
                      if !progress then fprintfn outWriter "first-line-reader-thread reading first line...";
                      firstLine <- Some(console()); 
                      if !progress then fprintfn outWriter "first-line-reader-thread got first line = %A..." firstLine;
                  consoleReaderStartupDone.Set() |> ignore 
                  if !progress then fprintfn outWriter "first-line-reader-thread has set signal and exited." ;
              | _ -> 
                  ignore(inReader.Peek());
                  consoleReaderStartupDone.Set() |> ignore 
            )).Start()
         else
           if !progress then fprintfn outWriter "first-line-reader-thread not in use."
           consoleReaderStartupDone.Set() |> ignore

    /// Try to get the first line, if we snarfed it while probing.
    member __.TryGetFirstLine() = let r = firstLine in firstLine <- None; r

    /// Try to get the console, if it appears operational.
    member __.TryGetConsole() = consoleOpt

    member __.In = inReader

    member __.WaitForInitialConsoleInput() = WaitHandle.WaitAll [| consoleReaderStartupDone  |] |> ignore;
    

//----------------------------------------------------------------------------
// FsiDynamicCompilerState
//----------------------------------------------------------------------------

type internal FsiInteractionStepStatus = 
    | CtrlC 
    | EndOfFile 
    | Completed of option<FsiValue>
    | CompletedWithReportedError of exn 

[<AutoSerializable(false)>]
[<NoEquality; NoComparison>]
type internal FsiDynamicCompilerState =
    { optEnv    : Optimizer.IncrementalOptimizationEnv
      emEnv     : ILRuntimeWriter.emEnv
      tcGlobals : TcGlobals
      tcState   : TcState 
      tcImports   : TcImports
      ilxGenerator : IlxGen.IlxAssemblyGenerator
      // Why is this not in FsiOptions?
      timing    : bool
      debugBreak : bool }

let internal WithImplicitHome (tcConfigB, dir) f = 
    let old = tcConfigB.implicitIncludeDir 
    tcConfigB.implicitIncludeDir <- dir;
    try f() 
    finally tcConfigB.implicitIncludeDir <- old



/// Encapsulates the coordination of the typechecking, optimization and code generation
/// components of the F# compiler for interactively executed fragments of code.
///
/// A single instance of this object is created per interactive session.
type internal FsiDynamicCompiler
                       (fsi: FsiEvaluationSessionHostConfig,
                        timeReporter : FsiTimeReporter, 
                        tcConfigB: TcConfigBuilder, 
                        tcLockObject : obj, 
                        outWriter: TextWriter,
                        tcImports: TcImports, 
                        tcGlobals: TcGlobals, 
                        fsiOptions : FsiCommandLineOptions,
                        fsiConsoleOutput : FsiConsoleOutput,
                        fsiCollectible: bool,
                        niceNameGen,
                        resolveAssemblyRef) = 

    let ilGlobals = tcGlobals.ilg

    let outfile = "TMPFSCI.exe"
    let assemblyName = "FSI-ASSEMBLY"

    let assemblyReferenceAddedEvent = Control.Event<string>()

    let mutable fragmentId = 0
    let mutable prevIt : ValRef option = None

    let mutable needsPackageResolution = false

    let generateDebugInfo = tcConfigB.debuginfo

    let valuePrinter = FsiValuePrinter(fsi, tcGlobals, generateDebugInfo, resolveAssemblyRef, outWriter)

    let assemblyBuilder,moduleBuilder = ILRuntimeWriter.mkDynamicAssemblyAndModule (assemblyName, tcConfigB.optSettings.localOpt(), generateDebugInfo, fsiCollectible)

    let rangeStdin = rangeN Lexhelp.stdinMockFilename 0

    //let _writer = moduleBuilder.GetSymWriter()

    let infoReader = InfoReader(tcGlobals,tcImports.GetImportMap())    

    /// Add attributes 
    let CreateModuleFragment (tcConfigB: TcConfigBuilder, assemblyName, codegenResults) =
        if !progress then fprintfn fsiConsoleOutput.Out "Creating main module...";
        let mainModule = mkILSimpleModule assemblyName (GetGeneratedILModuleName tcConfigB.target assemblyName) (tcConfigB.target = CompilerTarget.Dll) tcConfigB.subsystemVersion tcConfigB.useHighEntropyVA (mkILTypeDefs codegenResults.ilTypeDefs) None None 0x0 (mkILExportedTypes []) ""
        { mainModule 
          with Manifest = 
                (let man = mainModule.ManifestOfAssembly
                 Some { man with  CustomAttrsStored = storeILCustomAttrs (mkILCustomAttrs codegenResults.ilAssemAttrs) }) }

    let ProcessInputs (ctok, errorLogger: ErrorLogger, istate: FsiDynamicCompilerState, inputs: ParsedInput list, showTypes: bool, isIncrementalFragment: bool, isInteractiveItExpr: bool, prefixPath: LongIdent) =
        let optEnv    = istate.optEnv
        let emEnv     = istate.emEnv
        let tcState   = istate.tcState
        let ilxGenerator = istate.ilxGenerator
        let tcConfig = TcConfig.Create(tcConfigB,validate=false)

        // Typecheck. The lock stops the type checker running at the same time as the 
        // server intellisense implementation (which is currently incomplete and #if disabled)
        let (tcState:TcState),topCustomAttrs,declaredImpls,tcEnvAtEndOfLastInput =
            lock tcLockObject (fun _ -> TypeCheckClosedInputSet(ctok, errorLogger.CheckForErrors, tcConfig, tcImports, tcGlobals, Some prefixPath, tcState, inputs))

#if DEBUG
        // Logging/debugging
        if tcConfig.printAst then
            for input in declaredImpls do 
                fprintfn fsiConsoleOutput.Out "AST:" 
                fprintfn fsiConsoleOutput.Out "%+A" input
#endif

        errorLogger.AbortOnError(fsiConsoleOutput);
         
        let importMap = tcImports.GetImportMap()

        // optimize: note we collect the incremental optimization environment 
        let optimizedImpls, _optData, optEnv = ApplyAllOptimizations (tcConfig, tcGlobals, (LightweightTcValForUsingInBuildMethodCall tcGlobals), outfile, importMap, isIncrementalFragment, optEnv, tcState.Ccu, declaredImpls)
        errorLogger.AbortOnError(fsiConsoleOutput);
            
        let fragName = textOfLid prefixPath 
        let codegenResults = GenerateIlxCode (IlReflectBackend, isInteractiveItExpr, runningOnMono, tcConfig, topCustomAttrs, optimizedImpls, fragName, ilxGenerator)
        errorLogger.AbortOnError(fsiConsoleOutput);

        // Each input is like a small separately compiled extension to a single source file. 
        // The incremental extension to the environment is dictated by the "signature" of the values as they come out 
        // of the type checker. Hence we add the declaredImpls (unoptimized) to the environment, rather than the 
        // optimizedImpls. 
        ilxGenerator.AddIncrementalLocalAssemblyFragment (isIncrementalFragment, fragName, declaredImpls)

        ReportTime tcConfig "TAST -> ILX";
        errorLogger.AbortOnError(fsiConsoleOutput);
            
        ReportTime tcConfig "Linking";
        let ilxMainModule = CreateModuleFragment (tcConfigB, assemblyName, codegenResults)

        errorLogger.AbortOnError(fsiConsoleOutput);
            
        ReportTime tcConfig "Assembly refs Normalised"; 
        let mainmod3 = Morphs.morphILScopeRefsInILModuleMemoized ilGlobals (NormalizeAssemblyRefs (ctok, tcImports)) ilxMainModule
        errorLogger.AbortOnError(fsiConsoleOutput);

#if DEBUG
        if fsiOptions.ShowILCode then 
            fsiConsoleOutput.uprintnfn "--------------------";
            ILAsciiWriter.output_module outWriter ilGlobals mainmod3;
            fsiConsoleOutput.uprintnfn "--------------------"
#else
        ignore(fsiOptions)
#endif

        ReportTime tcConfig "Reflection.Emit";

        let emEnv,execs = ILRuntimeWriter.emitModuleFragment(ilGlobals, emEnv, assemblyBuilder, moduleBuilder, mainmod3, generateDebugInfo, resolveAssemblyRef, tcGlobals.TryFindSysILTypeRef)

        errorLogger.AbortOnError(fsiConsoleOutput);

        // Explicitly register the resources with the QuotationPickler module 
        // We would save them as resources into the dynamic assembly but there is missing 
        // functionality System.Reflection for dynamic modules that means they can't be read back out 
        let cenv = { ilg = ilGlobals ; generatePdb = generateDebugInfo; resolveAssemblyRef=resolveAssemblyRef; tryFindSysILTypeRef=tcGlobals.TryFindSysILTypeRef }
        for (referencedTypeDefs, bytes) in codegenResults.quotationResourceInfo do 
            let referencedTypes = 
                [| for tref in referencedTypeDefs do 
                      yield ILRuntimeWriter.LookupTypeRef cenv emEnv tref  |]
            Microsoft.FSharp.Quotations.Expr.RegisterReflectedDefinitions (assemblyBuilder, fragName, bytes, referencedTypes);
            

        ReportTime tcConfig "Run Bindings";
        timeReporter.TimeOpIf istate.timing (fun () -> 
          execs |> List.iter (fun exec -> 
            match exec() with 
            | Some err ->         
                match errorLogger with 
                | :? ErrorLoggerThatStopsOnFirstError as errorLogger -> 
                    fprintfn fsiConsoleOutput.Error "%s" (err.ToString())
                    errorLogger.SetError()
                    errorLogger.AbortOnError(fsiConsoleOutput)
                | _ -> 
                    raise (StopProcessingExn (Some err))

            | None -> ())) ;

        errorLogger.AbortOnError(fsiConsoleOutput);

        // Echo the decls (reach inside wrapping)
        // This code occurs AFTER the execution of the declarations.
        // So stored values will have been initialised, modified etc.
        if showTypes && not tcConfig.noFeedback then  
            let denv = tcState.TcEnvFromImpls.DisplayEnv
            let denv = 
                if isIncrementalFragment then
                  // Extend denv with a (Val -> layout option) function for printing of val bindings.
                  {denv with generatedValueLayout = (fun v -> valuePrinter.InvokeDeclLayout (emEnv, ilxGenerator, v)) }
                else
                  // With #load items, the vals in the inferred signature do not tie up with those generated. Disable printing.
                  denv 

            // 'Open' the path for the fragment we just compiled for any future printing.
            let denv = denv.AddOpenPath (pathOfLid prefixPath) 

            for (TImplFile (_qname,_,mexpr,_,_,_)) in declaredImpls do
                let responseL = NicePrint.layoutInferredSigOfModuleExpr false denv infoReader AccessibleFromSomewhere rangeStdin mexpr 
                if not (Layout.isEmptyL responseL) then
                    let opts = valuePrinter.GetFsiPrintOptions()
                    Utilities.colorPrintL outWriter opts responseL |> ignore

        // Build the new incremental state.
        let istate = {istate with  optEnv    = optEnv;
                                   emEnv     = emEnv;
                                   ilxGenerator = ilxGenerator;
                                   tcState   = tcState  }
        
        // Return the new state and the environment at the end of the last input, ready for further inputs.
        (istate,tcEnvAtEndOfLastInput,declaredImpls)

    let nextFragmentId() = fragmentId <- fragmentId + 1; fragmentId

    let mkFragmentPath  i = 
        // NOTE: this text shows in exn traces and type names. Make it clear and fixed width 
        [mkSynId rangeStdin (FsiDynamicModulePrefix + sprintf "%04d" i)]

    member __.DynamicAssemblyName = assemblyName

    member __.DynamicAssembly = (assemblyBuilder :> Assembly)

    member __.EvalParsedSourceFiles (ctok, errorLogger, istate, inputs) =
        let i = nextFragmentId()
        let prefix = mkFragmentPath i 
        // Ensure the path includes the qualifying name 
        let inputs = inputs |> List.map (PrependPathToInput prefix) 
        let istate,_,_ = ProcessInputs (ctok, errorLogger, istate, inputs, true, false, false, prefix)
        istate

    /// Evaluate the given definitions and produce a new interactive state.
    member __.EvalParsedDefinitions (ctok, errorLogger: ErrorLogger, istate, showTypes, isInteractiveItExpr, defs: SynModuleDecls) =
        let filename = Lexhelp.stdinMockFilename
        let i = nextFragmentId()
        let prefix = mkFragmentPath i
        let prefixPath = pathOfLid prefix
        let impl = SynModuleOrNamespace(prefix,(*isRec*)false, NamedModule,defs,PreXmlDoc.Empty,[],None,rangeStdin)
        let input = ParsedInput.ImplFile (ParsedImplFileInput (filename,true, ComputeQualifiedNameOfFileFromUniquePath (rangeStdin,prefixPath),[],[],[impl],(true (* isLastCompiland *), false (* isExe *)) ))
        let istate,tcEnvAtEndOfLastInput,declaredImpls = ProcessInputs (ctok, errorLogger, istate, [input], showTypes, true, isInteractiveItExpr, prefix)
        let tcState = istate.tcState 
        let newState = { istate with tcState = tcState.NextStateAfterIncrementalFragment(tcEnvAtEndOfLastInput) }

        // Find all new declarations the EvaluationListener
        let mutable itValue = None
        try
            let contents = FSharpAssemblyContents(tcGlobals, tcState.Ccu, Some tcState.CcuSig, tcImports, declaredImpls)
            let contentFile = contents.ImplementationFiles.[0]

            // Skip the "FSI_NNNN"
            match contentFile.Declarations with
            | [FSharpImplementationFileDeclaration.Entity (_eFakeModule,modDecls) ] ->
                let cenv = SymbolEnv(newState.tcGlobals, newState.tcState.Ccu, Some newState.tcState.CcuSig, newState.tcImports)
                for decl in modDecls do
                    match decl with
                    | FSharpImplementationFileDeclaration.MemberOrFunctionOrValue (v,_,_) ->
                        // Report a top-level function or value definition
                        if v.IsModuleValueOrMember && not v.IsMember then
                            let fsiValueOpt =
                                match v.Item with
                                | Item.Value vref ->
                                    let optValue = newState.ilxGenerator.LookupGeneratedValue(valuePrinter.GetEvaluationContext(newState.emEnv), vref.Deref)
                                    match optValue with
                                    | Some (res, ty) -> Some(FsiValue(res, ty, FSharpType(cenv, vref.Type)))
                                    | None -> None 
                                | _ -> None

                            if v.CompiledName = "it" then
                                itValue <- fsiValueOpt

                            let symbol = FSharpSymbol.Create(cenv, v.Item)
                            let symbolUse = FSharpSymbolUse(tcGlobals, newState.tcState.TcEnvFromImpls.DisplayEnv, symbol, ItemOccurence.Binding, v.DeclarationLocation)
                            fsi.TriggerEvaluation (fsiValueOpt, symbolUse, decl)

                    | FSharpImplementationFileDeclaration.Entity (e,_) ->
                        // Report a top-level module or namespace definition
                        let symbol = FSharpSymbol.Create(cenv, e.Item)
                        let symbolUse = FSharpSymbolUse(tcGlobals, newState.tcState.TcEnvFromImpls.DisplayEnv, symbol, ItemOccurence.Binding, e.DeclarationLocation)
                        fsi.TriggerEvaluation (None, symbolUse, decl)

                    | FSharpImplementationFileDeclaration.InitAction _ ->
                        // Top level 'do' bindings are not reported as incremental declarations
                        ()
            | _ -> ()
        with _ -> ()

        newState, Completed itValue

    /// Evaluate the given expression and produce a new interactive state.
    member fsiDynamicCompiler.EvalParsedExpression (ctok, errorLogger: ErrorLogger, istate, expr: SynExpr) =
        let tcConfig = TcConfig.Create (tcConfigB, validate=false)
        let itName = "it" 

        // Construct the code that saves the 'it' value into the 'SaveIt' register.
        let defs = fsiDynamicCompiler.BuildItBinding expr

        // Evaluate the overall definitions.
        let istate = fsiDynamicCompiler.EvalParsedDefinitions (ctok, errorLogger, istate, false, true, defs) |> fst
        // Snarf the type for 'it' via the binding
        match istate.tcState.TcEnvFromImpls.NameEnv.FindUnqualifiedItem itName with 
        | NameResolution.Item.Value vref -> 
             if not tcConfig.noFeedback then 
                 valuePrinter.InvokeExprPrinter (istate.tcState.TcEnvFromImpls.DisplayEnv, istate.emEnv, istate.ilxGenerator, vref.Deref)

             /// Clear the value held in the previous "it" binding, if any, as long as it has never been referenced.
             match prevIt with
             | Some prevVal when not prevVal.Deref.HasBeenReferenced -> 
                 istate.ilxGenerator.ClearGeneratedValue (valuePrinter.GetEvaluationContext istate.emEnv, prevVal.Deref)
             | _ -> ()
             prevIt <- Some vref

             //
             let optValue = istate.ilxGenerator.LookupGeneratedValue(valuePrinter.GetEvaluationContext(istate.emEnv), vref.Deref);
             match optValue with
             | Some (res, ty) -> istate, Completed(Some(FsiValue(res, ty, FSharpType(tcGlobals, istate.tcState.Ccu, istate.tcState.CcuSig, istate.tcImports, vref.Type))))
             | _ -> istate, Completed None

        // Return the interactive state.
        | _ -> istate, Completed None

    // Construct the code that saves the 'it' value into the 'SaveIt' register.
    member __.BuildItBinding (expr: SynExpr) =
        let m = expr.Range
        let itName = "it" 

        let itID  = mkSynId m itName
        //let itExp = SynExpr.Ident itID
        let mkBind pat expr = Binding (None, DoBinding, false, (*mutable*)false, [], PreXmlDoc.Empty, SynInfo.emptySynValData, pat, None, expr, m, NoSequencePointAtInvisibleBinding)
        let bindingA = mkBind (mkSynPatVar None itID) expr (* let it = <expr> *)  // NOTE: the generalizability of 'expr' must not be damaged, e.g. this can't be an application 
        //let saverPath  = ["Microsoft";"FSharp";"Compiler";"Interactive";"RuntimeHelpers";"SaveIt"]
        //let dots = List.replicate (saverPath.Length - 1) m
        //let bindingB = mkBind (SynPat.Wild m) (SynExpr.App (ExprAtomicFlag.NonAtomic, false, SynExpr.LongIdent (false, LongIdentWithDots(List.map (mkSynId m) saverPath,dots),None,m), itExp,m)) (* let _  = saverPath it *)
        let defA = SynModuleDecl.Let (false, [bindingA], m)
        //let defB = SynModuleDecl.Let (false, [bindingB], m)
        
        [defA (* ; defB *) ]

    // construct an invisible call to Debugger.Break(), in the specified range
    member __.CreateDebuggerBreak (m : range) =
        let breakPath = ["System";"Diagnostics";"Debugger";"Break"]
        let dots = List.replicate (breakPath.Length - 1) m
        let methCall = SynExpr.LongIdent (false, LongIdentWithDots(List.map (mkSynId m) breakPath, dots), None, m)
        let args = SynExpr.Const (SynConst.Unit, m)
        let breakStatement = SynExpr.App (ExprAtomicFlag.Atomic, false, methCall, args, m)
        SynModuleDecl.DoExpr(SequencePointInfoForBinding.NoSequencePointAtDoBinding, breakStatement, m)

    member __.EvalRequireReference (ctok, istate, m, path) = 
        if FileSystem.IsInvalidPathShim(path) then
            error(Error(FSIstrings.SR.fsiInvalidAssembly(path),m))
        // Check the file can be resolved before calling requireDLLReference 
        let resolutions = tcImports.ResolveAssemblyReference(ctok, AssemblyReference(m,path,None), ResolveAssemblyReferenceMode.ReportErrors)
        tcConfigB.AddReferencedAssemblyByPath(m,path)
        let tcState = istate.tcState 
        let tcEnv,(_dllinfos,ccuinfos) = 
            try
                RequireDLL (ctok, tcImports, tcState.TcEnvFromImpls, assemblyName, m, path, assemblyReferenceAddedEvent.Trigger)
            with e ->
                tcConfigB.RemoveReferencedAssemblyByPath(m,path)
                reraise()
        let optEnv = List.fold (AddExternalCcuToOptimizationEnv tcGlobals) istate.optEnv ccuinfos
        istate.ilxGenerator.AddExternalCcus (ccuinfos |> List.map (fun ccuinfo -> ccuinfo.FSharpViewOfMetadata)) 
        resolutions,
        { istate with tcState = tcState.NextStateAfterIncrementalFragment(tcEnv); optEnv = optEnv }


    member __.EvalDependencyManagerTextFragment (packageManager:DependencyManagerIntegration.IDependencyManagerProvider,m,path: string) =
        let path = DependencyManagerIntegration.removeDependencyManagerKey packageManager.Key path

        match tcConfigB.packageManagerLines |> Map.tryFind packageManager.Key with
        | Some lines -> tcConfigB.packageManagerLines <- Map.add packageManager.Key (lines @ [false, path, m]) tcConfigB.packageManagerLines
        | _ -> tcConfigB.packageManagerLines <- Map.add packageManager.Key [false, path, m] tcConfigB.packageManagerLines

        needsPackageResolution <- true

    member fsiDynamicCompiler.CommitDependencyManagerText (ctok, istate: FsiDynamicCompilerState, lexResourceManager, errorLogger) = 
        if not needsPackageResolution then istate else
        needsPackageResolution <- false

        tcConfigB.packageManagerLines |> Seq.fold(fun istate kv ->
            let inline snd3 (_, b, _) = b
            let packageManagerKey, packageManagerLines = kv.Key, kv.Value
            match packageManagerLines with
            | [] -> istate
            | (_, _, m)::_ ->
                match DependencyManagerIntegration.tryFindDependencyManagerByKey tcConfigB.compilerToolPaths tcConfigB.outputDir m packageManagerKey with
                | None ->
                    errorR(DependencyManagerIntegration.createPackageManagerUnknownError tcConfigB.compilerToolPaths tcConfigB.outputDir packageManagerKey m)
                    istate
                | Some packageManager ->
                    let packageManagerTextLines = packageManagerLines |> List.map snd3
                    let removeErrorLinesFromScript () =
                        tcConfigB.packageManagerLines <- tcConfigB.packageManagerLines |> Map.map(fun _ l -> l |> List.filter(fun (tried, _, _) -> tried))
                    try
                        match DependencyManagerIntegration.resolve packageManager tcConfigB.implicitIncludeDir "stdin.fsx" "stdin.fsx" m packageManagerTextLines with
                        | None -> istate // error already reported
                        | Some (succeeded, generatedScripts, additionalIncludeFolders) ->    //@@@@@@@@@@@@@@@@@@@@@@@@@@@@@@@@@@@@
                            if succeeded then
                                tcConfigB.packageManagerLines <- tcConfigB.packageManagerLines |> Map.map(fun _ l -> l |> List.map(fun (_, p, m) -> true, p, m))
                            else
                                removeErrorLinesFromScript ()
                            for folder in additionalIncludeFolders do 
                                tcConfigB.AddIncludePath(m, folder, "")
                            if generatedScripts.Length > 0 then
                                fsiDynamicCompiler.EvalSourceFiles(ctok, istate, m, generatedScripts, lexResourceManager, errorLogger)
                            else istate
                    with _ ->
                        // An exception occured during processing, so remove the lines causing the error from the package manager list.
                        removeErrorLinesFromScript ()
                        reraise ()
            ) istate

    member fsiDynamicCompiler.ProcessMetaCommandsFromInputAsInteractiveCommands(ctok, istate, sourceFile, inp) =
        WithImplicitHome
           (tcConfigB, directoryName sourceFile) 
           (fun () ->
               ProcessMetaCommandsFromInput 
                   ((fun st (m,nm) -> tcConfigB.TurnWarningOff(m,nm); st),
                    (fun st (m,nm) -> snd (fsiDynamicCompiler.EvalRequireReference (ctok, st, m, nm))),
                    (fun st (packageManagerPrefix,m,nm) -> fsiDynamicCompiler.EvalDependencyManagerTextFragment (packageManagerPrefix,m,nm); st),
                    (fun _ _ -> ()))  
                   (tcConfigB, inp, Path.GetDirectoryName sourceFile, istate))
      
    member fsiDynamicCompiler.EvalSourceFiles(ctok, istate, m, sourceFiles, lexResourceManager, errorLogger: ErrorLogger) =
        let tcConfig = TcConfig.Create(tcConfigB,validate=false)
        match sourceFiles with 
        | [] -> istate
        | _ -> 
          // use a set of source files as though they were command line inputs
          let sourceFiles = sourceFiles |> List.map (fun nm -> tcConfig.ResolveSourceFile(m, nm, tcConfig.implicitIncludeDir),m) 
         
          // Close the #load graph on each file and gather the inputs from the scripts.
          let tcConfig = TcConfig.Create(tcConfigB,validate=false)
          let closure = LoadClosure.ComputeClosureOfScriptFiles(ctok, tcConfig, sourceFiles, CodeContext.CompilationAndEvaluation, lexResourceManager=lexResourceManager)
          
          // Intent "[Loading %s]\n" (String.concat "\n     and " sourceFiles)
          fsiConsoleOutput.uprintf "[%s " (FSIstrings.SR.fsiLoadingFilesPrefixText())
          closure.Inputs  |> List.iteri (fun i input -> 
              if i=0 then fsiConsoleOutput.uprintf  "%s" input.FileName
              else fsiConsoleOutput.uprintnf " %s %s" (FSIstrings.SR.fsiLoadingFilesPrefixText()) input.FileName)
          fsiConsoleOutput.uprintfn "]"

          closure.NoWarns |> Seq.map (fun (n,ms) -> ms |> Seq.map (fun m -> m,n)) |> Seq.concat |> Seq.iter tcConfigB.TurnWarningOff

          // Play errors and warnings from resolution
          closure.ResolutionDiagnostics |> List.iter diagnosticSink
                
          // Non-scripts will not have been parsed during #load closure so parse them now
          let sourceFiles,inputs = 
              closure.Inputs  
              |> List.map (fun input-> 
                    input.ParseDiagnostics |> List.iter diagnosticSink
                    input.MetaCommandDiagnostics |> List.iter diagnosticSink
                    let parsedInput = 
                        match input.SyntaxTree with 
                        | None -> ParseOneInputFile(tcConfig,lexResourceManager,["INTERACTIVE"],input.FileName,(true,false),errorLogger,(*retryLocked*)false)
                        | _-> input.SyntaxTree
                    input.FileName, parsedInput)
              |> List.unzip
          
          errorLogger.AbortOnError(fsiConsoleOutput);
          if inputs |> List.exists Option.isNone then failwith "parse error"
          let inputs = List.map Option.get inputs 
          let istate = (istate, sourceFiles, inputs) |||> List.fold2 (fun istate sourceFile input -> fsiDynamicCompiler.ProcessMetaCommandsFromInputAsInteractiveCommands(ctok, istate, sourceFile, input))
          fsiDynamicCompiler.EvalParsedSourceFiles (ctok, errorLogger, istate, inputs)

    
    member __.GetInitialInteractiveState () =
        let tcConfig = TcConfig.Create(tcConfigB,validate=false)
        let optEnv0 = GetInitialOptimizationEnv (tcImports, tcGlobals)
        let emEnv = ILRuntimeWriter.emEnv0
        let tcEnv = GetInitialTcEnv (assemblyName, rangeStdin, tcConfig, tcImports, tcGlobals)
        let ccuName = assemblyName 

        let tcState = GetInitialTcState (rangeStdin, ccuName, tcConfig, tcGlobals, tcImports, niceNameGen, tcEnv)

        let ilxGenerator = CreateIlxAssemblyGenerator (tcConfig, tcImports, tcGlobals, (LightweightTcValForUsingInBuildMethodCall tcGlobals), tcState.Ccu)
        {optEnv    = optEnv0
         emEnv     = emEnv
         tcGlobals = tcGlobals
         tcState   = tcState
         tcImports = tcImports
         ilxGenerator = ilxGenerator
         timing    = false
         debugBreak = false
        } 

    member __.CurrentPartialAssemblySignature(istate) = 
        FSharpAssemblySignature(istate.tcGlobals, istate.tcState.Ccu, istate.tcState.CcuSig, istate.tcImports, None, istate.tcState.CcuSig)

    member __.FormatValue(obj:obj, objTy) = 
        valuePrinter.FormatValue(obj, objTy)

    member __.AssemblyReferenceAdded = assemblyReferenceAddedEvent.Publish

//----------------------------------------------------------------------------
// ctrl-c handling
//----------------------------------------------------------------------------

type ControlEventHandler = delegate of int -> bool

// One strange case: when a TAE happens a strange thing 
// occurs the next read from stdin always returns
// 0 bytes, i.e. the channel will look as if it has been closed.  So we check
// for this condition explicitly.  We also recreate the lexbuf whenever CtrlC kicks.

type internal FsiInterruptStdinState = 
    | StdinEOFPermittedBecauseCtrlCRecentlyPressed 
    | StdinNormal

type internal FsiInterruptControllerState =  
    | InterruptCanRaiseException 
    | InterruptIgnored 

type internal FsiInterruptControllerKillerThreadRequest =  
    | ThreadAbortRequest 
    | NoRequest 
    | ExitRequest 
    | PrintInterruptRequest

type internal FsiInterruptController(fsiOptions: FsiCommandLineOptions, fsiConsoleOutput: FsiConsoleOutput) =

    let mutable stdinInterruptState = StdinNormal
    let CTRL_C = 0 
    let mutable interruptAllowed = InterruptIgnored
    let mutable killThreadRequest = NoRequest

    let mutable ctrlEventHandlers = []: ControlEventHandler list
    let mutable ctrlEventActions  = []: (unit -> unit) list
    let mutable exitViaKillThread = false

    let mutable posixReinstate = (fun () -> ())

    member __.Exit() =
        if exitViaKillThread then
            killThreadRequest <- ExitRequest
            Thread.Sleep(1000)
        exit 0

    member __.FsiInterruptStdinState
        with get () = stdinInterruptState
        and set v = stdinInterruptState <- v

    member __.ClearInterruptRequest() = killThreadRequest <- NoRequest

    member __.InterruptAllowed
        with set v = interruptAllowed <- v

    member __.Interrupt() = ctrlEventActions |> List.iter (fun act -> act())

    member __.EventHandlers = ctrlEventHandlers

    member controller.InstallKillThread(threadToKill:Thread, pauseMilliseconds:int) =

        // Fsi Interrupt handler
        let raiseCtrlC() =
            use _scope = SetCurrentUICultureForThread fsiOptions.FsiLCID
            fprintf fsiConsoleOutput.Error "%s" (FSIstrings.SR.fsiInterrupt())

            stdinInterruptState <- StdinEOFPermittedBecauseCtrlCRecentlyPressed
            if (interruptAllowed = InterruptCanRaiseException) then 
                killThreadRequest <- ThreadAbortRequest
                let killerThread = 
                    new Thread(new ThreadStart(fun () ->
                        use _scope = SetCurrentUICultureForThread fsiOptions.FsiLCID
                        // sleep long enough to allow ControlEventHandler handler on main thread to return 
                        // Also sleep to give computations a bit of time to terminate 
                        Thread.Sleep(pauseMilliseconds)
                        if (killThreadRequest = ThreadAbortRequest) then 
                            if !progress then fsiConsoleOutput.uprintnfn "%s" (FSIstrings.SR.fsiAbortingMainThread())  
                            killThreadRequest <- NoRequest
                            threadToKill.Abort()
                        ()),Name="ControlCAbortThread") 
                killerThread.IsBackground <- true
                killerThread.Start()

        let fsiInterruptHandler (args:ConsoleCancelEventArgs) =
            args.Cancel <- true
            ctrlEventHandlers |> List.iter(fun handler -> handler.Invoke(CTRL_C) |> ignore)

        do Console.CancelKeyPress.Add(fsiInterruptHandler)

        // WINDOWS TECHNIQUE: .NET has more safe points, and you can do more when a safe point. 
        // Hence we actually start up the killer thread within the handler.
        let ctrlEventHandler = new ControlEventHandler(fun i ->  if i = CTRL_C then (raiseCtrlC(); true) else false ) 
        ctrlEventHandlers <- ctrlEventHandler :: ctrlEventHandlers
        ctrlEventActions  <- raiseCtrlC       :: ctrlEventActions
        exitViaKillThread <- false // don't exit via kill thread

    member x.PosixInvoke(n:int) = 
         // we run this code once with n = -1 to make sure it is JITted before execution begins
         // since we are not allowed to JIT a signal handler.  This also ensures the "PosixInvoke"
         // method is not eliminated by dead-code elimination
         if n >= 0 then 
             posixReinstate()
             stdinInterruptState <- StdinEOFPermittedBecauseCtrlCRecentlyPressed
             killThreadRequest <- if (interruptAllowed = InterruptCanRaiseException) then ThreadAbortRequest else PrintInterruptRequest

//----------------------------------------------------------------------------
// assembly finder
//----------------------------------------------------------------------------

#nowarn "40"

// From http://msdn.microsoft.com/en-us/library/ff527268.aspx
// What the Event Handler Does
//
// The handler for the AssemblyResolve event receives the display name of the assembly to 
// be loaded, in the ResolveEventArgs.Name property. If the handler does not recognize the 
// assembly name, it returns null (Nothing in Visual Basic, nullptr in Visual C++). 
//
// - If the handler recognizes the assembly name, it can load and return an assembly that 
//   satisfies the request. The following list describes some sample scenarios. 
//
// - If the handler knows the location of a version of the assembly, it can load the assembly by 
//   using the Assembly.LoadFrom or Assembly.LoadFile method, and can return the loaded assembly if successful. 
//
// - If the handler has access to a database of assemblies stored as byte arrays, it can load a byte array by 
//   using one of the Assembly.Load method overloads that take a byte array. 
//
// - The handler can generate a dynamic assembly and return it.
// 
// It is the responsibility of the event handler to return a suitable assembly. The handler can parse the display 
// name of the requested assembly by passing the ResolveEventArgs.Name property value to the AssemblyName(String) 
// constructor. Beginning with the .NET Framework version 4, the handler can use the ResolveEventArgs.RequestingAssembly 
// property to determine whether the current request is a dependency of another assembly. This information can help 
// identify an assembly that will satisfy the dependency.
// 
// The event handler can return a different version of the assembly than the version that was requested. 
// 
// In most cases, the assembly that is returned by the handler appears in the load context, regardless of the context 
// the handler loads it into. For example, if the handler uses the Assembly.LoadFrom method to load an assembly into 
// the load-from context, the assembly appears in the load context when the handler returns it. However, in the following 
// case the assembly appears without context when the handler returns it:
// 
// - The handler loads an assembly without context.
// - The ResolveEventArgs.RequestingAssembly property is not null.
// - The requesting assembly (that is, the assembly that is returned by the ResolveEventArgs.RequestingAssembly property) 
//   was loaded without context. 
// 
// On the coreclr we add an UnmanagedDll Resoution handler to ensure that native dll's can be searched for,
// the desktop version of the Clr does not support this mechanism.
//
// For information about contexts, see the Assembly.LoadFrom(String) method overload.

module internal MagicAssemblyResolution =

#if NETSTANDARD
    // Cut down AssemblyLoadContext, for loading native libraries
    type FsiNativeAssemblyLoadContext () =
        inherit AssemblyLoadContext()

        member this.LoadNativeLibrary(path: string): IntPtr =
            base.LoadUnmanagedDllFromPath(path)

        override _.Load(_path: AssemblyName): Assembly =
            raise (NotImplementedException())

        static member NativeLoadContext = new FsiNativeAssemblyLoadContext()
#endif

    // See bug 5501 for details on decision to use UnsafeLoadFrom here.
    // Summary:
    //  It is an explicit user trust decision to load an assembly with #r. Scripts are not run automatically (for example, by double-clicking in explorer).
    //  We considered setting loadFromRemoteSources in fsi.exe.config but this would transitively confer unsafe loading to the code in the referenced 
    //  assemblies. Better to let those assemblies decide for themselves which is safer.
    [<CodeAnalysis.SuppressMessage("Microsoft.Reliability", "CA2001:AvoidCallingProblematicMethods", MessageId="System.Reflection.Assembly.UnsafeLoadFrom")>]
    let private assemblyLoadFrom (path:string) = Assembly.UnsafeLoadFrom(path)

    let Install(tcConfigB, tcImports: TcImports, fsiDynamicCompiler: FsiDynamicCompiler, fsiConsoleOutput: FsiConsoleOutput) = 

        let ResolveAssembly (ctok, m, tcConfigB, tcImports: TcImports, fsiDynamicCompiler: FsiDynamicCompiler, fsiConsoleOutput: FsiConsoleOutput, fullAssemName: string) =

           try 
               // Grab the name of the assembly
               let tcConfig = TcConfig.Create(tcConfigB,validate=false)
               let simpleAssemName = fullAssemName.Split([| ',' |]).[0]
               if !progress then fsiConsoleOutput.uprintfn "ATTEMPT MAGIC LOAD ON ASSEMBLY, simpleAssemName = %s" simpleAssemName // "Attempting to load a dynamically required assembly in response to an AssemblyResolve event by using known static assembly references..." 

               // Special case: Mono Windows Forms attempts to load an assembly called something like "Windows.Forms.resources"
               // We can't resolve this, so don't try.
               // REVIEW: Suggest 4481, delete this special case.
               if simpleAssemName.EndsWith(".resources",StringComparison.OrdinalIgnoreCase) || 
                    // See F# 1.0 Product Studio bug 1171
                    simpleAssemName.EndsWith(".XmlSerializers",StringComparison.OrdinalIgnoreCase) || 
                    (runningOnMono && simpleAssemName = "UIAutomationWinforms") then null else

               // Special case: Is this the global unique dynamic assembly for FSI code? In this case just
               // return the dynamic assembly itself.       
               if fsiDynamicCompiler.DynamicAssemblyName = simpleAssemName then fsiDynamicCompiler.DynamicAssembly else

               // Otherwise continue
               let assemblyReferenceTextDll = (simpleAssemName + ".dll") 
               let assemblyReferenceTextExe = (simpleAssemName + ".exe") 
               let overallSearchResult =

                   // OK, try to resolve as an existing DLL in the resolved reference set.  This does unification by assembly name
                   // once an assembly has been referenced.
                   let searchResult = tcImports.TryFindExistingFullyQualifiedPathBySimpleAssemblyName (ctok, simpleAssemName)

                   match searchResult with
                   | Some r -> OkResult ([], Choice1Of2 r)
                   | _ -> 

                   // OK, try to resolve as a .dll
                   let searchResult = tcImports.TryResolveAssemblyReference (ctok, AssemblyReference (m, assemblyReferenceTextDll, None), ResolveAssemblyReferenceMode.Speculative)

                   match searchResult with
                   | OkResult (warns,[r]) -> OkResult (warns, Choice1Of2 r.resolvedPath)
                   | _ -> 

                   // OK, try to resolve as a .exe
                   let searchResult = tcImports.TryResolveAssemblyReference (ctok, AssemblyReference (m, assemblyReferenceTextExe, None), ResolveAssemblyReferenceMode.Speculative)

                   match searchResult with
                   | OkResult (warns, [r]) -> OkResult (warns, Choice1Of2 r.resolvedPath)
                   | _ -> 

                   if !progress then fsiConsoleOutput.uprintfn "ATTEMPT LOAD, assemblyReferenceTextDll = %s" assemblyReferenceTextDll
                   /// Take a look through the files quoted, perhaps with explicit paths
                   let searchResult = 
                       (tcConfig.referencedDLLs 
                            |> List.tryPick (fun assemblyReference -> 
                             if !progress then fsiConsoleOutput.uprintfn "ATTEMPT MAGIC LOAD ON FILE, referencedDLL = %s" assemblyReference.Text
                             if System.String.Compare(Filename.fileNameOfPath assemblyReference.Text, assemblyReferenceTextDll,StringComparison.OrdinalIgnoreCase) = 0 ||
                                System.String.Compare(Filename.fileNameOfPath assemblyReference.Text, assemblyReferenceTextExe,StringComparison.OrdinalIgnoreCase) = 0 then
                                 Some(tcImports.TryResolveAssemblyReference (ctok, assemblyReference, ResolveAssemblyReferenceMode.Speculative))
                             else None ))

                   match searchResult with
                   | Some (OkResult (warns,[r])) -> OkResult (warns, Choice1Of2 r.resolvedPath)
                   | _ -> 

#if !NO_EXTENSIONTYPING
                   match tcImports.TryFindProviderGeneratedAssemblyByName(ctok, simpleAssemName) with
                   | Some(assembly) -> OkResult([],Choice2Of2 assembly)
                   | None -> 
#endif

                   // As a last resort, try to find the reference without an extension
                   match tcImports.TryFindExistingFullyQualifiedPathByExactAssemblyRef(ctok, ILAssemblyRef.Create(simpleAssemName,None,None,false,None,None)) with
                   | Some(resolvedPath) -> 
                       OkResult([],Choice1Of2 resolvedPath)
                   | None -> 

                   ErrorResult([],Failure (FSIstrings.SR.fsiFailedToResolveAssembly(simpleAssemName)))

               match overallSearchResult with 
               | ErrorResult _ -> null
               | OkResult _ -> 
                   let res = CommitOperationResult overallSearchResult
                   match res with 
                   | Choice1Of2 assemblyName -> 
                       if simpleAssemName <> "Mono.Posix" then fsiConsoleOutput.uprintfn "%s" (FSIstrings.SR.fsiBindingSessionTo(assemblyName))
                       assemblyLoadFrom assemblyName
                   | Choice2Of2 assembly -> 
                       assembly

           with e ->
               stopProcessingRecovery e range0
               null

#if NETSTANDARD
        let probingFileNames (name: string) =
            // coreclr native library probing algorithm: https://github.com/dotnet/coreclr/blob/9773db1e7b1acb3ec75c9cc0e36bd62dcbacd6d5/src/System.Private.CoreLib/shared/System/Runtime/Loader/LibraryNameVariation.Unix.cs
            let isRooted = Path.IsPathRooted name
            let useSuffix s = not (name.Contains(s + ".") || name.EndsWith(s))          // linux devs often append version # to libraries I.e mydll.so.5.3.2
            let usePrefix = name.IndexOf(Path.DirectorySeparatorChar) = -1              // If name has directory information no add no prefix
                            && name.IndexOf(Path.AltDirectorySeparatorChar) = -1
                            && name.IndexOf(Path.PathSeparator) = -1
                            && name.IndexOf(Path.VolumeSeparatorChar) = -1
            let prefix = [| "lib" |]
            let suffix = [|
                    if RuntimeInformation.IsOSPlatform(OSPlatform.Windows) then
                        ".dll"
                        ".exe"
                    elif RuntimeInformation.IsOSPlatform(OSPlatform.OSX) then
                        ".dylib"
                    else
                        ".so"
                |]

            [|
                yield name                                                                              // Bare name
                if not (isRooted) then
                    for s in suffix do
                        if useSuffix s then                                                             // Suffix without prefix
                            yield (sprintf "%s%s" name s)
                            if usePrefix then
                                for p in prefix do                                                      // Suffix with prefix
                                    yield (sprintf "%s%s%s" p name s)
                        elif usePrefix then
                            for p in prefix do                                                          // Prefix
                                yield (sprintf "%s%s" p name)
            |]

        // Directories to start probing in
        // Algorithm:
        //  Search for native libraries using:
        //  1. Include directories
        //  2. compilerToolPath directories
        //  3. reference dll's
        //  4. The implicit include directory
        let probingRoots =
            seq {
                yield! tcConfigB.includes
                yield! tcConfigB.compilerToolPaths
                yield! (tcConfigB.referencedDLLs |> Seq.map(fun ref -> Path.GetDirectoryName(ref.Text)))
                yield tcConfigB.implicitIncludeDir
            } |>Seq.distinct

        // Computer valid dotnet-rids for this environment:
        //      https://docs.microsoft.com/en-us/dotnet/core/rid-catalog
        //
        // Where rid is: win, win-x64, win-x86, osx-x64, linux-x64 etc ...
        let probingRids =
            let processArchitecture = RuntimeInformation.ProcessArchitecture
            let baseRid =
                if RuntimeInformation.IsOSPlatform(OSPlatform.Windows) then "win"
                elif RuntimeInformation.IsOSPlatform(OSPlatform.OSX) then "osx"
                else "linux"
            let platformRid =
                match processArchitecture with
                | Architecture.X64 ->  baseRid + "-x64"
                | Architecture.X86 -> baseRid + "-x86"
                | Architecture.Arm64 -> baseRid + "-arm64"
                | _ -> baseRid + "arm"
            [| "any"; baseRid; platformRid |]

        let resolveUnmanagedDll (assembly : Assembly) (name : string) : IntPtr =
            ignore assembly

            // Enumerate probing roots looking for a dll that matches the probing name in the probed locations
            let probeForNativeLibrary root rid name =
                // Look for name in root
                probingFileNames name |> Array.tryPick(fun name ->
                    let path = Path.Combine(root, "runtimes", rid, "native", name)
                    if File.Exists(path) then
                        Some path
                    else
                        None)

            let probe =
                probingRoots |> Seq.tryPick(fun root ->
                    probingFileNames name |> Seq.tryPick(fun name ->
                        let path = Path.Combine(root, name)
                        if File.Exists(path) then
                            Some path
                        else
                            probingRids |> Seq.tryPick(fun rid -> probeForNativeLibrary root rid name)))

            match probe with
            | Some path -> FsiNativeAssemblyLoadContext.NativeLoadContext.LoadNativeLibrary(path)
            | None -> IntPtr.Zero
#endif

        let rangeStdin = rangeN Lexhelp.stdinMockFilename 0

        let resolveAssembly = new ResolveEventHandler(fun _ args ->
            // Explanation: our understanding is that magic assembly resolution happens  
            // during compilation. So we recover the CompilationThreadToken here.
            let ctok = AssumeCompilationThreadWithoutEvidence ()
            ResolveAssembly (ctok, rangeStdin, tcConfigB, tcImports, fsiDynamicCompiler, fsiConsoleOutput, args.Name))

        AppDomain.CurrentDomain.add_AssemblyResolve(resolveAssembly)

#if NETSTANDARD
        // netstandard 2.1 has this property, unfortunately we don't build with that yet
        //public event Func<Assembly, string, IntPtr> ResolvingUnmanagedDll
        let resolveUnmanagedHandler = Func<System.Reflection.Assembly,string,IntPtr> (resolveUnmanagedDll)
        let eventInfo = typeof<AssemblyLoadContext>.GetEvent("ResolvingUnmanagedDll")
        if not (isNull eventInfo) then
            eventInfo.AddEventHandler(AssemblyLoadContext.Default, resolveUnmanagedHandler)
#endif

        { new System.IDisposable with
            member x.Dispose() =
                AppDomain.CurrentDomain.remove_AssemblyResolve(resolveAssembly)
#if NETSTANDARD
                if not (isNull eventInfo) then
                        eventInfo.RemoveEventHandler(AssemblyLoadContext.Default, resolveUnmanagedHandler)
#endif
        }

//----------------------------------------------------------------------------
// Reading stdin 
//----------------------------------------------------------------------------

type internal FsiStdinLexerProvider
                          (tcConfigB, fsiStdinSyphon, 
                           fsiConsoleInput : FsiConsoleInput, 
                           fsiConsoleOutput : FsiConsoleOutput, 
                           fsiOptions : FsiCommandLineOptions,
                           lexResourceManager : LexResourceManager) = 

    // #light is the default for FSI
    let interactiveInputLightSyntaxStatus = 
        let initialLightSyntaxStatus = tcConfigB.light <> Some false
        LightSyntaxStatus (initialLightSyntaxStatus, false (* no warnings *))

    let isFeatureSupported featureId = tcConfigB.langVersion.SupportsFeature featureId

    let LexbufFromLineReader (fsiStdinSyphon: FsiStdinSyphon) readF = 
        UnicodeLexing.FunctionAsLexbuf
          (isFeatureSupported, (fun (buf: char[], start, len) ->
            //fprintf fsiConsoleOutput.Out "Calling ReadLine\n"
            let inputOption = try Some(readF()) with :? EndOfStreamException -> None
            inputOption |> Option.iter (fun t -> fsiStdinSyphon.Add (t + "\n"))
            match inputOption with 
            |  Some(null) | None -> 
                 if !progress then fprintfn fsiConsoleOutput.Out "End of file from TextReader.ReadLine"
                 0
            | Some (input:string) ->
                let input  = input + "\n" 
                let ninput = input.Length 
                if ninput > len then fprintf fsiConsoleOutput.Error  "%s" (FSIstrings.SR.fsiLineTooLong())
                let ntrimmed = min len ninput 
                for i = 0 to ntrimmed-1 do
                    buf.[i+start] <- input.[i]
                ntrimmed
          ))

    //----------------------------------------------------------------------------
    // Reading stdin as a lex stream
    //----------------------------------------------------------------------------

    let removeZeroCharsFromString (str:string) = (* bug://4466 *)
        if str<>null && str.Contains("\000") then
          System.String(str |> Seq.filter (fun c -> c<>'\000') |> Seq.toArray)
        else
          str

    let CreateLexerForLexBuffer (sourceFileName, lexbuf, errorLogger) =

        Lexhelp.resetLexbufPos sourceFileName lexbuf
        let skip = true  // don't report whitespace from lexer 
        let defines = "INTERACTIVE"::tcConfigB.conditionalCompilationDefines
        let lexargs = mkLexargs (sourceFileName,defines, interactiveInputLightSyntaxStatus, lexResourceManager, ref [], errorLogger, PathMap.empty)
        let tokenizer = LexFilter.LexFilter(interactiveInputLightSyntaxStatus, tcConfigB.compilingFslib, Lexer.token lexargs skip, lexbuf)
        tokenizer

    let isFeatureSupported featureId = tcConfigB.langVersion.SupportsFeature featureId

    // Create a new lexer to read stdin 
    member __.CreateStdinLexer (errorLogger) =
        let lexbuf = 
            match fsiConsoleInput.TryGetConsole() with 
            | Some console when fsiOptions.EnableConsoleKeyProcessing && not fsiOptions.IsInteractiveServer -> 
                LexbufFromLineReader fsiStdinSyphon (fun () -> 
                    match fsiConsoleInput.TryGetFirstLine() with 
                    | Some firstLine -> firstLine
                    | None -> console())
            | _ -> 
                LexbufFromLineReader fsiStdinSyphon (fun () -> fsiConsoleInput.In.ReadLine() |> removeZeroCharsFromString)

        fsiStdinSyphon.Reset()
        CreateLexerForLexBuffer (Lexhelp.stdinMockFilename, lexbuf, errorLogger)

    // Create a new lexer to read an "included" script file
    member __.CreateIncludedScriptLexer (sourceFileName, errorLogger) =
        let lexbuf = UnicodeLexing.UnicodeFileAsLexbuf(isFeatureSupported, sourceFileName, tcConfigB.inputCodePage, (*retryLocked*)false)
        CreateLexerForLexBuffer (sourceFileName, lexbuf, errorLogger)

    // Create a new lexer to read a string
    member this.CreateStringLexer (sourceFileName, source, errorLogger) =
        let lexbuf = UnicodeLexing.StringAsLexbuf(isFeatureSupported, source)
        CreateLexerForLexBuffer (sourceFileName, lexbuf, errorLogger)

    member __.ConsoleInput = fsiConsoleInput

    member __.CreateBufferLexer (sourceFileName, lexbuf, errorLogger) = CreateLexerForLexBuffer (sourceFileName, lexbuf, errorLogger)


//----------------------------------------------------------------------------
// Process one parsed interaction.  This runs on the GUI thread.
// It might be simpler if it ran on the parser thread.
//----------------------------------------------------------------------------

type internal FsiInteractionProcessor
                            (fsi: FsiEvaluationSessionHostConfig, 
                             tcConfigB, 
                             fsiOptions: FsiCommandLineOptions,
                             fsiDynamicCompiler: FsiDynamicCompiler,
                             fsiConsolePrompt : FsiConsolePrompt,
                             fsiConsoleOutput : FsiConsoleOutput,
                             fsiInterruptController : FsiInterruptController,
                             fsiStdinLexerProvider : FsiStdinLexerProvider,
                             lexResourceManager : LexResourceManager,
                             initialInteractiveState) = 

    let referencedAssemblies = Dictionary<string, DateTime>()

    let assemblyReferencedEvent = Control.Event<string>()

    let mutable currState = initialInteractiveState
    let event = Control.Event<unit>()
    let setCurrState s = currState <- s; event.Trigger()

    let runCodeOnEventLoop errorLogger f istate = 
        try 
            fsi.EventLoopInvoke (fun () -> 

                // Explanation: We assume the event loop on the 'fsi' object correctly transfers control to 
                // a unique compilation thread.
                let ctok = AssumeCompilationThreadWithoutEvidence()

                // FSI error logging on switched to thread
                InstallErrorLoggingOnThisThread errorLogger
                use _scope = SetCurrentUICultureForThread fsiOptions.FsiLCID
                f ctok istate) 
        with _ -> 
            (istate,Completed None)
                              
    let InteractiveCatch (errorLogger: ErrorLogger) (f:_ -> _ * FsiInteractionStepStatus)  istate = 
        try
            // reset error count 
            match errorLogger with 
            | :? ErrorLoggerThatStopsOnFirstError as errorLogger ->  errorLogger.ResetErrorCount()  
            | _ -> ()

            f istate
        with  e ->
            stopProcessingRecovery e range0
            istate,CompletedWithReportedError e

    let isFeatureSupported featureId = tcConfigB.langVersion.SupportsFeature featureId

    let rangeStdin = rangeN Lexhelp.stdinMockFilename 0

    let ChangeDirectory (path:string) m =
        let tcConfig = TcConfig.Create(tcConfigB,validate=false)
        let path = tcConfig.MakePathAbsolute path 
        if Directory.Exists(path) then 
            tcConfigB.implicitIncludeDir <- path
        else
            error(Error(FSIstrings.SR.fsiDirectoryDoesNotExist(path),m))


    /// Parse one interaction. Called on the parser thread.
    let ParseInteraction (tokenizer:LexFilter.LexFilter) =   
        let lastToken = ref Parser.ELSE // Any token besides SEMICOLON_SEMICOLON will do for initial value 
        try 
            if !progress then fprintfn fsiConsoleOutput.Out "In ParseInteraction..."

            let input = 
                Lexhelp.reusingLexbufForParsing tokenizer.LexBuffer (fun () -> 
                    let lexerWhichSavesLastToken lexbuf = 
                        let tok = tokenizer.Lexer lexbuf
                        lastToken := tok
                        tok                        
                    Parser.interaction lexerWhichSavesLastToken tokenizer.LexBuffer)
            Some input
        with e ->
            // On error, consume tokens until to ;; or EOF.
            // Caveat: Unless the error parse ended on ;; - so check the lastToken returned by the lexer function.
            // Caveat: What if this was a look-ahead? That's fine! Since we need to skip to the ;; anyway.     
            if (match !lastToken with Parser.SEMICOLON_SEMICOLON -> false | _ -> true) then
                let mutable tok = Parser.ELSE (* <-- any token <> SEMICOLON_SEMICOLON will do *)
                while (match tok with  Parser.SEMICOLON_SEMICOLON -> false | _ -> true) 
                      && not tokenizer.LexBuffer.IsPastEndOfStream do
                    tok <- tokenizer.Lexer tokenizer.LexBuffer

            stopProcessingRecovery e range0    
            None

    /// Execute a single parsed interaction. Called on the GUI/execute/main thread.
    let ExecInteraction (ctok, tcConfig:TcConfig, istate, action:ParsedFsiInteraction, errorLogger: ErrorLogger) =
        istate |> InteractiveCatch errorLogger (fun istate ->
            match action with 
            | IDefns ([  ],_) ->
                let istate = fsiDynamicCompiler.CommitDependencyManagerText(ctok, istate, lexResourceManager, errorLogger) 
                istate,Completed None

            | IDefns ([  SynModuleDecl.DoExpr(_,expr,_)],_) ->
                let istate = fsiDynamicCompiler.CommitDependencyManagerText(ctok, istate, lexResourceManager, errorLogger) 
                fsiDynamicCompiler.EvalParsedExpression(ctok, errorLogger, istate, expr)

            | IDefns (defs,_) -> 
                let istate = fsiDynamicCompiler.CommitDependencyManagerText(ctok, istate, lexResourceManager, errorLogger) 
                fsiDynamicCompiler.EvalParsedDefinitions (ctok, errorLogger, istate, true, false, defs)

            | IHash (ParsedHashDirective("load",sourceFiles,m),_) -> 
                let istate = fsiDynamicCompiler.CommitDependencyManagerText(ctok, istate, lexResourceManager, errorLogger) 
                fsiDynamicCompiler.EvalSourceFiles (ctok, istate, m, sourceFiles, lexResourceManager, errorLogger),Completed None

            | IHash (ParsedHashDirective(("reference" | "r"), [path], m), _) -> 
                match DependencyManagerIntegration.tryFindDependencyManagerInPath tcConfigB.compilerToolPaths tcConfigB.outputDir m (path:string) with
                | DependencyManagerIntegration.ReferenceType.RegisteredDependencyManager packageManager ->
                   if tcConfig.langVersion.SupportsFeature(LanguageFeature.PackageManagement) then
                       fsiDynamicCompiler.EvalDependencyManagerTextFragment(packageManager, m, path)
                       istate,Completed None
                   else
                       errorR(Error(FSComp.SR.packageManagementRequiresVFive(), m))
                       istate, Completed None

                | DependencyManagerIntegration.ReferenceType.UnknownType -> 
                    // error already reported
                    istate,Completed None

                | DependencyManagerIntegration.ReferenceType.Library path ->
                    let resolutions,istate = fsiDynamicCompiler.EvalRequireReference(ctok, istate, m, path)
                    resolutions |> List.iter (fun ar -> 
                        let format =
                            if tcConfig.shadowCopyReferences then
                                let resolvedPath = ar.resolvedPath.ToUpperInvariant()
                                let fileTime = File.GetLastWriteTimeUtc(resolvedPath)
                                match referencedAssemblies.TryGetValue resolvedPath with
                                | false, _ -> 
                                    referencedAssemblies.Add(resolvedPath, fileTime)
                                    FSIstrings.SR.fsiDidAHashr(ar.resolvedPath)
                                | true, time when time <> fileTime ->
                                    FSIstrings.SR.fsiDidAHashrWithStaleWarning(ar.resolvedPath)
                                | _ ->
                                    FSIstrings.SR.fsiDidAHashr(ar.resolvedPath)
                            else
                                FSIstrings.SR.fsiDidAHashrWithLockWarning(ar.resolvedPath)
                        fsiConsoleOutput.uprintnfnn "%s" format)
                    istate,Completed None

            | IHash (ParsedHashDirective("I",[path],m),_) -> 
                tcConfigB.AddIncludePath (m,path, tcConfig.implicitIncludeDir)
                fsiConsoleOutput.uprintnfnn "%s" (FSIstrings.SR.fsiDidAHashI(tcConfig.MakePathAbsolute path))
                istate,Completed None

            | IHash (ParsedHashDirective("cd",[path],m),_) ->
                ChangeDirectory path m
                istate,Completed None

            | IHash (ParsedHashDirective("silentCd",[path],m),_) ->
                ChangeDirectory path m
                fsiConsolePrompt.SkipNext() (* "silent" directive *)
                istate,Completed None                  
                               
            | IHash (ParsedHashDirective("dbgbreak",[],_),_) -> 
                {istate with debugBreak = true},Completed None

            | IHash (ParsedHashDirective("time",[],_),_) -> 
                if istate.timing then
                    fsiConsoleOutput.uprintnfnn "%s" (FSIstrings.SR.fsiTurnedTimingOff())
                else
                    fsiConsoleOutput.uprintnfnn "%s" (FSIstrings.SR.fsiTurnedTimingOn())
                {istate with timing = not istate.timing},Completed None

            | IHash (ParsedHashDirective("time",[("on" | "off") as v],_),_) -> 
                if v <> "on" then
                    fsiConsoleOutput.uprintnfnn "%s" (FSIstrings.SR.fsiTurnedTimingOff())
                else
                    fsiConsoleOutput.uprintnfnn "%s" (FSIstrings.SR.fsiTurnedTimingOn())
                {istate with timing = (v = "on")},Completed None

            | IHash (ParsedHashDirective("nowarn",numbers,m),_) -> 
                List.iter (fun (d:string) -> tcConfigB.TurnWarningOff(m,d)) numbers
                istate,Completed None

            | IHash (ParsedHashDirective("terms",[],_),_) -> 
                tcConfigB.showTerms <- not tcConfig.showTerms
                istate,Completed None

            | IHash (ParsedHashDirective("types",[],_),_) -> 
                fsiOptions.ShowTypes <- not fsiOptions.ShowTypes
                istate,Completed None

    #if DEBUG
            | IHash (ParsedHashDirective("ilcode",[],_m),_) -> 
                fsiOptions.ShowILCode <- not fsiOptions.ShowILCode; 
                istate,Completed None

            | IHash (ParsedHashDirective("info",[],_m),_) -> 
                PrintOptionInfo tcConfigB
                istate,Completed None         
    #endif

            | IHash (ParsedHashDirective(("q" | "quit"),[],_),_) -> 
                fsiInterruptController.Exit()

            | IHash (ParsedHashDirective("help",[],_),_) ->
                fsiOptions.ShowHelp()
                istate,Completed None

            | IHash (ParsedHashDirective(c,arg,_),_) -> 
                fsiConsoleOutput.uprintfn "%s" (FSIstrings.SR.fsiInvalidDirective(c, String.concat " " arg))  // REVIEW: uprintnfnn - like other directives above
                istate,Completed None  (* REVIEW: cont = CompletedWithReportedError *)
        )

    /// Execute a single parsed interaction which may contain multiple items to be executed
    /// independently, because some are #directives. Called on the GUI/execute/main thread.
    /// 
    /// #directive comes through with other definitions as a SynModuleDecl.HashDirective.
    /// We split these out for individual processing.
    let rec execParsedInteractions (ctok, tcConfig, istate, action, errorLogger: ErrorLogger, lastResult:option<FsiInteractionStepStatus>, cancellationToken: CancellationToken)  =
        cancellationToken.ThrowIfCancellationRequested()
        let action,nextAction,istate = 
            match action with
            | None                                      -> None,None,istate
            | Some (IHash _)                            -> action,None,istate
            | Some (IDefns ([],_))                      -> None,None,istate
            | Some (IDefns (SynModuleDecl.HashDirective(hash,mh) :: defs,m)) -> 
                Some (IHash(hash,mh)),Some (IDefns(defs,m)),istate

            | Some (IDefns (defs,m))                    -> 
                let isDefHash = function SynModuleDecl.HashDirective(_,_) -> true | _ -> false
                let isBreakable def = 
                    // only add automatic debugger breaks before 'let' or 'do' expressions with sequence points
                    match def with
                    | SynModuleDecl.DoExpr (SequencePointInfoForBinding.SequencePointAtBinding _, _, _)
                    | SynModuleDecl.Let (_, SynBinding.Binding(_, _, _, _, _, _, _, _,_,_,_, SequencePointInfoForBinding.SequencePointAtBinding _) :: _, _) -> true
                    | _ -> false
                let defsA = Seq.takeWhile (isDefHash >> not) defs |> Seq.toList
                let defsB = Seq.skipWhile (isDefHash >> not) defs |> Seq.toList

                // If user is debugging their script interactively, inject call
                // to Debugger.Break() at the first "breakable" line.
                // Update istate so that more Break() calls aren't injected when recursing
                let defsA,istate =
                    if istate.debugBreak then
                        let preBreak = Seq.takeWhile (isBreakable >> not) defsA |> Seq.toList
                        let postBreak = Seq.skipWhile (isBreakable >> not) defsA |> Seq.toList
                        match postBreak with
                        | h :: _ -> preBreak @ (fsiDynamicCompiler.CreateDebuggerBreak(h.Range) :: postBreak), { istate with debugBreak = false }
                        | _ -> defsA, istate
                    else defsA,istate

                // When the last declaration has a shape of DoExp (i.e., non-binding), 
                // transform it to a shape of "let it = <exp>", so we can refer it.
                let defsA = if defsA.Length <= 1 || not (List.isEmpty defsB) then defsA else
                            match List.headAndTail (List.rev defsA) with
                            | SynModuleDecl.DoExpr(_,exp,_), rest -> (rest |> List.rev) @ (fsiDynamicCompiler.BuildItBinding exp)
                            | _ -> defsA

                Some (IDefns(defsA,m)),Some (IDefns(defsB,m)),istate

        match action, lastResult with
          | None, Some prev -> assert(nextAction.IsNone); istate, prev
          | None,_ -> assert(nextAction.IsNone); istate, Completed None
          | Some action, _ ->
              let istate,cont = ExecInteraction (ctok, tcConfig, istate, action, errorLogger)
              match cont with
                | Completed _                  -> execParsedInteractions (ctok, tcConfig, istate, nextAction, errorLogger, Some cont, cancellationToken)
                | CompletedWithReportedError e -> istate,CompletedWithReportedError e             (* drop nextAction on error *)
                | EndOfFile                    -> istate,defaultArg lastResult (Completed None)   (* drop nextAction on EOF *)
                | CtrlC                        -> istate,CtrlC                                    (* drop nextAction on CtrlC *)

    /// Execute a single parsed interaction on the parser/execute thread.
    let mainThreadProcessAction ctok action istate =         
        try 
            let tcConfig = TcConfig.Create(tcConfigB,validate=false)
            if !progress then fprintfn fsiConsoleOutput.Out "In mainThreadProcessAction...";                  
            fsiInterruptController.InterruptAllowed <- InterruptCanRaiseException;
            let res = action ctok tcConfig istate
            fsiInterruptController.ClearInterruptRequest()
            fsiInterruptController.InterruptAllowed <- InterruptIgnored;
            res
        with
        | :? ThreadAbortException ->
           fsiInterruptController.ClearInterruptRequest()
           fsiInterruptController.InterruptAllowed <- InterruptIgnored;
           (try Thread.ResetAbort() with _ -> ());
           (istate,CtrlC)
        |  e ->
           fsiInterruptController.ClearInterruptRequest()
           fsiInterruptController.InterruptAllowed <- InterruptIgnored;
           stopProcessingRecovery e range0;
           istate, CompletedWithReportedError e

    let mainThreadProcessParsedInteractions ctok errorLogger (action, istate) cancellationToken = 
      istate |> mainThreadProcessAction ctok (fun ctok tcConfig istate ->
        execParsedInteractions (ctok, tcConfig, istate, action, errorLogger, None, cancellationToken))

    let parseExpression (tokenizer:LexFilter.LexFilter) =
        reusingLexbufForParsing tokenizer.LexBuffer (fun () ->
            Parser.typedSeqExprEOF tokenizer.Lexer tokenizer.LexBuffer)

    let mainThreadProcessParsedExpression ctok errorLogger (expr, istate) = 
      istate |> InteractiveCatch errorLogger (fun istate ->
        istate |> mainThreadProcessAction ctok (fun ctok _tcConfig istate ->
          fsiDynamicCompiler.EvalParsedExpression(ctok, errorLogger, istate, expr)  )) 

    let commitResult (istate, result) =
        match result with
        | FsiInteractionStepStatus.CtrlC -> Choice2Of2 (Some (OperationCanceledException() :> exn))
        | FsiInteractionStepStatus.EndOfFile -> Choice2Of2 (Some (System.Exception "End of input"))
        | FsiInteractionStepStatus.Completed res -> 
            setCurrState istate
            Choice1Of2 res
        | FsiInteractionStepStatus.CompletedWithReportedError (StopProcessingExn userExnOpt) -> 
            Choice2Of2 userExnOpt
        | FsiInteractionStepStatus.CompletedWithReportedError _ -> 
            Choice2Of2 None

    /// Parse then process one parsed interaction.  
    ///
    /// During normal execution, this initially runs on the parser
    /// thread, then calls runCodeOnMainThread when it has completed 
    /// parsing and needs to typecheck and execute a definition. This blocks the parser thread
    /// until execution has competed on the GUI thread.
    ///
    /// During processing of startup scripts, this runs on the main thread.
    ///
    /// This is blocking: it reads until one chunk of input have been received, unless IsPastEndOfStream is true
    member __.ParseAndExecOneSetOfInteractionsFromLexbuf (runCodeOnMainThread, istate:FsiDynamicCompilerState, tokenizer:LexFilter.LexFilter, errorLogger, ?cancellationToken: CancellationToken) =
        let cancellationToken = defaultArg cancellationToken CancellationToken.None
        if tokenizer.LexBuffer.IsPastEndOfStream then 
            let stepStatus = 
                if fsiInterruptController.FsiInterruptStdinState = StdinEOFPermittedBecauseCtrlCRecentlyPressed then 
                    fsiInterruptController.FsiInterruptStdinState <- StdinNormal; 
                    CtrlC
                else 
                    EndOfFile
            istate,stepStatus

        else 

            fsiConsolePrompt.Print();
            istate |> InteractiveCatch errorLogger (fun istate -> 
                if !progress then fprintfn fsiConsoleOutput.Out "entering ParseInteraction...";

                // Parse the interaction. When FSI.EXE is waiting for input from the console the 
                // parser thread is blocked somewhere deep this call. 
                let action  = ParseInteraction tokenizer

                if !progress then fprintfn fsiConsoleOutput.Out "returned from ParseInteraction...calling runCodeOnMainThread...";

                // After we've unblocked and got something to run we switch 
                // over to the run-thread (e.g. the GUI thread) 
                let res = istate  |> runCodeOnMainThread (fun ctok istate -> mainThreadProcessParsedInteractions ctok errorLogger (action, istate) cancellationToken)

                if !progress then fprintfn fsiConsoleOutput.Out "Just called runCodeOnMainThread, res = %O..." res;
                res)
        
    member __.CurrentState = currState

    /// Perform an "include" on a script file (i.e. a script file specified on the command line)
    member processor.EvalIncludedScript (ctok, istate, sourceFile, m, errorLogger) =
        let tcConfig = TcConfig.Create(tcConfigB, validate=false)
        // Resolve the filename to an absolute filename
        let sourceFile = tcConfig.ResolveSourceFile(m, sourceFile, tcConfig.implicitIncludeDir) 
        // During the processing of the file, further filenames are 
        // resolved relative to the home directory of the loaded file.
        WithImplicitHome (tcConfigB, directoryName sourceFile)  (fun () ->
              // An included script file may contain maybe several interaction blocks.
              // We repeatedly parse and process these, until an error occurs.
                let tokenizer = fsiStdinLexerProvider.CreateIncludedScriptLexer (sourceFile, errorLogger)
                let rec run istate =
                    let istate,cont = processor.ParseAndExecOneSetOfInteractionsFromLexbuf ((fun f istate -> f ctok istate), istate, tokenizer, errorLogger)
                    match cont with Completed _ -> run istate | _ -> istate,cont 

                let istate,cont = run istate 

                match cont with
                | Completed _ -> failwith "EvalIncludedScript: Completed expected to have relooped"
                | CompletedWithReportedError e -> istate,CompletedWithReportedError e
                | EndOfFile -> istate,Completed None// here file-EOF is normal, continue required 
                | CtrlC     -> istate,CtrlC
          )


    /// Load the source files, one by one. Called on the main thread.
    member processor.EvalIncludedScripts (ctok, istate, sourceFiles, errorLogger) =
      match sourceFiles with
        | [] -> istate
        | sourceFile :: moreSourceFiles ->
            // Catch errors on a per-file basis, so results/bindings from pre-error files can be kept.
            let istate,cont = InteractiveCatch errorLogger (fun istate -> processor.EvalIncludedScript (ctok, istate, sourceFile, rangeStdin, errorLogger)) istate
            match cont with
              | Completed _                -> processor.EvalIncludedScripts (ctok, istate, moreSourceFiles, errorLogger)
              | CompletedWithReportedError _ -> istate // do not process any more files              
              | CtrlC                      -> istate // do not process any more files 
              | EndOfFile                  -> assert false; istate // This is unexpected. EndOfFile is replaced by Completed in the called function 


    member processor.LoadInitialFiles (ctok, errorLogger) =
        /// Consume initial source files in chunks of scripts or non-scripts
        let rec consume istate sourceFiles =
            match sourceFiles with
            | [] -> istate
            | (_,isScript1) :: _ -> 
                let sourceFiles,rest = List.takeUntil (fun (_,isScript2) -> isScript1 <> isScript2) sourceFiles 
                let sourceFiles = List.map fst sourceFiles 
                let istate = 
                    if isScript1 then 
                        processor.EvalIncludedScripts (ctok, istate, sourceFiles, errorLogger)
                    else 
                        istate |> InteractiveCatch errorLogger (fun istate -> fsiDynamicCompiler.EvalSourceFiles(ctok, istate, rangeStdin, sourceFiles, lexResourceManager, errorLogger), Completed None) |> fst 
                consume istate rest 

        setCurrState (consume currState fsiOptions.SourceFiles)

        if not (List.isEmpty fsiOptions.SourceFiles) then 
            fsiConsolePrompt.PrintAhead(); // Seems required. I expected this could be deleted. Why not?

    /// Send a dummy interaction through F# Interactive, to ensure all the most common code generation paths are 
    /// JIT'ed and ready for use.
    member __.LoadDummyInteraction(ctok, errorLogger) =
        setCurrState (currState |> InteractiveCatch errorLogger (fun istate ->  fsiDynamicCompiler.EvalParsedDefinitions (ctok, errorLogger, istate, true, false, []) |> fst, Completed None) |> fst)
        
    member __.EvalInteraction(ctok, sourceText, scriptFileName, errorLogger, ?cancellationToken) =
        let cancellationToken = defaultArg cancellationToken CancellationToken.None
        use _unwind1 = ErrorLogger.PushThreadBuildPhaseUntilUnwind(ErrorLogger.BuildPhase.Interactive)
        use _unwind2 = ErrorLogger.PushErrorLoggerPhaseUntilUnwind(fun _ -> errorLogger)
        use _scope = SetCurrentUICultureForThread fsiOptions.FsiLCID
        let lexbuf = UnicodeLexing.StringAsLexbuf(isFeatureSupported, sourceText)
        let tokenizer = fsiStdinLexerProvider.CreateBufferLexer(scriptFileName, lexbuf, errorLogger)
        currState 
        |> InteractiveCatch errorLogger (fun istate ->
            let expr = ParseInteraction tokenizer
            mainThreadProcessParsedInteractions ctok errorLogger (expr, istate) cancellationToken)
        |> commitResult

    member this.EvalScript (ctok, scriptPath, errorLogger) =
        // Todo: this runs the script as expected but errors are displayed one line to far in debugger
        let sourceText = sprintf "#load @\"%s\" " scriptPath
        this.EvalInteraction (ctok, sourceText, scriptPath, errorLogger)

    member __.EvalExpression (ctok, sourceText, scriptFileName, errorLogger) =
        use _unwind1 = ErrorLogger.PushThreadBuildPhaseUntilUnwind(ErrorLogger.BuildPhase.Interactive)
        use _unwind2 = ErrorLogger.PushErrorLoggerPhaseUntilUnwind(fun _ -> errorLogger)
        use _scope = SetCurrentUICultureForThread fsiOptions.FsiLCID
        let lexbuf = UnicodeLexing.StringAsLexbuf(isFeatureSupported, sourceText)
        let tokenizer = fsiStdinLexerProvider.CreateBufferLexer(scriptFileName, lexbuf, errorLogger)
        currState 
        |> InteractiveCatch errorLogger (fun istate ->
            let expr = parseExpression tokenizer 
            let m = expr.Range
            // Make this into "(); expr" to suppress generalization and compilation-as-function
            let exprWithSeq = SynExpr.Sequential (SequencePointInfoForSeq.SuppressSequencePointOnStmtOfSequential,true,SynExpr.Const (SynConst.Unit,m.StartRange), expr, m)
            mainThreadProcessParsedExpression ctok errorLogger (exprWithSeq, istate))
        |> commitResult

    member __.PartialAssemblySignatureUpdated = event.Publish

    /// Start the background thread used to read the input reader and/or console
    ///
    /// This is the main stdin loop, running on the stdinReaderThread.
    /// 
    // We run the actual computations for each action on the main GUI thread by using
    // mainForm.Invoke to pipe a message back through the form's main event loop. (The message 
    // is a delegate to execute on the main Thread)
    //
    member processor.StartStdinReadAndProcessThread (errorLogger) = 

      if !progress then fprintfn fsiConsoleOutput.Out "creating stdinReaderThread";

      let stdinReaderThread = 
        new Thread(new ThreadStart(fun () ->
            InstallErrorLoggingOnThisThread errorLogger // FSI error logging on stdinReaderThread, e.g. parse errors.
            use _scope = SetCurrentUICultureForThread fsiOptions.FsiLCID
            try 
                try 
                  let initialTokenizer = fsiStdinLexerProvider.CreateStdinLexer(errorLogger)
                  if !progress then fprintfn fsiConsoleOutput.Out "READER: stdin thread started...";

                  // Delay until we've peeked the input or read the entire first line
                  fsiStdinLexerProvider.ConsoleInput.WaitForInitialConsoleInput()
                  
                  if !progress then fprintfn fsiConsoleOutput.Out "READER: stdin thread got first line...";

                  let runCodeOnMainThread = runCodeOnEventLoop errorLogger 

                  // Keep going until EndOfFile on the inReader or console
                  let rec loop currTokenizer = 

                      let istateNew,contNew = 
                          processor.ParseAndExecOneSetOfInteractionsFromLexbuf (runCodeOnMainThread, currState, currTokenizer, errorLogger)   

                      setCurrState istateNew

                      match contNew with 
                      | EndOfFile -> ()
                      | CtrlC -> loop (fsiStdinLexerProvider.CreateStdinLexer(errorLogger))   // After each interrupt, restart to a brand new tokenizer
                      | CompletedWithReportedError _ 
                      | Completed _ -> loop currTokenizer

                  loop initialTokenizer


                  if !progress then fprintfn fsiConsoleOutput.Out "- READER: Exiting stdinReaderThread";  

                with e -> stopProcessingRecovery e range0;

            finally 
                if !progress then fprintfn fsiConsoleOutput.Out "- READER: Exiting process because of failure/exit on  stdinReaderThread";  
                // REVIEW: On some flavors of Mono, calling exit may freeze the process if we're using the WinForms event handler
                // Basically, on Mono 2.6.3, the GUI thread may be left dangling on exit.  At that point:
                //   -- System.Environment.Exit will cause the process to stop responding
                //   -- Calling Application.Exit() will leave the GUI thread up and running, creating a Zombie process
                //   -- Calling Abort() on the Main thread or the GUI thread will have no effect, and the process will remain unresponsive
                // Also, even the the GUI thread is up and running, the WinForms event loop will be listed as closed
                // In this case, killing the process is harmless, since we've already cleaned up after ourselves and FSI is responding
                // to an error.  (CTRL-C is handled elsewhere.) 
                // We'll only do this if we're running on Mono, "--gui" is specified and our input is piped in from stdin, so it's still
                // fairly constrained.
#if FX_NO_WINFORMS
                exit 1
#else
                if runningOnMono && fsiOptions.Gui then
                    System.Environment.ExitCode <- 1
                    Process.GetCurrentProcess().Kill()
                else
                    exit 1
#endif

        ),Name="StdinReaderThread")

      if !progress then fprintfn fsiConsoleOutput.Out "MAIN: starting stdin thread..."
      stdinReaderThread.Start()

    member __.CompletionsForPartialLID (istate, prefix:string) =
        let lid,stem =
            if prefix.IndexOf(".",StringComparison.Ordinal) >= 0 then
                let parts = prefix.Split('.')
                let n = parts.Length
                Array.sub parts 0 (n-1) |> Array.toList,parts.[n-1]
            else
                [],prefix   

        let tcState = istate.tcState
        let amap = istate.tcImports.GetImportMap()
        let infoReader = new InfoReader(istate.tcGlobals,amap)
        let ncenv = new NameResolver(istate.tcGlobals,amap,infoReader,FakeInstantiationGenerator)
        let ad = tcState.TcEnvFromImpls.AccessRights
        let nenv = tcState.TcEnvFromImpls.NameEnv

        let nItems = NameResolution.ResolvePartialLongIdent ncenv nenv (ConstraintSolver.IsApplicableMethApprox istate.tcGlobals amap rangeStdin) rangeStdin ad lid false
        let names  = nItems |> List.map (fun d -> d.DisplayName) 
        let names  = names |> List.filter (fun name -> name.StartsWithOrdinal(stem)) 
        names

    member __.ParseAndCheckInteraction (ctok, legacyReferenceResolver, checker, istate, text:string) =
        let tcConfig = TcConfig.Create(tcConfigB,validate=false)

        let fsiInteractiveChecker = FsiInteractiveChecker(legacyReferenceResolver, checker, tcConfig, istate.tcGlobals, istate.tcImports, istate.tcState)
        fsiInteractiveChecker.ParseAndCheckInteraction(ctok, SourceText.ofString text)

    member __.AssemblyReferenceAdded = assemblyReferencedEvent.Publish


//----------------------------------------------------------------------------
// Server mode:
//----------------------------------------------------------------------------

let internal SpawnThread name f =
    let th = new Thread(new ThreadStart(f),Name=name)
    th.IsBackground <- true;
    th.Start()

let internal SpawnInteractiveServer 
                           (fsi: FsiEvaluationSessionHostConfig,
                            fsiOptions : FsiCommandLineOptions, 
                            fsiConsoleOutput:  FsiConsoleOutput) =   
    //printf "Spawning fsi server on channel '%s'" !fsiServerName;
    SpawnThread "ServerThread" (fun () ->
         use _scope = SetCurrentUICultureForThread fsiOptions.FsiLCID
         try
             fsi.StartServer(fsiOptions.FsiServerName)
         with e ->
             fprintfn fsiConsoleOutput.Error "%s" (FSIstrings.SR.fsiExceptionRaisedStartingServer(e.ToString())))

/// Repeatedly drive the event loop (e.g. Application.Run()) but catching ThreadAbortException and re-running.
///
/// This gives us a last chance to catch an abort on the main execution thread.
let internal DriveFsiEventLoop (fsi: FsiEvaluationSessionHostConfig, fsiConsoleOutput: FsiConsoleOutput) = 
    let rec runLoop() = 
        if !progress then fprintfn fsiConsoleOutput.Out "GUI thread runLoop";
        let restart = 
            try 
              // BLOCKING POINT: The GUI Thread spends most (all) of its time this event loop
              if !progress then fprintfn fsiConsoleOutput.Out "MAIN:  entering event loop...";
              fsi.EventLoopRun()
            with
            |  :? ThreadAbortException ->
              // If this TAE handler kicks it's almost certainly too late to save the
              // state of the process - the state of the message loop may have been corrupted 
              fsiConsoleOutput.uprintnfn "%s" (FSIstrings.SR.fsiUnexpectedThreadAbortException());  
              (try Thread.ResetAbort() with _ -> ());
              true
              // Try again, just case we can restart
            | e -> 
              stopProcessingRecovery e range0;
              true
              // Try again, just case we can restart
        if !progress then fprintfn fsiConsoleOutput.Out "MAIN:  exited event loop...";
        if restart then runLoop() 

    runLoop();

/// Thrown when there was an error compiling the given code in FSI.
type FsiCompilationException(message: string, errorInfos: FSharpErrorInfo[] option) =
    inherit System.Exception(message)
    member __.ErrorInfos = errorInfos

/// The primary type, representing a full F# Interactive session, reading from the given
/// text input, writing to the given text output and error writers.
type FsiEvaluationSession (fsi: FsiEvaluationSessionHostConfig, argv:string[], inReader:TextReader, outWriter:TextWriter, errorWriter: TextWriter, fsiCollectible: bool, legacyReferenceResolver: ReferenceResolver.Resolver option) = 

    do if not runningOnMono then Lib.UnmanagedProcessExecutionOptions.EnableHeapTerminationOnCorruption() (* SDL recommendation *)

    // Explanation: When FsiEvaluationSession.Create is called we do a bunch of processing. For fsi.exe
    // and fsiAnyCpu.exe there are no other active threads at this point, so we can assume this is the
    // unique compilation thread.  For other users of FsiEvaluationSession it is reasonable to assume that
    // the object is not accessed concurrently during startup preparation.
    //
    // We later switch to doing interaction-by-interaction processing on the "event loop" thread.
    let ctokStartup = AssumeCompilationThreadWithoutEvidence ()

    let timeReporter = FsiTimeReporter(outWriter)

    //----------------------------------------------------------------------------
    // Console coloring
    //----------------------------------------------------------------------------

    // Testing shows "console coloring" is broken on some Mono configurations (e.g. Mono 2.4 Suse LiveCD).
    // To support fsi usage, the console coloring is switched off by default on Mono.
    do if runningOnMono then enableConsoleColoring <- false 


    //----------------------------------------------------------------------------
    // tcConfig - build the initial config
    //----------------------------------------------------------------------------

    let currentDirectory = Directory.GetCurrentDirectory()
    let tryGetMetadataSnapshot = (fun _ -> None)

    let defaultFSharpBinariesDir = FSharpEnvironment.BinFolderOfDefaultFSharpCompiler(FSharpEnvironment.tryCurrentDomain()).Value

    let legacyReferenceResolver = 
        match legacyReferenceResolver with 
        | None -> SimulatedMSBuildReferenceResolver.getResolver()
        | Some rr -> rr

    let tcConfigB =
        TcConfigBuilder.CreateNew(legacyReferenceResolver, 
            defaultFSharpBinariesDir=defaultFSharpBinariesDir, 
            reduceMemoryUsage=ReduceMemoryFlag.Yes, 
            implicitIncludeDir=currentDirectory, 
            isInteractive=true, 
            isInvalidationSupported=false, 
            defaultCopyFSharpCore=CopyFSharpCoreFlag.No, 
            tryGetMetadataSnapshot=tryGetMetadataSnapshot)

    let tcConfigP = TcConfigProvider.BasedOnMutableBuilder(tcConfigB)
    do tcConfigB.resolutionEnvironment <- ResolutionEnvironment.CompilationAndEvaluation // See Bug 3608
    do tcConfigB.useFsiAuxLib <- fsi.UseFsiAuxLib

#if NETSTANDARD
    do tcConfigB.useSdkRefs <- true
    do tcConfigB.useSimpleResolution <- true
    do SetTargetProfile tcConfigB "netcore" // always assume System.Runtime codegen
#endif

    // Preset: --optimize+ -g --tailcalls+ (see 4505)
    do SetOptimizeSwitch tcConfigB OptionSwitch.On
    do SetDebugSwitch    tcConfigB (Some "pdbonly") OptionSwitch.On
    do SetTailcallSwitch tcConfigB OptionSwitch.On    

#if NETSTANDARD
    // set platform depending on whether the current process is a 64-bit process.
    // BUG 429882 : FsiAnyCPU.exe issues warnings (x64 v MSIL) when referencing 64-bit assemblies
    do tcConfigB.platform <- if IntPtr.Size = 8 then Some AMD64 else Some X86
#endif

    let fsiStdinSyphon = new FsiStdinSyphon(errorWriter)
    let fsiConsoleOutput = FsiConsoleOutput(tcConfigB, outWriter, errorWriter)

    let errorLogger = ErrorLoggerThatStopsOnFirstError(tcConfigB, fsiStdinSyphon, fsiConsoleOutput)

    do InstallErrorLoggingOnThisThread errorLogger // FSI error logging on main thread.

    let updateBannerText() =
      tcConfigB.productNameForBannerText <- FSIstrings.SR.fsiProductName(FSharpEnvironment.FSharpBannerVersion)
  
    do updateBannerText() // setting the correct banner so that 'fsi -?' display the right thing

    let fsiOptions       = FsiCommandLineOptions(fsi, argv, tcConfigB, fsiConsoleOutput)
    let fsiConsolePrompt = FsiConsolePrompt(fsiOptions, fsiConsoleOutput)

    do
      match tcConfigB.preferredUiLang with
      | Some s -> Thread.CurrentThread.CurrentUICulture <- new System.Globalization.CultureInfo(s)
      | None -> ()

    do
      try
          SetServerCodePages fsiOptions
      with e ->
          warning(e)

    do 
      updateBannerText() // resetting banner text after parsing options

      if tcConfigB.showBanner then 
          fsiOptions.ShowBanner()

    do fsiConsoleOutput.uprintfn ""

    // When no source files to load, print ahead prompt here 
    do if List.isEmpty fsiOptions.SourceFiles then 
        fsiConsolePrompt.PrintAhead()       


    let fsiConsoleInput = FsiConsoleInput(fsi, fsiOptions, inReader, outWriter)

    /// The single, global interactive checker that can be safely used in conjunction with other operations
    /// on the FsiEvaluationSession.  
    let checker = FSharpChecker.Create(legacyReferenceResolver=legacyReferenceResolver)

    let (tcGlobals,frameworkTcImports,nonFrameworkResolutions,unresolvedReferences) = 
        try 
            let tcConfig = tcConfigP.Get(ctokStartup)
            checker.FrameworkImportsCache.Get (ctokStartup, tcConfig) |> Cancellable.runWithoutCancellation
        with e -> 
            stopProcessingRecovery e range0; failwithf "Error creating evaluation session: %A" e

    let tcImports =  
      try 
          TcImports.BuildNonFrameworkTcImports(ctokStartup, tcConfigP, tcGlobals, frameworkTcImports, nonFrameworkResolutions, unresolvedReferences) |> Cancellable.runWithoutCancellation
      with e -> 
          stopProcessingRecovery e range0; failwithf "Error creating evaluation session: %A" e

    let niceNameGen = NiceNameGenerator() 

    // Share intern'd strings across all lexing/parsing
    let lexResourceManager = new Lexhelp.LexResourceManager() 

    /// The lock stops the type checker running at the same time as the server intellisense implementation.
    let tcLockObject = box 7 // any new object will do

    let resolveAssemblyRef (aref: ILAssemblyRef) =
        // Explanation: This callback is invoked during compilation to resolve assembly references
        // We don't yet propagate the ctok through these calls (though it looks plausible to do so).
        let ctok = AssumeCompilationThreadWithoutEvidence ()
#if !NO_EXTENSIONTYPING
        match tcImports.TryFindProviderGeneratedAssemblyByName (ctok, aref.Name) with
        | Some assembly -> Some (Choice2Of2 assembly)
        | None -> 
#endif
        match tcImports.TryFindExistingFullyQualifiedPathByExactAssemblyRef (ctok, aref) with
        | Some resolvedPath -> Some (Choice1Of2 resolvedPath)
        | None -> None

    let fsiDynamicCompiler = FsiDynamicCompiler(fsi, timeReporter, tcConfigB, tcLockObject, outWriter, tcImports, tcGlobals, fsiOptions, fsiConsoleOutput, fsiCollectible, niceNameGen, resolveAssemblyRef)

    let fsiInterruptController = FsiInterruptController(fsiOptions, fsiConsoleOutput)

    let uninstallMagicAssemblyResolution = MagicAssemblyResolution.Install(tcConfigB, tcImports, fsiDynamicCompiler, fsiConsoleOutput)

    /// This reference cell holds the most recent interactive state
    let initialInteractiveState = fsiDynamicCompiler.GetInitialInteractiveState ()
      
    let fsiStdinLexerProvider = FsiStdinLexerProvider(tcConfigB, fsiStdinSyphon, fsiConsoleInput, fsiConsoleOutput, fsiOptions, lexResourceManager)

    let fsiInteractionProcessor = FsiInteractionProcessor(fsi, tcConfigB, fsiOptions, fsiDynamicCompiler, fsiConsolePrompt, fsiConsoleOutput, fsiInterruptController, fsiStdinLexerProvider, lexResourceManager, initialInteractiveState) 

    let commitResult res =
        match res with
        | Choice1Of2 r -> r
        | Choice2Of2 None -> raise (FsiCompilationException(FSIstrings.SR.fsiOperationFailed(), None))
        | Choice2Of2 (Some userExn) -> raise userExn

    let commitResultNonThrowing errorOptions scriptFile (errorLogger: CompilationErrorLogger) res =
        let errs = errorLogger.GetErrors()
        let errorInfos = ErrorHelpers.CreateErrorInfos (errorOptions, true, scriptFile, errs, true)
        let userRes =
            match res with
            | Choice1Of2 r -> Choice1Of2 r
            | Choice2Of2 None -> Choice2Of2 (FsiCompilationException(FSIstrings.SR.fsiOperationCouldNotBeCompleted(), Some errorInfos) :> exn)
            | Choice2Of2 (Some userExn) -> Choice2Of2 userExn

        // 'true' is passed for "suggestNames" because we want the FSI session to suggest names for misspellings and it won't affect IDE perf much
        userRes, errorInfos

    let dummyScriptFileName = "input.fsx"

    interface IDisposable with 
        member x.Dispose() = 
            (tcImports :> IDisposable).Dispose()
            uninstallMagicAssemblyResolution.Dispose()

    /// Load the dummy interaction, load the initial files, and,
    /// if interacting, start the background thread to read the standard input.
    member x.Interrupt() = fsiInterruptController.Interrupt()

    /// A host calls this to get the completions for a long identifier, e.g. in the console
    member x.GetCompletions(longIdent) = 
        fsiInteractionProcessor.CompletionsForPartialLID (fsiInteractionProcessor.CurrentState, longIdent)  |> Seq.ofList

    member x.ParseAndCheckInteraction(code) = 
        let ctok = AssumeCompilationThreadWithoutEvidence ()
        fsiInteractionProcessor.ParseAndCheckInteraction (ctok, legacyReferenceResolver, checker.ReactorOps, fsiInteractionProcessor.CurrentState, code)  

    member x.InteractiveChecker = checker

    member x.CurrentPartialAssemblySignature = 
        fsiDynamicCompiler.CurrentPartialAssemblySignature (fsiInteractionProcessor.CurrentState)  

    member x.DynamicAssembly = 
        fsiDynamicCompiler.DynamicAssembly
    /// A host calls this to determine if the --gui parameter is active
    member x.IsGui = fsiOptions.Gui 

    /// A host calls this to get the active language ID if provided by fsi-server-lcid
    member x.LCID = fsiOptions.FsiLCID

#if FX_NO_APP_DOMAINS
    member x.ReportUnhandledException (exn:exn) = ignore exn; ()
#else
    /// A host calls this to report an unhandled exception in a standard way, e.g. an exception on the GUI thread gets printed to stderr
    member x.ReportUnhandledException exn = x.ReportUnhandledExceptionSafe true exn

    member x.ReportUnhandledExceptionSafe isFromThreadException (exn:exn) = 
             fsi.EventLoopInvoke (
                fun () ->          
                    fprintfn fsiConsoleOutput.Error "%s" (exn.ToString())
                    errorLogger.SetError()
                    try 
                        errorLogger.AbortOnError(fsiConsoleOutput) 
                    with StopProcessing ->
                        // BUG 664864 some window that use System.Windows.Forms.DataVisualization types (possible FSCharts) was created in FSI.
                        // at some moment one chart has raised InvalidArgumentException from OnPaint, this exception was intercepted by the code in higher layer and 
                        // passed to Application.OnThreadException. FSI has already attached its own ThreadException handler, inside it will log the original error
                        // and then raise StopProcessing exception to unwind the stack (and possibly shut down current Application) and get to DriveFsiEventLoop.
                        // DriveFsiEventLoop handles StopProcessing by suppressing it and restarting event loop from the beginning.
                        // This schema works almost always except when FSI is started as 64 bit process (FsiAnyCpu) on Windows 7.

                        // http://msdn.microsoft.com/en-us/library/windows/desktop/ms633573(v=vs.85).aspx
                        // Remarks:
                        // If your application runs on a 32-bit version of Windows operating system, uncaught exceptions from the callback 
                        // will be passed onto higher-level exception handlers of your application when available. 
                        // The system then calls the unhandled exception filter to handle the exception prior to terminating the process. 
                        // If the PCA is enabled, it will offer to fix the problem the next time you run the application.
                        // However, if your application runs on a 64-bit version of Windows operating system or WOW64, 
                        // you should be aware that a 64-bit operating system handles uncaught exceptions differently based on its 64-bit processor architecture, 
                        // exception architecture, and calling convention. 
                        // The following table summarizes all possible ways that a 64-bit Windows operating system or WOW64 handles uncaught exceptions.
                        // 1. The system suppresses any uncaught exceptions.
                        // 2. The system first terminates the process, and then the Program Compatibility Assistant (PCA) offers to fix it the next time 
                        // you run the application. You can disable the PCA mitigation by adding a Compatibility section to the application manifest.
                        // 3. The system calls the exception filters but suppresses any uncaught exceptions when it leaves the callback scope, 
                        // without invoking the associated handlers.
                        // Behavior type 2 only applies to the 64-bit version of the Windows 7 operating system.
                        
                        // NOTE: tests on Win8 box showed that 64 bit version of the Windows 8 always apply type 2 behavior

                        // Effectively this means that when StopProcessing exception is raised from ThreadException callback - it won't be intercepted in DriveFsiEventLoop.
                        // Instead it will be interpreted as unhandled exception and crash the whole process.

                        // FIX: detect if current process in 64 bit running on Windows 7 or Windows 8 and if yes - swallow the StopProcessing and ScheduleRestart instead.
                        // Visible behavior should not be different, previously exception unwinds the stack and aborts currently running Application.
                        // After that it will be intercepted and suppressed in DriveFsiEventLoop.
                        // Now we explicitly shut down Application so after execution of callback will be completed the control flow 
                        // will also go out of WinFormsEventLoop.Run and again get to DriveFsiEventLoop => restart the loop. I'd like the fix to be  as conservative as possible
                        // so we use special case for problematic case instead of just always scheduling restart.

                        // http://msdn.microsoft.com/en-us/library/windows/desktop/ms724832(v=vs.85).aspx
                        let os = Environment.OSVersion
                        // Win7 6.1
                        let isWindows7 = os.Version.Major = 6 && os.Version.Minor = 1
                        // Win8 6.2
                        let isWindows8Plus = os.Version >= Version(6, 2, 0, 0)
                        if isFromThreadException && ((isWindows7 && (IntPtr.Size = 8) && isWindows8Plus))
#if DEBUG
                            // for debug purposes
                            && Environment.GetEnvironmentVariable("FSI_SCHEDULE_RESTART_WITH_ERRORS") = null
#endif
                        then
                            fsi.EventLoopScheduleRestart()
                        else
                            reraise()
                )
#endif

    member x.PartialAssemblySignatureUpdated = fsiInteractionProcessor.PartialAssemblySignatureUpdated


    member x.FormatValue(obj:obj, objTy) = 
        fsiDynamicCompiler.FormatValue(obj, objTy)

    member x.EvalExpression(sourceText) =

        // Explanation: When the user of the FsiInteractiveSession object calls this method, the 
        // code is parsed, checked and evaluated on the calling thread. This means EvalExpression
        // is not safe to call concurrently.
        let ctok = AssumeCompilationThreadWithoutEvidence()

        fsiInteractionProcessor.EvalExpression(ctok, sourceText, dummyScriptFileName, errorLogger)
        |> commitResult

    member x.EvalExpressionNonThrowing(sourceText) =
        // Explanation: When the user of the FsiInteractiveSession object calls this method, the 
        // code is parsed, checked and evaluated on the calling thread. This means EvalExpression
        // is not safe to call concurrently.
        let ctok = AssumeCompilationThreadWithoutEvidence()

        let errorOptions = TcConfig.Create(tcConfigB,validate = false).errorSeverityOptions
        let errorLogger = CompilationErrorLogger("EvalInteraction", errorOptions)
        fsiInteractionProcessor.EvalExpression(ctok, sourceText, dummyScriptFileName, errorLogger)
        |> commitResultNonThrowing errorOptions dummyScriptFileName errorLogger

    member x.EvalInteraction(sourceText, ?cancellationToken) : unit =
        // Explanation: When the user of the FsiInteractiveSession object calls this method, the 
        // code is parsed, checked and evaluated on the calling thread. This means EvalExpression
        // is not safe to call concurrently.
        let ctok = AssumeCompilationThreadWithoutEvidence()
        let cancellationToken = defaultArg cancellationToken CancellationToken.None
        fsiInteractionProcessor.EvalInteraction(ctok, sourceText, dummyScriptFileName, errorLogger, cancellationToken)
        |> commitResult
        |> ignore

    member x.EvalInteractionNonThrowing(sourceText, ?cancellationToken) =
        // Explanation: When the user of the FsiInteractiveSession object calls this method, the 
        // code is parsed, checked and evaluated on the calling thread. This means EvalExpression
        // is not safe to call concurrently.
        let ctok = AssumeCompilationThreadWithoutEvidence()
        let cancellationToken = defaultArg cancellationToken CancellationToken.None

        let errorOptions = TcConfig.Create(tcConfigB,validate = false).errorSeverityOptions
        let errorLogger = CompilationErrorLogger("EvalInteraction", errorOptions)
        fsiInteractionProcessor.EvalInteraction(ctok, sourceText, dummyScriptFileName, errorLogger, cancellationToken)
        |> commitResultNonThrowing errorOptions "input.fsx" errorLogger

    member x.EvalScript(scriptPath) : unit =
        // Explanation: When the user of the FsiInteractiveSession object calls this method, the 
        // code is parsed, checked and evaluated on the calling thread. This means EvalExpression
        // is not safe to call concurrently.
        let ctok = AssumeCompilationThreadWithoutEvidence()

        fsiInteractionProcessor.EvalScript(ctok, scriptPath, errorLogger)
        |> commitResult
        |> ignore

    member x.EvalScriptNonThrowing(scriptPath) =
        // Explanation: When the user of the FsiInteractiveSession object calls this method, the 
        // code is parsed, checked and evaluated on the calling thread. This means EvalExpression
        // is not safe to call concurrently.
        let ctok = AssumeCompilationThreadWithoutEvidence()

        let errorOptions = TcConfig.Create(tcConfigB, validate = false).errorSeverityOptions
        let errorLogger = CompilationErrorLogger("EvalInteraction", errorOptions)
        fsiInteractionProcessor.EvalScript(ctok, scriptPath, errorLogger)
        |> commitResultNonThrowing errorOptions scriptPath errorLogger
        |> function Choice1Of2 (_), errs -> Choice1Of2 (), errs | Choice2Of2 exn, errs -> Choice2Of2 exn, errs

    /// Event fires every time an assembly reference is added to the execution environment, e.g., via `#r`.
    member __.AssemblyReferenceAdded = fsiDynamicCompiler.AssemblyReferenceAdded
 
    /// Performs these steps:
    ///    - Load the dummy interaction, if any
    ///    - Set up exception handling, if any
    ///    - Load the initial files, if any
    ///    - Start the background thread to read the standard input, if any
    ///    - Sit in the GUI event loop indefinitely, if needed
    ///
    /// This method only returns after "exit". The method repeatedly calls the event loop and
    /// the thread may be subject to Thread.Abort() signals if Interrupt() is used, giving rise 
    /// to internal ThreadAbortExceptions.
    ///
    /// A background thread is started by this thread to read from the inReader and/or console reader.

    [<CodeAnalysis.SuppressMessage("Microsoft.Reliability", "CA2004:RemoveCallsToGCKeepAlive")>]
    member x.Run() =
        progress := condition "FSHARP_INTERACTIVE_PROGRESS"

        // Explanation: When Run is called we do a bunch of processing. For fsi.exe
        // and fsiAnyCpu.exe there are no other active threads at this point, so we can assume this is the
        // unique compilation thread.  For other users of FsiEvaluationSession it is reasonable to assume that
        // the object is not accessed concurrently during startup preparation.
        //
        // We later switch to doing interaction-by-interaction processing on the "event loop" thread
        let ctokRun = AssumeCompilationThreadWithoutEvidence ()

        if not runningOnMono && fsiOptions.IsInteractiveServer then 
            SpawnInteractiveServer (fsi, fsiOptions, fsiConsoleOutput)

        use unwindBuildPhase = PushThreadBuildPhaseUntilUnwind BuildPhase.Interactive

        if fsiOptions.Interact then 
            // page in the type check env 
            fsiInteractionProcessor.LoadDummyInteraction(ctokStartup, errorLogger)
            if !progress then fprintfn fsiConsoleOutput.Out "MAIN: InstallKillThread!";
            
            // Compute how long to pause before a ThreadAbort is actually executed.
            // A somewhat arbitrary choice.
            let pauseMilliseconds = (if fsiOptions.Gui then 400 else 100)

            // Request that ThreadAbort interrupts be performed on this (current) thread
            fsiInterruptController.InstallKillThread(Thread.CurrentThread, pauseMilliseconds)
            if !progress then fprintfn fsiConsoleOutput.Out "MAIN: got initial state, creating form";

#if !FX_NO_APP_DOMAINS
            // Route background exceptions to the exception handlers
            AppDomain.CurrentDomain.UnhandledException.Add (fun args -> 
                match args.ExceptionObject with 
                | :? System.Exception as err -> x.ReportUnhandledExceptionSafe false err 
                | _ -> ())
#endif

            fsiInteractionProcessor.LoadInitialFiles(ctokRun, errorLogger)

            fsiInteractionProcessor.StartStdinReadAndProcessThread(errorLogger)            

            DriveFsiEventLoop (fsi, fsiConsoleOutput )

        else // not interact
            if !progress then fprintfn fsiConsoleOutput.Out "Run: not interact, loading initial files..."
            fsiInteractionProcessor.LoadInitialFiles(ctokRun, errorLogger)

            if !progress then fprintfn fsiConsoleOutput.Out "Run: done..."
            exit (min errorLogger.ErrorCount 1)

        // The Ctrl-C exception handler that we've passed to native code has
        // to be explicitly kept alive.
        GC.KeepAlive fsiInterruptController.EventHandlers

    static member Create(fsiConfig, argv, inReader, outWriter, errorWriter, ?collectible, ?legacyReferenceResolver) = 
        new FsiEvaluationSession(fsiConfig, argv, inReader, outWriter, errorWriter, defaultArg collectible false, legacyReferenceResolver)

    static member GetDefaultConfiguration(fsiObj:obj) = FsiEvaluationSession.GetDefaultConfiguration(fsiObj, true)

    static member GetDefaultConfiguration(fsiObj:obj, useFsiAuxLib: bool) =
        // We want to avoid modifying FSharp.Compiler.Interactive.Settings to avoid republishing that DLL.
        // So we access these via reflection
        { // Connect the configuration through to the 'fsi' object from FSharp.Compiler.Interactive.Settings
            new FsiEvaluationSessionHostConfig () with 
              member __.FormatProvider = getInstanceProperty fsiObj "FormatProvider"
              member __.FloatingPointFormat = getInstanceProperty fsiObj "FloatingPointFormat"
              member __.AddedPrinters = getInstanceProperty fsiObj "AddedPrinters"
              member __.ShowDeclarationValues = getInstanceProperty fsiObj "ShowDeclarationValues"
              member __.ShowIEnumerable = getInstanceProperty fsiObj "ShowIEnumerable"
              member __.ShowProperties = getInstanceProperty fsiObj "ShowProperties"
              member __.PrintSize = getInstanceProperty fsiObj "PrintSize"
              member __.PrintDepth = getInstanceProperty fsiObj "PrintDepth"
              member __.PrintWidth = getInstanceProperty fsiObj "PrintWidth"
              member __.PrintLength = getInstanceProperty fsiObj "PrintLength"
              member __.ReportUserCommandLineArgs args = setInstanceProperty fsiObj "CommandLineArgs" args
              member __.StartServer(fsiServerName) =  failwith "--fsi-server not implemented in the default configuration"
              member __.EventLoopRun() = callInstanceMethod0 (getInstanceProperty fsiObj "EventLoop") [||] "Run"   
              member __.EventLoopInvoke(f : unit -> 'T) =  callInstanceMethod1 (getInstanceProperty fsiObj "EventLoop") [|typeof<'T>|] "Invoke" f
              member __.EventLoopScheduleRestart() = callInstanceMethod0 (getInstanceProperty fsiObj "EventLoop") [||] "ScheduleRestart"
              member __.UseFsiAuxLib = useFsiAuxLib
              member __.GetOptionalConsoleReadLine(_probe) = None }
//-------------------------------------------------------------------------------
// If no "fsi" object for the configuration is specified, make the default
// configuration one which stores the settings in-process 

module Settings = 
    type IEventLoop =
        abstract Run : unit -> bool
        abstract Invoke : (unit -> 'T) -> 'T 
        abstract ScheduleRestart : unit -> unit
<<<<<<< HEAD

    // fsi.fs in FSHarp.Compiler.Sevice.dll avoids a hard dependency on FSharp.Compiler.Interactive.Settings.dll 
=======
    
    // fsi.fs in FSHarp.Compiler.Service.dll avoids a hard dependency on FSharp.Compiler.Interactive.Settings.dll 
>>>>>>> d705f677
    // by providing an optional reimplementation of the functionality

    // An implementation of IEventLoop suitable for the command-line console
    [<AutoSerializable(false)>]
    type internal SimpleEventLoop() = 
        let runSignal = new AutoResetEvent(false)
        let exitSignal = new AutoResetEvent(false)
        let doneSignal = new AutoResetEvent(false)
        let mutable queue = ([] : (unit -> obj) list)
        let mutable result = (None : obj option)
        let setSignal(signal : AutoResetEvent) = while not (signal.Set()) do Thread.Sleep(1); done
        let waitSignal signal = WaitHandle.WaitAll([| (signal :> WaitHandle) |]) |> ignore
        let waitSignal2 signal1 signal2 = 
            WaitHandle.WaitAny([| (signal1 :> WaitHandle); (signal2 :> WaitHandle) |])
        let mutable running = false
        let mutable restart = false
        interface IEventLoop with 
             member x.Run() =  
                 running <- true
                 let rec run() = 
                     match waitSignal2 runSignal exitSignal with 
                     | 0 -> 
                         queue |> List.iter (fun f -> result <- try Some(f()) with _ -> None); 
                         setSignal doneSignal
                         run()
                     | 1 -> 
                         running <- false;
                         restart
                     | _ -> run()
                 run();
             member x.Invoke(f : unit -> 'T) : 'T  = 
                 queue <- [f >> box]
                 setSignal runSignal
                 waitSignal doneSignal
                 result.Value |> unbox
             member x.ScheduleRestart() = 
                 if running then 
                     restart <- true
                     setSignal exitSignal
        interface System.IDisposable with 
             member x.Dispose() =
                 runSignal.Dispose()
                 exitSignal.Dispose()
                 doneSignal.Dispose()


    [<Sealed>]
    type InteractiveSettings()  = 
        let mutable evLoop = (new SimpleEventLoop() :> IEventLoop)
        let mutable showIDictionary = true
        let mutable showDeclarationValues = true
        let mutable args = Environment.GetCommandLineArgs()
        let mutable fpfmt = "g10"
        let mutable fp = (CultureInfo.InvariantCulture :> System.IFormatProvider)
        let mutable printWidth = 78
        let mutable printDepth = 100
        let mutable printLength = 100
        let mutable printSize = 10000
        let mutable showIEnumerable = true
        let mutable showProperties = true
        let mutable addedPrinters = []

        member __.FloatingPointFormat with get() = fpfmt and set v = fpfmt <- v
        member __.FormatProvider with get() = fp and set v = fp <- v
        member __.PrintWidth  with get() = printWidth and set v = printWidth <- v
        member __.PrintDepth  with get() = printDepth and set v = printDepth <- v
        member __.PrintLength  with get() = printLength and set v = printLength <- v
        member __.PrintSize  with get() = printSize and set v = printSize <- v
        member __.ShowDeclarationValues with get() = showDeclarationValues and set v = showDeclarationValues <- v
        member __.ShowProperties  with get() = showProperties and set v = showProperties <- v
        member __.ShowIEnumerable with get() = showIEnumerable and set v = showIEnumerable <- v
        member __.ShowIDictionary with get() = showIDictionary and set v = showIDictionary <- v
        member __.AddedPrinters with get() = addedPrinters and set v = addedPrinters <- v
        member __.CommandLineArgs with get() = args  and set v  = args <- v
        member __.AddPrinter(printer : 'T -> string) =
          addedPrinters <- Choice1Of2 (typeof<'T>, (fun (x:obj) -> printer (unbox x))) :: addedPrinters

        member __.EventLoop
           with get () = evLoop
           and set (x:IEventLoop)  = evLoop.ScheduleRestart(); evLoop <- x

        member __.AddPrintTransformer(printer : 'T -> obj) =
          addedPrinters <- Choice2Of2 (typeof<'T>, (fun (x:obj) -> printer (unbox x))) :: addedPrinters
    
    let fsi = InteractiveSettings()

type FsiEvaluationSession with 
    static member GetDefaultConfiguration() = 
        FsiEvaluationSession.GetDefaultConfiguration(Settings.fsi, false)

/// Defines a read-only input stream used to feed content to the hosted F# Interactive dynamic compiler.
[<AllowNullLiteral>]
type CompilerInputStream() = 
    inherit Stream()
    // Duration (in milliseconds) of the pause in the loop of waitForAtLeastOneByte. 
    let pauseDuration = 100

    // Queue of characters waiting to be read.
    let readQueue = new Queue<byte>()

    let  waitForAtLeastOneByte(count : int) =
        let rec loop() = 
            let attempt = 
                lock readQueue (fun () ->
                    let n = readQueue.Count
                    if (n >= 1) then 
                        let lengthToRead = if (n < count) then n else count
                        let ret = Array.zeroCreate lengthToRead
                        for i in 0 .. lengthToRead - 1 do
                            ret.[i] <- readQueue.Dequeue()
                        Some ret
                    else 
                        None)
            match attempt with 
            | None -> System.Threading.Thread.Sleep(pauseDuration); loop()
            | Some res -> res
        loop() 

    override x.CanRead = true 
    override x.CanWrite = false
    override x.CanSeek = false
    override x.Position with get() = raise (NotSupportedException()) and set _v = raise (NotSupportedException())
    override x.Length = raise (NotSupportedException()) 
    override x.Flush() = ()
    override x.Seek(_offset, _origin) = raise (NotSupportedException()) 
    override x.SetLength(_value) = raise (NotSupportedException()) 
    override x.Write(_buffer, _offset, _count) = raise (NotSupportedException("Cannot write to input stream")) 
    override x.Read(buffer, offset, count) = 
        let bytes = waitForAtLeastOneByte count
        Array.Copy(bytes, 0, buffer, offset, bytes.Length)
        bytes.Length

    /// Feeds content into the stream.
    member x.Add(str:string) =
        if (System.String.IsNullOrEmpty(str)) then () else

        lock readQueue (fun () -> 
            let bytes = System.Text.Encoding.UTF8.GetBytes(str)
            for i in 0 .. bytes.Length - 1 do
                readQueue.Enqueue(bytes.[i]))



/// Defines a write-only stream used to capture output of the hosted F# Interactive dynamic compiler.
[<AllowNullLiteral>]
type CompilerOutputStream()  =
    inherit Stream()
    // Queue of characters waiting to be read.
    let contentQueue = new Queue<byte>()
    let nyi() = raise (NotSupportedException())

    override x.CanRead = false
    override x.CanWrite = true
    override x.CanSeek = false
    override x.Position with get() = nyi() and set _v = nyi()
    override x.Length = nyi() 
    override x.Flush() = ()
    override x.Seek(_offset, _origin) = nyi() 
    override x.SetLength(_value) = nyi() 
    override x.Read(_buffer, _offset, _count) = raise (NotSupportedException("Cannot write to input stream")) 
    override x.Write(buffer, offset, count) = 
        let stop = offset + count
        if (stop > buffer.Length) then raise (ArgumentException("offset,count"))

        lock contentQueue (fun () -> 
            for i in offset .. stop - 1 do
                contentQueue.Enqueue(buffer.[i]))

    member x.Read() = 
        lock contentQueue (fun () -> 
            let n = contentQueue.Count
            if (n > 0) then 
                let bytes = Array.zeroCreate n
                for i in 0 .. n-1 do 
                    bytes.[i] <- contentQueue.Dequeue()   

                System.Text.Encoding.UTF8.GetString(bytes, 0, n)
            else
                "")
<|MERGE_RESOLUTION|>--- conflicted
+++ resolved
@@ -2949,13 +2949,8 @@
         abstract Run : unit -> bool
         abstract Invoke : (unit -> 'T) -> 'T 
         abstract ScheduleRestart : unit -> unit
-<<<<<<< HEAD
-
-    // fsi.fs in FSHarp.Compiler.Sevice.dll avoids a hard dependency on FSharp.Compiler.Interactive.Settings.dll 
-=======
-    
+
     // fsi.fs in FSHarp.Compiler.Service.dll avoids a hard dependency on FSharp.Compiler.Interactive.Settings.dll 
->>>>>>> d705f677
     // by providing an optional reimplementation of the functionality
 
     // An implementation of IEventLoop suitable for the command-line console
