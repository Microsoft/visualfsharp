// Copyright (c) Microsoft Corporation.  All Rights Reserved.  See License.txt in the project root for license information.

module FSharp.Compiler.Interactive.Shell

// Prevents warnings of experimental APIs - we are using FSharpLexer
#nowarn "57"

#nowarn "55"

[<assembly: System.Runtime.InteropServices.ComVisible(false)>]
[<assembly: System.CLSCompliant(true)>]
do()

open System
open System.Collections.Generic
open System.Diagnostics
open System.Globalization
open System.IO
open System.Text
open System.Threading
open System.Reflection
open System.Runtime.CompilerServices
open System.Runtime.InteropServices
open Internal.Utilities
open Internal.Utilities.Collections
open Internal.Utilities.FSharpEnvironment
open Internal.Utilities.Library
open Internal.Utilities.Library.Extras
open FSharp.Compiler
open FSharp.Compiler.AbstractIL
open FSharp.Compiler.AbstractIL.Diagnostics
open FSharp.Compiler.AbstractIL.IL
open FSharp.Compiler.AbstractIL.ILBinaryReader
open FSharp.Compiler.AbstractIL.ILRuntimeWriter
open FSharp.Compiler.AccessibilityLogic
open FSharp.Compiler.CheckDeclarations
open FSharp.Compiler.CheckExpressions
open FSharp.Compiler.CodeAnalysis
open FSharp.Compiler.CompilerOptions
open FSharp.Compiler.CompilerConfig
open FSharp.Compiler.CompilerDiagnostics
open FSharp.Compiler.CompilerImports
open FSharp.Compiler.CompilerGlobalState
open FSharp.Compiler.DependencyManager
open FSharp.Compiler.Diagnostics
open FSharp.Compiler.EditorServices
open FSharp.Compiler.ErrorLogger
open FSharp.Compiler.Features
open FSharp.Compiler.IlxGen
open FSharp.Compiler.InfoReader
open FSharp.Compiler.IO
open FSharp.Compiler.Lexhelp
open FSharp.Compiler.NameResolution
open FSharp.Compiler.ParseAndCheckInputs
open FSharp.Compiler.OptimizeInputs
open FSharp.Compiler.ScriptClosure
open FSharp.Compiler.Symbols
open FSharp.Compiler.Syntax
open FSharp.Compiler.Syntax.PrettyNaming
open FSharp.Compiler.SyntaxTreeOps
open FSharp.Compiler.TcGlobals
open FSharp.Compiler.Text
open FSharp.Compiler.Text.Range
open FSharp.Compiler.Text
open FSharp.Compiler.Text.Layout
open FSharp.Compiler.Xml
open FSharp.Compiler.Tokenization
open FSharp.Compiler.TypedTree
open FSharp.Compiler.TypedTreeOps

//----------------------------------------------------------------------------
// For the FSI as a service methods...
//----------------------------------------------------------------------------

type FsiValue(reflectionValue:obj, reflectionType:Type, fsharpType:FSharpType) =
  member x.ReflectionValue = reflectionValue
  member x.ReflectionType = reflectionType
  member x.FSharpType = fsharpType

[<Sealed>]
type FsiBoundValue(name: string, value: FsiValue) =
    member _.Name = name
    member _.Value = value

[<AutoOpen>]
module internal Utilities =
    type IAnyToLayoutCall =
        abstract AnyToLayout : FormatOptions * obj * Type -> Layout
        abstract FsiAnyToLayout : FormatOptions * obj * Type -> Layout

    type private AnyToLayoutSpecialization<'T>() =
        interface IAnyToLayoutCall with
            member _.AnyToLayout(options, o : obj, ty : Type) = Display.any_to_layout options ((Unchecked.unbox o : 'T), ty)
            member _.FsiAnyToLayout(options, o : obj, ty : Type) = Display.fsi_any_to_layout options ((Unchecked.unbox o : 'T), ty)

    let getAnyToLayoutCall ty =
        let specialized = typedefof<AnyToLayoutSpecialization<_>>.MakeGenericType [| ty |]
        Activator.CreateInstance(specialized) :?> IAnyToLayoutCall

    let callStaticMethod (ty:Type) name args =
        ty.InvokeMember(name, (BindingFlags.InvokeMethod ||| BindingFlags.Static ||| BindingFlags.Public ||| BindingFlags.NonPublic), null, null, Array.ofList args,Globalization.CultureInfo.InvariantCulture)

    let ignoreAllErrors f = try f() with _ -> ()

    // TODO: this dotnet/core polyfill can be removed when it surfaces in Type
    let getMember (name: string) (memberType: MemberTypes) (attr: BindingFlags) (declaringType: Type) =
        let memberType =
            if memberType &&& MemberTypes.NestedType = MemberTypes.NestedType then
                memberType ||| MemberTypes.TypeInfo
            else
                memberType
        declaringType.GetMembers(attr) |> Array.filter(fun m -> 0 <> (int(m.MemberType &&& memberType)) && m.Name = name)

    let rec tryFindMember (name: string) (memberType: MemberTypes) (declaringType: Type) =
        let bindingFlags = BindingFlags.Instance ||| BindingFlags.Public ||| BindingFlags.NonPublic
        match declaringType |> getMember name memberType bindingFlags with
        | [||] -> declaringType.GetInterfaces() |> Array.tryPick (tryFindMember name memberType)
        | [|m|] -> Some m
        | _ -> raise <| new AmbiguousMatchException(sprintf "Ambiguous match for member '%s'" name)

    let getInstanceProperty (obj:obj) (nm:string) =
        let p = (tryFindMember nm MemberTypes.Property <| obj.GetType()).Value :?> PropertyInfo
        p.GetValue(obj, [||]) |> unbox

    let setInstanceProperty (obj:obj) (nm:string) (v:obj) =
        let p = (tryFindMember nm MemberTypes.Property <| obj.GetType()).Value :?> PropertyInfo
        p.SetValue(obj, v, [||]) |> unbox

    let callInstanceMethod0 (obj:obj) (typeArgs : Type []) (nm:string) =
        let m = (tryFindMember nm MemberTypes.Method <| obj.GetType()).Value :?> MethodInfo
        let m = match typeArgs with [||] -> m | _ -> m.MakeGenericMethod(typeArgs)
        m.Invoke(obj, [||]) |> unbox

    let callInstanceMethod1 (obj:obj) (typeArgs : Type []) (nm:string) (v:obj) =
        let m = (tryFindMember nm MemberTypes.Method <| obj.GetType()).Value :?> MethodInfo
        let m = match typeArgs with [||] -> m | _ -> m.MakeGenericMethod(typeArgs)
        m.Invoke(obj, [|v|]) |> unbox

    let callInstanceMethod3 (obj:obj) (typeArgs : Type []) (nm:string) (v1:obj)  (v2:obj)  (v3:obj) =
        let m = (tryFindMember nm MemberTypes.Method <| obj.GetType()).Value :?> MethodInfo
        let m = match typeArgs with [||] -> m | _ -> m.MakeGenericMethod(typeArgs)
        m.Invoke(obj, [|v1;v2;v3|]) |> unbox

    let colorPrintL (outWriter : TextWriter) opts layout =
        let renderer =
            { new LayoutRenderer<NoResult,NoState> with
                member r.Start () = NoState

                member r.AddText z s =
                    let color =
                        match s.Tag with
                        | TextTag.Keyword -> ConsoleColor.White
                        | TextTag.TypeParameter
                        | TextTag.Alias
                        | TextTag.Class
                        | TextTag.Module
                        | TextTag.Interface
                        | TextTag.Record
                        | TextTag.Struct
                        | TextTag.Union
                        | TextTag.UnknownType -> ConsoleColor.Cyan
                        | TextTag.UnionCase
                        | TextTag.ActivePatternCase -> ConsoleColor.Magenta
                        | TextTag.StringLiteral -> ConsoleColor.Yellow
                        | TextTag.NumericLiteral -> ConsoleColor.Green
                        | _ -> Console.ForegroundColor

                    DoWithColor color (fun () -> outWriter.Write s.Text)

                    z

                member r.AddBreak z n =
                    outWriter.WriteLine()
                    outWriter.Write (String.replicate n " ")
                    z

                member r.AddTag z (tag,attrs,start) = z

                member r.Finish z =
                    outWriter.WriteLine()
                    NoResult
            }

        layout
        |> Display.squash_layout opts
        |> LayoutRender.renderL renderer
        |> ignore

        outWriter.WriteLine()

    let reportError m =
        let report errorType err msg =
            let error = err, msg
            match errorType with
            | ErrorReportType.Warning -> warning(Error(error, m))
            | ErrorReportType.Error -> errorR(Error(error, m))
        ResolvingErrorReport (report)

    let getOutputDir (tcConfigB: TcConfigBuilder) =  tcConfigB.outputDir |> Option.defaultValue ""

//----------------------------------------------------------------------------
// Timing support
//----------------------------------------------------------------------------

[<AutoSerializable(false)>]
type internal FsiTimeReporter(outWriter: TextWriter) =
    let stopwatch = new System.Diagnostics.Stopwatch()
    let ptime = System.Diagnostics.Process.GetCurrentProcess()
    let numGC = System.GC.MaxGeneration
    member tr.TimeOp(f) =
        let startTotal = ptime.TotalProcessorTime
        let startGC = [| for i in 0 .. numGC -> System.GC.CollectionCount(i) |]
        stopwatch.Reset()
        stopwatch.Start()
        let res = f ()
        stopwatch.Stop()
        let total = ptime.TotalProcessorTime - startTotal
        let spanGC = [ for i in 0 .. numGC-> System.GC.CollectionCount(i) - startGC.[i] ]
        let elapsed = stopwatch.Elapsed
        fprintfn outWriter "%s" (FSIstrings.SR.fsiTimeInfoMainString((sprintf "%02d:%02d:%02d.%03d" (int elapsed.TotalHours) elapsed.Minutes elapsed.Seconds elapsed.Milliseconds),(sprintf "%02d:%02d:%02d.%03d" (int total.TotalHours) total.Minutes total.Seconds total.Milliseconds),(String.concat ", " (List.mapi (sprintf "%s%d: %d" (FSIstrings.SR.fsiTimeInfoGCGenerationLabelSomeShorthandForTheWordGeneration())) spanGC))))
        res

    member tr.TimeOpIf flag f = if flag then tr.TimeOp f else f ()


type internal FsiValuePrinterMode =
    | PrintExpr
    | PrintDecl

type EvaluationEventArgs(fsivalue : FsiValue option, symbolUse : FSharpSymbolUse, decl: FSharpImplementationFileDeclaration) =
    inherit EventArgs()
    member x.Name = symbolUse.Symbol.DisplayName
    member x.FsiValue = fsivalue
    member x.SymbolUse = symbolUse
    member x.Symbol = symbolUse.Symbol
    member x.ImplementationDeclaration = decl

[<AbstractClass>]
/// User-configurable information that changes how F# Interactive operates, stored in the 'fsi' object
/// and accessible via the programming model
type FsiEvaluationSessionHostConfig () =
    let evaluationEvent = new Event<EvaluationEventArgs> ()
    /// Called by the evaluation session to ask the host for parameters to format text for output
    abstract FormatProvider: System.IFormatProvider
    /// Called by the evaluation session to ask the host for parameters to format text for output
    abstract FloatingPointFormat: string
    /// Called by the evaluation session to ask the host for parameters to format text for output
    abstract AddedPrinters : Choice<(System.Type * (obj -> string)), (System.Type * (obj -> obj))>  list
    /// Called by the evaluation session to ask the host for parameters to format text for output
    abstract ShowDeclarationValues: bool
    /// Called by the evaluation session to ask the host for parameters to format text for output
    abstract ShowIEnumerable: bool
    /// Called by the evaluation session to ask the host for parameters to format text for output
    abstract ShowProperties : bool
    /// Called by the evaluation session to ask the host for parameters to format text for output
    abstract PrintSize : int
    /// Called by the evaluation session to ask the host for parameters to format text for output
    abstract PrintDepth : int
    /// Called by the evaluation session to ask the host for parameters to format text for output
    abstract PrintWidth : int
    /// Called by the evaluation session to ask the host for parameters to format text for output
    abstract PrintLength : int

    /// The evaluation session calls this to report the preferred view of the command line arguments after
    /// stripping things like "/use:file.fsx", "-r:Foo.dll" etc.
    abstract ReportUserCommandLineArgs : string [] -> unit


    /// The evaluation session calls this to ask the host for the special console reader.
    /// Returning 'Some' indicates a console is to be used, so some special rules apply.
    ///
    /// A "console" gets used if
    ///     --readline- is specified (the default on Windows + .NET); and
    ///     not --fsi-server (which should always be combined with --readline-); and
    ///     GetOptionalConsoleReadLine() returns a Some
    ///
    /// "Peekahead" occurs if --peekahead- is not specified (i.e. it is the default):
    ///     - If a console is being used then
    ///         - a prompt is printed early
    ///         - a background thread is created
    ///         - the GetOptionalConsoleReadLine() callback is used to read the first line
    ///     - Otherwise call inReader.Peek()
    ///
    /// Further lines are read as follows:
    ///     - If a console is being used then use GetOptionalConsoleReadLine()
    ///     - Otherwise use inReader.ReadLine()

    abstract GetOptionalConsoleReadLine : probeToSeeIfConsoleWorks: bool -> (unit -> string) option

    /// The evaluation session calls this at an appropriate point in the startup phase if the --fsi-server parameter was given
    abstract StartServer : fsiServerName:string -> unit

    /// Called by the evaluation session to ask the host to enter a dispatch loop like Application.Run().
    /// Only called if --gui option is used (which is the default).
    /// Gets called towards the end of startup and every time a ThreadAbort escaped to the backup driver loop.
    /// Return true if a 'restart' is required, which is a bit meaningless.
    abstract EventLoopRun : unit -> bool

    /// Request that the given operation be run synchronously on the event loop.
    abstract EventLoopInvoke : codeToRun: (unit -> 'T) -> 'T

    /// Schedule a restart for the event loop.
    abstract EventLoopScheduleRestart : unit -> unit

    /// Implicitly reference FSharp.Compiler.Interactive.Settings.dll
    abstract UseFsiAuxLib : bool

    /// Hook for listening for evaluation bindings
    member x.OnEvaluation = evaluationEvent.Publish
    member internal x.TriggerEvaluation (value, symbolUse, decl) =
        evaluationEvent.Trigger (EvaluationEventArgs (value, symbolUse, decl) )

/// Used to print value signatures along with their values, according to the current
/// set of pretty printers installed in the system, and default printing rules.
type internal FsiValuePrinter(fsi: FsiEvaluationSessionHostConfig, tcConfigB: TcConfigBuilder, g: TcGlobals, generateDebugInfo, resolveAssemblyRef, outWriter: TextWriter) =

    /// This printer is used by F# Interactive if no other printers apply.
    let DefaultPrintingIntercept (ienv: IEnvironment) (obj:obj) =
       match obj with
       | null -> None
       | :? System.Collections.IDictionary as ie ->
          let it = ie.GetEnumerator()
          try
              let itemLs =
                  Layout.unfoldL // the function to layout each object in the unfold
                          (fun obj -> ienv.GetLayout obj)
                          // the function to call at each step of the unfold
                          (fun () ->
                              if it.MoveNext() then
                                 Some((it.Key, it.Value),())
                              else None) ()
                          // the maximum length
                          (1+fsi.PrintLength/3)
              let makeListL itemLs =
                (leftL (TaggedText.tagText "[")) ^^
                sepListL (rightL (TaggedText.tagText ";")) itemLs ^^
                (rightL (TaggedText.tagText "]"))
              Some(wordL (TaggedText.tagText "dict") --- makeListL itemLs)
          finally
             match it with
             | :? System.IDisposable as d -> d.Dispose()
             | _ -> ()

       | _ -> None


    /// Get the print options used when formatting output using the structured printer.
    member _.GetFsiPrintOptions() =
        { FormatOptions.Default with
              FormatProvider = fsi.FormatProvider;
              PrintIntercepts =
                  // The fsi object supports the addition of two kinds of printers, one which converts to a string
                  // and one which converts to another object that is recursively formatted.
                  // The internal AddedPrinters reports these to FSI.EXE and we pick them up here to produce a layout
                  [ for x in fsi.AddedPrinters do
                         match x with
                         | Choice1Of2 (aty: System.Type, printer) ->
                                yield (fun _ienv (obj:obj) ->
                                   match obj with
                                   | null -> None
                                   | _ when aty.IsAssignableFrom(obj.GetType())  ->
                                       match printer obj with
                                       | null -> None
                                       | s -> Some (wordL (TaggedText.tagText s))
                                   | _ -> None)

                         | Choice2Of2 (aty: System.Type, converter) ->
                                yield (fun ienv (obj:obj) ->
                                   match obj with
                                   | null -> None
                                   | _ when aty.IsAssignableFrom(obj.GetType())  ->
                                       match converter obj with
                                       | null -> None
                                       | res -> Some (ienv.GetLayout res)
                                   | _ -> None)
                    yield DefaultPrintingIntercept];
              FloatingPointFormat = fsi.FloatingPointFormat;
              PrintWidth = fsi.PrintWidth;
              PrintDepth = fsi.PrintDepth;
              PrintLength = fsi.PrintLength;
              PrintSize = fsi.PrintSize;
              ShowProperties = fsi.ShowProperties;
              ShowIEnumerable = fsi.ShowIEnumerable; }

    /// Get the evaluation context used when inverting the storage mapping of the ILRuntimeWriter.
    member _.GetEvaluationContext emEnv =
        let cenv = { ilg = g.ilg ; emitTailcalls= tcConfigB.emitTailcalls; generatePdb = generateDebugInfo; resolveAssemblyRef=resolveAssemblyRef; tryFindSysILTypeRef=g.TryFindSysILTypeRef }
        { LookupFieldRef = ILRuntimeWriter.LookupFieldRef emEnv >> Option.get
          LookupMethodRef = ILRuntimeWriter.LookupMethodRef emEnv >> Option.get
          LookupTypeRef = ILRuntimeWriter.LookupTypeRef cenv emEnv
          LookupType = ILRuntimeWriter.LookupType cenv emEnv }

    /// Generate a layout for an actual F# value, where we know the value has the given static type.
    member _.PrintValue (printMode, opts:FormatOptions, x:obj, ty:System.Type) =
        // We do a dynamic invoke of any_to_layout with the right System.Type parameter for the static type of the saved value.
        // In principle this helps any_to_layout do the right thing as it descends through terms. In practice it means
        // it at least does the right thing for top level 'null' list and option values (but not for nested ones).
        //
        // The static type was saved into the location used by RuntimeHelpers.GetSavedItType when RuntimeHelpers.SaveIt was called.
        // RuntimeHelpers.SaveIt has type ('a -> unit), and fetches the System.Type for 'a by using a typeof<'a> call.
        // The funny thing here is that you might think that the driver (this file) knows more about the static types
        // than the compiled code does. But it doesn't! In particular, it's not that easy to get a System.Type value based on the
        // static type information we do have: we have no direct way to bind a F# TAST type or even an AbstractIL type to
        // a System.Type value (I guess that functionality should be in ilreflect.fs).
        //
        // This will be more significant when we print values other then 'it'
        //
        try
            let anyToLayoutCall = Utilities.getAnyToLayoutCall ty
            match printMode with
              | PrintDecl ->
                  // When printing rhs of fsi declarations, use "fsi_any_to_layout".
                  // This will suppress some less informative values, by returning an empty layout. [fix 4343].
                  anyToLayoutCall.FsiAnyToLayout(opts, x, ty)
              | PrintExpr ->
                  anyToLayoutCall.AnyToLayout(opts, x, ty)
        with
        | :? ThreadAbortException -> Layout.wordL (TaggedText.tagText "")
        | e ->
#if DEBUG
          printf "\n\nPrintValue: x = %+A and ty=%s\n" x (ty.FullName)
#endif
          printf "%s" (FSIstrings.SR.fsiExceptionDuringPrettyPrinting(e.ToString()));
          Layout.wordL (TaggedText.tagText "")

    /// Display the signature of an F# value declaration, along with its actual value.
    member valuePrinter.InvokeDeclLayout (emEnv, ilxGenerator: IlxAssemblyGenerator, v:Val) =
        // Implemented via a lookup from v to a concrete (System.Object,System.Type).
        // This (obj,objTy) pair can then be fed to the fsi value printer.
        // Note: The value may be (null:Object).
        // Note: A System.Type allows the value printer guide printing of nulls, e.g. as None or [].
        //-------
        // IlxGen knows what the v:Val was converted to w.r.t. AbsIL data structures.
        // Ilreflect knows what the AbsIL was generated to.
        // Combining these allows for obtaining the (obj,objTy) by reflection where possible.
        // This assumes the v:Val was given appropriate storage, e.g. StaticField.
        if fsi.ShowDeclarationValues then
            // Adjust "opts" for printing for "declared-values":
            // - No sequences, because they may have effects or time cost.
            // - No properties, since they may have unexpected effects.
            // - Limit strings to roughly one line, since huge strings (e.g. 1 million chars without \n are slow in vfsi).
            // - Limit PrintSize which is a count on nodes.
            let declaredValueReductionFactor = 10 (* reduce PrintSize for declared values, e.g. see less of large terms *)
            let opts   = valuePrinter.GetFsiPrintOptions()
            let opts   = {opts with ShowProperties  = false // properties off, motivated by Form props
                                    ShowIEnumerable = false // seq off, motivated by db query concerns
                                    StringLimit = max 0 (opts.PrintWidth-4) // 4 allows for an indent of 2 and 2 quotes (rough)
                                    PrintSize = opts.PrintSize / declaredValueReductionFactor } // print less
            let res    =
                try  ilxGenerator.LookupGeneratedValue (valuePrinter.GetEvaluationContext emEnv, v)
                with e ->
                    assert false
#if DEBUG
                    //fprintfn fsiConsoleOutput.Out "lookGenerateVal: failed on v=%+A v.Name=%s" v v.LogicalName
#endif
                    None // lookup may fail
            match res with
              | None             -> None
              | Some (obj,objTy) ->
                  let lay = valuePrinter.PrintValue (FsiValuePrinterMode.PrintDecl, opts, obj, objTy)
                  if isEmptyL lay then None else Some lay // suppress empty layout

        else
            None


    /// Format a value
    member valuePrinter.FormatValue (obj:obj, objTy) =
        let opts        = valuePrinter.GetFsiPrintOptions()
        let lay = valuePrinter.PrintValue (FsiValuePrinterMode.PrintExpr, opts, obj, objTy)
        Display.layout_to_string opts lay

    /// Fetch the saved value of an expression out of the 'it' register and show it.
    member valuePrinter.InvokeExprPrinter (denv, infoReader, emEnv, ilxGenerator: IlxAssemblyGenerator, vref: ValRef) =
        let opts        = valuePrinter.GetFsiPrintOptions()
        let res    = ilxGenerator.LookupGeneratedValue (valuePrinter.GetEvaluationContext emEnv, vref.Deref)
        let rhsL =
            match res with
                | None             -> None
                | Some (obj,objTy) ->
                    let lay = valuePrinter.PrintValue (FsiValuePrinterMode.PrintExpr, opts, obj, objTy)
                    if isEmptyL lay then None else Some lay // suppress empty layout
        let denv = { denv with suppressMutableKeyword = true } // suppress 'mutable' in 'val mutable it = ...'
        let denv = { denv with suppressInlineKeyword = false } // dont' suppress 'inline' in 'val inline f = ...'
        let fullL =
            if Option.isNone rhsL || isEmptyL rhsL.Value then
                NicePrint.prettyLayoutOfValOrMemberNoInst denv infoReader vref (* the rhs was suppressed by the printer, so no value to print *)
            else
                (NicePrint.prettyLayoutOfValOrMemberNoInst denv infoReader vref ++ wordL (TaggedText.tagText "=")) --- rhsL.Value

        Utilities.colorPrintL outWriter opts fullL

/// Used to make a copy of input in order to include the input when displaying the error text.
type internal FsiStdinSyphon(errorWriter: TextWriter) =
    let syphonText = new StringBuilder()

    /// Clears the syphon text
    member x.Reset () =
        syphonText.Clear() |> ignore

    /// Adds a new line to the syphon text
    member x.Add (str:string) =
        syphonText.Append str |> ignore

    /// Gets the indicated line in the syphon text
    member x.GetLine filename i =
        if filename <> Lexhelp.stdinMockFilename then
            ""
        else
            let text = syphonText.ToString()
            // In Visual Studio, when sending a block of text, it  prefixes  with '# <line> "filename"\n'
            // and postfixes with '# 1 "stdin"\n'. To first, get errors filename context,
            // and second to get them back into stdin context (no position stack...).
            // To find an error line, trim upto the last stdinReset string the syphoned text.
            //printf "PrePrune:-->%s<--\n\n" text;
            let rec prune (text:string) =
                let stdinReset = "# 1 \"stdin\"\n"
                let idx = text.IndexOf(stdinReset,StringComparison.Ordinal)
                if idx <> -1 then
                    prune (text.Substring(idx + stdinReset.Length))
                else
                    text

            let text = prune text
            let lines = text.Split '\n'
            if 0 < i && i <= lines.Length then lines.[i-1] else ""

    /// Display the given error.
    member syphon.PrintError (tcConfig:TcConfigBuilder, err) =
        Utilities.ignoreAllErrors (fun () ->
            let severity = FSharpDiagnosticSeverity.Error
            DoWithDiagnosticColor severity (fun () ->
                errorWriter.WriteLine();
                writeViaBuffer errorWriter (OutputDiagnosticContext "  " syphon.GetLine) err;
                writeViaBuffer errorWriter (OutputDiagnostic (tcConfig.implicitIncludeDir,tcConfig.showFullPaths,tcConfig.flatErrors,tcConfig.errorStyle,severity))  err;
                errorWriter.WriteLine()
                errorWriter.WriteLine()
                errorWriter.Flush()))



/// Encapsulates functions used to write to outWriter and errorWriter
type internal FsiConsoleOutput(tcConfigB, outWriter:TextWriter, errorWriter:TextWriter) =

    let nullOut = new StreamWriter(Stream.Null) :> TextWriter
    let fprintfnn (os: TextWriter) fmt  = Printf.kfprintf (fun _ -> os.WriteLine(); os.WriteLine()) os fmt
    /// uprintf to write usual responses to stdout (suppressed by --quiet), with various pre/post newlines
    member out.uprintf    fmt = fprintf   (if tcConfigB.noFeedback then nullOut else outWriter) fmt
    member out.uprintfn   fmt = fprintfn  (if tcConfigB.noFeedback then nullOut else outWriter) fmt
    member out.uprintfnn  fmt = fprintfnn (if tcConfigB.noFeedback then nullOut else outWriter) fmt
    member out.uprintnf   fmt = out.uprintfn ""; out.uprintf   fmt
    member out.uprintnfn  fmt = out.uprintfn ""; out.uprintfn  fmt
    member out.uprintnfnn fmt = out.uprintfn ""; out.uprintfnn fmt

    member out.Out = outWriter
    member out.Error = errorWriter


/// This ErrorLogger reports all warnings, but raises StopProcessing on first error or early exit
type internal ErrorLoggerThatStopsOnFirstError(tcConfigB:TcConfigBuilder, fsiStdinSyphon:FsiStdinSyphon, fsiConsoleOutput: FsiConsoleOutput) =
    inherit ErrorLogger("ErrorLoggerThatStopsOnFirstError")
    let mutable errorCount = 0

    member x.SetError() =
        errorCount <- 1

    member x.ResetErrorCount() = (errorCount <- 0)

    override x.DiagnosticSink(err, severity) =
        if (severity = FSharpDiagnosticSeverity.Error) || ReportWarningAsError tcConfigB.errorSeverityOptions err  then
            fsiStdinSyphon.PrintError(tcConfigB,err)
            errorCount <- errorCount + 1
            if tcConfigB.abortOnError then exit 1 (* non-zero exit code *)
            // STOP ON FIRST ERROR (AVOIDS PARSER ERROR RECOVERY)
            raise StopProcessing
        else
          DoWithDiagnosticColor severity (fun () ->
            if ReportWarning tcConfigB.errorSeverityOptions err then
                fsiConsoleOutput.Error.WriteLine()
                writeViaBuffer fsiConsoleOutput.Error (OutputDiagnosticContext "  " fsiStdinSyphon.GetLine) err
                writeViaBuffer fsiConsoleOutput.Error (OutputDiagnostic (tcConfigB.implicitIncludeDir,tcConfigB.showFullPaths,tcConfigB.flatErrors,tcConfigB.errorStyle,severity)) err
                fsiConsoleOutput.Error.WriteLine()
                fsiConsoleOutput.Error.WriteLine()
                fsiConsoleOutput.Error.Flush())

    override x.ErrorCount = errorCount

type ErrorLogger with
    member x.CheckForErrors() = (x.ErrorCount > 0)
    /// A helper function to check if its time to abort
    member x.AbortOnError(fsiConsoleOutput:FsiConsoleOutput) =
        if x.ErrorCount > 0 then
            fprintf fsiConsoleOutput.Error "%s" (FSIstrings.SR.stoppedDueToError())
            fsiConsoleOutput.Error.Flush()
            raise StopProcessing

/// Get the directory name from a string, with some defaults if it doesn't have one
let internal directoryName (s:string) =
    if s = "" then "."
    else
        match Path.GetDirectoryName s with
        | null -> if FileSystem.IsPathRootedShim s then s else "."
        | res -> if res = "" then "." else res


//----------------------------------------------------------------------------
// cmd line - state for options
//----------------------------------------------------------------------------

/// Process the command line options
type internal FsiCommandLineOptions(fsi: FsiEvaluationSessionHostConfig,
                argv: string[],
                tcConfigB,
                fsiConsoleOutput: FsiConsoleOutput) =

    let mutable enableConsoleKeyProcessing =
       // Mono on Win32 doesn't implement correct console processing
       not (runningOnMono && System.Environment.OSVersion.Platform = System.PlatformID.Win32NT)

    let mutable gui        = not runningOnMono // override via "--gui", on by default except when on Mono
#if DEBUG
    let mutable showILCode = false // show modul il code
#endif
    let mutable showTypes  = true  // show types after each interaction?
    let mutable fsiServerName = ""
    let mutable interact = true
    let mutable explicitArgs = []
    let mutable writeReferencesAndExit = None

    let mutable inputFilesAcc   = []

    let mutable fsiServerInputCodePage = None
    let mutable fsiServerOutputCodePage = None
    let mutable fsiLCID = None

    // internal options
    let mutable probeToSeeIfConsoleWorks         = true
    let mutable peekAheadOnConsoleToPermitTyping = true

    let isInteractiveServer() = fsiServerName <> ""
    let recordExplicitArg arg = explicitArgs <- explicitArgs @ [arg]

    let executableFileNameWithoutExtension =
        lazy
            let getFsiCommandLine () =
                let fileNameWithoutExtension path = Path.GetFileNameWithoutExtension(path)

                let currentProcess = Process.GetCurrentProcess()
                let processFileName = fileNameWithoutExtension currentProcess.MainModule.FileName

                let commandLineExecutableFileName =
                    try fileNameWithoutExtension (Environment.GetCommandLineArgs().[0])
                    with _ -> ""

                let stringComparison =
                    match Environment.OSVersion.Platform with
                    | PlatformID.MacOSX
                    | PlatformID.Unix -> StringComparison.Ordinal
                    | _ -> StringComparison.OrdinalIgnoreCase

                if String.Compare(processFileName, commandLineExecutableFileName, stringComparison) = 0
                then processFileName
                else sprintf "%s %s" processFileName commandLineExecutableFileName

            tcConfigB.exename |> Option.defaultWith getFsiCommandLine


    // Additional fsi options are list below.
    // In the "--help", these options can be printed either before (fsiUsagePrefix) or after (fsiUsageSuffix) the core options.

    let displayHelpFsi tcConfigB (blocks:CompilerOptionBlock list) =
        DisplayBannerText tcConfigB;
        fprintfn fsiConsoleOutput.Out ""
        fprintfn fsiConsoleOutput.Out "%s" (FSIstrings.SR.fsiUsage(executableFileNameWithoutExtension.Value))
        PrintCompilerOptionBlocks blocks
        exit 0

    // option tags
    let tagFile        = "<file>"
    let tagNone        = ""

    /// These options precede the FsiCoreCompilerOptions in the help blocks
    let fsiUsagePrefix tcConfigB =
      [PublicOptions(FSIstrings.SR.fsiInputFiles(),
        [CompilerOption("use",tagFile, OptionString (fun s -> inputFilesAcc <- inputFilesAcc @ [(s,true)]), None,
                                 Some (FSIstrings.SR.fsiUse()));
         CompilerOption("load",tagFile, OptionString (fun s -> inputFilesAcc <- inputFilesAcc @ [(s,false)]), None,
                                 Some (FSIstrings.SR.fsiLoad()));
        ]);
       PublicOptions(FSIstrings.SR.fsiCodeGeneration(),[]);
       PublicOptions(FSIstrings.SR.fsiErrorsAndWarnings(),[]);
       PublicOptions(FSIstrings.SR.fsiLanguage(),[]);
       PublicOptions(FSIstrings.SR.fsiMiscellaneous(),[]);
       PublicOptions(FSIstrings.SR.fsiAdvanced(),[]);
       PrivateOptions(
        [// Make internal fsi-server* options. Do not print in the help. They are used by VFSI.
         CompilerOption("fsi-server-report-references","", OptionString (fun s -> writeReferencesAndExit <- Some s), None, None);
         CompilerOption("fsi-server","", OptionString (fun s -> fsiServerName <- s), None, None); // "FSI server mode on given named channel");
         CompilerOption("fsi-server-input-codepage","",OptionInt (fun n -> fsiServerInputCodePage <- Some(n)), None, None); // " Set the input codepage for the console");
         CompilerOption("fsi-server-output-codepage","",OptionInt (fun n -> fsiServerOutputCodePage <- Some(n)), None, None); // " Set the output codepage for the console");
         CompilerOption("fsi-server-no-unicode","", OptionUnit (fun () -> fsiServerOutputCodePage <- None;  fsiServerInputCodePage <- None), None, None); // "Do not set the codepages for the console");
         CompilerOption("fsi-server-lcid","", OptionInt (fun n -> fsiLCID <- Some(n)), None, None); // "LCID from Visual Studio"

         // We do not want to print the "script.fsx arg2..." as part of the options
         CompilerOption("script.fsx arg1 arg2 ...","",
                                 OptionGeneral((fun args -> args.Length > 0 && IsScript args.[0]),
                                               (fun args -> let scriptFile = args.[0]
                                                            let scriptArgs = List.tail args
                                                            inputFilesAcc <- inputFilesAcc @ [(scriptFile,true)]   (* record script.fsx for evaluation *)
                                                            List.iter recordExplicitArg scriptArgs            (* record rest of line as explicit arguments *)
                                                            tcConfigB.noFeedback <- true                      (* "quiet", no banners responses etc *)
                                                            interact <- false                                 (* --exec, exit after eval *)
                                                            [] (* no arguments passed on, all consumed here *)

                                               )),None,None); // "Run script.fsx with the follow command line arguments: arg1 arg2 ...");
        ]);
       PrivateOptions(
        [
         // Private options, related to diagnostics around console probing
         CompilerOption("probeconsole","", OptionSwitch (fun flag -> probeToSeeIfConsoleWorks <- flag=OptionSwitch.On), None, None); // "Probe to see if Console looks functional");

         CompilerOption("peekahead","", OptionSwitch (fun flag -> peekAheadOnConsoleToPermitTyping <- flag=OptionSwitch.On), None, None); // "Probe to see if Console looks functional");

         // Disables interaction (to be used by libraries embedding FSI only!)
         CompilerOption("noninteractive","", OptionUnit (fun () -> interact <-  false), None, None);     // "Deprecated, use --exec instead"

        ])
      ]

    /// These options follow the FsiCoreCompilerOptions in the help blocks
    let fsiUsageSuffix tcConfigB =
      [PublicOptions(FSComp.SR.optsHelpBannerInputFiles(),
        [CompilerOption("--","", OptionRest recordExplicitArg, None,
                                 Some (FSIstrings.SR.fsiRemaining()));
        ]);
       PublicOptions(FSComp.SR.optsHelpBannerMisc(),
        [   CompilerOption("help", tagNone,
                                 OptionHelp (fun blocks -> displayHelpFsi tcConfigB blocks),None,
                                 Some (FSIstrings.SR.fsiHelp()))
        ]);
       PrivateOptions(
        [   CompilerOption("?", tagNone, OptionHelp (fun blocks -> displayHelpFsi tcConfigB blocks), None, None); // "Short form of --help");
            CompilerOption("help", tagNone, OptionHelp (fun blocks -> displayHelpFsi tcConfigB blocks), None, None); // "Short form of --help");
            CompilerOption("full-help", tagNone, OptionHelp (fun blocks -> displayHelpFsi tcConfigB blocks), None, None); // "Short form of --help");
        ]);
       PublicOptions(FSComp.SR.optsHelpBannerAdvanced(),
        [CompilerOption("exec",                 "", OptionUnit (fun () -> interact <- false), None, Some (FSIstrings.SR.fsiExec()));
         CompilerOption("gui",                  tagNone, OptionSwitch(fun flag -> gui <- (flag = OptionSwitch.On)),None,Some (FSIstrings.SR.fsiGui()));
         CompilerOption("quiet",                "", OptionUnit (fun () -> tcConfigB.noFeedback <- true), None,Some (FSIstrings.SR.fsiQuiet()));
         (* Renamed --readline and --no-readline to --tabcompletion:+|- *)
         CompilerOption("readline",             tagNone, OptionSwitch(fun flag -> enableConsoleKeyProcessing <- (flag = OptionSwitch.On)),           None, Some(FSIstrings.SR.fsiReadline()));
         CompilerOption("quotations-debug",     tagNone, OptionSwitch(fun switch -> tcConfigB.emitDebugInfoInQuotations <- switch = OptionSwitch.On),None, Some(FSIstrings.SR.fsiEmitDebugInfoInQuotations()));
         CompilerOption("shadowcopyreferences", tagNone, OptionSwitch(fun flag -> tcConfigB.shadowCopyReferences <- flag = OptionSwitch.On),         None, Some(FSIstrings.SR.shadowCopyReferences()));
        ]);
      ]


    /// Process command line, flags and collect filenames.
    /// The ParseCompilerOptions function calls imperative function to process "real" args
    /// Rather than start processing, just collect names, then process them.
    let sourceFiles =
        let collect name =
            let fsx = IsScript name
            inputFilesAcc <- inputFilesAcc @ [(name,fsx)] // O(n^2), but n small...
        try
           let fsiCompilerOptions = fsiUsagePrefix tcConfigB @ GetCoreFsiCompilerOptions tcConfigB @ fsiUsageSuffix tcConfigB
           let abbrevArgs = GetAbbrevFlagSet tcConfigB false
           ParseCompilerOptions (collect, fsiCompilerOptions, List.tail (PostProcessCompilerArgs abbrevArgs argv))
        with e ->
            stopProcessingRecovery e range0; failwithf "Error creating evaluation session: %A" e
        inputFilesAcc

    // We need a dependency provider with native resolution.  Managed resolution is handled by generated `#r`
    let dependencyProvider = new DependencyProvider(NativeResolutionProbe(tcConfigB.GetNativeProbingRoots))

    do
        if tcConfigB.utf8output then
            let prev = Console.OutputEncoding
            Console.OutputEncoding <- System.Text.Encoding.UTF8
#if FX_NO_APP_DOMAINS
            ignore prev
#else
            System.AppDomain.CurrentDomain.ProcessExit.Add(fun _ -> Console.OutputEncoding <- prev)
#endif
    do
        let firstArg =
            match sourceFiles with
            | [] -> argv.[0]
            | _  -> fst (List.head (List.rev sourceFiles) )
        let args = Array.ofList (firstArg :: explicitArgs)
        fsi.ReportUserCommandLineArgs args


    //----------------------------------------------------------------------------
    // Banner
    //----------------------------------------------------------------------------

    member _.ShowBanner() =
        fsiConsoleOutput.uprintnfn "%s" (tcConfigB.productNameForBannerText)
        fsiConsoleOutput.uprintfnn "%s" (FSComp.SR.optsCopyright())
        fsiConsoleOutput.uprintfn  "%s" (FSIstrings.SR.fsiBanner3())

    member _.ShowHelp(m) =
        let helpLine = sprintf "%s --help" executableFileNameWithoutExtension.Value

        fsiConsoleOutput.uprintfn  ""
        fsiConsoleOutput.uprintfnn "%s" (FSIstrings.SR.fsiIntroTextHeader1directives())
        fsiConsoleOutput.uprintfn  """    #r "file.dll";;                               // %s""" (FSIstrings.SR.fsiIntroTextHashrInfo())
        fsiConsoleOutput.uprintfn  """    #i "package source uri";;                     // %s""" (FSIstrings.SR.fsiIntroPackageSourceUriInfo())
        fsiConsoleOutput.uprintfn  """    #I "path";;                                   // %s""" (FSIstrings.SR.fsiIntroTextHashIInfo())
        fsiConsoleOutput.uprintfn  """    #load "file.fs" ...;;                         // %s""" (FSIstrings.SR.fsiIntroTextHashloadInfo())
        fsiConsoleOutput.uprintfn  """    #time ["on"|"off"];;                          // %s""" (FSIstrings.SR.fsiIntroTextHashtimeInfo())
        fsiConsoleOutput.uprintfn  """    #help;;                                       // %s""" (FSIstrings.SR.fsiIntroTextHashhelpInfo())

        if tcConfigB.langVersion.SupportsFeature(LanguageFeature.PackageManagement) then
            for msg in dependencyProvider.GetRegisteredDependencyManagerHelpText(tcConfigB.compilerToolPaths, getOutputDir tcConfigB, reportError m) do
                fsiConsoleOutput.uprintfn "%s" msg

        fsiConsoleOutput.uprintfn  """    #quit;;                                       // %s""" (FSIstrings.SR.fsiIntroTextHashquitInfo())   (* last thing you want to do, last thing in the list - stands out more *)
        fsiConsoleOutput.uprintfn  "";
        fsiConsoleOutput.uprintfnn "%s" (FSIstrings.SR.fsiIntroTextHeader2commandLine())
        fsiConsoleOutput.uprintfn  "%s" (FSIstrings.SR.fsiIntroTextHeader3(helpLine))
        fsiConsoleOutput.uprintfn  ""
        fsiConsoleOutput.uprintfn  ""

#if DEBUG
    member _.ShowILCode with get() = showILCode and set v = showILCode <- v
#endif
    member _.ShowTypes with get() = showTypes and set v = showTypes <- v
    member _.FsiServerName = fsiServerName
    member _.FsiServerInputCodePage = fsiServerInputCodePage
    member _.FsiServerOutputCodePage = fsiServerOutputCodePage
    member _.FsiLCID with get() = fsiLCID and set v = fsiLCID <- v
    member _.UseServerPrompt = isInteractiveServer()
    member _.IsInteractiveServer = isInteractiveServer()
    member _.ProbeToSeeIfConsoleWorks = probeToSeeIfConsoleWorks
    member _.EnableConsoleKeyProcessing = enableConsoleKeyProcessing

    member _.Interact = interact
    member _.PeekAheadOnConsoleToPermitTyping = peekAheadOnConsoleToPermitTyping
    member _.SourceFiles = sourceFiles
    member _.Gui = gui

    member _.WriteReferencesAndExit = writeReferencesAndExit

    member _.DependencyProvider = dependencyProvider
    member _.FxResolver = tcConfigB.FxResolver

/// Set the current ui culture for the current thread.
let internal SetCurrentUICultureForThread (lcid : int option) =
    let culture = Thread.CurrentThread.CurrentUICulture
    match lcid with
    | Some n -> Thread.CurrentThread.CurrentUICulture <- new CultureInfo(n)
    | None -> ()
    { new IDisposable with member x.Dispose() = Thread.CurrentThread.CurrentUICulture <- culture }

//----------------------------------------------------------------------------
// Reporting - warnings, errors
//----------------------------------------------------------------------------

let internal InstallErrorLoggingOnThisThread errorLogger =
    if progress then dprintfn "Installing logger on id=%d name=%s" Thread.CurrentThread.ManagedThreadId Thread.CurrentThread.Name
    SetThreadErrorLoggerNoUnwind(errorLogger)
    SetThreadBuildPhaseNoUnwind(BuildPhase.Interactive)

/// Set the input/output encoding. The use of a thread is due to a known bug on
/// on Vista where calls to Console.InputEncoding can block the process.
let internal SetServerCodePages(fsiOptions: FsiCommandLineOptions) =
    match fsiOptions.FsiServerInputCodePage, fsiOptions.FsiServerOutputCodePage with
    | None,None -> ()
    | inputCodePageOpt,outputCodePageOpt ->
        let mutable successful = false
        Async.Start (async { do match inputCodePageOpt with
                                | None -> ()
                                | Some(n:int) ->
                                      let encoding = System.Text.Encoding.GetEncoding(n)
                                      // Note this modifies the real honest-to-goodness settings for the current shell.
                                      // and the modifications hang around even after the process has exited.
                                      Console.InputEncoding <- encoding
                             do match outputCodePageOpt with
                                | None -> ()
                                | Some(n:int) ->
                                      let encoding = System.Text.Encoding.GetEncoding n
                                      // Note this modifies the real honest-to-goodness settings for the current shell.
                                      // and the modifications hang around even after the process has exited.
                                      Console.OutputEncoding <- encoding
                             do successful <- true  });
        for pause in [10;50;100;1000;2000;10000] do
            if not successful then
                Thread.Sleep(pause);
#if LOGGING_GUI
        if not !successful then
            System.Windows.Forms.MessageBox.Show(FSIstrings.SR.fsiConsoleProblem()) |> ignore
#endif

//----------------------------------------------------------------------------
// Prompt printing
//----------------------------------------------------------------------------

type internal FsiConsolePrompt(fsiOptions: FsiCommandLineOptions, fsiConsoleOutput: FsiConsoleOutput) =

    // A prompt gets "printed ahead" at start up. Tells users to start type while initialisation completes.
    // A prompt can be skipped by "silent directives", e.g. ones sent to FSI by VS.
    let mutable dropPrompt = 0
    // NOTE: SERVER-PROMPT is not user displayed, rather it's a prefix that code elsewhere
    // uses to identify the prompt, see service\FsPkgs\FSharp.VS.FSI\fsiSessionToolWindow.fs
    let prompt = if fsiOptions.UseServerPrompt then "SERVER-PROMPT>\n" else "> "

    member _.Print()      = if dropPrompt = 0 then fsiConsoleOutput.uprintf "%s" prompt else dropPrompt <- dropPrompt - 1
    member _.PrintAhead() = dropPrompt <- dropPrompt + 1; fsiConsoleOutput.uprintf "%s" prompt
    member _.SkipNext()   = dropPrompt <- dropPrompt + 1
    member _.FsiOptions = fsiOptions



//----------------------------------------------------------------------------
// Startup processing
//----------------------------------------------------------------------------
type internal FsiConsoleInput(fsi: FsiEvaluationSessionHostConfig, fsiOptions: FsiCommandLineOptions, inReader: TextReader, outWriter: TextWriter) =

    let consoleOpt =
        // The "console.fs" code does a limited form of "TAB-completion".
        // Currently, it turns on if it looks like we have a console.
        if fsiOptions.EnableConsoleKeyProcessing then
            fsi.GetOptionalConsoleReadLine(fsiOptions.ProbeToSeeIfConsoleWorks)
        else
            None

    // When VFSI is running, there should be no "console", and in particular the console.fs readline code should not to run.
    do  if fsiOptions.IsInteractiveServer then assert(consoleOpt.IsNone)

    /// This threading event gets set after the first-line-reader has finished its work
    let consoleReaderStartupDone = new ManualResetEvent(false)

    /// When using a key-reading console this holds the first line after it is read
    let mutable firstLine = None

    /// Peek on the standard input so that the user can type into it from a console window.
    do if fsiOptions.Interact then
         if fsiOptions.PeekAheadOnConsoleToPermitTyping then
          (new Thread(fun () ->
              match consoleOpt with
              | Some console when fsiOptions.EnableConsoleKeyProcessing && not fsiOptions.UseServerPrompt ->
                  if List.isEmpty fsiOptions.SourceFiles then
                      if progress then fprintfn outWriter "first-line-reader-thread reading first line...";
                      firstLine <- Some(console());
                      if progress then fprintfn outWriter "first-line-reader-thread got first line = %A..." firstLine;
                  consoleReaderStartupDone.Set() |> ignore
                  if progress then fprintfn outWriter "first-line-reader-thread has set signal and exited." ;
              | _ ->
                  ignore(inReader.Peek());
                  consoleReaderStartupDone.Set() |> ignore
            )).Start()
         else
           if progress then fprintfn outWriter "first-line-reader-thread not in use."
           consoleReaderStartupDone.Set() |> ignore

    /// Try to get the first line, if we snarfed it while probing.
    member _.TryGetFirstLine() = let r = firstLine in firstLine <- None; r

    /// Try to get the console, if it appears operational.
    member _.TryGetConsole() = consoleOpt

    member _.In = inReader

    member _.WaitForInitialConsoleInput() = WaitHandle.WaitAll [| consoleReaderStartupDone  |] |> ignore;


//----------------------------------------------------------------------------
// FsiDynamicCompilerState
//----------------------------------------------------------------------------

type internal FsiInteractionStepStatus =
    | CtrlC
    | EndOfFile
    | Completed of option<FsiValue>
    | CompletedWithAlreadyReportedError
    | CompletedWithReportedError of exn

[<AutoSerializable(false)>]
[<NoEquality; NoComparison>]
type internal FsiDynamicCompilerState =
    { optEnv    : Optimizer.IncrementalOptimizationEnv
      emEnv     : ILRuntimeWriter.emEnv
      tcGlobals : TcGlobals
      tcState   : TcState
      tcImports   : TcImports
      ilxGenerator : IlxGen.IlxAssemblyGenerator
      boundValues : NameMap<Val>
      // Why is this not in FsiOptions?
      timing    : bool
      debugBreak : bool }

let internal WithImplicitHome (tcConfigB, dir) f =
    let old = tcConfigB.implicitIncludeDir
    tcConfigB.implicitIncludeDir <- dir;
    try f()
    finally tcConfigB.implicitIncludeDir <- old

let internal convertReflectionTypeToILTypeRef (reflectionTy: Type) =
    if reflectionTy.Assembly.IsDynamic then
        raise (NotSupportedException(sprintf "Unable to import type, %A, from a dynamic assembly." reflectionTy))

    if not reflectionTy.IsPublic && not reflectionTy.IsNestedPublic then
        invalidOp (sprintf "Cannot import the non-public type, %A." reflectionTy)

    let aref = ILAssemblyRef.FromAssemblyName(reflectionTy.Assembly.GetName())
    let scoref = ILScopeRef.Assembly aref

    let fullName = reflectionTy.FullName
    let index = fullName.IndexOf("[")
    let fullName =
        if index = -1 then
            fullName
        else
            fullName.Substring(0, index)

    let isTop = reflectionTy.DeclaringType = null
    if isTop then
        ILTypeRef.Create(scoref, [], fullName)
    else
        let names = String.split StringSplitOptions.None [|"+";"."|] fullName
        let enc = names.[..names.Length - 2]
        let nm = names.[names.Length - 1]
        ILTypeRef.Create(scoref, List.ofArray enc, nm)

let rec internal convertReflectionTypeToILType (reflectionTy: Type) =
    let reflectionTy =
        // Special case functions.
        if FSharp.Reflection.FSharpType.IsFunction reflectionTy then
            let ctors = reflectionTy.GetConstructors(BindingFlags.Public ||| BindingFlags.NonPublic ||| BindingFlags.Instance)
            if ctors.Length = 1 &&
               ctors.[0].GetCustomAttribute<CompilerGeneratedAttribute>() <> null &&
               not ctors.[0].IsPublic &&
               PrettyNaming.IsCompilerGeneratedName reflectionTy.Name then
                let rec get (typ: Type) = if FSharp.Reflection.FSharpType.IsFunction typ.BaseType then get typ.BaseType else typ
                get reflectionTy
            else
                reflectionTy
        else
            reflectionTy

    let tref = convertReflectionTypeToILTypeRef reflectionTy
    let genericArgs =
        reflectionTy.GenericTypeArguments
        |> Seq.map convertReflectionTypeToILType
        |> List.ofSeq

    let boxity =
        if reflectionTy.IsValueType then
            ILBoxity.AsValue
        else
            ILBoxity.AsObject

    let tspec = ILTypeSpec.Create(tref, genericArgs)

    mkILTy boxity tspec

let internal mkBoundValueTypedImpl tcGlobals m moduleName name ty =
    let vis = Accessibility.TAccess([])
    let compPath = (CompilationPath.CompPath(ILScopeRef.Local, []))
    let mutable mty = Unchecked.defaultof<_>
    let moduleOrNamespace = Construct.NewModuleOrNamespace (Some compPath) vis (Ident(moduleName, m)) XmlDoc.Empty [] (MaybeLazy.Lazy(lazy mty))
    let v =
        Construct.NewVal
            (name, m, None, ty, ValMutability.Immutable,
             false, Some(ValReprInfo([], [], { Attribs = []; Name = None })), vis, ValNotInRecScope, None, NormalVal, [], ValInline.Optional,
             XmlDoc.Empty, true, false, false, false,
             false, false, None, Parent(TypedTreeBasics.ERefLocal moduleOrNamespace))
    mty <- ModuleOrNamespaceType(ModuleOrNamespaceKind.ModuleOrType, QueueList.one v, QueueList.empty)

    let bindExpr = TypedTreeOps.mkCallDefaultOf tcGlobals range0 ty
    let binding = Binding.TBind(v, bindExpr, DebugPointAtBinding.NoneAtLet)
    let mbinding = ModuleOrNamespaceBinding.Module(moduleOrNamespace, TMDefs([TMDefLet(binding, m)]))
    let expr = ModuleOrNamespaceExprWithSig(mty, TMDefs([TMDefs[TMDefRec(false, [], [mbinding], m)]]), range0)
    moduleOrNamespace, v, TypedImplFile.TImplFile(QualifiedNameOfFile.QualifiedNameOfFile(Ident(moduleName, m)), [], expr, false, false, StampMap.Empty)

/// Encapsulates the coordination of the typechecking, optimization and code generation
/// components of the F# compiler for interactively executed fragments of code.
///
/// A single instance of this object is created per interactive session.
type internal FsiDynamicCompiler
                       (fsi: FsiEvaluationSessionHostConfig,
                        timeReporter : FsiTimeReporter,
                        tcConfigB: TcConfigBuilder,
                        tcLockObject : obj,
                        outWriter: TextWriter,
                        tcImports: TcImports,
                        tcGlobals: TcGlobals,
                        fsiOptions : FsiCommandLineOptions,
                        fsiConsoleOutput : FsiConsoleOutput,
                        fsiCollectible: bool,
                        niceNameGen,
                        resolveAssemblyRef) =

    let ilGlobals = tcGlobals.ilg

    let outfile = "TMPFSCI.exe"
    let assemblyName = "FSI-ASSEMBLY"

    let valueBoundEvent = Control.Event<_>()

    let mutable fragmentId = 0
    let mutable prevIt : ValRef option = None

    let mutable needsPackageResolution = false

    let generateDebugInfo = tcConfigB.debuginfo

    let valuePrinter = FsiValuePrinter(fsi, tcConfigB, tcGlobals, generateDebugInfo, resolveAssemblyRef, outWriter)

    let assemblyBuilder,moduleBuilder = ILRuntimeWriter.mkDynamicAssemblyAndModule (assemblyName, tcConfigB.optSettings.localOpt(), generateDebugInfo, fsiCollectible)

    let rangeStdin = rangeN Lexhelp.stdinMockFilename 0

    //let _writer = moduleBuilder.GetSymWriter()

    let infoReader = InfoReader(tcGlobals,tcImports.GetImportMap())

    /// Add attributes
    let CreateModuleFragment (tcConfigB: TcConfigBuilder, assemblyName, codegenResults) =
        if progress then fprintfn fsiConsoleOutput.Out "Creating main module...";
        let mainModule = mkILSimpleModule assemblyName (GetGeneratedILModuleName tcConfigB.target assemblyName) (tcConfigB.target = CompilerTarget.Dll) tcConfigB.subsystemVersion tcConfigB.useHighEntropyVA (mkILTypeDefs codegenResults.ilTypeDefs) None None 0x0 (mkILExportedTypes []) ""
        { mainModule
          with Manifest =
                (let man = mainModule.ManifestOfAssembly
                 Some { man with  CustomAttrsStored = storeILCustomAttrs (mkILCustomAttrs codegenResults.ilAssemAttrs) }) }

    let ProcessCodegenResults (ctok, errorLogger: ErrorLogger, istate, optEnv, tcState: TcState, tcConfig, prefixPath, showTypes: bool, isIncrementalFragment, fragName, declaredImpls, ilxGenerator: IlxAssemblyGenerator, codegenResults) =
        let emEnv = istate.emEnv

        // Each input is like a small separately compiled extension to a single source file.
        // The incremental extension to the environment is dictated by the "signature" of the values as they come out
        // of the type checker. Hence we add the declaredImpls (unoptimized) to the environment, rather than the
        // optimizedImpls.
        ilxGenerator.AddIncrementalLocalAssemblyFragment (isIncrementalFragment, fragName, declaredImpls)

        ReportTime tcConfig "TAST -> ILX";
        errorLogger.AbortOnError(fsiConsoleOutput);

        ReportTime tcConfig "Linking";
        let ilxMainModule = CreateModuleFragment (tcConfigB, assemblyName, codegenResults)

        errorLogger.AbortOnError(fsiConsoleOutput);

        ReportTime tcConfig "Assembly refs Normalised";
        let mainmod3 = Morphs.morphILScopeRefsInILModuleMemoized ilGlobals (NormalizeAssemblyRefs (ctok, ilGlobals, tcImports)) ilxMainModule
        errorLogger.AbortOnError(fsiConsoleOutput);

#if DEBUG
        if fsiOptions.ShowILCode then
            fsiConsoleOutput.uprintnfn "--------------------";
            ILAsciiWriter.output_module outWriter ilGlobals mainmod3;
            fsiConsoleOutput.uprintnfn "--------------------"
#else
        ignore(fsiOptions)
#endif

        ReportTime tcConfig "Reflection.Emit";

        let emEnv,execs = ILRuntimeWriter.emitModuleFragment(ilGlobals, tcConfig.emitTailcalls, emEnv, assemblyBuilder, moduleBuilder, mainmod3, generateDebugInfo, resolveAssemblyRef, tcGlobals.TryFindSysILTypeRef)

        errorLogger.AbortOnError(fsiConsoleOutput);

        // Explicitly register the resources with the QuotationPickler module
        // We would save them as resources into the dynamic assembly but there is missing
        // functionality System.Reflection for dynamic modules that means they can't be read back out
        let cenv = { ilg = ilGlobals ; emitTailcalls = tcConfig.emitTailcalls; generatePdb = generateDebugInfo; resolveAssemblyRef=resolveAssemblyRef; tryFindSysILTypeRef=tcGlobals.TryFindSysILTypeRef }
        for (referencedTypeDefs, bytes) in codegenResults.quotationResourceInfo do
            let referencedTypes =
                [| for tref in referencedTypeDefs do
                      yield ILRuntimeWriter.LookupTypeRef cenv emEnv tref  |]
            Microsoft.FSharp.Quotations.Expr.RegisterReflectedDefinitions (assemblyBuilder, fragName, bytes, referencedTypes);


        ReportTime tcConfig "Run Bindings";
        timeReporter.TimeOpIf istate.timing (fun () ->
          execs |> List.iter (fun exec ->
            match exec() with
            | Some err ->
                match errorLogger with
                | :? ErrorLoggerThatStopsOnFirstError as errorLogger ->
                    fprintfn fsiConsoleOutput.Error "%s" (err.ToString())
                    errorLogger.SetError()
                    errorLogger.AbortOnError(fsiConsoleOutput)
                | _ ->
                    raise (StopProcessingExn (Some err))

            | None -> ())) ;

        errorLogger.AbortOnError(fsiConsoleOutput);

        // Echo the decls (reach inside wrapping)
        // This code occurs AFTER the execution of the declarations.
        // So stored values will have been initialised, modified etc.
        if showTypes && not tcConfig.noFeedback then
            let denv = tcState.TcEnvFromImpls.DisplayEnv
            let denv =
                if isIncrementalFragment then
                  // Extend denv with a (Val -> layout option) function for printing of val bindings.
                  {denv with generatedValueLayout = (fun v -> valuePrinter.InvokeDeclLayout (emEnv, ilxGenerator, v)) }
                else
                  // With #load items, the vals in the inferred signature do not tie up with those generated. Disable printing.
                  denv
            let denv = { denv with suppressInlineKeyword = false } // dont' suppress 'inline' in 'val inline f = ...'

            // 'Open' the path for the fragment we just compiled for any future printing.
            let denv = denv.AddOpenPath (pathOfLid prefixPath)

            for (TImplFile (_qname,_,mexpr,_,_,_)) in declaredImpls do
                let responseL = NicePrint.layoutInferredSigOfModuleExpr false denv infoReader AccessibleFromSomewhere rangeStdin mexpr
                if not (isEmptyL responseL) then
                    let opts = valuePrinter.GetFsiPrintOptions()
                    Utilities.colorPrintL outWriter opts responseL |> ignore

        // Build the new incremental state.
        let istate = {istate with  optEnv    = optEnv;
                                   emEnv     = emEnv;
                                   ilxGenerator = ilxGenerator;
                                   tcState   = tcState  }

        // Return the new state and the environment at the end of the last input, ready for further inputs.
        (istate,declaredImpls)

    let ProcessTypedImpl (errorLogger: ErrorLogger, optEnv, tcState: TcState, tcConfig: TcConfig, isInteractiveItExpr, topCustomAttrs, prefixPath, isIncrementalFragment, declaredImpls, ilxGenerator: IlxAssemblyGenerator) =
        #if DEBUG
        // Logging/debugging
        if tcConfig.printAst then
            for input in declaredImpls do
                fprintfn fsiConsoleOutput.Out "AST:"
                fprintfn fsiConsoleOutput.Out "%+A" input
#endif

        errorLogger.AbortOnError(fsiConsoleOutput);

        let importMap = tcImports.GetImportMap()

<<<<<<< HEAD
        // optimize: note we collect the incremental optimization environment 
        let optimizedImpls, _optData, optEnv = ApplyAllOptimizations (tcConfig, tcGlobals, (LightweightTcValForUsingInBuildMethodCall tcGlobals traitCtxtNone), outfile, importMap, isIncrementalFragment, optEnv, tcState.Ccu, declaredImpls)
=======
        // optimize: note we collect the incremental optimization environment
        let optimizedImpls, _optData, optEnv = ApplyAllOptimizations (tcConfig, tcGlobals, (LightweightTcValForUsingInBuildMethodCall tcGlobals), outfile, importMap, isIncrementalFragment, optEnv, tcState.Ccu, declaredImpls)
>>>>>>> a70f3bea
        errorLogger.AbortOnError(fsiConsoleOutput);

        let fragName = textOfLid prefixPath
        let codegenResults = GenerateIlxCode (IlReflectBackend, isInteractiveItExpr, runningOnMono, tcConfig, topCustomAttrs, optimizedImpls, fragName, ilxGenerator)
        errorLogger.AbortOnError(fsiConsoleOutput);
        codegenResults, optEnv, fragName

    let ProcessInputs (ctok, errorLogger: ErrorLogger, istate: FsiDynamicCompilerState, inputs: ParsedInput list, showTypes: bool, isIncrementalFragment: bool, isInteractiveItExpr: bool, prefixPath: LongIdent) =
        let optEnv    = istate.optEnv
        let tcState   = istate.tcState
        let ilxGenerator = istate.ilxGenerator
        let tcConfig = TcConfig.Create(tcConfigB,validate=false)

        // Typecheck. The lock stops the type checker running at the same time as the
        // server intellisense implementation (which is currently incomplete and #if disabled)
        let (tcState:TcState), topCustomAttrs, declaredImpls, tcEnvAtEndOfLastInput =
            lock tcLockObject (fun _ -> TypeCheckClosedInputSet(ctok, errorLogger.CheckForErrors, tcConfig, tcImports, tcGlobals, Some prefixPath, tcState, inputs))

        let codegenResults, optEnv, fragName = ProcessTypedImpl(errorLogger, optEnv, tcState, tcConfig, isInteractiveItExpr, topCustomAttrs, prefixPath, isIncrementalFragment, declaredImpls, ilxGenerator)
        let newState, declaredImpls = ProcessCodegenResults(ctok, errorLogger, istate, optEnv, tcState, tcConfig, prefixPath, showTypes, isIncrementalFragment, fragName, declaredImpls, ilxGenerator, codegenResults)
        (newState, tcEnvAtEndOfLastInput, declaredImpls)

    let tryGetGeneratedValue istate cenv v =
        match istate.ilxGenerator.LookupGeneratedValue(valuePrinter.GetEvaluationContext(istate.emEnv), v) with
        | Some (res, ty) ->
            Some (FsiValue(res, ty, FSharpType(cenv, v.Type)))
        | _ ->
            None

    let nextFragmentId() = fragmentId <- fragmentId + 1; fragmentId

    let mkFragmentPath  i =
        // NOTE: this text shows in exn traces and type names. Make it clear and fixed width
        [mkSynId rangeStdin (FsiDynamicModulePrefix + sprintf "%04d" i)]

    let processContents istate declaredImpls =
        let tcState = istate.tcState

        let mutable itValue = None
        let mutable boundValues = istate.boundValues
        try
            let contents = FSharpAssemblyContents(tcGlobals, tcState.Ccu, Some tcState.CcuSig, tcImports, declaredImpls)
            let contentFile = contents.ImplementationFiles.[0]

            // Skip the "FSI_NNNN"
            match contentFile.Declarations with
            | [FSharpImplementationFileDeclaration.Entity (_eFakeModule,modDecls) ] ->
                let cenv = SymbolEnv(istate.tcGlobals, istate.tcState.Ccu, Some istate.tcState.CcuSig, istate.tcImports)
                for decl in modDecls do
                    match decl with
                    | FSharpImplementationFileDeclaration.MemberOrFunctionOrValue (v,_,_) ->
                        // Report a top-level function or value definition
                        if v.IsModuleValueOrMember && not v.IsMember then
                            let fsiValueOpt =
                                match v.Item with
                                | Item.Value vref ->
                                    let fsiValueOpt = tryGetGeneratedValue istate cenv vref.Deref
                                    if fsiValueOpt.IsSome then
                                        boundValues <- boundValues |> NameMap.add v.CompiledName vref.Deref
                                    fsiValueOpt
                                | _ -> None

                            if v.CompiledName = "it" then
                                itValue <- fsiValueOpt

                            match fsiValueOpt with
                            | Some fsiValue -> valueBoundEvent.Trigger(fsiValue.ReflectionValue, fsiValue.ReflectionType, v.CompiledName)
                            | None -> ()

                            let symbol = FSharpSymbol.Create(cenv, v.Item)
                            let symbolUse = FSharpSymbolUse(tcGlobals, istate.tcState.TcEnvFromImpls.DisplayEnv, symbol, ItemOccurence.Binding, v.DeclarationLocation)
                            fsi.TriggerEvaluation (fsiValueOpt, symbolUse, decl)

                    | FSharpImplementationFileDeclaration.Entity (e,_) ->
                        // Report a top-level module or namespace definition
                        let symbol = FSharpSymbol.Create(cenv, e.Item)
                        let symbolUse = FSharpSymbolUse(tcGlobals, istate.tcState.TcEnvFromImpls.DisplayEnv, symbol, ItemOccurence.Binding, e.DeclarationLocation)
                        fsi.TriggerEvaluation (None, symbolUse, decl)

                    | FSharpImplementationFileDeclaration.InitAction _ ->
                        // Top level 'do' bindings are not reported as incremental declarations
                        ()
            | _ -> ()
        with _ -> ()

        { istate with boundValues = boundValues }, Completed itValue

    let addCcusToIncrementalEnv istate ccuinfos =
        let optEnv = List.fold (AddExternalCcuToOptimizationEnv tcGlobals) istate.optEnv ccuinfos
        istate.ilxGenerator.AddExternalCcus (ccuinfos |> List.map (fun ccuinfo -> ccuinfo.FSharpViewOfMetadata))
        { istate with optEnv = optEnv }

    let importReflectionType istate reflectionTy =
        let tcImports = istate.tcImports
        let tcGlobals = istate.tcGlobals
        let amap = tcImports.GetImportMap()

        let prevCcuinfos = tcImports.GetImportedAssemblies()

        let rec import ccuinfos (ilTy: ILType) =
            let ccuinfos, tinst =
                (ilTy.GenericArgs, (ccuinfos, []))
                ||> List.foldBack (fun ilGenericArgTy (ccuInfos, tinst) ->
                    let ccuinfos2, ty = import ccuInfos ilGenericArgTy
                    (ccuinfos2 @ ccuinfos, ty :: tinst))

            let ty = Import.ImportILType amap range0 tinst ilTy
            let ccuinfos =
                match tryTcrefOfAppTy tcGlobals ty with
                | ValueSome tcref ->
                    match tcref.CompilationPath.ILScopeRef with
                    | ILScopeRef.Assembly aref ->
                        (tcImports.GetImportedAssemblies() |> List.find (fun x -> x.FSharpViewOfMetadata.AssemblyName = aref.Name)) :: ccuinfos
                    | _ ->
                        ccuinfos
                | _ ->
                    ccuinfos
            ccuinfos, ty

        let ilTy = convertReflectionTypeToILType reflectionTy

        if not (Import.CanImportILType amap range0 ilTy) then
            invalidOp (sprintf "Unable to import type, %A." reflectionTy)

        let ccuinfos, ty = import [] ilTy
        let ccuinfos =
            ccuinfos
            |> List.distinctBy (fun x -> x.FSharpViewOfMetadata.AssemblyName)
            |> List.filter (fun asm1 -> not (prevCcuinfos |> List.exists (fun asm2 -> asm2.FSharpViewOfMetadata.AssemblyName = asm1.FSharpViewOfMetadata.AssemblyName)))
        // After we have successfully imported the type, then we can add newly resolved ccus to the env.
        addCcusToIncrementalEnv istate ccuinfos, ty

    member _.DynamicAssemblyName = assemblyName

    member _.DynamicAssembly = (assemblyBuilder :> Assembly)

    member _.EvalParsedSourceFiles (ctok, errorLogger, istate, inputs) =
        let i = nextFragmentId()
        let prefix = mkFragmentPath i
        // Ensure the path includes the qualifying name
        let inputs = inputs |> List.map (PrependPathToInput prefix)
        let istate,_,_ = ProcessInputs (ctok, errorLogger, istate, inputs, true, false, false, prefix)
        istate

    /// Evaluate the given definitions and produce a new interactive state.
    member _.EvalParsedDefinitions (ctok, errorLogger: ErrorLogger, istate, showTypes, isInteractiveItExpr, defs) =
        let filename = Lexhelp.stdinMockFilename
        let i = nextFragmentId()
        let prefix = mkFragmentPath i
        let prefixPath = pathOfLid prefix
        let impl = SynModuleOrNamespace(prefix,(*isRec*)false, SynModuleOrNamespaceKind.NamedModule,defs,PreXmlDoc.Empty,[],None,rangeStdin)
        let input = ParsedInput.ImplFile (ParsedImplFileInput (filename,true, ComputeQualifiedNameOfFileFromUniquePath (rangeStdin,prefixPath),[],[],[impl],(true (* isLastCompiland *), false (* isExe *)) ))
        let istate,tcEnvAtEndOfLastInput,declaredImpls = ProcessInputs (ctok, errorLogger, istate, [input], showTypes, true, isInteractiveItExpr, prefix)
        let tcState = istate.tcState
        let newState = { istate with tcState = tcState.NextStateAfterIncrementalFragment(tcEnvAtEndOfLastInput) }
        processContents newState declaredImpls

    /// Evaluate the given expression and produce a new interactive state.
    member fsiDynamicCompiler.EvalParsedExpression (ctok, errorLogger: ErrorLogger, istate, expr: SynExpr) =
        let tcConfig = TcConfig.Create (tcConfigB, validate=false)
        let itName = "it"

        // Construct the code that saves the 'it' value into the 'SaveIt' register.
        let defs = fsiDynamicCompiler.BuildItBinding expr

        // Evaluate the overall definitions.
        let istate = fsiDynamicCompiler.EvalParsedDefinitions (ctok, errorLogger, istate, false, true, defs) |> fst
        // Snarf the type for 'it' via the binding
        match istate.tcState.TcEnvFromImpls.NameEnv.FindUnqualifiedItem itName with
        | NameResolution.Item.Value vref ->
             if not tcConfig.noFeedback then
                 let infoReader = InfoReader(istate.tcGlobals, istate.tcImports.GetImportMap())
                 valuePrinter.InvokeExprPrinter (istate.tcState.TcEnvFromImpls.DisplayEnv, infoReader, istate.emEnv, istate.ilxGenerator, vref)

             /// Clear the value held in the previous "it" binding, if any, as long as it has never been referenced.
             match prevIt with
             | Some prevVal when not prevVal.Deref.HasBeenReferenced ->
                 istate.ilxGenerator.ClearGeneratedValue (valuePrinter.GetEvaluationContext istate.emEnv, prevVal.Deref)
             | _ -> ()
             prevIt <- Some vref

             //
             let optValue = istate.ilxGenerator.LookupGeneratedValue(valuePrinter.GetEvaluationContext(istate.emEnv), vref.Deref);
             match optValue with
             | Some (res, ty) -> istate, Completed(Some(FsiValue(res, ty, FSharpType(tcGlobals, istate.tcState.Ccu, istate.tcState.CcuSig, istate.tcImports, vref.Type))))
             | _ -> istate, Completed None

        // Return the interactive state.
        | _ -> istate, Completed None

    // Construct the code that saves the 'it' value into the 'SaveIt' register.
    member _.BuildItBinding (expr: SynExpr) =
        let m = expr.Range
        let itName = "it"

        let itID  = mkSynId m itName
        //let itExp = SynExpr.Ident itID
        let mkBind pat expr = SynBinding (None, SynBindingKind.Do, false, (*mutable*)false, [], PreXmlDoc.Empty, SynInfo.emptySynValData, pat, None, expr, m, DebugPointAtBinding.NoneAtInvisible)
        let bindingA = mkBind (mkSynPatVar None itID) expr (* let it = <expr> *)  // NOTE: the generalizability of 'expr' must not be damaged, e.g. this can't be an application
        //let saverPath  = ["Microsoft";"FSharp";"Compiler";"Interactive";"RuntimeHelpers";"SaveIt"]
        //let dots = List.replicate (saverPath.Length - 1) m
        //let bindingB = mkBind (SynPat.Wild m) (SynExpr.App (ExprAtomicFlag.NonAtomic, false, SynExpr.LongIdent (false, LongIdentWithDots(List.map (mkSynId m) saverPath,dots),None,m), itExp,m)) (* let _  = saverPath it *)
        let defA = SynModuleDecl.Let (false, [bindingA], m)
        //let defB = SynModuleDecl.Let (false, [bindingB], m)

        [defA (* ; defB *) ]

    // construct an invisible call to Debugger.Break(), in the specified range
    member _.CreateDebuggerBreak (m : range) =
        let breakPath = ["System";"Diagnostics";"Debugger";"Break"]
        let dots = List.replicate (breakPath.Length - 1) m
        let methCall = SynExpr.LongIdent (false, LongIdentWithDots(List.map (mkSynId m) breakPath, dots), None, m)
        let args = SynExpr.Const (SynConst.Unit, m)
        let breakStatement = SynExpr.App (ExprAtomicFlag.Atomic, false, methCall, args, m)
        SynModuleDecl.DoExpr(DebugPointAtBinding.NoneAtDo, breakStatement, m)

    member _.EvalRequireReference (ctok, istate, m, path) =
        if FileSystem.IsInvalidPathShim(path) then
            error(Error(FSIstrings.SR.fsiInvalidAssembly(path),m))
        // Check the file can be resolved before calling requireDLLReference
        let resolutions = tcImports.ResolveAssemblyReference(ctok, AssemblyReference(m,path,None), ResolveAssemblyReferenceMode.ReportErrors)
        tcConfigB.AddReferencedAssemblyByPath(m,path)
        let tcState = istate.tcState
        let tcEnv,(_dllinfos,ccuinfos) =
            try
                RequireDLL (ctok, tcImports, tcState.TcEnvFromImpls, assemblyName, m, path)
            with e ->
                tcConfigB.RemoveReferencedAssemblyByPath(m,path)
                reraise()
        resolutions,
        { addCcusToIncrementalEnv istate ccuinfos with tcState = tcState.NextStateAfterIncrementalFragment(tcEnv) }

    member _.EvalDependencyManagerTextFragment (packageManager:IDependencyManagerProvider, lt, m, path: string) =

        tcConfigB.packageManagerLines <- PackageManagerLine.AddLineWithKey packageManager.Key lt path m tcConfigB.packageManagerLines
        needsPackageResolution <- true

    member fsiDynamicCompiler.CommitDependencyManagerText (ctok, istate: FsiDynamicCompilerState, lexResourceManager, errorLogger) =
        if not needsPackageResolution then istate else
        needsPackageResolution <- false

        tcConfigB.packageManagerLines |> Seq.fold(fun istate kv ->
            let packageManagerKey, packageManagerLines = kv.Key, kv.Value
            match packageManagerLines with
            | [] -> istate
            | { Directive=_; LineStatus=_; Line=_; Range=m } :: _ ->
                let outputDir =  tcConfigB.outputDir |> Option.defaultValue ""

                match fsiOptions.DependencyProvider.TryFindDependencyManagerByKey(tcConfigB.compilerToolPaths, getOutputDir tcConfigB, reportError m, packageManagerKey) with
                | null ->
                    errorR(Error(fsiOptions.DependencyProvider.CreatePackageManagerUnknownError(tcConfigB.compilerToolPaths, outputDir, packageManagerKey, reportError m), m))
                    istate
                | dependencyManager ->
                    let directive d =
                        match d with
                        | Directive.Resolution -> "r"
                        | Directive.Include -> "i"

                    let packageManagerTextLines =
                        packageManagerLines |> List.map (fun line -> directive line.Directive, line.Line)

                    try
                        let tfm, rid = fsiOptions.FxResolver.GetTfmAndRid()
                        let result = fsiOptions.DependencyProvider.Resolve(dependencyManager, ".fsx", packageManagerTextLines, reportError m, tfm, rid, tcConfigB.implicitIncludeDir, "stdin.fsx", "stdin.fsx")
                        if result.Success then
                            for line in result.StdOut do Console.Out.WriteLine(line)
                            for line in result.StdError do Console.Error.WriteLine(line)
                            tcConfigB.packageManagerLines <- PackageManagerLine.SetLinesAsProcessed packageManagerKey tcConfigB.packageManagerLines
                            for folder in result.Roots do
                                tcConfigB.AddIncludePath(m, folder, "")
                            for resolution in result.Resolutions do
                                tcConfigB.AddReferencedAssemblyByPath(m, resolution)
                            let scripts = result.SourceFiles |> Seq.toList
                            if not (isNil scripts) then
                                fsiDynamicCompiler.EvalSourceFiles(ctok, istate, m, scripts, lexResourceManager, errorLogger)
                            else istate
                        else
                            // Send outputs via diagnostics
                            if (result.StdOut.Length > 0 || result.StdError.Length > 0) then
                                for line in Array.append result.StdOut result.StdError do
                                    errorR(Error(FSComp.SR.packageManagerError(line), m))
                            //Write outputs in F# Interactive and compiler
                            tcConfigB.packageManagerLines <- PackageManagerLine.RemoveUnprocessedLines packageManagerKey tcConfigB.packageManagerLines
                            istate // error already reported


                    with _ ->
                        // An exception occured during processing, so remove the lines causing the error from the package manager list.
                        tcConfigB.packageManagerLines <- PackageManagerLine.RemoveUnprocessedLines packageManagerKey tcConfigB.packageManagerLines
                        reraise ()
            ) istate

    member fsiDynamicCompiler.ProcessMetaCommandsFromInputAsInteractiveCommands(ctok, istate, sourceFile, inp) =
        WithImplicitHome
           (tcConfigB, directoryName sourceFile)
           (fun () ->
               ProcessMetaCommandsFromInput
                   ((fun st (m,nm) -> tcConfigB.TurnWarningOff(m,nm); st),
                    (fun st (m, path, directive) ->

                        let dm = tcImports.DependencyProvider.TryFindDependencyManagerInPath(tcConfigB.compilerToolPaths, getOutputDir tcConfigB, reportError m, path)

                        match dm with
                        | _, dependencyManager when not(isNull dependencyManager) ->
                            if tcConfigB.langVersion.SupportsFeature(LanguageFeature.PackageManagement) then
                                fsiDynamicCompiler.EvalDependencyManagerTextFragment (dependencyManager, directive, m, path)
                                st
                            else
                                errorR(Error(FSComp.SR.packageManagementRequiresVFive(), m))
                                st

                        | _, _ when directive = Directive.Include ->
                            errorR(Error(FSComp.SR.poundiNotSupportedByRegisteredDependencyManagers(), m))
                            st

                        // #r "Assembly"
                        | path, _ ->
                            snd (fsiDynamicCompiler.EvalRequireReference (ctok, st, m, path))
                    ),
                    (fun _ _ -> ()))
                   (tcConfigB, inp, Path.GetDirectoryName sourceFile, istate))

    member fsiDynamicCompiler.EvalSourceFiles(ctok, istate, m, sourceFiles, lexResourceManager, errorLogger: ErrorLogger) =
        let tcConfig = TcConfig.Create(tcConfigB,validate=false)
        match sourceFiles with
        | [] -> istate
        | _ ->
          // use a set of source files as though they were command line inputs
          let sourceFiles = sourceFiles |> List.map (fun nm -> tcConfig.ResolveSourceFile(m, nm, tcConfig.implicitIncludeDir),m)

          // Close the #load graph on each file and gather the inputs from the scripts.
          let tcConfig = TcConfig.Create(tcConfigB,validate=false)

          let closure =
              LoadClosure.ComputeClosureOfScriptFiles(ctok, tcConfig,
                 sourceFiles, CodeContext.CompilationAndEvaluation,
                 lexResourceManager, fsiOptions.DependencyProvider)

          // Intent "[Loading %s]\n" (String.concat "\n     and " sourceFiles)
          fsiConsoleOutput.uprintf "[%s " (FSIstrings.SR.fsiLoadingFilesPrefixText())
          closure.Inputs  |> List.iteri (fun i input ->
              if i=0 then fsiConsoleOutput.uprintf  "%s" input.FileName
              else fsiConsoleOutput.uprintnf " %s %s" (FSIstrings.SR.fsiLoadingFilesPrefixText()) input.FileName)
          fsiConsoleOutput.uprintfn "]"

          closure.NoWarns |> Seq.map (fun (n,ms) -> ms |> Seq.map (fun m -> m,n)) |> Seq.concat |> Seq.iter tcConfigB.TurnWarningOff

          // Play errors and warnings from resolution
          closure.ResolutionDiagnostics |> List.iter diagnosticSink

          // Non-scripts will not have been parsed during #load closure so parse them now
          let sourceFiles,inputs =
              closure.Inputs
              |> List.map (fun input->
                    input.ParseDiagnostics |> List.iter diagnosticSink
                    input.MetaCommandDiagnostics |> List.iter diagnosticSink
                    let parsedInput =
                        match input.SyntaxTree with
                        | None -> ParseOneInputFile(tcConfig,lexResourceManager,["INTERACTIVE"],input.FileName,(true,false),errorLogger,(*retryLocked*)false)
                        | Some parseTree -> parseTree
                    input.FileName, parsedInput)
              |> List.unzip

          errorLogger.AbortOnError(fsiConsoleOutput);
          let istate = (istate, sourceFiles, inputs) |||> List.fold2 (fun istate sourceFile input -> fsiDynamicCompiler.ProcessMetaCommandsFromInputAsInteractiveCommands(ctok, istate, sourceFile, input))
          fsiDynamicCompiler.EvalParsedSourceFiles (ctok, errorLogger, istate, inputs)

    member _.GetBoundValues istate =
        let cenv = SymbolEnv(istate.tcGlobals, istate.tcState.Ccu, Some istate.tcState.CcuSig, istate.tcImports)
        [ for pair in istate.boundValues do
            let nm = pair.Key
            let v = pair.Value
            match tryGetGeneratedValue istate cenv v with
            | Some fsiValue ->
                yield FsiBoundValue(nm, fsiValue)
            | _ ->
                () ]

    member _.TryFindBoundValue(istate, nm) =
        match istate.boundValues.TryFind nm with
        | Some v ->
            let cenv = SymbolEnv(istate.tcGlobals, istate.tcState.Ccu, Some istate.tcState.CcuSig, istate.tcImports)
            match tryGetGeneratedValue istate cenv v with
            | Some fsiValue ->
                Some (FsiBoundValue(nm, fsiValue))
            | _ ->
                None
        | _ ->
            None

    member this.AddBoundValue (ctok, errorLogger: ErrorLogger, istate, name: string, value: obj) =
        try
            match value with
            | null -> nullArg "value"
            | _ -> ()

            if String.IsNullOrWhiteSpace name then
                invalidArg "name" "Name cannot be null or white-space."

            // Verify that the name is a valid identifier for a value.
            FSharpLexer.Tokenize(SourceText.ofString name,
                let mutable foundOne = false
                fun t ->
                    if not t.IsIdentifier || foundOne then
                        invalidArg "name" "Name is not a valid identifier."
                    foundOne <- true)

            if PrettyNaming.IsCompilerGeneratedName name then
                invalidArg "name" (FSComp.SR.lexhlpIdentifiersContainingAtSymbolReserved() |> snd)

            let istate, ty = importReflectionType istate (value.GetType())
            let amap = istate.tcImports.GetImportMap()

            let i = nextFragmentId()
            let prefix = mkFragmentPath i
            let prefixPath = pathOfLid prefix
            let qualifiedName = ComputeQualifiedNameOfFileFromUniquePath (rangeStdin,prefixPath)

            let tcConfig = TcConfig.Create(tcConfigB,validate=false)

            // Build a simple module with a single 'let' decl with a default value.
            let moduleOrNamespace, v, impl = mkBoundValueTypedImpl istate.tcGlobals range0 qualifiedName.Text name ty
            let tcEnvAtEndOfLastInput =
                CheckDeclarations.AddLocalSubModule tcGlobals amap range0 istate.tcState.TcEnvFromImpls moduleOrNamespace
                |> CheckExpressions.AddLocalVal TcResultsSink.NoSink range0 v

            // Generate IL for the given typled impl and create new interactive state.
            let ilxGenerator = istate.ilxGenerator
            let isIncrementalFragment = true
            let showTypes = false
            let declaredImpls = [impl]
            let codegenResults, optEnv, fragName = ProcessTypedImpl(errorLogger, istate.optEnv, istate.tcState, tcConfig, false, EmptyTopAttrs, prefix, isIncrementalFragment, declaredImpls, ilxGenerator)
            let istate, declaredImpls = ProcessCodegenResults(ctok, errorLogger, istate, optEnv, istate.tcState, tcConfig, prefix, showTypes, isIncrementalFragment, fragName, declaredImpls, ilxGenerator, codegenResults)
            let newState = { istate with tcState = istate.tcState.NextStateAfterIncrementalFragment tcEnvAtEndOfLastInput }

            // Force set the val with the given value obj.
            let ctxt = valuePrinter.GetEvaluationContext(newState.emEnv)
            ilxGenerator.ForceSetGeneratedValue(ctxt, v, value)

            processContents newState declaredImpls
        with
        | ex ->
            istate, CompletedWithReportedError(StopProcessingExn(Some ex))

    member _.GetInitialInteractiveState () =
        let tcConfig = TcConfig.Create(tcConfigB,validate=false)
        let optEnv0 = GetInitialOptimizationEnv (tcImports, tcGlobals)
        let emEnv = ILRuntimeWriter.emEnv0
        let tcEnv = GetInitialTcEnv (assemblyName, rangeStdin, tcConfig, tcImports, tcGlobals)
        let ccuName = assemblyName

        let tcState = GetInitialTcState (rangeStdin, ccuName, tcConfig, tcGlobals, tcImports, niceNameGen, tcEnv)

        let ilxGenerator = CreateIlxAssemblyGenerator (tcConfig, tcImports, tcGlobals, (LightweightTcValForUsingInBuildMethodCall tcGlobals traitCtxtNone), tcState.Ccu)
        {optEnv    = optEnv0
         emEnv     = emEnv
         tcGlobals = tcGlobals
         tcState   = tcState
         tcImports = tcImports
         ilxGenerator = ilxGenerator
         boundValues = NameMap.empty
         timing    = false
         debugBreak = false
        }

    member _.CurrentPartialAssemblySignature(istate) =
        FSharpAssemblySignature(istate.tcGlobals, istate.tcState.Ccu, istate.tcState.CcuSig, istate.tcImports, None, istate.tcState.CcuSig)

    member _.FormatValue(obj:obj, objTy) =
        valuePrinter.FormatValue(obj, objTy)

    member _.ValueBound = valueBoundEvent.Publish

//----------------------------------------------------------------------------
// ctrl-c handling
//----------------------------------------------------------------------------

type ControlEventHandler = delegate of int -> bool

// One strange case: when a TAE happens a strange thing
// occurs the next read from stdin always returns
// 0 bytes, i.e. the channel will look as if it has been closed.  So we check
// for this condition explicitly.  We also recreate the lexbuf whenever CtrlC kicks.

type internal FsiInterruptStdinState =
    | StdinEOFPermittedBecauseCtrlCRecentlyPressed
    | StdinNormal

type internal FsiInterruptControllerState =
    | InterruptCanRaiseException
    | InterruptIgnored

type internal FsiInterruptControllerKillerThreadRequest =
    | ThreadAbortRequest
    | NoRequest
    | ExitRequest
    | PrintInterruptRequest

type internal FsiInterruptController(fsiOptions: FsiCommandLineOptions, fsiConsoleOutput: FsiConsoleOutput) =

    let mutable stdinInterruptState = StdinNormal
    let CTRL_C = 0
    let mutable interruptAllowed = InterruptIgnored
    let mutable killThreadRequest = NoRequest

    let mutable ctrlEventHandlers = []: ControlEventHandler list
    let mutable ctrlEventActions  = []: (unit -> unit) list
    let mutable exitViaKillThread = false

    let mutable posixReinstate = (fun () -> ())

    member _.Exit() =
        if exitViaKillThread then
            killThreadRequest <- ExitRequest
            Thread.Sleep(1000)
        exit 0

    member _.FsiInterruptStdinState
        with get () = stdinInterruptState
        and set v = stdinInterruptState <- v

    member _.ClearInterruptRequest() = killThreadRequest <- NoRequest

    member _.InterruptAllowed
        with set v = interruptAllowed <- v

    member _.Interrupt() = ctrlEventActions |> List.iter (fun act -> act())

    member _.EventHandlers = ctrlEventHandlers

    member controller.InstallKillThread(threadToKill:Thread, pauseMilliseconds:int) =

        // Fsi Interrupt handler
        let raiseCtrlC() =
            use _scope = SetCurrentUICultureForThread fsiOptions.FsiLCID
            fprintf fsiConsoleOutput.Error "%s" (FSIstrings.SR.fsiInterrupt())

            stdinInterruptState <- StdinEOFPermittedBecauseCtrlCRecentlyPressed
            if (interruptAllowed = InterruptCanRaiseException) then
                killThreadRequest <- ThreadAbortRequest
                let killerThread =
                    new Thread(new ThreadStart(fun () ->
                        use _scope = SetCurrentUICultureForThread fsiOptions.FsiLCID
                        // sleep long enough to allow ControlEventHandler handler on main thread to return
                        // Also sleep to give computations a bit of time to terminate
                        Thread.Sleep(pauseMilliseconds)
                        if (killThreadRequest = ThreadAbortRequest) then
                            if progress then fsiConsoleOutput.uprintnfn "%s" (FSIstrings.SR.fsiAbortingMainThread())
                            killThreadRequest <- NoRequest
                            threadToKill.Abort()
                        ()),Name="ControlCAbortThread")
                killerThread.IsBackground <- true
                killerThread.Start()

        let fsiInterruptHandler (args:ConsoleCancelEventArgs) =
            args.Cancel <- true
            ctrlEventHandlers |> List.iter(fun handler -> handler.Invoke(CTRL_C) |> ignore)

        do Console.CancelKeyPress.Add(fsiInterruptHandler)

        // WINDOWS TECHNIQUE: .NET has more safe points, and you can do more when a safe point.
        // Hence we actually start up the killer thread within the handler.
        let ctrlEventHandler = new ControlEventHandler(fun i ->  if i = CTRL_C then (raiseCtrlC(); true) else false )
        ctrlEventHandlers <- ctrlEventHandler :: ctrlEventHandlers
        ctrlEventActions  <- raiseCtrlC       :: ctrlEventActions
        exitViaKillThread <- false // don't exit via kill thread

    member x.PosixInvoke(n:int) =
         // we run this code once with n = -1 to make sure it is JITted before execution begins
         // since we are not allowed to JIT a signal handler.  This also ensures the "PosixInvoke"
         // method is not eliminated by dead-code elimination
         if n >= 0 then
             posixReinstate()
             stdinInterruptState <- StdinEOFPermittedBecauseCtrlCRecentlyPressed
             killThreadRequest <- if (interruptAllowed = InterruptCanRaiseException) then ThreadAbortRequest else PrintInterruptRequest

//----------------------------------------------------------------------------
// assembly finder
//----------------------------------------------------------------------------

#nowarn "40"

// From http://msdn.microsoft.com/en-us/library/ff527268.aspx
// What the Event Handler Does
//
// The handler for the AssemblyResolve event receives the display name of the assembly to
// be loaded, in the ResolveEventArgs.Name property. If the handler does not recognize the
// assembly name, it returns null (Nothing in Visual Basic, nullptr in Visual C++).
//
// - If the handler recognizes the assembly name, it can load and return an assembly that
//   satisfies the request. The following list describes some sample scenarios.
//
// - If the handler knows the location of a version of the assembly, it can load the assembly by
//   using the Assembly.LoadFrom or Assembly.LoadFile method, and can return the loaded assembly if successful.
//
// - If the handler has access to a database of assemblies stored as byte arrays, it can load a byte array by
//   using one of the Assembly.Load method overloads that take a byte array.
//
// - The handler can generate a dynamic assembly and return it.
//
// It is the responsibility of the event handler to return a suitable assembly. The handler can parse the display
// name of the requested assembly by passing the ResolveEventArgs.Name property value to the AssemblyName(String)
// constructor. Beginning with the .NET Framework version 4, the handler can use the ResolveEventArgs.RequestingAssembly
// property to determine whether the current request is a dependency of another assembly. This information can help
// identify an assembly that will satisfy the dependency.
//
// The event handler can return a different version of the assembly than the version that was requested.
//
// In most cases, the assembly that is returned by the handler appears in the load context, regardless of the context
// the handler loads it into. For example, if the handler uses the Assembly.LoadFrom method to load an assembly into
// the load-from context, the assembly appears in the load context when the handler returns it. However, in the following
// case the assembly appears without context when the handler returns it:
//
// - The handler loads an assembly without context.
// - The ResolveEventArgs.RequestingAssembly property is not null.
// - The requesting assembly (that is, the assembly that is returned by the ResolveEventArgs.RequestingAssembly property)
//   was loaded without context.
//
// On the coreclr we add an UnmanagedDll Resoution handler to ensure that native dll's can be searched for,
// the desktop version of the Clr does not support this mechanism.
//
// For information about contexts, see the Assembly.LoadFrom(String) method overload.

module internal MagicAssemblyResolution =

    // See bug 5501 for details on decision to use UnsafeLoadFrom here.
    // Summary:
    //  It is an explicit user trust decision to load an assembly with #r. Scripts are not run automatically (for example, by double-clicking in explorer).
    //  We considered setting loadFromRemoteSources in fsi.exe.config but this would transitively confer unsafe loading to the code in the referenced
    //  assemblies. Better to let those assemblies decide for themselves which is safer.
    [<CodeAnalysis.SuppressMessage("Microsoft.Reliability", "CA2001:AvoidCallingProblematicMethods", MessageId="System.Reflection.Assembly.UnsafeLoadFrom")>]
    let private assemblyLoadFrom (path:string) = Assembly.UnsafeLoadFrom(path)

    let Install(tcConfigB, tcImports: TcImports, fsiDynamicCompiler: FsiDynamicCompiler, fsiConsoleOutput: FsiConsoleOutput) =

        let ResolveAssembly (ctok, m, tcConfigB, tcImports: TcImports, fsiDynamicCompiler: FsiDynamicCompiler, fsiConsoleOutput: FsiConsoleOutput, fullAssemName: string) =

           try
               // Grab the name of the assembly
               let tcConfig = TcConfig.Create(tcConfigB,validate=false)
               let simpleAssemName = fullAssemName.Split([| ',' |]).[0]
               if progress then fsiConsoleOutput.uprintfn "ATTEMPT MAGIC LOAD ON ASSEMBLY, simpleAssemName = %s" simpleAssemName // "Attempting to load a dynamically required assembly in response to an AssemblyResolve event by using known static assembly references..."

               // Special case: Mono Windows Forms attempts to load an assembly called something like "Windows.Forms.resources"
               // We can't resolve this, so don't try.
               // REVIEW: Suggest 4481, delete this special case.
               if (runningOnMono && simpleAssemName.EndsWith(".resources",StringComparison.OrdinalIgnoreCase)) ||
                  simpleAssemName.EndsWith(".XmlSerializers", StringComparison.OrdinalIgnoreCase) ||
                  (runningOnMono && simpleAssemName = "UIAutomationWinforms") then null
               else
               // Special case: Is this the global unique dynamic assembly for FSI code? In this case just
               // return the dynamic assembly itself.
               if fsiDynamicCompiler.DynamicAssemblyName = simpleAssemName then fsiDynamicCompiler.DynamicAssembly else

               // Otherwise continue
               let assemblyReferenceTextDll = (simpleAssemName + ".dll")
               let assemblyReferenceTextExe = (simpleAssemName + ".exe")
               let overallSearchResult =

                   // OK, try to resolve as an existing DLL in the resolved reference set.  This does unification by assembly name
                   // once an assembly has been referenced.
                   let searchResult = tcImports.TryFindExistingFullyQualifiedPathBySimpleAssemblyName (ctok, simpleAssemName)

                   match searchResult with
                   | Some r -> OkResult ([], Choice1Of2 r)
                   | _ ->

                   // OK, try to resolve as a .dll
                   let searchResult = tcImports.TryResolveAssemblyReference (ctok, AssemblyReference (m, assemblyReferenceTextDll, None), ResolveAssemblyReferenceMode.Speculative)

                   match searchResult with
                   | OkResult (warns,[r]) -> OkResult (warns, Choice1Of2 r.resolvedPath)
                   | _ ->

                   // OK, try to resolve as a .exe
                   let searchResult = tcImports.TryResolveAssemblyReference (ctok, AssemblyReference (m, assemblyReferenceTextExe, None), ResolveAssemblyReferenceMode.Speculative)

                   match searchResult with
                   | OkResult (warns, [r]) -> OkResult (warns, Choice1Of2 r.resolvedPath)
                   | _ ->

                   if progress then fsiConsoleOutput.uprintfn "ATTEMPT LOAD, assemblyReferenceTextDll = %s" assemblyReferenceTextDll
                   /// Take a look through the files quoted, perhaps with explicit paths
                   let searchResult =
                       (tcConfig.referencedDLLs
                            |> List.tryPick (fun assemblyReference ->
                             if progress then fsiConsoleOutput.uprintfn "ATTEMPT MAGIC LOAD ON FILE, referencedDLL = %s" assemblyReference.Text
                             if System.String.Compare(FileSystemUtils.fileNameOfPath assemblyReference.Text, assemblyReferenceTextDll,StringComparison.OrdinalIgnoreCase) = 0 ||
                                System.String.Compare(FileSystemUtils.fileNameOfPath assemblyReference.Text, assemblyReferenceTextExe,StringComparison.OrdinalIgnoreCase) = 0 then
                                 Some(tcImports.TryResolveAssemblyReference (ctok, assemblyReference, ResolveAssemblyReferenceMode.Speculative))
                             else None ))

                   match searchResult with
                   | Some (OkResult (warns,[r])) -> OkResult (warns, Choice1Of2 r.resolvedPath)
                   | _ ->

#if !NO_EXTENSIONTYPING
                   match tcImports.TryFindProviderGeneratedAssemblyByName(ctok, simpleAssemName) with
                   | Some(assembly) -> OkResult([],Choice2Of2 assembly)
                   | None ->
#endif

                   // As a last resort, try to find the reference without an extension
                   match tcImports.TryFindExistingFullyQualifiedPathByExactAssemblyRef(ctok, ILAssemblyRef.Create(simpleAssemName,None,None,false,None,None)) with
                   | Some(resolvedPath) ->
                       OkResult([],Choice1Of2 resolvedPath)
                   | None ->

                   ErrorResult([],Failure (FSIstrings.SR.fsiFailedToResolveAssembly(simpleAssemName)))

               match overallSearchResult with
               | ErrorResult _ -> null
               | OkResult _ ->
                   let res = CommitOperationResult overallSearchResult
                   match res with
                   | Choice1Of2 assemblyName ->
                       if simpleAssemName <> "Mono.Posix" then fsiConsoleOutput.uprintfn "%s" (FSIstrings.SR.fsiBindingSessionTo(assemblyName))
                       if isRunningOnCoreClr then
                         assemblyLoadFrom assemblyName
                       else
                         try
                           let an = AssemblyName.GetAssemblyName(assemblyName)
                           an.CodeBase <- assemblyName
                           Assembly.Load an
                         with | _ ->
                           assemblyLoadFrom assemblyName
                   | Choice2Of2 assembly ->
                       assembly

           with e ->
               stopProcessingRecovery e range0
               null

        let rangeStdin = rangeN Lexhelp.stdinMockFilename 0

        let resolveAssembly = new ResolveEventHandler(fun _ args ->
            // Explanation: our understanding is that magic assembly resolution happens
            // during compilation. So we recover the CompilationThreadToken here.
            let ctok = AssumeCompilationThreadWithoutEvidence ()
            ResolveAssembly (ctok, rangeStdin, tcConfigB, tcImports, fsiDynamicCompiler, fsiConsoleOutput, args.Name))

        AppDomain.CurrentDomain.add_AssemblyResolve(resolveAssembly)

        { new System.IDisposable with
            member x.Dispose() =
                AppDomain.CurrentDomain.remove_AssemblyResolve(resolveAssembly)
        }

//----------------------------------------------------------------------------
// Reading stdin
//----------------------------------------------------------------------------

type internal FsiStdinLexerProvider
                          (tcConfigB, fsiStdinSyphon,
                           fsiConsoleInput : FsiConsoleInput,
                           fsiConsoleOutput : FsiConsoleOutput,
                           fsiOptions : FsiCommandLineOptions,
                           lexResourceManager : LexResourceManager) =

    // #light is the default for FSI
    let interactiveInputLightSyntaxStatus =
        let initialLightSyntaxStatus = tcConfigB.light <> Some false
        LightSyntaxStatus (initialLightSyntaxStatus, false (* no warnings *))

    let isFeatureSupported featureId = tcConfigB.langVersion.SupportsFeature featureId

    let LexbufFromLineReader (fsiStdinSyphon: FsiStdinSyphon) readF =
        UnicodeLexing.FunctionAsLexbuf
          (true, isFeatureSupported, (fun (buf: char[], start, len) ->
            //fprintf fsiConsoleOutput.Out "Calling ReadLine\n"
            let inputOption = try Some(readF()) with :? EndOfStreamException -> None
            inputOption |> Option.iter (fun t -> fsiStdinSyphon.Add (t + "\n"))
            match inputOption with
            |  Some(null) | None ->
                 if progress then fprintfn fsiConsoleOutput.Out "End of file from TextReader.ReadLine"
                 0
            | Some (input:string) ->
                let input  = input + "\n"
                let ninput = input.Length
                if ninput > len then fprintf fsiConsoleOutput.Error  "%s" (FSIstrings.SR.fsiLineTooLong())
                let ntrimmed = min len ninput
                for i = 0 to ntrimmed-1 do
                    buf.[i+start] <- input.[i]
                ntrimmed
          ))

    //----------------------------------------------------------------------------
    // Reading stdin as a lex stream
    //----------------------------------------------------------------------------

    let removeZeroCharsFromString (str:string) = (* bug:/4466 *)
        if str<>null && str.Contains("\000") then
          System.String(str |> Seq.filter (fun c -> c<>'\000') |> Seq.toArray)
        else
          str

    let CreateLexerForLexBuffer (sourceFileName, lexbuf, errorLogger) =

        Lexhelp.resetLexbufPos sourceFileName lexbuf
        let skip = true  // don't report whitespace from lexer
        let defines = "INTERACTIVE"::tcConfigB.conditionalCompilationDefines
        let lexargs = mkLexargs (defines, interactiveInputLightSyntaxStatus, lexResourceManager, [], errorLogger, PathMap.empty)
        let tokenizer = LexFilter.LexFilter(interactiveInputLightSyntaxStatus, tcConfigB.compilingFslib, Lexer.token lexargs skip, lexbuf)
        tokenizer

    let isFeatureSupported featureId = tcConfigB.langVersion.SupportsFeature featureId

    // Create a new lexer to read stdin
    member _.CreateStdinLexer (errorLogger) =
        let lexbuf =
            match fsiConsoleInput.TryGetConsole() with
            | Some console when fsiOptions.EnableConsoleKeyProcessing && not fsiOptions.UseServerPrompt ->
                LexbufFromLineReader fsiStdinSyphon (fun () ->
                    match fsiConsoleInput.TryGetFirstLine() with
                    | Some firstLine -> firstLine
                    | None -> console())
            | _ ->
                LexbufFromLineReader fsiStdinSyphon (fun () -> fsiConsoleInput.In.ReadLine() |> removeZeroCharsFromString)

        fsiStdinSyphon.Reset()
        CreateLexerForLexBuffer (Lexhelp.stdinMockFilename, lexbuf, errorLogger)

    // Create a new lexer to read an "included" script file
    member _.CreateIncludedScriptLexer (sourceFileName, reader, errorLogger) =
        let lexbuf = UnicodeLexing.StreamReaderAsLexbuf(true, isFeatureSupported, reader)
        CreateLexerForLexBuffer (sourceFileName, lexbuf, errorLogger)

    // Create a new lexer to read a string
    member this.CreateStringLexer (sourceFileName, source, errorLogger) =
        let lexbuf = UnicodeLexing.StringAsLexbuf(true, isFeatureSupported, source)
        CreateLexerForLexBuffer (sourceFileName, lexbuf, errorLogger)

    member _.ConsoleInput = fsiConsoleInput

    member _.CreateBufferLexer (sourceFileName, lexbuf, errorLogger) = CreateLexerForLexBuffer (sourceFileName, lexbuf, errorLogger)


//----------------------------------------------------------------------------
// Process one parsed interaction.  This runs on the GUI thread.
// It might be simpler if it ran on the parser thread.
//----------------------------------------------------------------------------

type internal FsiInteractionProcessor
                            (fsi: FsiEvaluationSessionHostConfig,
                             tcConfigB,
                             fsiOptions: FsiCommandLineOptions,
                             fsiDynamicCompiler: FsiDynamicCompiler,
                             fsiConsolePrompt : FsiConsolePrompt,
                             fsiConsoleOutput : FsiConsoleOutput,
                             fsiInterruptController : FsiInterruptController,
                             fsiStdinLexerProvider : FsiStdinLexerProvider,
                             lexResourceManager : LexResourceManager,
                             initialInteractiveState) =

    let referencedAssemblies = Dictionary<string, DateTime>()

    let mutable currState = initialInteractiveState
    let event = Control.Event<unit>()
    let setCurrState s = currState <- s; event.Trigger()

    let runCodeOnEventLoop errorLogger f istate =
        try
            fsi.EventLoopInvoke (fun () ->

                // Explanation: We assume the event loop on the 'fsi' object correctly transfers control to
                // a unique compilation thread.
                let ctok = AssumeCompilationThreadWithoutEvidence()

                // FSI error logging on switched to thread
                InstallErrorLoggingOnThisThread errorLogger
                use _scope = SetCurrentUICultureForThread fsiOptions.FsiLCID
                f ctok istate)
        with _ ->
            (istate,Completed None)

    let InteractiveCatch (errorLogger: ErrorLogger) (f:_ -> _ * FsiInteractionStepStatus)  istate =
        try
            // reset error count
            match errorLogger with
            | :? ErrorLoggerThatStopsOnFirstError as errorLogger ->  errorLogger.ResetErrorCount()
            | _ -> ()

            f istate
        with  e ->
            stopProcessingRecovery e range0
            istate, CompletedWithReportedError e

    let isFeatureSupported featureId = tcConfigB.langVersion.SupportsFeature featureId

    let rangeStdin = rangeN Lexhelp.stdinMockFilename 0

    let ChangeDirectory (path:string) m =
        let tcConfig = TcConfig.Create(tcConfigB,validate=false)
        let path = tcConfig.MakePathAbsolute path
        if Directory.Exists(path) then
            tcConfigB.implicitIncludeDir <- path
        else
            error(Error(FSIstrings.SR.fsiDirectoryDoesNotExist(path),m))


    /// Parse one interaction. Called on the parser thread.
    let ParseInteraction (tokenizer:LexFilter.LexFilter) =
        let mutable lastToken = Parser.ELSE // Any token besides SEMICOLON_SEMICOLON will do for initial value
        try
            if progress then fprintfn fsiConsoleOutput.Out "In ParseInteraction..."

            let input =
                Lexhelp.reusingLexbufForParsing tokenizer.LexBuffer (fun () ->
                    let lexerWhichSavesLastToken _lexbuf =
                        let tok = tokenizer.GetToken()
                        lastToken <- tok
                        tok
                    Parser.interaction lexerWhichSavesLastToken tokenizer.LexBuffer)
            Some input
        with e ->
            // On error, consume tokens until to ;; or EOF.
            // Caveat: Unless the error parse ended on ;; - so check the lastToken returned by the lexer function.
            // Caveat: What if this was a look-ahead? That's fine! Since we need to skip to the ;; anyway.
            if (match lastToken with Parser.SEMICOLON_SEMICOLON -> false | _ -> true) then
                let mutable tok = Parser.ELSE (* <-- any token <> SEMICOLON_SEMICOLON will do *)
                while (match tok with  Parser.SEMICOLON_SEMICOLON -> false | _ -> true)
                      && not tokenizer.LexBuffer.IsPastEndOfStream do
                    tok <- tokenizer.GetToken()

            stopProcessingRecovery e range0
            None

    /// Execute a single parsed interaction. Called on the GUI/execute/main thread.
    let ExecInteraction (ctok, tcConfig:TcConfig, istate, action:ParsedScriptInteraction, errorLogger: ErrorLogger) =
        let packageManagerDirective directive path m =
            let dm = fsiOptions.DependencyProvider.TryFindDependencyManagerInPath(tcConfigB.compilerToolPaths, getOutputDir tcConfigB, reportError m, path)
            match dm with
            | null, null ->
                // error already reported
                istate, CompletedWithAlreadyReportedError

            | _, dependencyManager when not(isNull dependencyManager) ->
               if tcConfig.langVersion.SupportsFeature(LanguageFeature.PackageManagement) then
                   fsiDynamicCompiler.EvalDependencyManagerTextFragment(dependencyManager, directive, m, path)
                   istate, Completed None
               else
                   errorR(Error(FSComp.SR.packageManagementRequiresVFive(), m))
                   istate, Completed None

            | _, _ when directive = Directive.Include ->
                errorR(Error(FSComp.SR.poundiNotSupportedByRegisteredDependencyManagers(), m))
                istate,Completed None

            | p, _ ->
                let path =
                    if String.IsNullOrWhiteSpace(p) then ""
                    else p
                let resolutions,istate = fsiDynamicCompiler.EvalRequireReference(ctok, istate, m, path)
                resolutions |> List.iter (fun ar ->
                    let format =
                        if tcConfig.shadowCopyReferences then
                            let resolvedPath = ar.resolvedPath.ToUpperInvariant()
                            let fileTime = FileSystem.GetLastWriteTimeShim(resolvedPath)
                            match referencedAssemblies.TryGetValue resolvedPath with
                            | false, _ ->
                                referencedAssemblies.Add(resolvedPath, fileTime)
                                FSIstrings.SR.fsiDidAHashr(ar.resolvedPath)
                            | true, time when time <> fileTime ->
                                FSIstrings.SR.fsiDidAHashrWithStaleWarning(ar.resolvedPath)
                            | _ ->
                                FSIstrings.SR.fsiDidAHashr(ar.resolvedPath)
                        else
                            FSIstrings.SR.fsiDidAHashrWithLockWarning(ar.resolvedPath)
                    fsiConsoleOutput.uprintnfnn "%s" format)
                istate,Completed None

        istate |> InteractiveCatch errorLogger (fun istate ->
            match action with
            | ParsedScriptInteraction.Definitions ([], _) ->
                let istate = fsiDynamicCompiler.CommitDependencyManagerText(ctok, istate, lexResourceManager, errorLogger)
                istate,Completed None

            | ParsedScriptInteraction.Definitions ([SynModuleDecl.DoExpr(_, expr, _)], _) ->
                let istate = fsiDynamicCompiler.CommitDependencyManagerText(ctok, istate, lexResourceManager, errorLogger)
                fsiDynamicCompiler.EvalParsedExpression(ctok, errorLogger, istate, expr)

            | ParsedScriptInteraction.Definitions (defs,_) ->
                let istate = fsiDynamicCompiler.CommitDependencyManagerText(ctok, istate, lexResourceManager, errorLogger)
                fsiDynamicCompiler.EvalParsedDefinitions (ctok, errorLogger, istate, true, false, defs)

            | ParsedScriptInteraction.HashDirective (ParsedHashDirective("load", sourceFiles, m), _) ->
                let istate = fsiDynamicCompiler.CommitDependencyManagerText(ctok, istate, lexResourceManager, errorLogger)
                fsiDynamicCompiler.EvalSourceFiles (ctok, istate, m, sourceFiles, lexResourceManager, errorLogger),Completed None

            | ParsedScriptInteraction.HashDirective (ParsedHashDirective(("reference" | "r"), [path], m), _) ->
                packageManagerDirective Directive.Resolution path m

            | ParsedScriptInteraction.HashDirective (ParsedHashDirective("i", [path], m), _) ->
                packageManagerDirective Directive.Include path m

            | ParsedScriptInteraction.HashDirective (ParsedHashDirective("I", [path], m), _) ->
                tcConfigB.AddIncludePath (m, path, tcConfig.implicitIncludeDir)
                fsiConsoleOutput.uprintnfnn "%s" (FSIstrings.SR.fsiDidAHashI(tcConfig.MakePathAbsolute path))
                istate, Completed None

            | ParsedScriptInteraction.HashDirective (ParsedHashDirective("cd", [path], m), _) ->
                ChangeDirectory path m
                istate, Completed None

            | ParsedScriptInteraction.HashDirective (ParsedHashDirective("silentCd", [path], m), _) ->
                ChangeDirectory path m
                fsiConsolePrompt.SkipNext() (* "silent" directive *)
                istate, Completed None

            | ParsedScriptInteraction.HashDirective (ParsedHashDirective("dbgbreak", [], _), _) ->
                {istate with debugBreak = true}, Completed None

            | ParsedScriptInteraction.HashDirective (ParsedHashDirective("time", [], _), _) ->
                if istate.timing then
                    fsiConsoleOutput.uprintnfnn "%s" (FSIstrings.SR.fsiTurnedTimingOff())
                else
                    fsiConsoleOutput.uprintnfnn "%s" (FSIstrings.SR.fsiTurnedTimingOn())
                {istate with timing = not istate.timing}, Completed None

            | ParsedScriptInteraction.HashDirective (ParsedHashDirective("time", [("on" | "off") as v], _), _) ->
                if v <> "on" then
                    fsiConsoleOutput.uprintnfnn "%s" (FSIstrings.SR.fsiTurnedTimingOff())
                else
                    fsiConsoleOutput.uprintnfnn "%s" (FSIstrings.SR.fsiTurnedTimingOn())
                {istate with timing = (v = "on")}, Completed None

            | ParsedScriptInteraction.HashDirective (ParsedHashDirective("nowarn", numbers, m), _) ->
                List.iter (fun (d:string) -> tcConfigB.TurnWarningOff(m, d)) numbers
                istate, Completed None

            | ParsedScriptInteraction.HashDirective (ParsedHashDirective("terms", [], _), _) ->
                tcConfigB.showTerms <- not tcConfig.showTerms
                istate, Completed None

            | ParsedScriptInteraction.HashDirective (ParsedHashDirective("types", [], _), _) ->
                fsiOptions.ShowTypes <- not fsiOptions.ShowTypes
                istate, Completed None

    #if DEBUG
            | ParsedScriptInteraction.HashDirective (ParsedHashDirective("ilcode", [], _m), _) ->
                fsiOptions.ShowILCode <- not fsiOptions.ShowILCode;
                istate, Completed None

            | ParsedScriptInteraction.HashDirective (ParsedHashDirective("info", [], _m), _) ->
                PrintOptionInfo tcConfigB
                istate, Completed None
    #endif

            | ParsedScriptInteraction.HashDirective (ParsedHashDirective(("q" | "quit"), [], _), _) ->
                fsiInterruptController.Exit()

            | ParsedScriptInteraction.HashDirective (ParsedHashDirective("help", [], m), _) ->
                fsiOptions.ShowHelp(m)
                istate, Completed None

            | ParsedScriptInteraction.HashDirective (ParsedHashDirective(c, arg, m), _) ->
                warning(Error((FSComp.SR.fsiInvalidDirective(c, String.concat " " arg)), m))
                istate, Completed None
        )

    /// Execute a single parsed interaction which may contain multiple items to be executed
    /// independently, because some are #directives. Called on the GUI/execute/main thread.
    ///
    /// #directive comes through with other definitions as a SynModuleDecl.HashDirective.
    /// We split these out for individual processing.
    let rec execParsedInteractions (ctok, tcConfig, istate, action, errorLogger: ErrorLogger, lastResult:option<FsiInteractionStepStatus>, cancellationToken: CancellationToken)  =
        cancellationToken.ThrowIfCancellationRequested()
        let action,nextAction,istate =
            match action with
            | None                                      -> None,None,istate
            | Some (ParsedScriptInteraction.HashDirective _)                            -> action,None,istate
            | Some (ParsedScriptInteraction.Definitions ([],_))                      -> None,None,istate
            | Some (ParsedScriptInteraction.Definitions (SynModuleDecl.HashDirective(hash,mh) :: defs,m)) ->
                Some (ParsedScriptInteraction.HashDirective(hash,mh)),Some (ParsedScriptInteraction.Definitions(defs,m)),istate

            | Some (ParsedScriptInteraction.Definitions (defs,m))                    ->
                let isDefHash = function SynModuleDecl.HashDirective(_,_) -> true | _ -> false
                let isBreakable def =
                    // only add automatic debugger breaks before 'let' or 'do' expressions with sequence points
                    match def with
                    | SynModuleDecl.DoExpr (DebugPointAtBinding.Yes _, _, _)
                    | SynModuleDecl.Let (_, SynBinding(_, _, _, _, _, _, _, _,_,_,_, DebugPointAtBinding.Yes _) :: _, _) -> true
                    | _ -> false
                let defsA = Seq.takeWhile (isDefHash >> not) defs |> Seq.toList
                let defsB = Seq.skipWhile (isDefHash >> not) defs |> Seq.toList

                // If user is debugging their script interactively, inject call
                // to Debugger.Break() at the first "breakable" line.
                // Update istate so that more Break() calls aren't injected when recursing
                let defsA,istate =
                    if istate.debugBreak then
                        let preBreak = Seq.takeWhile (isBreakable >> not) defsA |> Seq.toList
                        let postBreak = Seq.skipWhile (isBreakable >> not) defsA |> Seq.toList
                        match postBreak with
                        | h :: _ -> preBreak @ (fsiDynamicCompiler.CreateDebuggerBreak(h.Range) :: postBreak), { istate with debugBreak = false }
                        | _ -> defsA, istate
                    else defsA,istate

                // When the last declaration has a shape of DoExp (i.e., non-binding),
                // transform it to a shape of "let it = <exp>", so we can refer it.
                let defsA =
                    if not (isNil defsB) then defsA else
                    match defsA with
                    | [] -> defsA
                    | [_] -> defsA
                    | _ ->
                        match List.rev defsA with
                        | SynModuleDecl.DoExpr(_,exp,_) :: rest -> (rest |> List.rev) @ (fsiDynamicCompiler.BuildItBinding exp)
                        | _ -> defsA

                Some (ParsedScriptInteraction.Definitions(defsA,m)),Some (ParsedScriptInteraction.Definitions(defsB,m)),istate

        match action, lastResult with
          | None, Some prev -> assert(nextAction.IsNone); istate, prev
          | None,_ -> assert(nextAction.IsNone); istate, Completed None
          | Some action, _ ->
              let istate,cont = ExecInteraction (ctok, tcConfig, istate, action, errorLogger)
              match cont with
                | Completed _                  -> execParsedInteractions (ctok, tcConfig, istate, nextAction, errorLogger, Some cont, cancellationToken)
                | CompletedWithReportedError e -> istate,CompletedWithReportedError e             (* drop nextAction on error *)
                | CompletedWithAlreadyReportedError -> istate,CompletedWithAlreadyReportedError   (* drop nextAction on error *)
                | EndOfFile                    -> istate,defaultArg lastResult (Completed None)   (* drop nextAction on EOF *)
                | CtrlC                        -> istate,CtrlC                                    (* drop nextAction on CtrlC *)

    /// Execute a single parsed interaction which may contain multiple items to be executed
    /// independently
    let executeParsedInteractions (ctok, tcConfig, istate, action, errorLogger: ErrorLogger, lastResult:option<FsiInteractionStepStatus>, cancellationToken: CancellationToken)  =
        let istate, completed = execParsedInteractions (ctok, tcConfig, istate, action, errorLogger, lastResult, cancellationToken)
        match completed with
        | Completed _  ->
            let istate = fsiDynamicCompiler.CommitDependencyManagerText(ctok, istate, lexResourceManager, errorLogger)
            istate, completed
        | _ -> istate, completed

    /// Execute a single parsed interaction on the parser/execute thread.
    let mainThreadProcessAction ctok action istate =
        try
            let tcConfig = TcConfig.Create(tcConfigB,validate=false)
            if progress then fprintfn fsiConsoleOutput.Out "In mainThreadProcessAction...";
            fsiInterruptController.InterruptAllowed <- InterruptCanRaiseException;
            let res = action ctok tcConfig istate
            fsiInterruptController.ClearInterruptRequest()
            fsiInterruptController.InterruptAllowed <- InterruptIgnored;
            res
        with
        | :? ThreadAbortException ->
           fsiInterruptController.ClearInterruptRequest()
           fsiInterruptController.InterruptAllowed <- InterruptIgnored;
           (try Thread.ResetAbort() with _ -> ());
           (istate,CtrlC)
        |  e ->
           fsiInterruptController.ClearInterruptRequest()
           fsiInterruptController.InterruptAllowed <- InterruptIgnored;
           stopProcessingRecovery e range0;
           istate, CompletedWithReportedError e

    let mainThreadProcessParsedInteractions ctok errorLogger (action, istate) cancellationToken =
      istate |> mainThreadProcessAction ctok (fun ctok tcConfig istate ->
        executeParsedInteractions (ctok, tcConfig, istate, action, errorLogger, None, cancellationToken))

    let parseExpression (tokenizer:LexFilter.LexFilter) =
        reusingLexbufForParsing tokenizer.LexBuffer (fun () ->
            Parser.typedSeqExprEOF (fun _ -> tokenizer.GetToken()) tokenizer.LexBuffer)

    let mainThreadProcessParsedExpression ctok errorLogger (expr, istate) =
      istate |> InteractiveCatch errorLogger (fun istate ->
        istate |> mainThreadProcessAction ctok (fun ctok _tcConfig istate ->
          fsiDynamicCompiler.EvalParsedExpression(ctok, errorLogger, istate, expr)  ))

    let commitResult (istate, result) =
        match result with
        | FsiInteractionStepStatus.CtrlC -> Choice2Of2 (Some (OperationCanceledException() :> exn))
        | FsiInteractionStepStatus.EndOfFile -> Choice2Of2 (Some (System.Exception "End of input"))
        | FsiInteractionStepStatus.Completed res ->
            setCurrState istate
            Choice1Of2 res
        | FsiInteractionStepStatus.CompletedWithReportedError (StopProcessingExn userExnOpt) ->
            Choice2Of2 userExnOpt
        | FsiInteractionStepStatus.CompletedWithReportedError _
        | FsiInteractionStepStatus.CompletedWithAlreadyReportedError ->
            Choice2Of2 None

    /// Parse then process one parsed interaction.
    ///
    /// During normal execution, this initially runs on the parser
    /// thread, then calls runCodeOnMainThread when it has completed
    /// parsing and needs to typecheck and execute a definition. This blocks the parser thread
    /// until execution has competed on the GUI thread.
    ///
    /// During processing of startup scripts, this runs on the main thread.
    ///
    /// This is blocking: it reads until one chunk of input have been received, unless IsPastEndOfStream is true
    member _.ParseAndExecOneSetOfInteractionsFromLexbuf (runCodeOnMainThread, istate:FsiDynamicCompilerState, tokenizer:LexFilter.LexFilter, errorLogger, ?cancellationToken: CancellationToken) =
        let cancellationToken = defaultArg cancellationToken CancellationToken.None
        if tokenizer.LexBuffer.IsPastEndOfStream then
            let stepStatus =
                if fsiInterruptController.FsiInterruptStdinState = StdinEOFPermittedBecauseCtrlCRecentlyPressed then
                    fsiInterruptController.FsiInterruptStdinState <- StdinNormal;
                    CtrlC
                else
                    EndOfFile
            istate,stepStatus

        else

            fsiConsolePrompt.Print();
            istate |> InteractiveCatch errorLogger (fun istate ->
                if progress then fprintfn fsiConsoleOutput.Out "entering ParseInteraction...";

                // Parse the interaction. When FSI.EXE is waiting for input from the console the
                // parser thread is blocked somewhere deep this call.
                let action  = ParseInteraction tokenizer

                if progress then fprintfn fsiConsoleOutput.Out "returned from ParseInteraction...calling runCodeOnMainThread...";

                // After we've unblocked and got something to run we switch
                // over to the run-thread (e.g. the GUI thread)
                let res = istate  |> runCodeOnMainThread (fun ctok istate -> mainThreadProcessParsedInteractions ctok errorLogger (action, istate) cancellationToken)

                if progress then fprintfn fsiConsoleOutput.Out "Just called runCodeOnMainThread, res = %O..." res;
                res)

    member _.CurrentState = currState

    /// Perform an "include" on a script file (i.e. a script file specified on the command line)
    member processor.EvalIncludedScript (ctok, istate, sourceFile, m, errorLogger) =
        let tcConfig = TcConfig.Create(tcConfigB, validate=false)
        // Resolve the filename to an absolute filename
        let sourceFile = tcConfig.ResolveSourceFile(m, sourceFile, tcConfig.implicitIncludeDir)
        // During the processing of the file, further filenames are
        // resolved relative to the home directory of the loaded file.
        WithImplicitHome (tcConfigB, directoryName sourceFile)  (fun () ->
              // An included script file may contain maybe several interaction blocks.
              // We repeatedly parse and process these, until an error occurs.

                use fileStream = FileSystem.OpenFileForReadShim(sourceFile).AsStream()
                use reader = fileStream.GetReader(tcConfigB.inputCodePage, false)

                let tokenizer = fsiStdinLexerProvider.CreateIncludedScriptLexer (sourceFile, reader, errorLogger)
                let rec run istate =
                    let istate,cont = processor.ParseAndExecOneSetOfInteractionsFromLexbuf ((fun f istate -> f ctok istate), istate, tokenizer, errorLogger)
                    match cont with Completed _ -> run istate | _ -> istate,cont

                let istate,cont = run istate

                match cont with
                | Completed _ -> failwith "EvalIncludedScript: Completed expected to have relooped"
                | CompletedWithAlreadyReportedError -> istate,CompletedWithAlreadyReportedError
                | CompletedWithReportedError e -> istate,CompletedWithReportedError e
                | EndOfFile -> istate,Completed None// here file-EOF is normal, continue required
                | CtrlC     -> istate,CtrlC
          )


    /// Load the source files, one by one. Called on the main thread.
    member processor.EvalIncludedScripts (ctok, istate, sourceFiles, errorLogger) =
      match sourceFiles with
        | [] -> istate
        | sourceFile :: moreSourceFiles ->
            // Catch errors on a per-file basis, so results/bindings from pre-error files can be kept.
            let istate,cont = InteractiveCatch errorLogger (fun istate -> processor.EvalIncludedScript (ctok, istate, sourceFile, rangeStdin, errorLogger)) istate
            match cont with
              | Completed _                -> processor.EvalIncludedScripts (ctok, istate, moreSourceFiles, errorLogger)
              | CompletedWithAlreadyReportedError -> istate // do not process any more files
              | CompletedWithReportedError _ -> istate // do not process any more files
              | CtrlC                      -> istate // do not process any more files
              | EndOfFile                  -> assert false; istate // This is unexpected. EndOfFile is replaced by Completed in the called function


    member processor.LoadInitialFiles (ctok, errorLogger) =
        /// Consume initial source files in chunks of scripts or non-scripts
        let rec consume istate sourceFiles =
            match sourceFiles with
            | [] -> istate
            | (_,isScript1) :: _ ->
                let sourceFiles,rest = List.takeUntil (fun (_,isScript2) -> isScript1 <> isScript2) sourceFiles
                let sourceFiles = List.map fst sourceFiles
                let istate =
                    if isScript1 then
                        processor.EvalIncludedScripts (ctok, istate, sourceFiles, errorLogger)
                    else
                        istate |> InteractiveCatch errorLogger (fun istate -> fsiDynamicCompiler.EvalSourceFiles(ctok, istate, rangeStdin, sourceFiles, lexResourceManager, errorLogger), Completed None) |> fst
                consume istate rest

        setCurrState (consume currState fsiOptions.SourceFiles)

        if not (List.isEmpty fsiOptions.SourceFiles) then
            fsiConsolePrompt.PrintAhead(); // Seems required. I expected this could be deleted. Why not?

    /// Send a dummy interaction through F# Interactive, to ensure all the most common code generation paths are
    /// JIT'ed and ready for use.
    member _.LoadDummyInteraction(ctok, errorLogger) =
        setCurrState (currState |> InteractiveCatch errorLogger (fun istate ->  fsiDynamicCompiler.EvalParsedDefinitions (ctok, errorLogger, istate, true, false, []) |> fst, Completed None) |> fst)

    member _.EvalInteraction(ctok, sourceText, scriptFileName, errorLogger, ?cancellationToken) =
        let cancellationToken = defaultArg cancellationToken CancellationToken.None
        use _unwind1 = ErrorLogger.PushThreadBuildPhaseUntilUnwind(ErrorLogger.BuildPhase.Interactive)
        use _unwind2 = ErrorLogger.PushErrorLoggerPhaseUntilUnwind(fun _ -> errorLogger)
        use _scope = SetCurrentUICultureForThread fsiOptions.FsiLCID
        let lexbuf = UnicodeLexing.StringAsLexbuf(true, isFeatureSupported, sourceText)
        let tokenizer = fsiStdinLexerProvider.CreateBufferLexer(scriptFileName, lexbuf, errorLogger)
        currState
        |> InteractiveCatch errorLogger (fun istate ->
            let expr = ParseInteraction tokenizer
            mainThreadProcessParsedInteractions ctok errorLogger (expr, istate) cancellationToken)
        |> commitResult

    member this.EvalScript (ctok, scriptPath, errorLogger) =
        // Todo: this runs the script as expected but errors are displayed one line to far in debugger
        let sourceText = sprintf "#load @\"%s\" " scriptPath
        this.EvalInteraction (ctok, sourceText, scriptPath, errorLogger)

    member _.EvalExpression (ctok, sourceText, scriptFileName, errorLogger) =
        use _unwind1 = ErrorLogger.PushThreadBuildPhaseUntilUnwind(ErrorLogger.BuildPhase.Interactive)
        use _unwind2 = ErrorLogger.PushErrorLoggerPhaseUntilUnwind(fun _ -> errorLogger)
        use _scope = SetCurrentUICultureForThread fsiOptions.FsiLCID
        let lexbuf = UnicodeLexing.StringAsLexbuf(true, isFeatureSupported, sourceText)
        let tokenizer = fsiStdinLexerProvider.CreateBufferLexer(scriptFileName, lexbuf, errorLogger)
        currState
        |> InteractiveCatch errorLogger (fun istate ->
            let expr = parseExpression tokenizer
            let m = expr.Range
            // Make this into "(); expr" to suppress generalization and compilation-as-function
            let exprWithSeq = SynExpr.Sequential (DebugPointAtSequential.ExprOnly, true, SynExpr.Const (SynConst.Unit,m.StartRange), expr, m)
            mainThreadProcessParsedExpression ctok errorLogger (exprWithSeq, istate))
        |> commitResult

    member _.AddBoundValue(ctok, errorLogger, name, value: obj) =
        currState
        |> InteractiveCatch errorLogger (fun istate ->
            fsiDynamicCompiler.AddBoundValue(ctok, errorLogger, istate, name, value))
        |> commitResult

    member _.PartialAssemblySignatureUpdated = event.Publish

    /// Start the background thread used to read the input reader and/or console
    ///
    /// This is the main stdin loop, running on the stdinReaderThread.
    ///
    // We run the actual computations for each action on the main GUI thread by using
    // mainForm.Invoke to pipe a message back through the form's main event loop. (The message
    // is a delegate to execute on the main Thread)
    //
    member processor.StartStdinReadAndProcessThread (errorLogger) =

      if progress then fprintfn fsiConsoleOutput.Out "creating stdinReaderThread";

      let stdinReaderThread =
        new Thread(new ThreadStart(fun () ->
            InstallErrorLoggingOnThisThread errorLogger // FSI error logging on stdinReaderThread, e.g. parse errors.
            use _scope = SetCurrentUICultureForThread fsiOptions.FsiLCID
            try
                try
                  let initialTokenizer = fsiStdinLexerProvider.CreateStdinLexer(errorLogger)
                  if progress then fprintfn fsiConsoleOutput.Out "READER: stdin thread started...";

                  // Delay until we've peeked the input or read the entire first line
                  fsiStdinLexerProvider.ConsoleInput.WaitForInitialConsoleInput()

                  if progress then fprintfn fsiConsoleOutput.Out "READER: stdin thread got first line...";

                  let runCodeOnMainThread = runCodeOnEventLoop errorLogger

                  // Keep going until EndOfFile on the inReader or console
                  let rec loop currTokenizer =

                      let istateNew,contNew =
                          processor.ParseAndExecOneSetOfInteractionsFromLexbuf (runCodeOnMainThread, currState, currTokenizer, errorLogger)

                      setCurrState istateNew

                      match contNew with
                      | EndOfFile -> ()
                      | CtrlC -> loop (fsiStdinLexerProvider.CreateStdinLexer(errorLogger))   // After each interrupt, restart to a brand new tokenizer
                      | CompletedWithAlreadyReportedError
                      | CompletedWithReportedError _
                      | Completed _ -> loop currTokenizer

                  loop initialTokenizer


                  if progress then fprintfn fsiConsoleOutput.Out "- READER: Exiting stdinReaderThread";

                with e -> stopProcessingRecovery e range0;

            finally
                if progress then fprintfn fsiConsoleOutput.Out "- READER: Exiting process because of failure/exit on  stdinReaderThread";
                // REVIEW: On some flavors of Mono, calling exit may freeze the process if we're using the WinForms event handler
                // Basically, on Mono 2.6.3, the GUI thread may be left dangling on exit.  At that point:
                //   -- System.Environment.Exit will cause the process to stop responding
                //   -- Calling Application.Exit() will leave the GUI thread up and running, creating a Zombie process
                //   -- Calling Abort() on the Main thread or the GUI thread will have no effect, and the process will remain unresponsive
                // Also, even the the GUI thread is up and running, the WinForms event loop will be listed as closed
                // In this case, killing the process is harmless, since we've already cleaned up after ourselves and FSI is responding
                // to an error.  (CTRL-C is handled elsewhere.)
                // We'll only do this if we're running on Mono, "--gui" is specified and our input is piped in from stdin, so it's still
                // fairly constrained.
#if FX_NO_WINFORMS
                exit 1
#else
                if runningOnMono && fsiOptions.Gui then
                    System.Environment.ExitCode <- 1
                    Process.GetCurrentProcess().Kill()
                else
                    exit 1
#endif

        ),Name="StdinReaderThread")

      if progress then fprintfn fsiConsoleOutput.Out "MAIN: starting stdin thread..."
      stdinReaderThread.Start()

    member _.CompletionsForPartialLID (istate, prefix:string) =
        let lid,stem =
            if prefix.IndexOf(".",StringComparison.Ordinal) >= 0 then
                let parts = prefix.Split('.')
                let n = parts.Length
                Array.sub parts 0 (n-1) |> Array.toList,parts.[n-1]
            else
                [],prefix

        let tcState = istate.tcState
        let amap = istate.tcImports.GetImportMap()
        let infoReader = new InfoReader(istate.tcGlobals,amap)
        let ncenv = new NameResolver(istate.tcGlobals,amap,infoReader,FakeInstantiationGenerator)
        let ad = tcState.TcEnvFromImpls.AccessRights
        let nenv = tcState.TcEnvFromImpls.NameEnv

<<<<<<< HEAD
        let nItems = NameResolution.ResolvePartialLongIdent ncenv nenv (ConstraintSolver.IsApplicableMethApprox istate.tcGlobals amap rangeStdin traitCtxtNone) rangeStdin ad lid false
        let names  = nItems |> List.map (fun d -> d.DisplayName) 
        let names  = names |> List.filter (fun name -> name.StartsWithOrdinal(stem)) 
=======
        let nItems = NameResolution.ResolvePartialLongIdent ncenv nenv (ConstraintSolver.IsApplicableMethApprox istate.tcGlobals amap rangeStdin) rangeStdin ad lid false
        let names  = nItems |> List.map (fun d -> d.DisplayName)
        let names  = names |> List.filter (fun name -> name.StartsWithOrdinal(stem))
>>>>>>> a70f3bea
        names

    member _.ParseAndCheckInteraction (ctok, legacyReferenceResolver, istate, text:string) =
        let tcConfig = TcConfig.Create(tcConfigB,validate=false)

        let fsiInteractiveChecker = FsiInteractiveChecker(legacyReferenceResolver, tcConfig, istate.tcGlobals, istate.tcImports, istate.tcState)
        fsiInteractiveChecker.ParseAndCheckInteraction(ctok, SourceText.ofString text)


//----------------------------------------------------------------------------
// Server mode:
//----------------------------------------------------------------------------

let internal SpawnThread name f =
    let th = new Thread(new ThreadStart(f),Name=name)
    th.IsBackground <- true;
    th.Start()

let internal SpawnInteractiveServer
                           (fsi: FsiEvaluationSessionHostConfig,
                            fsiOptions : FsiCommandLineOptions,
                            fsiConsoleOutput:  FsiConsoleOutput) =
    //printf "Spawning fsi server on channel '%s'" !fsiServerName;
    SpawnThread "ServerThread" (fun () ->
         use _scope = SetCurrentUICultureForThread fsiOptions.FsiLCID
         try
             fsi.StartServer(fsiOptions.FsiServerName)
         with e ->
             fprintfn fsiConsoleOutput.Error "%s" (FSIstrings.SR.fsiExceptionRaisedStartingServer(e.ToString())))

/// Repeatedly drive the event loop (e.g. Application.Run()) but catching ThreadAbortException and re-running.
///
/// This gives us a last chance to catch an abort on the main execution thread.
let internal DriveFsiEventLoop (fsi: FsiEvaluationSessionHostConfig, fsiConsoleOutput: FsiConsoleOutput) =
    let rec runLoop() =
        if progress then fprintfn fsiConsoleOutput.Out "GUI thread runLoop";
        let restart =
            try
              // BLOCKING POINT: The GUI Thread spends most (all) of its time this event loop
              if progress then fprintfn fsiConsoleOutput.Out "MAIN:  entering event loop...";
              fsi.EventLoopRun()
            with
            |  :? ThreadAbortException ->
              // If this TAE handler kicks it's almost certainly too late to save the
              // state of the process - the state of the message loop may have been corrupted
              fsiConsoleOutput.uprintnfn "%s" (FSIstrings.SR.fsiUnexpectedThreadAbortException());
              (try Thread.ResetAbort() with _ -> ());
              true
              // Try again, just case we can restart
            | e ->
              stopProcessingRecovery e range0;
              true
              // Try again, just case we can restart
        if progress then fprintfn fsiConsoleOutput.Out "MAIN:  exited event loop...";
        if restart then runLoop()

    runLoop();

/// Thrown when there was an error compiling the given code in FSI.
type FsiCompilationException(message: string, errorInfos: FSharpDiagnostic[] option) =
    inherit System.Exception(message)
    member _.ErrorInfos = errorInfos

/// The primary type, representing a full F# Interactive session, reading from the given
/// text input, writing to the given text output and error writers.
type FsiEvaluationSession (fsi: FsiEvaluationSessionHostConfig, argv:string[], inReader:TextReader, outWriter:TextWriter, errorWriter: TextWriter, fsiCollectible: bool, legacyReferenceResolver: LegacyReferenceResolver option) =

    do if not runningOnMono then UnmanagedProcessExecutionOptions.EnableHeapTerminationOnCorruption() (* SDL recommendation *)

    // Explanation: When FsiEvaluationSession.Create is called we do a bunch of processing. For fsi.exe
    // and fsiAnyCpu.exe there are no other active threads at this point, so we can assume this is the
    // unique compilation thread.  For other users of FsiEvaluationSession it is reasonable to assume that
    // the object is not accessed concurrently during startup preparation.
    //
    // We later switch to doing interaction-by-interaction processing on the "event loop" thread.
    let ctokStartup = AssumeCompilationThreadWithoutEvidence ()

    let timeReporter = FsiTimeReporter(outWriter)

    //----------------------------------------------------------------------------
    // Console coloring
    //----------------------------------------------------------------------------

    // Testing shows "console coloring" is broken on some Mono configurations (e.g. Mono 2.4 Suse LiveCD).
    // To support fsi usage, the console coloring is switched off by default on Mono.
    do if runningOnMono then enableConsoleColoring <- false

    //----------------------------------------------------------------------------
    // tcConfig - build the initial config
    //----------------------------------------------------------------------------

    let currentDirectory = Directory.GetCurrentDirectory()
    let tryGetMetadataSnapshot = (fun _ -> None)

    let defaultFSharpBinariesDir = FSharpEnvironment.BinFolderOfDefaultFSharpCompiler(FSharpEnvironment.tryCurrentDomain()).Value

    let legacyReferenceResolver =
        match legacyReferenceResolver with
        | None -> SimulatedMSBuildReferenceResolver.getResolver()
        | Some rr -> rr

    let tcConfigB =
        TcConfigBuilder.CreateNew(legacyReferenceResolver,
            defaultFSharpBinariesDir=defaultFSharpBinariesDir,
            reduceMemoryUsage=ReduceMemoryFlag.Yes,
            implicitIncludeDir=currentDirectory,
            isInteractive=true,
            isInvalidationSupported=false,
            defaultCopyFSharpCore=CopyFSharpCoreFlag.No,
            tryGetMetadataSnapshot=tryGetMetadataSnapshot,
            sdkDirOverride=None,
            rangeForErrors=range0)

    let tcConfigP = TcConfigProvider.BasedOnMutableBuilder(tcConfigB)
    do tcConfigB.resolutionEnvironment <- LegacyResolutionEnvironment.CompilationAndEvaluation // See Bug 3608
    do tcConfigB.useFsiAuxLib <- fsi.UseFsiAuxLib

#if NETSTANDARD
    do tcConfigB.SetUseSdkRefs true
    do tcConfigB.useSimpleResolution <- true
    do if FSharpEnvironment.isRunningOnCoreClr then SetTargetProfile tcConfigB "netcore" // always assume System.Runtime codegen
#endif

    // Preset: --optimize+ -g --tailcalls+ (see 4505)
    do SetOptimizeSwitch tcConfigB OptionSwitch.On
    do SetDebugSwitch    tcConfigB (Some "pdbonly") OptionSwitch.On
    do SetTailcallSwitch tcConfigB OptionSwitch.On

#if NETSTANDARD
    // set platform depending on whether the current process is a 64-bit process.
    // BUG 429882 : FsiAnyCPU.exe issues warnings (x64 v MSIL) when referencing 64-bit assemblies
    do tcConfigB.platform <- if IntPtr.Size = 8 then Some AMD64 else Some X86
#endif

    let fsiStdinSyphon = new FsiStdinSyphon(errorWriter)
    let fsiConsoleOutput = FsiConsoleOutput(tcConfigB, outWriter, errorWriter)

    let errorLogger = ErrorLoggerThatStopsOnFirstError(tcConfigB, fsiStdinSyphon, fsiConsoleOutput)

    do InstallErrorLoggingOnThisThread errorLogger // FSI error logging on main thread.

    let updateBannerText() =
      tcConfigB.productNameForBannerText <- FSIstrings.SR.fsiProductName(FSharpEnvironment.FSharpBannerVersion)

    do updateBannerText() // setting the correct banner so that 'fsi -?' display the right thing

    let fsiOptions = FsiCommandLineOptions(fsi, argv, tcConfigB, fsiConsoleOutput)

    do
      match fsiOptions.WriteReferencesAndExit with
      | Some outFile ->
          let tcConfig = tcConfigP.Get(ctokStartup)
          let references, _unresolvedReferences = TcAssemblyResolutions.GetAssemblyResolutionInformation(ctokStartup, tcConfig)
          let lines = [ for r in references -> r.resolvedPath ]
          FileSystem.OpenFileForWriteShim(outFile).WriteAllLines(lines)
          exit 0
      | _ -> ()

    let fsiConsolePrompt = FsiConsolePrompt(fsiOptions, fsiConsoleOutput)

    do
      match tcConfigB.preferredUiLang with
      | Some s -> Thread.CurrentThread.CurrentUICulture <- new System.Globalization.CultureInfo(s)
      | None -> ()

    do
      try
          SetServerCodePages fsiOptions
      with e ->
          warning(e)

    do
      updateBannerText() // resetting banner text after parsing options

      if tcConfigB.showBanner then
          fsiOptions.ShowBanner()

    do fsiConsoleOutput.uprintfn ""

    // When no source files to load, print ahead prompt here
    do if List.isEmpty fsiOptions.SourceFiles then
        fsiConsolePrompt.PrintAhead()


    let fsiConsoleInput = FsiConsoleInput(fsi, fsiOptions, inReader, outWriter)

    /// The single, global interactive checker that can be safely used in conjunction with other operations
    /// on the FsiEvaluationSession.
    let checker = FSharpChecker.Create(legacyReferenceResolver=legacyReferenceResolver)

    let (tcGlobals,frameworkTcImports,nonFrameworkResolutions,unresolvedReferences) =
        try
            let tcConfig = tcConfigP.Get(ctokStartup)
            checker.FrameworkImportsCache.Get (ctokStartup, tcConfig) |> Cancellable.runWithoutCancellation
        with e ->
            stopProcessingRecovery e range0; failwithf "Error creating evaluation session: %A" e

    let tcImports =
      try
          TcImports.BuildNonFrameworkTcImports(ctokStartup, tcConfigP, tcGlobals, frameworkTcImports, nonFrameworkResolutions, unresolvedReferences, fsiOptions.DependencyProvider) |> Cancellable.runWithoutCancellation
      with e ->
          stopProcessingRecovery e range0; failwithf "Error creating evaluation session: %A" e

    let niceNameGen = NiceNameGenerator()

    // Share intern'd strings across all lexing/parsing
    let lexResourceManager = new Lexhelp.LexResourceManager()

    /// The lock stops the type checker running at the same time as the server intellisense implementation.
    let tcLockObject = box 7 // any new object will do

    let resolveAssemblyRef (aref: ILAssemblyRef) =
        // Explanation: This callback is invoked during compilation to resolve assembly references
        // We don't yet propagate the ctok through these calls (though it looks plausible to do so).
        let ctok = AssumeCompilationThreadWithoutEvidence ()
#if !NO_EXTENSIONTYPING
        match tcImports.TryFindProviderGeneratedAssemblyByName (ctok, aref.Name) with
        | Some assembly -> Some (Choice2Of2 assembly)
        | None ->
#endif
        match tcImports.TryFindExistingFullyQualifiedPathByExactAssemblyRef (ctok, aref) with
        | Some resolvedPath -> Some (Choice1Of2 resolvedPath)
        | None -> None

    let fsiDynamicCompiler = FsiDynamicCompiler(fsi, timeReporter, tcConfigB, tcLockObject, outWriter, tcImports, tcGlobals, fsiOptions, fsiConsoleOutput, fsiCollectible, niceNameGen, resolveAssemblyRef)

    let fsiInterruptController = FsiInterruptController(fsiOptions, fsiConsoleOutput)

    let uninstallMagicAssemblyResolution = MagicAssemblyResolution.Install(tcConfigB, tcImports, fsiDynamicCompiler, fsiConsoleOutput)

    /// This reference cell holds the most recent interactive state
    let initialInteractiveState = fsiDynamicCompiler.GetInitialInteractiveState ()

    let fsiStdinLexerProvider = FsiStdinLexerProvider(tcConfigB, fsiStdinSyphon, fsiConsoleInput, fsiConsoleOutput, fsiOptions, lexResourceManager)

    let fsiInteractionProcessor = FsiInteractionProcessor(fsi, tcConfigB, fsiOptions, fsiDynamicCompiler, fsiConsolePrompt, fsiConsoleOutput, fsiInterruptController, fsiStdinLexerProvider, lexResourceManager, initialInteractiveState)

    // Raising an exception throws away the exception stack making diagnosis hard
    // this wraps the existing exception as the inner exception
    let makeNestedException (userExn: #Exception) =
        // clone userExn -- make userExn the inner exception, to retain the stacktrace on raise
        let arguments = [| userExn.Message :> obj; userExn :> obj |]
        Activator.CreateInstance(userExn.GetType(), arguments) :?> Exception

    let commitResult res =
        match res with
        | Choice1Of2 r -> r
        | Choice2Of2 None -> raise (FsiCompilationException(FSIstrings.SR.fsiOperationFailed(), None))
        | Choice2Of2 (Some userExn) -> raise (makeNestedException userExn)

    let commitResultNonThrowing errorOptions scriptFile (errorLogger: CompilationErrorLogger) res =
        let errs = errorLogger.GetDiagnostics()
        let errorInfos = DiagnosticHelpers.CreateDiagnostics (errorOptions, true, scriptFile, errs, true)
        let userRes =
            match res with
            | Choice1Of2 r -> Choice1Of2 r
            | Choice2Of2 None -> Choice2Of2 (FsiCompilationException(FSIstrings.SR.fsiOperationCouldNotBeCompleted(), Some errorInfos) :> exn)
            | Choice2Of2 (Some userExn) -> Choice2Of2 userExn

        // 'true' is passed for "suggestNames" because we want the FSI session to suggest names for misspellings and it won't affect IDE perf much
        userRes, errorInfos

    let dummyScriptFileName = "input.fsx"

    interface IDisposable with
        member x.Dispose() =
            (tcImports :> IDisposable).Dispose()
            uninstallMagicAssemblyResolution.Dispose()

    /// Load the dummy interaction, load the initial files, and,
    /// if interacting, start the background thread to read the standard input.
    member x.Interrupt() = fsiInterruptController.Interrupt()

    /// A host calls this to get the completions for a long identifier, e.g. in the console
    member x.GetCompletions(longIdent) =
        fsiInteractionProcessor.CompletionsForPartialLID (fsiInteractionProcessor.CurrentState, longIdent)  |> Seq.ofList

    member x.ParseAndCheckInteraction(code) =
        let ctok = AssumeCompilationThreadWithoutEvidence ()
        fsiInteractionProcessor.ParseAndCheckInteraction (ctok, legacyReferenceResolver, fsiInteractionProcessor.CurrentState, code)
        |> Cancellable.runWithoutCancellation

    member x.InteractiveChecker = checker

    member x.CurrentPartialAssemblySignature =
        fsiDynamicCompiler.CurrentPartialAssemblySignature (fsiInteractionProcessor.CurrentState)

    member x.DynamicAssembly =
        fsiDynamicCompiler.DynamicAssembly

    /// A host calls this to determine if the --gui parameter is active
    member x.IsGui = fsiOptions.Gui

    /// A host calls this to get the active language ID if provided by fsi-server-lcid
    member x.LCID = fsiOptions.FsiLCID

#if FX_NO_APP_DOMAINS
    member x.ReportUnhandledException (exn:exn) = ignore exn; ()
#else
    /// A host calls this to report an unhandled exception in a standard way, e.g. an exception on the GUI thread gets printed to stderr
    member x.ReportUnhandledException exn = x.ReportUnhandledExceptionSafe true exn

    member x.ReportUnhandledExceptionSafe isFromThreadException (exn:exn) =
             fsi.EventLoopInvoke (
                fun () ->
                    fprintfn fsiConsoleOutput.Error "%s" (exn.ToString())
                    errorLogger.SetError()
                    try
                        errorLogger.AbortOnError(fsiConsoleOutput)
                    with StopProcessing ->
                        // BUG 664864 some window that use System.Windows.Forms.DataVisualization types (possible FSCharts) was created in FSI.
                        // at some moment one chart has raised InvalidArgumentException from OnPaint, this exception was intercepted by the code in higher layer and
                        // passed to Application.OnThreadException. FSI has already attached its own ThreadException handler, inside it will log the original error
                        // and then raise StopProcessing exception to unwind the stack (and possibly shut down current Application) and get to DriveFsiEventLoop.
                        // DriveFsiEventLoop handles StopProcessing by suppressing it and restarting event loop from the beginning.
                        // This schema works almost always except when FSI is started as 64 bit process (FsiAnyCpu) on Windows 7.

                        // http://msdn.microsoft.com/en-us/library/windows/desktop/ms633573(v=vs.85).aspx
                        // Remarks:
                        // If your application runs on a 32-bit version of Windows operating system, uncaught exceptions from the callback
                        // will be passed onto higher-level exception handlers of your application when available.
                        // The system then calls the unhandled exception filter to handle the exception prior to terminating the process.
                        // If the PCA is enabled, it will offer to fix the problem the next time you run the application.
                        // However, if your application runs on a 64-bit version of Windows operating system or WOW64,
                        // you should be aware that a 64-bit operating system handles uncaught exceptions differently based on its 64-bit processor architecture,
                        // exception architecture, and calling convention.
                        // The following table summarizes all possible ways that a 64-bit Windows operating system or WOW64 handles uncaught exceptions.
                        // 1. The system suppresses any uncaught exceptions.
                        // 2. The system first terminates the process, and then the Program Compatibility Assistant (PCA) offers to fix it the next time
                        // you run the application. You can disable the PCA mitigation by adding a Compatibility section to the application manifest.
                        // 3. The system calls the exception filters but suppresses any uncaught exceptions when it leaves the callback scope,
                        // without invoking the associated handlers.
                        // Behavior type 2 only applies to the 64-bit version of the Windows 7 operating system.

                        // NOTE: tests on Win8 box showed that 64 bit version of the Windows 8 always apply type 2 behavior

                        // Effectively this means that when StopProcessing exception is raised from ThreadException callback - it won't be intercepted in DriveFsiEventLoop.
                        // Instead it will be interpreted as unhandled exception and crash the whole process.

                        // FIX: detect if current process in 64 bit running on Windows 7 or Windows 8 and if yes - swallow the StopProcessing and ScheduleRestart instead.
                        // Visible behavior should not be different, previously exception unwinds the stack and aborts currently running Application.
                        // After that it will be intercepted and suppressed in DriveFsiEventLoop.
                        // Now we explicitly shut down Application so after execution of callback will be completed the control flow
                        // will also go out of WinFormsEventLoop.Run and again get to DriveFsiEventLoop => restart the loop. I'd like the fix to be  as conservative as possible
                        // so we use special case for problematic case instead of just always scheduling restart.

                        // http://msdn.microsoft.com/en-us/library/windows/desktop/ms724832(v=vs.85).aspx
                        let os = Environment.OSVersion
                        // Win7 6.1
                        let isWindows7 = os.Version.Major = 6 && os.Version.Minor = 1
                        // Win8 6.2
                        let isWindows8Plus = os.Version >= Version(6, 2, 0, 0)
                        if isFromThreadException && ((isWindows7 && (IntPtr.Size = 8) && isWindows8Plus))
#if DEBUG
                            // for debug purposes
                            && Environment.GetEnvironmentVariable("FSI_SCHEDULE_RESTART_WITH_ERRORS") = null
#endif
                        then
                            fsi.EventLoopScheduleRestart()
                        else
                            reraise()
                )
#endif

    member x.PartialAssemblySignatureUpdated = fsiInteractionProcessor.PartialAssemblySignatureUpdated


    member x.FormatValue(reflectionValue:obj, reflectionType) =
        fsiDynamicCompiler.FormatValue(reflectionValue, reflectionType)

    member x.EvalExpression(code) =

        // Explanation: When the user of the FsiInteractiveSession object calls this method, the
        // code is parsed, checked and evaluated on the calling thread. This means EvalExpression
        // is not safe to call concurrently.
        let ctok = AssumeCompilationThreadWithoutEvidence()

        fsiInteractionProcessor.EvalExpression(ctok, code, dummyScriptFileName, errorLogger)
        |> commitResult

    member x.EvalExpressionNonThrowing(code) =
        // Explanation: When the user of the FsiInteractiveSession object calls this method, the
        // code is parsed, checked and evaluated on the calling thread. This means EvalExpression
        // is not safe to call concurrently.
        let ctok = AssumeCompilationThreadWithoutEvidence()

        let errorOptions = TcConfig.Create(tcConfigB,validate = false).errorSeverityOptions
        let errorLogger = CompilationErrorLogger("EvalInteraction", errorOptions)
        fsiInteractionProcessor.EvalExpression(ctok, code, dummyScriptFileName, errorLogger)
        |> commitResultNonThrowing errorOptions dummyScriptFileName errorLogger

    member x.EvalInteraction(code, ?cancellationToken) : unit =
        // Explanation: When the user of the FsiInteractiveSession object calls this method, the
        // code is parsed, checked and evaluated on the calling thread. This means EvalExpression
        // is not safe to call concurrently.
        let ctok = AssumeCompilationThreadWithoutEvidence()
        let cancellationToken = defaultArg cancellationToken CancellationToken.None
        fsiInteractionProcessor.EvalInteraction(ctok, code, dummyScriptFileName, errorLogger, cancellationToken)
        |> commitResult
        |> ignore

    member x.EvalInteractionNonThrowing(code, ?cancellationToken) =
        // Explanation: When the user of the FsiInteractiveSession object calls this method, the
        // code is parsed, checked and evaluated on the calling thread. This means EvalExpression
        // is not safe to call concurrently.
        let ctok = AssumeCompilationThreadWithoutEvidence()
        let cancellationToken = defaultArg cancellationToken CancellationToken.None

        let errorOptions = TcConfig.Create(tcConfigB,validate = false).errorSeverityOptions
        let errorLogger = CompilationErrorLogger("EvalInteraction", errorOptions)
        fsiInteractionProcessor.EvalInteraction(ctok, code, dummyScriptFileName, errorLogger, cancellationToken)
        |> commitResultNonThrowing errorOptions "input.fsx" errorLogger

    member x.EvalScript(filePath) : unit =
        // Explanation: When the user of the FsiInteractiveSession object calls this method, the
        // code is parsed, checked and evaluated on the calling thread. This means EvalExpression
        // is not safe to call concurrently.
        let ctok = AssumeCompilationThreadWithoutEvidence()

        fsiInteractionProcessor.EvalScript(ctok, filePath, errorLogger)
        |> commitResult
        |> ignore

    member x.EvalScriptNonThrowing(filePath) =
        // Explanation: When the user of the FsiInteractiveSession object calls this method, the
        // code is parsed, checked and evaluated on the calling thread. This means EvalExpression
        // is not safe to call concurrently.
        let ctok = AssumeCompilationThreadWithoutEvidence()

        let errorOptions = TcConfig.Create(tcConfigB, validate = false).errorSeverityOptions
        let errorLogger = CompilationErrorLogger("EvalInteraction", errorOptions)
        fsiInteractionProcessor.EvalScript(ctok, filePath, errorLogger)
        |> commitResultNonThrowing errorOptions filePath errorLogger
        |> function Choice1Of2 (_), errs -> Choice1Of2 (), errs | Choice2Of2 exn, errs -> Choice2Of2 exn, errs

    /// Event fires when a root-level value is bound to an identifier, e.g., via `let x = ...`.
    member _.ValueBound = fsiDynamicCompiler.ValueBound

    member _.GetBoundValues() =
        fsiDynamicCompiler.GetBoundValues fsiInteractionProcessor.CurrentState

    member _.TryFindBoundValue(name: string) =
        fsiDynamicCompiler.TryFindBoundValue(fsiInteractionProcessor.CurrentState, name)

    member _.AddBoundValue(name: string, value: obj) =
        // Explanation: When the user of the FsiInteractiveSession object calls this method, the
        // code is parsed, checked and evaluated on the calling thread. This means EvalExpression
        // is not safe to call concurrently.
        let ctok = AssumeCompilationThreadWithoutEvidence()

        fsiInteractionProcessor.AddBoundValue(ctok, errorLogger, name, value)
        |> commitResult
        |> ignore

    /// Performs these steps:
    ///    - Load the dummy interaction, if any
    ///    - Set up exception handling, if any
    ///    - Load the initial files, if any
    ///    - Start the background thread to read the standard input, if any
    ///    - Sit in the GUI event loop indefinitely, if needed
    ///
    /// This method only returns after "exit". The method repeatedly calls the event loop and
    /// the thread may be subject to Thread.Abort() signals if Interrupt() is used, giving rise
    /// to internal ThreadAbortExceptions.
    ///
    /// A background thread is started by this thread to read from the inReader and/or console reader.

    [<CodeAnalysis.SuppressMessage("Microsoft.Reliability", "CA2004:RemoveCallsToGCKeepAlive")>]
    member x.Run() =
        progress <- condition "FSHARP_INTERACTIVE_PROGRESS"

        // Explanation: When Run is called we do a bunch of processing. For fsi.exe
        // and fsiAnyCpu.exe there are no other active threads at this point, so we can assume this is the
        // unique compilation thread.  For other users of FsiEvaluationSession it is reasonable to assume that
        // the object is not accessed concurrently during startup preparation.
        //
        // We later switch to doing interaction-by-interaction processing on the "event loop" thread
        let ctokRun = AssumeCompilationThreadWithoutEvidence ()

        if not runningOnMono && fsiOptions.IsInteractiveServer then
            SpawnInteractiveServer (fsi, fsiOptions, fsiConsoleOutput)

        use unwindBuildPhase = PushThreadBuildPhaseUntilUnwind BuildPhase.Interactive

        if fsiOptions.Interact then
            // page in the type check env
            fsiInteractionProcessor.LoadDummyInteraction(ctokStartup, errorLogger)
            if progress then fprintfn fsiConsoleOutput.Out "MAIN: InstallKillThread!";

            // Compute how long to pause before a ThreadAbort is actually executed.
            // A somewhat arbitrary choice.
            let pauseMilliseconds = (if fsiOptions.Gui then 400 else 100)

            // Request that ThreadAbort interrupts be performed on this (current) thread
            fsiInterruptController.InstallKillThread(Thread.CurrentThread, pauseMilliseconds)
            if progress then fprintfn fsiConsoleOutput.Out "MAIN: got initial state, creating form";

#if !FX_NO_APP_DOMAINS
            // Route background exceptions to the exception handlers
            AppDomain.CurrentDomain.UnhandledException.Add (fun args ->
                match args.ExceptionObject with
                | :? System.Exception as err -> x.ReportUnhandledExceptionSafe false err
                | _ -> ())
#endif

            fsiInteractionProcessor.LoadInitialFiles(ctokRun, errorLogger)

            fsiInteractionProcessor.StartStdinReadAndProcessThread(errorLogger)

            DriveFsiEventLoop (fsi, fsiConsoleOutput )

        else // not interact
            if progress then fprintfn fsiConsoleOutput.Out "Run: not interact, loading initial files..."
            fsiInteractionProcessor.LoadInitialFiles(ctokRun, errorLogger)

            if progress then fprintfn fsiConsoleOutput.Out "Run: done..."
            exit (min errorLogger.ErrorCount 1)

        // The Ctrl-C exception handler that we've passed to native code has
        // to be explicitly kept alive.
        GC.KeepAlive fsiInterruptController.EventHandlers

    static member Create(fsiConfig, argv, inReader, outWriter, errorWriter, ?collectible, ?legacyReferenceResolver) =
        new FsiEvaluationSession(fsiConfig, argv, inReader, outWriter, errorWriter, defaultArg collectible false, legacyReferenceResolver)

    static member GetDefaultConfiguration(fsiObj:obj) = FsiEvaluationSession.GetDefaultConfiguration(fsiObj, true)

    static member GetDefaultConfiguration(fsiObj:obj, useFsiAuxLib: bool) =
        // We want to avoid modifying FSharp.Compiler.Interactive.Settings to avoid republishing that DLL.
        // So we access these via reflection
        { // Connect the configuration through to the 'fsi' object from FSharp.Compiler.Interactive.Settings
            new FsiEvaluationSessionHostConfig () with
              member _.FormatProvider = getInstanceProperty fsiObj "FormatProvider"
              member _.FloatingPointFormat = getInstanceProperty fsiObj "FloatingPointFormat"
              member _.AddedPrinters = getInstanceProperty fsiObj "AddedPrinters"
              member _.ShowDeclarationValues = getInstanceProperty fsiObj "ShowDeclarationValues"
              member _.ShowIEnumerable = getInstanceProperty fsiObj "ShowIEnumerable"
              member _.ShowProperties = getInstanceProperty fsiObj "ShowProperties"
              member _.PrintSize = getInstanceProperty fsiObj "PrintSize"
              member _.PrintDepth = getInstanceProperty fsiObj "PrintDepth"
              member _.PrintWidth = getInstanceProperty fsiObj "PrintWidth"
              member _.PrintLength = getInstanceProperty fsiObj "PrintLength"
              member _.ReportUserCommandLineArgs args = setInstanceProperty fsiObj "CommandLineArgs" args
              member _.StartServer(fsiServerName) =  failwith "--fsi-server not implemented in the default configuration"
              member _.EventLoopRun() = callInstanceMethod0 (getInstanceProperty fsiObj "EventLoop") [||] "Run"
              member _.EventLoopInvoke(f : unit -> 'T) =  callInstanceMethod1 (getInstanceProperty fsiObj "EventLoop") [|typeof<'T>|] "Invoke" f
              member _.EventLoopScheduleRestart() = callInstanceMethod0 (getInstanceProperty fsiObj "EventLoop") [||] "ScheduleRestart"
              member _.UseFsiAuxLib = useFsiAuxLib
              member _.GetOptionalConsoleReadLine(_probe) = None }
//-------------------------------------------------------------------------------
// If no "fsi" object for the configuration is specified, make the default
// configuration one which stores the settings in-process

module Settings =
    type IEventLoop =
        abstract Run : unit -> bool
        abstract Invoke : (unit -> 'T) -> 'T
        abstract ScheduleRestart : unit -> unit

    // fsi.fs in FSHarp.Compiler.Service.dll avoids a hard dependency on FSharp.Compiler.Interactive.Settings.dll
    // by providing an optional reimplementation of the functionality

    // An implementation of IEventLoop suitable for the command-line console
    [<AutoSerializable(false)>]
    type internal SimpleEventLoop() =
        let runSignal = new AutoResetEvent(false)
        let exitSignal = new AutoResetEvent(false)
        let doneSignal = new AutoResetEvent(false)
        let mutable queue = ([] : (unit -> obj) list)
        let mutable result = (None : obj option)
        let setSignal(signal : AutoResetEvent) = while not (signal.Set()) do Thread.Sleep(1); done
        let waitSignal signal = WaitHandle.WaitAll([| (signal :> WaitHandle) |]) |> ignore
        let waitSignal2 signal1 signal2 =
            WaitHandle.WaitAny([| (signal1 :> WaitHandle); (signal2 :> WaitHandle) |])
        let mutable running = false
        let mutable restart = false
        interface IEventLoop with
             member x.Run() =
                 running <- true
                 let rec run() =
                     match waitSignal2 runSignal exitSignal with
                     | 0 ->
                         queue |> List.iter (fun f -> result <- try Some(f()) with _ -> None);
                         setSignal doneSignal
                         run()
                     | 1 ->
                         running <- false;
                         restart
                     | _ -> run()
                 run();
             member x.Invoke(f : unit -> 'T) : 'T  =
                 queue <- [f >> box]
                 setSignal runSignal
                 waitSignal doneSignal
                 result.Value |> unbox
             member x.ScheduleRestart() =
                 if running then
                     restart <- true
                     setSignal exitSignal
        interface System.IDisposable with
             member x.Dispose() =
                 runSignal.Dispose()
                 exitSignal.Dispose()
                 doneSignal.Dispose()


    [<Sealed>]
    type InteractiveSettings()  =
        let mutable evLoop = (new SimpleEventLoop() :> IEventLoop)
        let mutable showIDictionary = true
        let mutable showDeclarationValues = true
        let mutable args = Environment.GetCommandLineArgs()
        let mutable fpfmt = "g10"
        let mutable fp = (CultureInfo.InvariantCulture :> System.IFormatProvider)
        let mutable printWidth = 78
        let mutable printDepth = 100
        let mutable printLength = 100
        let mutable printSize = 10000
        let mutable showIEnumerable = true
        let mutable showProperties = true
        let mutable addedPrinters = []

        member _.FloatingPointFormat with get() = fpfmt and set v = fpfmt <- v
        member _.FormatProvider with get() = fp and set v = fp <- v
        member _.PrintWidth  with get() = printWidth and set v = printWidth <- v
        member _.PrintDepth  with get() = printDepth and set v = printDepth <- v
        member _.PrintLength  with get() = printLength and set v = printLength <- v
        member _.PrintSize  with get() = printSize and set v = printSize <- v
        member _.ShowDeclarationValues with get() = showDeclarationValues and set v = showDeclarationValues <- v
        member _.ShowProperties  with get() = showProperties and set v = showProperties <- v
        member _.ShowIEnumerable with get() = showIEnumerable and set v = showIEnumerable <- v
        member _.ShowIDictionary with get() = showIDictionary and set v = showIDictionary <- v
        member _.AddedPrinters with get() = addedPrinters and set v = addedPrinters <- v
        member _.CommandLineArgs with get() = args  and set v  = args <- v
        member _.AddPrinter(printer : 'T -> string) =
          addedPrinters <- Choice1Of2 (typeof<'T>, (fun (x:obj) -> printer (unbox x))) :: addedPrinters

        member _.EventLoop
           with get () = evLoop
           and set (x:IEventLoop)  = evLoop.ScheduleRestart(); evLoop <- x

        member _.AddPrintTransformer(printer : 'T -> obj) =
          addedPrinters <- Choice2Of2 (typeof<'T>, (fun (x:obj) -> printer (unbox x))) :: addedPrinters

    let fsi = InteractiveSettings()

type FsiEvaluationSession with
    static member GetDefaultConfiguration() =
        FsiEvaluationSession.GetDefaultConfiguration(Settings.fsi, false)

/// Defines a read-only input stream used to feed content to the hosted F# Interactive dynamic compiler.
[<AllowNullLiteral>]
type CompilerInputStream() =
    inherit Stream()
    // Duration (in milliseconds) of the pause in the loop of waitForAtLeastOneByte.
    let pauseDuration = 100

    // Queue of characters waiting to be read.
    let readQueue = new Queue<byte>()

    let  waitForAtLeastOneByte(count : int) =
        let rec loop() =
            let attempt =
                lock readQueue (fun () ->
                    let n = readQueue.Count
                    if (n >= 1) then
                        let lengthToRead = if (n < count) then n else count
                        let ret = Array.zeroCreate lengthToRead
                        for i in 0 .. lengthToRead - 1 do
                            ret.[i] <- readQueue.Dequeue()
                        Some ret
                    else
                        None)
            match attempt with
            | None -> System.Threading.Thread.Sleep(pauseDuration); loop()
            | Some res -> res
        loop()

    override x.CanRead = true
    override x.CanWrite = false
    override x.CanSeek = false
    override x.Position with get() = raise (NotSupportedException()) and set _v = raise (NotSupportedException())
    override x.Length = raise (NotSupportedException())
    override x.Flush() = ()
    override x.Seek(_offset, _origin) = raise (NotSupportedException())
    override x.SetLength(_value) = raise (NotSupportedException())
    override x.Write(_buffer, _offset, _count) = raise (NotSupportedException("Cannot write to input stream"))
    override x.Read(buffer, offset, count) =
        let bytes = waitForAtLeastOneByte count
        Array.Copy(bytes, 0, buffer, offset, bytes.Length)
        bytes.Length

    /// Feeds content into the stream.
    member x.Add(str:string) =
        if (System.String.IsNullOrEmpty(str)) then () else

        lock readQueue (fun () ->
            let bytes = System.Text.Encoding.UTF8.GetBytes(str)
            for i in 0 .. bytes.Length - 1 do
                readQueue.Enqueue(bytes.[i]))



/// Defines a write-only stream used to capture output of the hosted F# Interactive dynamic compiler.
[<AllowNullLiteral>]
type CompilerOutputStream()  =
    inherit Stream()
    // Queue of characters waiting to be read.
    let contentQueue = new Queue<byte>()
    let nyi() = raise (NotSupportedException())

    override x.CanRead = false
    override x.CanWrite = true
    override x.CanSeek = false
    override x.Position with get() = nyi() and set _v = nyi()
    override x.Length = nyi()
    override x.Flush() = ()
    override x.Seek(_offset, _origin) = nyi()
    override x.SetLength(_value) = nyi()
    override x.Read(_buffer, _offset, _count) = raise (NotSupportedException("Cannot write to input stream"))
    override x.Write(buffer, offset, count) =
        let stop = offset + count
        if (stop > buffer.Length) then raise (ArgumentException("offset,count"))

        lock contentQueue (fun () ->
            for i in offset .. stop - 1 do
                contentQueue.Enqueue(buffer.[i]))

    member x.Read() =
        lock contentQueue (fun () ->
            let n = contentQueue.Count
            if (n > 0) then
                let bytes = Array.zeroCreate n
                for i in 0 .. n-1 do
                    bytes.[i] <- contentQueue.Dequeue()

                System.Text.Encoding.UTF8.GetString(bytes, 0, n)
            else
                "")<|MERGE_RESOLUTION|>--- conflicted
+++ resolved
@@ -1235,13 +1235,8 @@
 
         let importMap = tcImports.GetImportMap()
 
-<<<<<<< HEAD
         // optimize: note we collect the incremental optimization environment 
         let optimizedImpls, _optData, optEnv = ApplyAllOptimizations (tcConfig, tcGlobals, (LightweightTcValForUsingInBuildMethodCall tcGlobals traitCtxtNone), outfile, importMap, isIncrementalFragment, optEnv, tcState.Ccu, declaredImpls)
-=======
-        // optimize: note we collect the incremental optimization environment
-        let optimizedImpls, _optData, optEnv = ApplyAllOptimizations (tcConfig, tcGlobals, (LightweightTcValForUsingInBuildMethodCall tcGlobals), outfile, importMap, isIncrementalFragment, optEnv, tcState.Ccu, declaredImpls)
->>>>>>> a70f3bea
         errorLogger.AbortOnError(fsiConsoleOutput);
 
         let fragName = textOfLid prefixPath
@@ -2670,15 +2665,9 @@
         let ad = tcState.TcEnvFromImpls.AccessRights
         let nenv = tcState.TcEnvFromImpls.NameEnv
 
-<<<<<<< HEAD
         let nItems = NameResolution.ResolvePartialLongIdent ncenv nenv (ConstraintSolver.IsApplicableMethApprox istate.tcGlobals amap rangeStdin traitCtxtNone) rangeStdin ad lid false
         let names  = nItems |> List.map (fun d -> d.DisplayName) 
         let names  = names |> List.filter (fun name -> name.StartsWithOrdinal(stem)) 
-=======
-        let nItems = NameResolution.ResolvePartialLongIdent ncenv nenv (ConstraintSolver.IsApplicableMethApprox istate.tcGlobals amap rangeStdin) rangeStdin ad lid false
-        let names  = nItems |> List.map (fun d -> d.DisplayName)
-        let names  = names |> List.filter (fun name -> name.StartsWithOrdinal(stem))
->>>>>>> a70f3bea
         names
 
     member _.ParseAndCheckInteraction (ctok, legacyReferenceResolver, istate, text:string) =
