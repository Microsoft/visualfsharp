--- conflicted
+++ resolved
@@ -1625,25 +1625,16 @@
 
     let isFeatureSupported featureId = tcConfigB.langVersion.SupportsFeature featureId
 
-<<<<<<< HEAD
 #if BUILDING_WITH_LKG || BUILD_FROM_SOURCE
-    let LexbufFromLineReader (fsiStdinSyphon: FsiStdinSyphon) (readf: unit -> string) = 
+    let LexbufFromLineReader (fsiStdinSyphon: FsiStdinSyphon) (readF: unit -> string) = 
 #else
-    let LexbufFromLineReader (fsiStdinSyphon: FsiStdinSyphon) (readf: unit -> string?) = 
+    let LexbufFromLineReader (fsiStdinSyphon: FsiStdinSyphon) (readF: unit -> string?) = 
 #endif
-        UnicodeLexing.FunctionAsLexbuf 
-          (isFeatureSupported, (fun (buf: char[], start, len) ->
-            //fprintf fsiConsoleOutput.Out "Calling ReadLine\n"
-            let inputOption = try Some(readf()) with :? EndOfStreamException -> None
-            inputOption |> Option.iter (fun t -> fsiStdinSyphon.Add ((match t with null -> "" | NonNull t -> t) + "\n"))
-=======
-    let LexbufFromLineReader (fsiStdinSyphon: FsiStdinSyphon) readF = 
         UnicodeLexing.FunctionAsLexbuf
           (isFeatureSupported, (fun (buf: char[], start, len) ->
             //fprintf fsiConsoleOutput.Out "Calling ReadLine\n"
             let inputOption = try Some(readF()) with :? EndOfStreamException -> None
-            inputOption |> Option.iter (fun t -> fsiStdinSyphon.Add (t + "\n"))
->>>>>>> 24407d57
+            inputOption |> Option.iter (fun t -> fsiStdinSyphon.Add ((match t with null -> "" | NonNull t -> t) + "\n"))
             match inputOption with 
             |  Some(null) | None -> 
                  if !progress then fprintfn fsiConsoleOutput.Out "End of file from TextReader.ReadLine"
