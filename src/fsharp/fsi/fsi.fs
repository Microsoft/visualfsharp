// Copyright (c) Microsoft Corporation.  All Rights Reserved.  See License.txt in the project root for license information.

module FSharp.Compiler.Interactive.Shell

#nowarn "55"

[<assembly: System.Runtime.InteropServices.ComVisible(false)>]
[<assembly: System.CLSCompliant(true)>]  
do()


open System
open System.Collections.Generic
open System.Diagnostics
open System.Globalization
open System.Runtime.InteropServices
open System.IO
open System.Text
open System.Threading
open System.Reflection
open System.Runtime.CompilerServices
open FSharp.Compiler
open FSharp.Compiler.AbstractIL
open FSharp.Compiler.AbstractIL.Diagnostics
open FSharp.Compiler.AbstractIL.IL
open FSharp.Compiler.AbstractIL.ILBinaryReader
open FSharp.Compiler.AbstractIL.Internal
open FSharp.Compiler.AbstractIL.Internal.Library
open FSharp.Compiler.AbstractIL.Extensions.ILX
open FSharp.Compiler.AbstractIL.ILRuntimeWriter
open FSharp.Compiler.Lib
open FSharp.Compiler.AccessibilityLogic
open FSharp.Compiler.Ast
open FSharp.Compiler.CompileOptions
open FSharp.Compiler.CompileOps
open FSharp.Compiler.ErrorLogger
open FSharp.Compiler.Features
open FSharp.Compiler.Infos
open FSharp.Compiler.InfoReader
open FSharp.Compiler.NameResolution
open FSharp.Compiler.IlxGen
open FSharp.Compiler.Lexhelp
open FSharp.Compiler.Layout
open FSharp.Compiler.Lib
open FSharp.Compiler.Optimizer
open FSharp.Compiler.PostTypeCheckSemanticChecks
open FSharp.Compiler.Range
open FSharp.Compiler.TypeChecker
open FSharp.Compiler.Tast
open FSharp.Compiler.Tastops
open FSharp.Compiler.TcGlobals
open FSharp.Compiler.Text
open FSharp.Compiler.SourceCodeServices
open FSharp.Compiler.ReferenceResolver

open Internal.Utilities
open Internal.Utilities.Collections
open Internal.Utilities.StructuredFormat

//----------------------------------------------------------------------------
// For the FSI as a service methods...
//----------------------------------------------------------------------------

type FsiValue(reflectionValue:obj, reflectionType:Type, fsharpType:FSharpType) = 
  member x.ReflectionValue = reflectionValue
  member x.ReflectionType = reflectionType
  member x.FSharpType = fsharpType


[<AutoOpen>]
module internal Utilities = 
    type IAnyToLayoutCall = 
        abstract AnyToLayout : FormatOptions * obj * Type -> Internal.Utilities.StructuredFormat.Layout
        abstract FsiAnyToLayout : FormatOptions * obj * Type -> Internal.Utilities.StructuredFormat.Layout

    type private AnyToLayoutSpecialization<'T>() = 
        interface IAnyToLayoutCall with
            member this.AnyToLayout(options, o : obj, ty : Type) = Internal.Utilities.StructuredFormat.Display.any_to_layout options ((Unchecked.unbox o : 'T), ty)
            member this.FsiAnyToLayout(options, o : obj, ty : Type) = Internal.Utilities.StructuredFormat.Display.fsi_any_to_layout options ((Unchecked.unbox o : 'T), ty)
    
    let getAnyToLayoutCall ty = 
        let specialized = typedefof<AnyToLayoutSpecialization<_>>.MakeGenericType [| ty |]
        Activator.CreateInstance(specialized) :?> IAnyToLayoutCall

    let callStaticMethod (ty:Type) name args =
        ty.InvokeMember(name, (BindingFlags.InvokeMethod ||| BindingFlags.Static ||| BindingFlags.Public ||| BindingFlags.NonPublic), null, null, Array.ofList args,Globalization.CultureInfo.InvariantCulture)

    let ignoreAllErrors f = try f() with _ -> ()

    // TODO: this dotnet/core polyfill can be removed when it surfaces in Type
    let getMember (name: string) (memberType: MemberTypes) (attr: BindingFlags) (declaringType: Type) =
        let memberType =
            if memberType &&& MemberTypes.NestedType = MemberTypes.NestedType then
                memberType ||| MemberTypes.TypeInfo
            else
                memberType
        declaringType.GetMembers(attr) |> Array.filter(fun m -> 0 <> (int(m.MemberType &&& memberType)) && m.Name = name)

    let rec tryFindMember (name: string) (memberType: MemberTypes) (declaringType: Type) =
        let bindingFlags = BindingFlags.Instance ||| BindingFlags.Public ||| BindingFlags.NonPublic
        match declaringType |> getMember name memberType bindingFlags with
        | [||] -> declaringType.GetInterfaces() |> Array.tryPick (tryFindMember name memberType)
        | [|m|] -> Some m
        | _ -> raise <| new AmbiguousMatchException(sprintf "Ambiguous match for member '%s'" name)

    let getInstanceProperty (obj:obj) (nm:string) =
        let p = (tryFindMember nm MemberTypes.Property <| obj.GetType()).Value :?> PropertyInfo
        p.GetValue(obj, [||]) |> unbox

    let setInstanceProperty (obj:obj) (nm:string) (v:obj) =
        let p = (tryFindMember nm MemberTypes.Property <| obj.GetType()).Value :?> PropertyInfo
        p.SetValue(obj, v, [||]) |> unbox

    let callInstanceMethod0 (obj:obj) (typeArgs : Type []) (nm:string) =
        let m = (tryFindMember nm MemberTypes.Method <| obj.GetType()).Value :?> MethodInfo
        let m = match typeArgs with [||] -> m | _ -> m.MakeGenericMethod(typeArgs)
        m.Invoke(obj, [||]) |> unbox

    let callInstanceMethod1 (obj:obj) (typeArgs : Type []) (nm:string) (v:obj) =
        let m = (tryFindMember nm MemberTypes.Method <| obj.GetType()).Value :?> MethodInfo
        let m = match typeArgs with [||] -> m | _ -> m.MakeGenericMethod(typeArgs)
        m.Invoke(obj, [|v|]) |> unbox

    let callInstanceMethod3 (obj:obj) (typeArgs : Type []) (nm:string) (v1:obj)  (v2:obj)  (v3:obj) =
        let m = (tryFindMember nm MemberTypes.Method <| obj.GetType()).Value :?> MethodInfo
        let m = match typeArgs with [||] -> m | _ -> m.MakeGenericMethod(typeArgs)
        m.Invoke(obj, [|v1;v2;v3|]) |> unbox

    let colorPrintL (outWriter : TextWriter) opts layout =
        let renderer =
            { new LayoutRenderer<NoResult,NoState> with
                member r.Start () = NoState

                member r.AddText z s =
                    let color =
                        match s.Tag with
                        | LayoutTag.Keyword -> ConsoleColor.White
                        | LayoutTag.TypeParameter
                        | LayoutTag.Alias
                        | LayoutTag.Class 
                        | LayoutTag.Module
                        | LayoutTag.Interface
                        | LayoutTag.Record
                        | LayoutTag.Struct
                        | LayoutTag.Union
                        | LayoutTag.UnknownType -> ConsoleColor.Cyan
                        | LayoutTag.UnionCase
                        | LayoutTag.ActivePatternCase -> ConsoleColor.Magenta
                        | LayoutTag.StringLiteral -> ConsoleColor.Yellow
                        | LayoutTag.NumericLiteral -> ConsoleColor.Green
                        | _ -> Console.ForegroundColor

                    DoWithColor color (fun () -> outWriter.Write s.Text)

                    z

                member r.AddBreak z n =
                    outWriter.WriteLine()
                    outWriter.Write (String.replicate n " ")
                    z

                member r.AddTag z (tag,attrs,start) = z

                member r.Finish z =
                    outWriter.WriteLine()
                    NoResult
            }

        layout
        |> Internal.Utilities.StructuredFormat.Display.squash_layout opts
        |> Layout.renderL renderer
        |> ignore

        outWriter.WriteLine()

//----------------------------------------------------------------------------
// Timing support
//----------------------------------------------------------------------------

[<AutoSerializable(false)>]
type internal FsiTimeReporter(outWriter: TextWriter) =
    let stopwatch = new System.Diagnostics.Stopwatch()
    let ptime = System.Diagnostics.Process.GetCurrentProcess()
    let numGC = System.GC.MaxGeneration
    member tr.TimeOp(f) =
        let startTotal = ptime.TotalProcessorTime
        let startGC = [| for i in 0 .. numGC -> System.GC.CollectionCount(i) |]
        stopwatch.Reset()
        stopwatch.Start()
        let res = f ()
        stopwatch.Stop()
        let total = ptime.TotalProcessorTime - startTotal
        let spanGC = [ for i in 0 .. numGC-> System.GC.CollectionCount(i) - startGC.[i] ]
        let elapsed = stopwatch.Elapsed 
        fprintfn outWriter "%s" (FSIstrings.SR.fsiTimeInfoMainString((sprintf "%02d:%02d:%02d.%03d" (int elapsed.TotalHours) elapsed.Minutes elapsed.Seconds elapsed.Milliseconds),(sprintf "%02d:%02d:%02d.%03d" (int total.TotalHours) total.Minutes total.Seconds total.Milliseconds),(String.concat ", " (List.mapi (sprintf "%s%d: %d" (FSIstrings.SR.fsiTimeInfoGCGenerationLabelSomeShorthandForTheWordGeneration())) spanGC))))
        res

    member tr.TimeOpIf flag f = if flag then tr.TimeOp f else f ()


type internal FsiValuePrinterMode = 
    | PrintExpr 
    | PrintDecl

type EvaluationEventArgs(fsivalue : FsiValue option, symbolUse : FSharpSymbolUse, decl: FSharpImplementationFileDeclaration) =
    inherit EventArgs()
    member x.Name = symbolUse.Symbol.DisplayName
    member x.FsiValue = fsivalue
    member x.SymbolUse = symbolUse
    member x.Symbol = symbolUse.Symbol
    member x.ImplementationDeclaration = decl

[<AbstractClass>]
/// User-configurable information that changes how F# Interactive operates, stored in the 'fsi' object
/// and accessible via the programming model
type FsiEvaluationSessionHostConfig () = 
    let evaluationEvent = new Event<EvaluationEventArgs> () 
    /// Called by the evaluation session to ask the host for parameters to format text for output
    abstract FormatProvider: System.IFormatProvider  
    /// Called by the evaluation session to ask the host for parameters to format text for output
    abstract FloatingPointFormat: string 
    /// Called by the evaluation session to ask the host for parameters to format text for output
    abstract AddedPrinters : Choice<(System.Type * (obj -> string)), (System.Type * (obj -> obj))>  list
    /// Called by the evaluation session to ask the host for parameters to format text for output
    abstract ShowDeclarationValues: bool  
    /// Called by the evaluation session to ask the host for parameters to format text for output
    abstract ShowIEnumerable: bool  
    /// Called by the evaluation session to ask the host for parameters to format text for output
    abstract ShowProperties : bool  
    /// Called by the evaluation session to ask the host for parameters to format text for output
    abstract PrintSize : int  
    /// Called by the evaluation session to ask the host for parameters to format text for output
    abstract PrintDepth : int  
    /// Called by the evaluation session to ask the host for parameters to format text for output
    abstract PrintWidth : int
    /// Called by the evaluation session to ask the host for parameters to format text for output
    abstract PrintLength : int

    /// The evaluation session calls this to report the preferred view of the command line arguments after 
    /// stripping things like "/use:file.fsx", "-r:Foo.dll" etc.
    abstract ReportUserCommandLineArgs : string [] -> unit


    /// The evaluation session calls this to ask the host for the special console reader. 
    /// Returning 'Some' indicates a console is to be used, so some special rules apply.
    ///
    /// A "console" gets used if 
    ///     --readline- is specified (the default on Windows + .NET); and 
    ///     not --fsi-server (which should always be combined with --readline-); and 
    ///     GetOptionalConsoleReadLine() returns a Some
    ///
    /// "Peekahead" occurs if --peekahead- is not specified (i.e. it is the default):
    ///     - If a console is being used then 
    ///         - a prompt is printed early 
    ///         - a background thread is created 
    ///         - the GetOptionalConsoleReadLine() callback is used to read the first line
    ///     - Otherwise call inReader.Peek()
    ///
    /// Further lines are read as follows:
    ///     - If a console is being used then use GetOptionalConsoleReadLine()
    ///     - Otherwise use inReader.ReadLine()

    abstract GetOptionalConsoleReadLine : probeToSeeIfConsoleWorks: bool -> (unit -> string) option 

    /// The evaluation session calls this at an appropriate point in the startup phase if the --fsi-server parameter was given
    abstract StartServer : fsiServerName:string -> unit
    
    /// Called by the evaluation session to ask the host to enter a dispatch loop like Application.Run().
    /// Only called if --gui option is used (which is the default).
    /// Gets called towards the end of startup and every time a ThreadAbort escaped to the backup driver loop.
    /// Return true if a 'restart' is required, which is a bit meaningless.
    abstract EventLoopRun : unit -> bool

    /// Request that the given operation be run synchronously on the event loop.
    abstract EventLoopInvoke : codeToRun: (unit -> 'T) -> 'T

    /// Schedule a restart for the event loop.
    abstract EventLoopScheduleRestart : unit -> unit

    /// Implicitly reference FSharp.Compiler.Interactive.Settings.dll
    abstract UseFsiAuxLib : bool

    /// Hook for listening for evaluation bindings
    member x.OnEvaluation = evaluationEvent.Publish
    member internal x.TriggerEvaluation (value, symbolUse, decl) =
        evaluationEvent.Trigger (EvaluationEventArgs (value, symbolUse, decl) )

/// Used to print value signatures along with their values, according to the current
/// set of pretty printers installed in the system, and default printing rules.
type internal FsiValuePrinter(fsi: FsiEvaluationSessionHostConfig, g: TcGlobals, generateDebugInfo, resolveAssemblyRef, outWriter: TextWriter) = 

    /// This printer is used by F# Interactive if no other printers apply.
    let DefaultPrintingIntercept (ienv: Internal.Utilities.StructuredFormat.IEnvironment) (obj:obj) = 
       match obj with 
       | null -> None 
       | :? System.Collections.IDictionary as ie ->
          let it = ie.GetEnumerator() 
          try 
              let itemLs = 
                  Internal.Utilities.StructuredFormat.LayoutOps.unfoldL // the function to layout each object in the unfold
                          (fun obj -> ienv.GetLayout obj) 
                          // the function to call at each step of the unfold
                          (fun () -> 
                              if it.MoveNext() then 
                                 Some((it.Key, it.Value),()) 
                              else None) () 
                          // the maximum length
                          (1+fsi.PrintLength/3) 
              let makeListL itemLs =
                (leftL (TaggedTextOps.tagText "[")) ^^
                sepListL (rightL (TaggedTextOps.tagText ";")) itemLs ^^
                (rightL (TaggedTextOps.tagText "]"))
              Some(wordL (TaggedTextOps.tagText "dict") --- makeListL itemLs)
          finally
             match it with 
             | :? System.IDisposable as d -> d.Dispose()
             | _ -> ()
             
       | _ -> None 


    /// Get the print options used when formatting output using the structured printer.
    member __.GetFsiPrintOptions() = 
        { Internal.Utilities.StructuredFormat.FormatOptions.Default with 
              FormatProvider = fsi.FormatProvider;
              PrintIntercepts = 
                  // The fsi object supports the addition of two kinds of printers, one which converts to a string
                  // and one which converts to another object that is recursively formatted.
                  // The internal AddedPrinters reports these to FSI.EXE and we pick them up here to produce a layout
                  [ for x in fsi.AddedPrinters do 
                         match x with 
                         | Choice1Of2 (aty: System.Type, printer) -> 
                                yield (fun _ienv (obj:obj) ->
                                   match obj with 
                                   | null -> None 
                                   | _ when aty.IsAssignableFrom(obj.GetType())  ->  
                                       match printer obj with 
                                       | null -> None
                                       | s -> Some (wordL (TaggedTextOps.tagText s)) 
                                   | _ -> None)
                                   
                         | Choice2Of2 (aty: System.Type, converter) -> 
                                yield (fun ienv (obj:obj) ->
                                   match obj with 
                                   | null -> None 
                                   | _ when aty.IsAssignableFrom(obj.GetType())  -> 
                                       match converter obj with 
                                       | null -> None
                                       | res -> Some (ienv.GetLayout res)
                                   | _ -> None)
                    yield DefaultPrintingIntercept];
              FloatingPointFormat = fsi.FloatingPointFormat;
              PrintWidth = fsi.PrintWidth; 
              PrintDepth = fsi.PrintDepth; 
              PrintLength = fsi.PrintLength;
              PrintSize = fsi.PrintSize;
              ShowProperties = fsi.ShowProperties;
              ShowIEnumerable = fsi.ShowIEnumerable; }

    /// Get the evaluation context used when inverting the storage mapping of the ILRuntimeWriter.
    member __.GetEvaluationContext emEnv = 
        let cenv = { ilg = g.ilg ; generatePdb = generateDebugInfo; resolveAssemblyRef=resolveAssemblyRef; tryFindSysILTypeRef=g.TryFindSysILTypeRef }
        { LookupFieldRef = ILRuntimeWriter.LookupFieldRef emEnv >> Option.get
          LookupMethodRef = ILRuntimeWriter.LookupMethodRef emEnv >> Option.get
          LookupTypeRef = ILRuntimeWriter.LookupTypeRef cenv emEnv 
          LookupType = ILRuntimeWriter.LookupType cenv emEnv }

    /// Generate a layout for an actual F# value, where we know the value has the given static type.
    member __.PrintValue (printMode, opts:FormatOptions, x:obj, ty:System.Type) = 
        // We do a dynamic invoke of any_to_layout with the right System.Type parameter for the static type of the saved value.
        // In principle this helps any_to_layout do the right thing as it descends through terms. In practice it means
        // it at least does the right thing for top level 'null' list and option values (but not for nested ones).
        //
        // The static type was saved into the location used by RuntimeHelpers.GetSavedItType when RuntimeHelpers.SaveIt was called.
        // RuntimeHelpers.SaveIt has type ('a -> unit), and fetches the System.Type for 'a by using a typeof<'a> call.
        // The funny thing here is that you might think that the driver (this file) knows more about the static types
        // than the compiled code does. But it doesn't! In particular, it's not that easy to get a System.Type value based on the
        // static type information we do have: we have no direct way to bind a F# TAST type or even an AbstractIL type to 
        // a System.Type value (I guess that functionality should be in ilreflect.fs).
        //
        // This will be more significant when we print values other then 'it'
        //
        try 
            let anyToLayoutCall = Utilities.getAnyToLayoutCall ty
            match printMode with
              | PrintDecl ->
                  // When printing rhs of fsi declarations, use "fsi_any_to_layout".
                  // This will suppress some less informative values, by returning an empty layout. [fix 4343].
                  anyToLayoutCall.FsiAnyToLayout(opts, x, ty)
              | PrintExpr -> 
                  anyToLayoutCall.AnyToLayout(opts, x, ty)
        with 
        | :? ThreadAbortException -> Layout.wordL (TaggedTextOps.tagText "")
        | e ->
#if DEBUG
          printf "\n\nPrintValue: x = %+A and ty=%s\n" x (ty.FullName)
#endif
          printf "%s" (FSIstrings.SR.fsiExceptionDuringPrettyPrinting(e.ToString())); 
          Layout.wordL (TaggedTextOps.tagText "")
            
    /// Display the signature of an F# value declaration, along with its actual value.
    member valuePrinter.InvokeDeclLayout (emEnv, ilxGenerator: IlxAssemblyGenerator, v:Val) =
        // Implemented via a lookup from v to a concrete (System.Object,System.Type).
        // This (obj,objTy) pair can then be fed to the fsi value printer.
        // Note: The value may be (null:Object).
        // Note: A System.Type allows the value printer guide printing of nulls, e.g. as None or [].
        //-------
        // IlxGen knows what the v:Val was converted to w.r.t. AbsIL datastructures.
        // Ilreflect knows what the AbsIL was generated to.
        // Combining these allows for obtaining the (obj,objTy) by reflection where possible.
        // This assumes the v:Val was given appropriate storage, e.g. StaticField.
        if fsi.ShowDeclarationValues then 
            // Adjust "opts" for printing for "declared-values":
            // - No sequences, because they may have effects or time cost.
            // - No properties, since they may have unexpected effects.
            // - Limit strings to roughly one line, since huge strings (e.g. 1 million chars without \n are slow in vfsi).
            // - Limit PrintSize which is a count on nodes.
            let declaredValueReductionFactor = 10 (* reduce PrintSize for declared values, e.g. see less of large terms *)
            let opts   = valuePrinter.GetFsiPrintOptions()
            let opts   = {opts with ShowProperties  = false // properties off, motivated by Form props 
                                    ShowIEnumerable = false // seq off, motivated by db query concerns 
                                    StringLimit = max 0 (opts.PrintWidth-4) // 4 allows for an indent of 2 and 2 quotes (rough) 
                                    PrintSize = opts.PrintSize / declaredValueReductionFactor } // print less 
            let res    = 
                try  ilxGenerator.LookupGeneratedValue (valuePrinter.GetEvaluationContext emEnv, v)
                with e -> 
                    assert false
#if DEBUG
                    //fprintfn fsiConsoleOutput.Out "lookGenerateVal: failed on v=%+A v.Name=%s" v v.LogicalName
#endif
                    None // lookup may fail 
            match res with
              | None             -> None
              | Some (obj,objTy) -> 
                  let lay = valuePrinter.PrintValue (FsiValuePrinterMode.PrintDecl, opts, obj, objTy)
                  if isEmptyL lay then None else Some lay // suppress empty layout 
                                    
        else
            None
    
    
    /// Format a value
    member valuePrinter.FormatValue (obj:obj, objTy) = 
        let opts        = valuePrinter.GetFsiPrintOptions()
        let lay = valuePrinter.PrintValue (FsiValuePrinterMode.PrintExpr, opts, obj, objTy)
        Internal.Utilities.StructuredFormat.Display.layout_to_string opts lay
    
    /// Fetch the saved value of an expression out of the 'it' register and show it.
    member valuePrinter.InvokeExprPrinter (denv, emEnv, ilxGenerator: IlxAssemblyGenerator, vref) = 
        let opts        = valuePrinter.GetFsiPrintOptions()
        let res    = ilxGenerator.LookupGeneratedValue (valuePrinter.GetEvaluationContext emEnv, vref)
        let rhsL = 
            match res with
                | None             -> None
                | Some (obj,objTy) -> 
                    let lay = valuePrinter.PrintValue (FsiValuePrinterMode.PrintExpr, opts, obj, objTy)
                    if isEmptyL lay then None else Some lay // suppress empty layout 
        let denv = { denv with suppressMutableKeyword = true } // suppress 'mutable' in 'val mutable it = ...'
        let fullL = 
            if Option.isNone rhsL || isEmptyL rhsL.Value then
                NicePrint.prettyLayoutOfValOrMemberNoInst denv vref (* the rhs was suppressed by the printer, so no value to print *)
            else
                (NicePrint.prettyLayoutOfValOrMemberNoInst denv vref ++ wordL (TaggedTextOps.tagText "=")) --- rhsL.Value

        Utilities.colorPrintL outWriter opts fullL

/// Used to make a copy of input in order to include the input when displaying the error text.
type internal FsiStdinSyphon(errorWriter: TextWriter) = 
    let syphonText = new StringBuilder()

    /// Clears the syphon text
    member x.Reset () = 
        syphonText.Clear() |> ignore

    /// Adds a new line to the syphon text
    member x.Add (str:string) = 
        syphonText.Append str |> ignore  

    /// Gets the indicated line in the syphon text
    member x.GetLine filename i =
        if filename <> Lexhelp.stdinMockFilename then 
            "" 
        else
            let text = syphonText.ToString()
            // In Visual Studio, when sending a block of text, it  prefixes  with '# <line> "filename"\n'
            // and postfixes with '# 1 "stdin"\n'. To first, get errors filename context,
            // and second to get them back into stdin context (no position stack...).
            // To find an error line, trim upto the last stdinReset string the syphoned text.
            //printf "PrePrune:-->%s<--\n\n" text;
            let rec prune (text:string) =
                let stdinReset = "# 1 \"stdin\"\n"
                let idx = text.IndexOf(stdinReset,StringComparison.Ordinal)
                if idx <> -1 then
                    prune (text.Substring(idx + stdinReset.Length))
                else
                    text
           
            let text = prune text
            let lines = text.Split '\n'
            if 0 < i && i <= lines.Length then lines.[i-1] else ""

    /// Display the given error.
    member syphon.PrintError (tcConfig:TcConfigBuilder, err) = 
        Utilities.ignoreAllErrors (fun () -> 
            let isError = true
            DoWithErrorColor isError (fun () ->
                errorWriter.WriteLine();
                writeViaBufferWithEnvironmentNewLines errorWriter (OutputDiagnosticContext "  " syphon.GetLine) err; 
                writeViaBufferWithEnvironmentNewLines errorWriter (OutputDiagnostic (tcConfig.implicitIncludeDir,tcConfig.showFullPaths,tcConfig.flatErrors,tcConfig.errorStyle,isError))  err;
                errorWriter.WriteLine()
                errorWriter.WriteLine()
                errorWriter.Flush()))


   
/// Encapsulates functions used to write to outWriter and errorWriter
type internal FsiConsoleOutput(tcConfigB, outWriter:TextWriter, errorWriter:TextWriter) = 

    let nullOut = new StreamWriter(Stream.Null) :> TextWriter
    let fprintfnn (os: TextWriter) fmt  = Printf.kfprintf (fun _ -> os.WriteLine(); os.WriteLine()) os fmt   
    /// uprintf to write usual responses to stdout (suppressed by --quiet), with various pre/post newlines
    member out.uprintf    fmt = fprintf   (if tcConfigB.noFeedback then nullOut else outWriter) fmt 
    member out.uprintfn   fmt = fprintfn  (if tcConfigB.noFeedback then nullOut else outWriter) fmt
    member out.uprintfnn  fmt = fprintfnn (if tcConfigB.noFeedback then nullOut else outWriter) fmt
    member out.uprintnf   fmt = out.uprintfn ""; out.uprintf   fmt
    member out.uprintnfn  fmt = out.uprintfn ""; out.uprintfn  fmt
    member out.uprintnfnn fmt = out.uprintfn ""; out.uprintfnn fmt
      
    member out.Out = outWriter
    member out.Error = errorWriter


/// This ErrorLogger reports all warnings, but raises StopProcessing on first error or early exit
type internal ErrorLoggerThatStopsOnFirstError(tcConfigB:TcConfigBuilder, fsiStdinSyphon:FsiStdinSyphon, fsiConsoleOutput: FsiConsoleOutput) = 
    inherit ErrorLogger("ErrorLoggerThatStopsOnFirstError")
    let mutable errorCount = 0 

    member x.SetError() = 
        errorCount <- 1

    member x.ResetErrorCount() = (errorCount <- 0)
    
    override x.DiagnosticSink(err, isError) = 
        if isError || ReportWarningAsError tcConfigB.errorSeverityOptions err  then 
            fsiStdinSyphon.PrintError(tcConfigB,err)
            errorCount <- errorCount + 1
            if tcConfigB.abortOnError then exit 1 (* non-zero exit code *)
            // STOP ON FIRST ERROR (AVOIDS PARSER ERROR RECOVERY)
            raise StopProcessing
        else 
          DoWithErrorColor isError (fun () -> 
            if ReportWarning tcConfigB.errorSeverityOptions err then 
                fsiConsoleOutput.Error.WriteLine()
                writeViaBufferWithEnvironmentNewLines fsiConsoleOutput.Error (OutputDiagnosticContext "  " fsiStdinSyphon.GetLine) err
                writeViaBufferWithEnvironmentNewLines fsiConsoleOutput.Error (OutputDiagnostic (tcConfigB.implicitIncludeDir,tcConfigB.showFullPaths,tcConfigB.flatErrors,tcConfigB.errorStyle,isError)) err
                fsiConsoleOutput.Error.WriteLine()
                fsiConsoleOutput.Error.WriteLine()
                fsiConsoleOutput.Error.Flush())

    override x.ErrorCount = errorCount

type ErrorLogger with
    member x.CheckForErrors() = (x.ErrorCount > 0)
    /// A helper function to check if its time to abort
    member x.AbortOnError(fsiConsoleOutput:FsiConsoleOutput) = 
        if x.ErrorCount > 0 then 
            fprintf fsiConsoleOutput.Error "%s" (FSIstrings.SR.stoppedDueToError())
            fsiConsoleOutput.Error.Flush()
            raise StopProcessing

/// Get the directory name from a string, with some defaults if it doesn't have one
let internal directoryName (s:string) = 
    if s = "" then "."
    else 
        match Path.GetDirectoryName s with 
        | null -> if FileSystem.IsPathRootedShim s then s else "."
        | res -> if res = "" then "." else res




//----------------------------------------------------------------------------
// cmd line - state for options
//----------------------------------------------------------------------------

/// Process the command line options 
type internal FsiCommandLineOptions(fsi: FsiEvaluationSessionHostConfig, argv: string[], tcConfigB, fsiConsoleOutput: FsiConsoleOutput) = 
    let mutable enableConsoleKeyProcessing = 
       // Mono on Win32 doesn't implement correct console processing
       not (runningOnMono && System.Environment.OSVersion.Platform = System.PlatformID.Win32NT) 

    let mutable gui        = not runningOnMono // override via "--gui", on by default except when on Mono
#if DEBUG
    let mutable showILCode = false // show modul il code 
#endif
    let mutable showTypes  = true  // show types after each interaction?
    let mutable fsiServerName = ""
    let mutable interact = true
    let mutable explicitArgs = []

    let mutable inputFilesAcc   = []  

    let mutable fsiServerInputCodePage = None
    let mutable fsiServerOutputCodePage = None
    let mutable fsiLCID = None

    // internal options  
    let mutable probeToSeeIfConsoleWorks         = true 
    let mutable peekAheadOnConsoleToPermitTyping = true   

    let isInteractiveServer() = fsiServerName <> ""  
    let recordExplicitArg arg = explicitArgs <- explicitArgs @ [arg]

    let executableFileName = 
        lazy 
            match tcConfigB.exename with
            | Some s -> s
            | None -> 
            let currentProcess = System.Diagnostics.Process.GetCurrentProcess()
            Path.GetFileName(currentProcess.MainModule.FileName)


    // Additional fsi options are list below.
    // In the "--help", these options can be printed either before (fsiUsagePrefix) or after (fsiUsageSuffix) the core options.

    let displayHelpFsi tcConfigB (blocks:CompilerOptionBlock list) =
        DisplayBannerText tcConfigB;
        fprintfn fsiConsoleOutput.Out ""
        fprintfn fsiConsoleOutput.Out "%s" (FSIstrings.SR.fsiUsage(executableFileName.Value))
        PrintCompilerOptionBlocks blocks
        exit 0

    // option tags
    let tagFile        = "<file>"
    let tagNone        = ""
  
    /// These options precede the FsiCoreCompilerOptions in the help blocks
    let fsiUsagePrefix tcConfigB =
      [PublicOptions(FSIstrings.SR.fsiInputFiles(),
        [CompilerOption("use",tagFile, OptionString (fun s -> inputFilesAcc <- inputFilesAcc @ [(s,true)]), None,
                                 Some (FSIstrings.SR.fsiUse()));
         CompilerOption("load",tagFile, OptionString (fun s -> inputFilesAcc <- inputFilesAcc @ [(s,false)]), None,
                                 Some (FSIstrings.SR.fsiLoad()));
        ]);
       PublicOptions(FSIstrings.SR.fsiCodeGeneration(),[]);
       PublicOptions(FSIstrings.SR.fsiErrorsAndWarnings(),[]);
       PublicOptions(FSIstrings.SR.fsiLanguage(),[]);
       PublicOptions(FSIstrings.SR.fsiMiscellaneous(),[]);
       PublicOptions(FSIstrings.SR.fsiAdvanced(),[]);
       PrivateOptions(
        [// Make internal fsi-server* options. Do not print in the help. They are used by VFSI. 
         CompilerOption("fsi-server","", OptionString (fun s -> fsiServerName <- s), None, None); // "FSI server mode on given named channel");
         CompilerOption("fsi-server-input-codepage","",OptionInt (fun n -> fsiServerInputCodePage <- Some(n)), None, None); // " Set the input codepage for the console"); 
         CompilerOption("fsi-server-output-codepage","",OptionInt (fun n -> fsiServerOutputCodePage <- Some(n)), None, None); // " Set the output codepage for the console"); 
         CompilerOption("fsi-server-no-unicode","", OptionUnit (fun () -> fsiServerOutputCodePage <- None;  fsiServerInputCodePage <- None), None, None); // "Do not set the codepages for the console");
         CompilerOption("fsi-server-lcid","", OptionInt (fun n -> fsiLCID <- Some(n)), None, None); // "LCID from Visual Studio"

         // We do not want to print the "script.fsx arg2..." as part of the options 
         CompilerOption("script.fsx arg1 arg2 ...","",
                                 OptionGeneral((fun args -> args.Length > 0 && IsScript args.[0]),
                                               (fun args -> let scriptFile = args.[0]
                                                            let scriptArgs = List.tail args
                                                            inputFilesAcc <- inputFilesAcc @ [(scriptFile,true)]   (* record script.fsx for evaluation *)
                                                            List.iter recordExplicitArg scriptArgs            (* record rest of line as explicit arguments *)
                                                            tcConfigB.noFeedback <- true                      (* "quiet", no banners responses etc *)
                                                            interact <- false                                 (* --exec, exit after eval *)
                                                            [] (* no arguments passed on, all consumed here *)

                                               )),None,None); // "Run script.fsx with the follow command line arguments: arg1 arg2 ...");
        ]);
       PrivateOptions(
        [
         // Private options, related to diagnostics around console probing 
         CompilerOption("probeconsole","", OptionSwitch (fun flag -> probeToSeeIfConsoleWorks <- flag=OptionSwitch.On), None, None); // "Probe to see if Console looks functional");

         CompilerOption("peekahead","", OptionSwitch (fun flag -> peekAheadOnConsoleToPermitTyping <- flag=OptionSwitch.On), None, None); // "Probe to see if Console looks functional");

         // Disables interaction (to be used by libraries embedding FSI only!)
         CompilerOption("noninteractive","", OptionUnit (fun () -> interact <-  false), None, None);     // "Deprecated, use --exec instead"

        ])
      ]

    /// These options follow the FsiCoreCompilerOptions in the help blocks
    let fsiUsageSuffix tcConfigB =
      [PublicOptions(FSComp.SR.optsHelpBannerInputFiles(),
        [CompilerOption("--","", OptionRest recordExplicitArg, None,
                                 Some (FSIstrings.SR.fsiRemaining()));
        ]);
       PublicOptions(FSComp.SR.optsHelpBannerMisc(),    
        [   CompilerOption("help", tagNone,                      
                                 OptionHelp (fun blocks -> displayHelpFsi tcConfigB blocks),None,
                                 Some (FSIstrings.SR.fsiHelp()))
        ]);
       PrivateOptions(
        [   CompilerOption("?", tagNone, OptionHelp (fun blocks -> displayHelpFsi tcConfigB blocks), None, None); // "Short form of --help");
            CompilerOption("help", tagNone, OptionHelp (fun blocks -> displayHelpFsi tcConfigB blocks), None, None); // "Short form of --help");
            CompilerOption("full-help", tagNone, OptionHelp (fun blocks -> displayHelpFsi tcConfigB blocks), None, None); // "Short form of --help");
        ]);
       PublicOptions(FSComp.SR.optsHelpBannerAdvanced(),
        [CompilerOption("exec",                 "", OptionUnit (fun () -> interact <- false), None, Some (FSIstrings.SR.fsiExec()));
         CompilerOption("gui",                  tagNone, OptionSwitch(fun flag -> gui <- (flag = OptionSwitch.On)),None,Some (FSIstrings.SR.fsiGui()));
         CompilerOption("quiet",                "", OptionUnit (fun () -> tcConfigB.noFeedback <- true), None,Some (FSIstrings.SR.fsiQuiet()));     
         (* Renamed --readline and --no-readline to --tabcompletion:+|- *)
         CompilerOption("readline",             tagNone, OptionSwitch(fun flag -> enableConsoleKeyProcessing <- (flag = OptionSwitch.On)),           None, Some(FSIstrings.SR.fsiReadline()));
         CompilerOption("quotations-debug",     tagNone, OptionSwitch(fun switch -> tcConfigB.emitDebugInfoInQuotations <- switch = OptionSwitch.On),None, Some(FSIstrings.SR.fsiEmitDebugInfoInQuotations()));
         CompilerOption("shadowcopyreferences", tagNone, OptionSwitch(fun flag -> tcConfigB.shadowCopyReferences <- flag = OptionSwitch.On),         None, Some(FSIstrings.SR.shadowCopyReferences()));
        ]);
      ]


    /// Process command line, flags and collect filenames.
    /// The ParseCompilerOptions function calls imperative function to process "real" args 
    /// Rather than start processing, just collect names, then process them. 
    let sourceFiles = 
        let collect name = 
            let fsx = CompileOps.IsScript name
            inputFilesAcc <- inputFilesAcc @ [(name,fsx)] // O(n^2), but n small...
        try 
           let fsiCompilerOptions = fsiUsagePrefix tcConfigB @ GetCoreFsiCompilerOptions tcConfigB @ fsiUsageSuffix tcConfigB
           let abbrevArgs = GetAbbrevFlagSet tcConfigB false
           ParseCompilerOptions (collect, fsiCompilerOptions, List.tail (PostProcessCompilerArgs abbrevArgs argv))
        with e ->
            stopProcessingRecovery e range0; failwithf "Error creating evaluation session: %A" e
        inputFilesAcc

    do 
        if tcConfigB.utf8output then
            let prev = Console.OutputEncoding
            Console.OutputEncoding <- System.Text.Encoding.UTF8
#if FX_NO_APP_DOMAINS
            ignore prev
#else
            System.AppDomain.CurrentDomain.ProcessExit.Add(fun _ -> Console.OutputEncoding <- prev)
#endif
    do 
        let firstArg = 
            match sourceFiles with 
            | [] -> argv.[0] 
            | _  -> fst (List.head (List.rev sourceFiles) )
        let args = Array.ofList (firstArg :: explicitArgs) 
        fsi.ReportUserCommandLineArgs args


    //----------------------------------------------------------------------------
    // Banner
    //----------------------------------------------------------------------------

    member __.ShowBanner() =
        fsiConsoleOutput.uprintnfn "%s" (tcConfigB.productNameForBannerText)
        fsiConsoleOutput.uprintfnn "%s" (FSComp.SR.optsCopyright())
        fsiConsoleOutput.uprintfn  "%s" (FSIstrings.SR.fsiBanner3())
     
    member __.ShowHelp() =
        let helpLine = sprintf "%s --help" (Path.GetFileNameWithoutExtension executableFileName.Value)

        fsiConsoleOutput.uprintfn  ""
        fsiConsoleOutput.uprintfnn "%s" (FSIstrings.SR.fsiIntroTextHeader1directives());
        fsiConsoleOutput.uprintfn  "    #r \"file.dll\";;        %s" (FSIstrings.SR.fsiIntroTextHashrInfo());
        fsiConsoleOutput.uprintfn  "    #I \"path\";;            %s" (FSIstrings.SR.fsiIntroTextHashIInfo());
        fsiConsoleOutput.uprintfn  "    #load \"file.fs\" ...;;  %s" (FSIstrings.SR.fsiIntroTextHashloadInfo());
        fsiConsoleOutput.uprintfn  "    #time [\"on\"|\"off\"];;   %s" (FSIstrings.SR.fsiIntroTextHashtimeInfo());
        fsiConsoleOutput.uprintfn  "    #help;;                %s" (FSIstrings.SR.fsiIntroTextHashhelpInfo());
        fsiConsoleOutput.uprintfn  "    #quit;;                %s" (FSIstrings.SR.fsiIntroTextHashquitInfo()); (* last thing you want to do, last thing in the list - stands out more *)
        fsiConsoleOutput.uprintfn  "";
        fsiConsoleOutput.uprintfnn "%s" (FSIstrings.SR.fsiIntroTextHeader2commandLine());
        fsiConsoleOutput.uprintfn  "%s" (FSIstrings.SR.fsiIntroTextHeader3(helpLine));
        fsiConsoleOutput.uprintfn  "";
        fsiConsoleOutput.uprintfn "";

#if DEBUG
    member __.ShowILCode with get() = showILCode and set v = showILCode <- v
#endif
    member __.ShowTypes with get() = showTypes and set v = showTypes <- v
    member __.FsiServerName = fsiServerName
    member __.FsiServerInputCodePage = fsiServerInputCodePage
    member __.FsiServerOutputCodePage = fsiServerOutputCodePage
    member __.FsiLCID with get() = fsiLCID and set v = fsiLCID <- v
    member __.IsInteractiveServer = isInteractiveServer()
    member __.ProbeToSeeIfConsoleWorks = probeToSeeIfConsoleWorks
    member __.EnableConsoleKeyProcessing = enableConsoleKeyProcessing

    member __.Interact = interact
    member __.PeekAheadOnConsoleToPermitTyping = peekAheadOnConsoleToPermitTyping
    member __.SourceFiles = sourceFiles
    member __.Gui = gui

/// Set the current ui culture for the current thread.
let internal SetCurrentUICultureForThread (lcid : int option) =
    let culture = Thread.CurrentThread.CurrentUICulture
    match lcid with
    | Some n -> Thread.CurrentThread.CurrentUICulture <- new CultureInfo(n)
    | None -> ()
    { new IDisposable with member x.Dispose() = Thread.CurrentThread.CurrentUICulture <- culture }

//----------------------------------------------------------------------------
// Reporting - warnings, errors
//----------------------------------------------------------------------------

let internal InstallErrorLoggingOnThisThread errorLogger =
    if !progress then dprintfn "Installing logger on id=%d name=%s" Thread.CurrentThread.ManagedThreadId Thread.CurrentThread.Name
    SetThreadErrorLoggerNoUnwind(errorLogger)
    SetThreadBuildPhaseNoUnwind(BuildPhase.Interactive)

/// Set the input/output encoding. The use of a thread is due to a known bug on 
/// on Vista where calls to Console.InputEncoding can block the process.
let internal SetServerCodePages(fsiOptions: FsiCommandLineOptions) =     
    match fsiOptions.FsiServerInputCodePage, fsiOptions.FsiServerOutputCodePage with 
    | None,None -> ()
    | inputCodePageOpt,outputCodePageOpt -> 
        let successful = ref false 
        Async.Start (async { do match inputCodePageOpt with 
                                | None -> () 
                                | Some(n:int) ->
                                      let encoding = System.Text.Encoding.GetEncoding(n) 
                                      // Note this modifies the real honest-to-goodness settings for the current shell.
                                      // and the modifications hang around even after the process has exited.
                                      Console.InputEncoding <- encoding
                             do match outputCodePageOpt with 
                                | None -> () 
                                | Some(n:int) -> 
                                      let encoding = System.Text.Encoding.GetEncoding n
                                      // Note this modifies the real honest-to-goodness settings for the current shell.
                                      // and the modifications hang around even after the process has exited.
                                      Console.OutputEncoding <- encoding
                             do successful := true  });
        for pause in [10;50;100;1000;2000;10000] do 
            if not !successful then 
                Thread.Sleep(pause);
#if LOGGING_GUI
        if not !successful then 
            System.Windows.Forms.MessageBox.Show(FSIstrings.SR.fsiConsoleProblem()) |> ignore
#endif

//----------------------------------------------------------------------------
// Prompt printing
//----------------------------------------------------------------------------

type internal FsiConsolePrompt(fsiOptions: FsiCommandLineOptions, fsiConsoleOutput: FsiConsoleOutput) =

    // A prompt gets "printed ahead" at start up. Tells users to start type while initialisation completes.
    // A prompt can be skipped by "silent directives", e.g. ones sent to FSI by VS.
    let mutable dropPrompt = 0
    // NOTE: SERVER-PROMPT is not user displayed, rather it's a prefix that code elsewhere 
    // uses to identify the prompt, see service\FsPkgs\FSharp.VS.FSI\fsiSessionToolWindow.fs
    let prompt = if fsiOptions.IsInteractiveServer then "SERVER-PROMPT>\n" else "> "  

    member __.Print()      = if dropPrompt = 0 then fsiConsoleOutput.uprintf "%s" prompt else dropPrompt <- dropPrompt - 1
    member __.PrintAhead() = dropPrompt <- dropPrompt + 1; fsiConsoleOutput.uprintf "%s" prompt
    member __.SkipNext()   = dropPrompt <- dropPrompt + 1    
    member __.FsiOptions = fsiOptions



//----------------------------------------------------------------------------
// Startup processing
//----------------------------------------------------------------------------
type internal FsiConsoleInput(fsi: FsiEvaluationSessionHostConfig, fsiOptions: FsiCommandLineOptions, inReader: TextReader, outWriter: TextWriter) =

    let consoleOpt =
        // The "console.fs" code does a limited form of "TAB-completion".
        // Currently, it turns on if it looks like we have a console.
        if fsiOptions.EnableConsoleKeyProcessing then
            fsi.GetOptionalConsoleReadLine(fsiOptions.ProbeToSeeIfConsoleWorks)
        else
            None

    // When VFSI is running, there should be no "console", and in particular the console.fs readline code should not to run.
    do  if fsiOptions.IsInteractiveServer then assert(consoleOpt.IsNone)

    /// This threading event gets set after the first-line-reader has finished its work
    let consoleReaderStartupDone = new ManualResetEvent(false)

    /// When using a key-reading console this holds the first line after it is read
    let mutable firstLine = None

    /// Peek on the standard input so that the user can type into it from a console window.
    do if fsiOptions.Interact then
         if fsiOptions.PeekAheadOnConsoleToPermitTyping then 
          (new Thread(fun () -> 
              match consoleOpt with 
              | Some console when fsiOptions.EnableConsoleKeyProcessing && not fsiOptions.IsInteractiveServer ->
                  if List.isEmpty fsiOptions.SourceFiles then 
                      if !progress then fprintfn outWriter "first-line-reader-thread reading first line...";
                      firstLine <- Some(console()); 
                      if !progress then fprintfn outWriter "first-line-reader-thread got first line = %A..." firstLine;
                  consoleReaderStartupDone.Set() |> ignore 
                  if !progress then fprintfn outWriter "first-line-reader-thread has set signal and exited." ;
              | _ -> 
                  ignore(inReader.Peek());
                  consoleReaderStartupDone.Set() |> ignore 
            )).Start()
         else
           if !progress then fprintfn outWriter "first-line-reader-thread not in use."
           consoleReaderStartupDone.Set() |> ignore

    /// Try to get the first line, if we snarfed it while probing.
    member __.TryGetFirstLine() = let r = firstLine in firstLine <- None; r

    /// Try to get the console, if it appears operational.
    member __.TryGetConsole() = consoleOpt

    member __.In = inReader

    member __.WaitForInitialConsoleInput() = WaitHandle.WaitAll [| consoleReaderStartupDone  |] |> ignore;
    

//----------------------------------------------------------------------------
// FsiDynamicCompilerState
//----------------------------------------------------------------------------

type internal FsiInteractionStepStatus = 
    | CtrlC 
    | EndOfFile 
    | Completed of option<FsiValue>
    | CompletedWithReportedError of exn 

[<AutoSerializable(false)>]
[<NoEquality; NoComparison>]
type internal FsiDynamicCompilerState =
    { optEnv    : Optimizer.IncrementalOptimizationEnv
      emEnv     : ILRuntimeWriter.emEnv
      tcGlobals : TcGlobals
      tcState   : TcState 
      tcImports   : TcImports
      ilxGenerator : IlxGen.IlxAssemblyGenerator
      // Why is this not in FsiOptions?
      timing    : bool
      debugBreak : bool }

let internal WithImplicitHome (tcConfigB, dir) f = 
    let old = tcConfigB.implicitIncludeDir 
    tcConfigB.implicitIncludeDir <- dir;
    try f() 
    finally tcConfigB.implicitIncludeDir <- old



/// Encapsulates the coordination of the typechecking, optimization and code generation
/// components of the F# compiler for interactively executed fragments of code.
///
/// A single instance of this object is created per interactive session.
type internal FsiDynamicCompiler
                       (fsi: FsiEvaluationSessionHostConfig,
                        timeReporter : FsiTimeReporter, 
                        tcConfigB: TcConfigBuilder, 
                        tcLockObject : obj, 
                        outWriter: TextWriter,
                        tcImports: TcImports, 
                        tcGlobals: TcGlobals, 
                        fsiOptions : FsiCommandLineOptions,
                        fsiConsoleOutput : FsiConsoleOutput,
                        fsiCollectible: bool,
                        niceNameGen,
                        resolveAssemblyRef) = 

    let ilGlobals = tcGlobals.ilg

    let outfile = "TMPFSCI.exe"
    let assemblyName = "FSI-ASSEMBLY"

    let assemblyReferenceAddedEvent = Control.Event<string>()

    let mutable fragmentId = 0
    let mutable prevIt : ValRef option = None

    let mutable needsPackageResolution = false

    let generateDebugInfo = tcConfigB.debuginfo

    let valuePrinter = FsiValuePrinter(fsi, tcGlobals, generateDebugInfo, resolveAssemblyRef, outWriter)

    let assemblyBuilder,moduleBuilder = ILRuntimeWriter.mkDynamicAssemblyAndModule (assemblyName, tcConfigB.optSettings.localOpt(), generateDebugInfo, fsiCollectible)

    let rangeStdin = rangeN Lexhelp.stdinMockFilename 0

    //let _writer = moduleBuilder.GetSymWriter()

    let infoReader = InfoReader(tcGlobals,tcImports.GetImportMap())    

    /// Add attributes 
    let CreateModuleFragment (tcConfigB: TcConfigBuilder, assemblyName, codegenResults) =
        if !progress then fprintfn fsiConsoleOutput.Out "Creating main module...";
        let mainModule = mkILSimpleModule assemblyName (GetGeneratedILModuleName tcConfigB.target assemblyName) (tcConfigB.target = CompilerTarget.Dll) tcConfigB.subsystemVersion tcConfigB.useHighEntropyVA (mkILTypeDefs codegenResults.ilTypeDefs) None None 0x0 (mkILExportedTypes []) ""
        { mainModule 
          with Manifest = 
                (let man = mainModule.ManifestOfAssembly
                 Some { man with  CustomAttrsStored = storeILCustomAttrs (mkILCustomAttrs codegenResults.ilAssemAttrs) }) }

    let ProcessInputs (ctok, errorLogger: ErrorLogger, istate: FsiDynamicCompilerState, inputs: ParsedInput list, showTypes: bool, isIncrementalFragment: bool, isInteractiveItExpr: bool, prefixPath: LongIdent) =
        let optEnv    = istate.optEnv
        let emEnv     = istate.emEnv
        let tcState   = istate.tcState
        let ilxGenerator = istate.ilxGenerator
        let tcConfig = TcConfig.Create(tcConfigB,validate=false)

        // Typecheck. The lock stops the type checker running at the same time as the 
        // server intellisense implementation (which is currently incomplete and #if disabled)
        let (tcState:TcState),topCustomAttrs,declaredImpls,tcEnvAtEndOfLastInput =
            lock tcLockObject (fun _ -> TypeCheckClosedInputSet(ctok, errorLogger.CheckForErrors, tcConfig, tcImports, tcGlobals, Some prefixPath, tcState, inputs))

#if DEBUG
        // Logging/debugging
        if tcConfig.printAst then
            for input in declaredImpls do 
                fprintfn fsiConsoleOutput.Out "AST:" 
                fprintfn fsiConsoleOutput.Out "%+A" input
#endif

        errorLogger.AbortOnError(fsiConsoleOutput);
         
        let importMap = tcImports.GetImportMap()

        // optimize: note we collect the incremental optimization environment 
        let optimizedImpls, _optData, optEnv = ApplyAllOptimizations (tcConfig, tcGlobals, (LightweightTcValForUsingInBuildMethodCall tcGlobals), outfile, importMap, isIncrementalFragment, optEnv, tcState.Ccu, declaredImpls)
        errorLogger.AbortOnError(fsiConsoleOutput);
            
        let fragName = textOfLid prefixPath 
        let codegenResults = GenerateIlxCode (IlReflectBackend, isInteractiveItExpr, runningOnMono, tcConfig, topCustomAttrs, optimizedImpls, fragName, ilxGenerator)
        errorLogger.AbortOnError(fsiConsoleOutput);

        // Each input is like a small separately compiled extension to a single source file. 
        // The incremental extension to the environment is dictated by the "signature" of the values as they come out 
        // of the type checker. Hence we add the declaredImpls (unoptimized) to the environment, rather than the 
        // optimizedImpls. 
        ilxGenerator.AddIncrementalLocalAssemblyFragment (isIncrementalFragment, fragName, declaredImpls)

        ReportTime tcConfig "TAST -> ILX";
        errorLogger.AbortOnError(fsiConsoleOutput);
            
        ReportTime tcConfig "Linking";
        let ilxMainModule = CreateModuleFragment (tcConfigB, assemblyName, codegenResults)

        errorLogger.AbortOnError(fsiConsoleOutput);
            
        ReportTime tcConfig "Assembly refs Normalised"; 
        let mainmod3 = Morphs.morphILScopeRefsInILModuleMemoized ilGlobals (NormalizeAssemblyRefs (ctok, tcImports)) ilxMainModule
        errorLogger.AbortOnError(fsiConsoleOutput);

#if DEBUG
        if fsiOptions.ShowILCode then 
            fsiConsoleOutput.uprintnfn "--------------------";
            ILAsciiWriter.output_module outWriter ilGlobals mainmod3;
            fsiConsoleOutput.uprintnfn "--------------------"
#else
        ignore(fsiOptions)
#endif

        ReportTime tcConfig "Reflection.Emit";

        let emEnv,execs = ILRuntimeWriter.emitModuleFragment(ilGlobals, emEnv, assemblyBuilder, moduleBuilder, mainmod3, generateDebugInfo, resolveAssemblyRef, tcGlobals.TryFindSysILTypeRef)

        errorLogger.AbortOnError(fsiConsoleOutput);

        // Explicitly register the resources with the QuotationPickler module 
        // We would save them as resources into the dynamic assembly but there is missing 
        // functionality System.Reflection for dynamic modules that means they can't be read back out 
        let cenv = { ilg = ilGlobals ; generatePdb = generateDebugInfo; resolveAssemblyRef=resolveAssemblyRef; tryFindSysILTypeRef=tcGlobals.TryFindSysILTypeRef }
        for (referencedTypeDefs, bytes) in codegenResults.quotationResourceInfo do 
            let referencedTypes = 
                [| for tref in referencedTypeDefs do 
                      yield ILRuntimeWriter.LookupTypeRef cenv emEnv tref  |]
            Microsoft.FSharp.Quotations.Expr.RegisterReflectedDefinitions (assemblyBuilder, fragName, bytes, referencedTypes);
            

        ReportTime tcConfig "Run Bindings";
        timeReporter.TimeOpIf istate.timing (fun () -> 
          execs |> List.iter (fun exec -> 
            match exec() with 
            | Some err ->         
                match errorLogger with 
                | :? ErrorLoggerThatStopsOnFirstError as errorLogger -> 
                    fprintfn fsiConsoleOutput.Error "%s" (err.ToString())
                    errorLogger.SetError()
                    errorLogger.AbortOnError(fsiConsoleOutput)
                | _ -> 
                    raise (StopProcessingExn (Some err))

            | None -> ())) ;

        errorLogger.AbortOnError(fsiConsoleOutput);

        // Echo the decls (reach inside wrapping)
        // This code occurs AFTER the execution of the declarations.
        // So stored values will have been initialised, modified etc.
        if showTypes && not tcConfig.noFeedback then  
            let denv = tcState.TcEnvFromImpls.DisplayEnv
            let denv = 
                if isIncrementalFragment then
                  // Extend denv with a (Val -> layout option) function for printing of val bindings.
                  {denv with generatedValueLayout = (fun v -> valuePrinter.InvokeDeclLayout (emEnv, ilxGenerator, v)) }
                else
                  // With #load items, the vals in the inferred signature do not tie up with those generated. Disable printing.
                  denv 

            // 'Open' the path for the fragment we just compiled for any future printing.
            let denv = denv.AddOpenPath (pathOfLid prefixPath) 

            for (TImplFile (_qname,_,mexpr,_,_,_)) in declaredImpls do
                let responseL = NicePrint.layoutInferredSigOfModuleExpr false denv infoReader AccessibleFromSomewhere rangeStdin mexpr 
                if not (Layout.isEmptyL responseL) then
                    let opts = valuePrinter.GetFsiPrintOptions()
                    Utilities.colorPrintL outWriter opts responseL |> ignore

        // Build the new incremental state.
        let istate = {istate with  optEnv    = optEnv;
                                   emEnv     = emEnv;
                                   ilxGenerator = ilxGenerator;
                                   tcState   = tcState  }
        
        // Return the new state and the environment at the end of the last input, ready for further inputs.
        (istate,tcEnvAtEndOfLastInput,declaredImpls)

    let nextFragmentId() = fragmentId <- fragmentId + 1; fragmentId

    let mkFragmentPath  i = 
        // NOTE: this text shows in exn traces and type names. Make it clear and fixed width 
        [mkSynId rangeStdin (FsiDynamicModulePrefix + sprintf "%04d" i)]

    member __.DynamicAssemblyName = assemblyName
    member __.DynamicAssembly = (assemblyBuilder :> Assembly)

    member __.EvalParsedSourceFiles (ctok, errorLogger, istate, inputs) =
        let i = nextFragmentId()
        let prefix = mkFragmentPath i 
        // Ensure the path includes the qualifying name 
        let inputs = inputs |> List.map (PrependPathToInput prefix) 
        let istate,_,_ = ProcessInputs (ctok, errorLogger, istate, inputs, true, false, false, prefix)
        istate

    /// Evaluate the given definitions and produce a new interactive state.
    member __.EvalParsedDefinitions (ctok, errorLogger: ErrorLogger, istate, showTypes, isInteractiveItExpr, defs: SynModuleDecls) =
        let filename = Lexhelp.stdinMockFilename
        let i = nextFragmentId()
        let prefix = mkFragmentPath i
        let prefixPath = pathOfLid prefix
        let impl = SynModuleOrNamespace(prefix,(*isRec*)false, NamedModule,defs,PreXmlDoc.Empty,[],None,rangeStdin)
        let input = ParsedInput.ImplFile (ParsedImplFileInput (filename,true, ComputeQualifiedNameOfFileFromUniquePath (rangeStdin,prefixPath),[],[],[impl],(true (* isLastCompiland *), false (* isExe *)) ))
        let istate,tcEnvAtEndOfLastInput,declaredImpls = ProcessInputs (ctok, errorLogger, istate, [input], showTypes, true, isInteractiveItExpr, prefix)
        let tcState = istate.tcState 
        let newState = { istate with tcState = tcState.NextStateAfterIncrementalFragment(tcEnvAtEndOfLastInput) }

        // Find all new declarations the EvaluationListener
        let mutable lastValue = None
        try
            let contents = FSharpAssemblyContents(tcGlobals, tcState.Ccu, Some tcState.CcuSig, tcImports, declaredImpls)
            let contentFile = contents.ImplementationFiles.[0]
            // Skip the "FSI_NNNN"
            match contentFile.Declarations with 
            | [FSharpImplementationFileDeclaration.Entity (_eFakeModule,modDecls) ] -> 
                let cenv = SymbolEnv(newState.tcGlobals, newState.tcState.Ccu, Some newState.tcState.CcuSig, newState.tcImports)
                for decl in modDecls do 
                    match decl with 
                    | FSharpImplementationFileDeclaration.MemberOrFunctionOrValue (v,_,_) ->
                        // Report a top-level function or value definition
                      if v.IsModuleValueOrMember && not v.IsMember then 
                        let fsiValueOpt = 
                            match v.Item with 
                            | Item.Value vref ->
                                let optValue = newState.ilxGenerator.LookupGeneratedValue(valuePrinter.GetEvaluationContext(newState.emEnv), vref.Deref)
                                match optValue with
                                | Some (res, ty) -> Some(FsiValue(res, ty, FSharpType(cenv, vref.Type)))
                                | None -> None 
                            | _ -> None

                        let symbol = FSharpSymbol.Create(cenv, v.Item)
                        let symbolUse = FSharpSymbolUse(tcGlobals, newState.tcState.TcEnvFromImpls.DisplayEnv, symbol, ItemOccurence.Binding, v.DeclarationLocation)
                        fsi.TriggerEvaluation (fsiValueOpt, symbolUse, decl)
                        lastValue <- fsiValueOpt
                    | FSharpImplementationFileDeclaration.Entity (e,_) ->
                        // Report a top-level module or namespace definition
                        let symbol = FSharpSymbol.Create(cenv, e.Item)
                        let symbolUse = FSharpSymbolUse(tcGlobals, newState.tcState.TcEnvFromImpls.DisplayEnv, symbol, ItemOccurence.Binding, e.DeclarationLocation)
                        fsi.TriggerEvaluation (None, symbolUse, decl)
                        lastValue <- None
                    | FSharpImplementationFileDeclaration.InitAction _ ->
                        // Top level 'do' bindings are not reported as incremental declarations
                        lastValue <- None
            | _ -> ()
        with _ -> ()

        newState, Completed lastValue

    /// Evaluate the given expression and produce a new interactive state.
    member fsiDynamicCompiler.EvalParsedExpression (ctok, errorLogger: ErrorLogger, istate, expr: SynExpr) =
        let tcConfig = TcConfig.Create (tcConfigB, validate=false)
        let itName = "it" 

        // Construct the code that saves the 'it' value into the 'SaveIt' register.
        let defs = fsiDynamicCompiler.BuildItBinding expr

        // Evaluate the overall definitions.
        let istate = fsiDynamicCompiler.EvalParsedDefinitions (ctok, errorLogger, istate, false, true, defs) |> fst
        // Snarf the type for 'it' via the binding
        match istate.tcState.TcEnvFromImpls.NameEnv.FindUnqualifiedItem itName with 
        | NameResolution.Item.Value vref -> 
             if not tcConfig.noFeedback then 
                 valuePrinter.InvokeExprPrinter (istate.tcState.TcEnvFromImpls.DisplayEnv, istate.emEnv, istate.ilxGenerator, vref.Deref)
             
             /// Clear the value held in the previous "it" binding, if any, as long as it has never been referenced.
             match prevIt with
             | Some prevVal when not prevVal.Deref.HasBeenReferenced -> 
                 istate.ilxGenerator.ClearGeneratedValue (valuePrinter.GetEvaluationContext istate.emEnv, prevVal.Deref)
             | _ -> ()
             prevIt <- Some vref

             //
             let optValue = istate.ilxGenerator.LookupGeneratedValue(valuePrinter.GetEvaluationContext(istate.emEnv), vref.Deref);
             match optValue with
             | Some (res, ty) -> istate, Completed(Some(FsiValue(res, ty, FSharpType(tcGlobals, istate.tcState.Ccu, istate.tcState.CcuSig, istate.tcImports, vref.Type))))
             | _ -> istate, Completed None

        // Return the interactive state.
        | _ -> istate, Completed None

    // Construct the code that saves the 'it' value into the 'SaveIt' register.
    member __.BuildItBinding (expr: SynExpr) =
        let m = expr.Range
        let itName = "it" 

        let itID  = mkSynId m itName
        //let itExp = SynExpr.Ident itID
        let mkBind pat expr = Binding (None, DoBinding, false, (*mutable*)false, [], PreXmlDoc.Empty, SynInfo.emptySynValData, pat, None, expr, m, NoSequencePointAtInvisibleBinding)
        let bindingA = mkBind (mkSynPatVar None itID) expr (* let it = <expr> *)  // NOTE: the generalizability of 'expr' must not be damaged, e.g. this can't be an application 
        //let saverPath  = ["Microsoft";"FSharp";"Compiler";"Interactive";"RuntimeHelpers";"SaveIt"]
        //let dots = List.replicate (saverPath.Length - 1) m
        //let bindingB = mkBind (SynPat.Wild m) (SynExpr.App (ExprAtomicFlag.NonAtomic, false, SynExpr.LongIdent (false, LongIdentWithDots(List.map (mkSynId m) saverPath,dots),None,m), itExp,m)) (* let _  = saverPath it *)
        let defA = SynModuleDecl.Let (false, [bindingA], m)
        //let defB = SynModuleDecl.Let (false, [bindingB], m)
        
        [defA (* ; defB *) ]

    // construct an invisible call to Debugger.Break(), in the specified range
    member __.CreateDebuggerBreak (m : range) =
        let breakPath = ["System";"Diagnostics";"Debugger";"Break"]
        let dots = List.replicate (breakPath.Length - 1) m
        let methCall = SynExpr.LongIdent (false, LongIdentWithDots(List.map (mkSynId m) breakPath, dots), None, m)
        let args = SynExpr.Const (SynConst.Unit, m)
        let breakStatement = SynExpr.App (ExprAtomicFlag.Atomic, false, methCall, args, m)
        SynModuleDecl.DoExpr(SequencePointInfoForBinding.NoSequencePointAtDoBinding, breakStatement, m)

    member __.EvalRequireReference (ctok, istate, m, path) = 
        if FileSystem.IsInvalidPathShim(path) then
            error(Error(FSIstrings.SR.fsiInvalidAssembly(path),m))
        // Check the file can be resolved before calling requireDLLReference 
        let resolutions = tcImports.ResolveAssemblyReference(ctok, AssemblyReference(m,path,None), ResolveAssemblyReferenceMode.ReportErrors)
        tcConfigB.AddReferencedAssemblyByPath(m,path)
        let tcState = istate.tcState 
        let tcEnv,(_dllinfos,ccuinfos) = 
            try
                RequireDLL (ctok, tcImports, tcState.TcEnvFromImpls, assemblyName, m, path, assemblyReferenceAddedEvent.Trigger)
            with e ->
                tcConfigB.RemoveReferencedAssemblyByPath(m,path)
                reraise()
        let optEnv = List.fold (AddExternalCcuToOpimizationEnv tcGlobals) istate.optEnv ccuinfos
        istate.ilxGenerator.AddExternalCcus (ccuinfos |> List.map (fun ccuinfo -> ccuinfo.FSharpViewOfMetadata)) 
        resolutions,
        { istate with tcState = tcState.NextStateAfterIncrementalFragment(tcEnv); optEnv = optEnv }


    member __.EvalDependencyManagerTextFragment (packageManager:DependencyManagerIntegration.IDependencyManagerProvider,m,path: string) =
        let path = DependencyManagerIntegration.removeDependencyManagerKey packageManager.Key path

        match tcConfigB.packageManagerLines |> Map.tryFind packageManager.Key with
        | Some lines -> tcConfigB.packageManagerLines <- Map.add packageManager.Key (lines @ [false, path, m]) tcConfigB.packageManagerLines
        | _ -> tcConfigB.packageManagerLines <- Map.add packageManager.Key [false, path, m] tcConfigB.packageManagerLines

        needsPackageResolution <- true

    member fsiDynamicCompiler.CommitDependencyManagerText (ctok, istate: FsiDynamicCompilerState, lexResourceManager, errorLogger) = 
        if not needsPackageResolution then istate else
        needsPackageResolution <- false

        tcConfigB.packageManagerLines |> Seq.fold(fun istate kv ->
            let inline snd3 (_, b, _) = b
            let packageManagerKey, packageManagerLines = kv.Key, kv.Value
            match packageManagerLines with
            | [] -> istate
            | (_, _, m)::_ ->
                match DependencyManagerIntegration.tryFindDependencyManagerByKey tcConfigB.compilerToolPaths tcConfigB.outputDir m packageManagerKey with
                | None ->
                    errorR(DependencyManagerIntegration.createPackageManagerUnknownError tcConfigB.compilerToolPaths tcConfigB.outputDir packageManagerKey m)
                    istate
                | Some packageManager ->
                    let packageManagerTextLines = packageManagerLines |> List.map snd3
                    let removeErrorLinesFromScript () =
                        tcConfigB.packageManagerLines <- tcConfigB.packageManagerLines |> Map.map(fun _ l -> l |> List.filter(fun (tried, _, _) -> tried))
                    try
                        match DependencyManagerIntegration.resolve packageManager tcConfigB.implicitIncludeDir "stdin.fsx" "stdin.fsx" m packageManagerTextLines with
                        | None -> istate // error already reported
                        | Some (succeeded, generatedScripts, additionalIncludeFolders) ->    //@@@@@@@@@@@@@@@@@@@@@@@@@@@@@@@@@@@@
                            if succeeded then
                                tcConfigB.packageManagerLines <- tcConfigB.packageManagerLines |> Map.map(fun _ l -> l |> List.map(fun (_, p, m) -> true, p, m))
                            else
                                removeErrorLinesFromScript ()
                            for folder in additionalIncludeFolders do 
                                tcConfigB.AddIncludePath(m, folder, "")
                            if generatedScripts.Length > 0 then
                                fsiDynamicCompiler.EvalSourceFiles(ctok, istate, m, generatedScripts, lexResourceManager, errorLogger)
                            else istate
                    with _ ->
                        // An exception occured during processing, so remove the lines causing the error from the package manager list.
                        removeErrorLinesFromScript ()
                        reraise ()
            ) istate

    member fsiDynamicCompiler.ProcessMetaCommandsFromInputAsInteractiveCommands(ctok, istate, sourceFile, inp) =
        WithImplicitHome
           (tcConfigB, directoryName sourceFile) 
           (fun () ->
               ProcessMetaCommandsFromInput 
                   ((fun st (m,nm) -> tcConfigB.TurnWarningOff(m,nm); st),
                    (fun st (m,nm) -> snd (fsiDynamicCompiler.EvalRequireReference (ctok, st, m, nm))),
                    (fun st (packageManagerPrefix,m,nm) -> fsiDynamicCompiler.EvalDependencyManagerTextFragment (packageManagerPrefix,m,nm); st),
                    (fun _ _ -> ()))  
                   (tcConfigB, inp, Path.GetDirectoryName sourceFile, istate))
      
    member fsiDynamicCompiler.EvalSourceFiles(ctok, istate, m, sourceFiles, lexResourceManager, errorLogger: ErrorLogger) =
        let tcConfig = TcConfig.Create(tcConfigB,validate=false)
        match sourceFiles with 
        | [] -> istate
        | _ -> 
          // use a set of source files as though they were command line inputs
          let sourceFiles = sourceFiles |> List.map (fun nm -> tcConfig.ResolveSourceFile(m, nm, tcConfig.implicitIncludeDir),m) 
         
          // Close the #load graph on each file and gather the inputs from the scripts.
          let tcConfig = TcConfig.Create(tcConfigB,validate=false)
          let closure = LoadClosure.ComputeClosureOfScriptFiles(ctok, tcConfig, sourceFiles, CodeContext.CompilationAndEvaluation, lexResourceManager=lexResourceManager)
          
          // Intent "[Loading %s]\n" (String.concat "\n     and " sourceFiles)
          fsiConsoleOutput.uprintf "[%s " (FSIstrings.SR.fsiLoadingFilesPrefixText())
          closure.Inputs  |> List.iteri (fun i input -> 
              if i=0 then fsiConsoleOutput.uprintf  "%s" input.FileName
              else fsiConsoleOutput.uprintnf " %s %s" (FSIstrings.SR.fsiLoadingFilesPrefixText()) input.FileName)
          fsiConsoleOutput.uprintfn "]"

          closure.NoWarns |> Seq.map (fun (n,ms) -> ms |> Seq.map (fun m -> m,n)) |> Seq.concat |> Seq.iter tcConfigB.TurnWarningOff

          // Play errors and warnings from resolution
          closure.ResolutionDiagnostics |> List.iter diagnosticSink
                
          // Non-scripts will not have been parsed during #load closure so parse them now
          let sourceFiles,inputs = 
              closure.Inputs  
              |> List.map (fun input-> 
                    input.ParseDiagnostics |> List.iter diagnosticSink
                    input.MetaCommandDiagnostics |> List.iter diagnosticSink
                    let parsedInput = 
                        match input.SyntaxTree with 
                        | None -> ParseOneInputFile(tcConfig,lexResourceManager,["INTERACTIVE"],input.FileName,(true,false),errorLogger,(*retryLocked*)false)
                        | _-> input.SyntaxTree
                    input.FileName, parsedInput)
              |> List.unzip
          
          errorLogger.AbortOnError(fsiConsoleOutput);
          if inputs |> List.exists Option.isNone then failwith "parse error"
          let inputs = List.map Option.get inputs 
          let istate = (istate, sourceFiles, inputs) |||> List.fold2 (fun istate sourceFile input -> fsiDynamicCompiler.ProcessMetaCommandsFromInputAsInteractiveCommands(ctok, istate, sourceFile, input))
          fsiDynamicCompiler.EvalParsedSourceFiles (ctok, errorLogger, istate, inputs)

    
    member __.GetInitialInteractiveState () =
        let tcConfig = TcConfig.Create(tcConfigB,validate=false)
        let optEnv0 = GetInitialOptimizationEnv (tcImports, tcGlobals)
        let emEnv = ILRuntimeWriter.emEnv0
        let tcEnv = GetInitialTcEnv (assemblyName, rangeStdin, tcConfig, tcImports, tcGlobals)
        let ccuName = assemblyName 

        let tcState = GetInitialTcState (rangeStdin, ccuName, tcConfig, tcGlobals, tcImports, niceNameGen, tcEnv)

        let ilxGenerator = CreateIlxAssemblyGenerator (tcConfig, tcImports, tcGlobals, (LightweightTcValForUsingInBuildMethodCall tcGlobals), tcState.Ccu)
        {optEnv    = optEnv0
         emEnv     = emEnv
         tcGlobals = tcGlobals
         tcState   = tcState
         tcImports = tcImports
         ilxGenerator = ilxGenerator
         timing    = false
         debugBreak = false
        } 

    member __.CurrentPartialAssemblySignature(istate) = 
        FSharpAssemblySignature(istate.tcGlobals, istate.tcState.Ccu, istate.tcState.CcuSig, istate.tcImports, None, istate.tcState.CcuSig)

    member __.FormatValue(obj:obj, objTy) = 
        valuePrinter.FormatValue(obj, objTy)

    member __.AssemblyReferenceAdded = assemblyReferenceAddedEvent.Publish

//----------------------------------------------------------------------------
// ctrl-c handling
//----------------------------------------------------------------------------

type ControlEventHandler = delegate of int -> bool

// One strange case: when a TAE happens a strange thing 
// occurs the next read from stdin always returns
// 0 bytes, i.e. the channel will look as if it has been closed.  So we check
// for this condition explicitly.  We also recreate the lexbuf whenever CtrlC kicks.

type internal FsiInterruptStdinState = 
    | StdinEOFPermittedBecauseCtrlCRecentlyPressed 
    | StdinNormal

type internal FsiInterruptControllerState =  
    | InterruptCanRaiseException 
    | InterruptIgnored 

type internal FsiInterruptControllerKillerThreadRequest =  
    | ThreadAbortRequest 
    | NoRequest 
    | ExitRequest 
    | PrintInterruptRequest

type internal FsiInterruptController(fsiOptions: FsiCommandLineOptions, fsiConsoleOutput: FsiConsoleOutput) =

    let mutable stdinInterruptState = StdinNormal
    let CTRL_C = 0 
    let mutable interruptAllowed = InterruptIgnored
    let mutable killThreadRequest = NoRequest

    let mutable ctrlEventHandlers = []: ControlEventHandler list
    let mutable ctrlEventActions  = []: (unit -> unit) list
    let mutable exitViaKillThread = false

    let mutable posixReinstate = (fun () -> ())

    member __.Exit() =
        if exitViaKillThread then
            killThreadRequest <- ExitRequest
            Thread.Sleep(1000)
        exit 0

    member __.FsiInterruptStdinState
        with get () = stdinInterruptState
        and set v = stdinInterruptState <- v

    member __.ClearInterruptRequest() = killThreadRequest <- NoRequest

    member __.InterruptAllowed
        with set v = interruptAllowed <- v

    member __.Interrupt() = ctrlEventActions |> List.iter (fun act -> act())

    member __.EventHandlers = ctrlEventHandlers

    member controller.InstallKillThread(threadToKill:Thread, pauseMilliseconds:int) =

        // Fsi Interupt handler
        let raiseCtrlC() =
            use _scope = SetCurrentUICultureForThread fsiOptions.FsiLCID
            fprintf fsiConsoleOutput.Error "%s" (FSIstrings.SR.fsiInterrupt())

            stdinInterruptState <- StdinEOFPermittedBecauseCtrlCRecentlyPressed
            if (interruptAllowed = InterruptCanRaiseException) then 
                killThreadRequest <- ThreadAbortRequest
                let killerThread = 
                    new Thread(new ThreadStart(fun () ->
                        use _scope = SetCurrentUICultureForThread fsiOptions.FsiLCID
                        // sleep long enough to allow ControlEventHandler handler on main thread to return 
                        // Also sleep to give computations a bit of time to terminate 
                        Thread.Sleep(pauseMilliseconds)
                        if (killThreadRequest = ThreadAbortRequest) then 
                            if !progress then fsiConsoleOutput.uprintnfn "%s" (FSIstrings.SR.fsiAbortingMainThread())  
                            killThreadRequest <- NoRequest
                            threadToKill.Abort()
                        ()),Name="ControlCAbortThread") 
                killerThread.IsBackground <- true
                killerThread.Start()

        let fsiInterruptHandler (args:ConsoleCancelEventArgs) =
            args.Cancel <- true
            ctrlEventHandlers |> List.iter(fun handler -> handler.Invoke(CTRL_C) |> ignore)

        do Console.CancelKeyPress.Add(fsiInterruptHandler)

        // WINDOWS TECHNIQUE: .NET has more safe points, and you can do more when a safe point. 
        // Hence we actually start up the killer thread within the handler.
        let ctrlEventHandler = new ControlEventHandler(fun i ->  if i = CTRL_C then (raiseCtrlC(); true) else false ) 
        ctrlEventHandlers <- ctrlEventHandler :: ctrlEventHandlers
        ctrlEventActions  <- raiseCtrlC       :: ctrlEventActions
        exitViaKillThread <- false // don't exit via kill thread

    member x.PosixInvoke(n:int) = 
         // we run this code once with n = -1 to make sure it is JITted before execution begins
         // since we are not allowed to JIT a signal handler.  This also ensures the "PosixInvoke"
         // method is not eliminated by dead-code elimination
         if n >= 0 then 
             posixReinstate()
             stdinInterruptState <- StdinEOFPermittedBecauseCtrlCRecentlyPressed
             killThreadRequest <- if (interruptAllowed = InterruptCanRaiseException) then ThreadAbortRequest else PrintInterruptRequest

//----------------------------------------------------------------------------
// assembly finder
//----------------------------------------------------------------------------

#nowarn "40"

// From http://msdn.microsoft.com/en-us/library/ff527268.aspx
// What the Event Handler Does
//
// The handler for the AssemblyResolve event receives the display name of the assembly to 
// be loaded, in the ResolveEventArgs.Name property. If the handler does not recognize the 
// assembly name, it returns null (Nothing in Visual Basic, nullptr in Visual C++). 
//
// - If the handler recognizes the assembly name, it can load and return an assembly that 
//   satisfies the request. The following list describes some sample scenarios. 
//
// - If the handler knows the location of a version of the assembly, it can load the assembly by 
//   using the Assembly.LoadFrom or Assembly.LoadFile method, and can return the loaded assembly if successful. 
//
// - If the handler has access to a database of assemblies stored as byte arrays, it can load a byte array by 
//   using one of the Assembly.Load method overloads that take a byte array. 
//
// - The handler can generate a dynamic assembly and return it.
// 
// It is the responsibility of the event handler to return a suitable assembly. The handler can parse the display 
// name of the requested assembly by passing the ResolveEventArgs.Name property value to the AssemblyName(String) 
// constructor. Beginning with the .NET Framework version 4, the handler can use the ResolveEventArgs.RequestingAssembly 
// property to determine whether the current request is a dependency of another assembly. This information can help 
// identify an assembly that will satisfy the dependency.
// 
// The event handler can return a different version of the assembly than the version that was requested. 
// 
// In most cases, the assembly that is returned by the handler appears in the load context, regardless of the context 
// the handler loads it into. For example, if the handler uses the Assembly.LoadFrom method to load an assembly into 
// the load-from context, the assembly appears in the load context when the handler returns it. However, in the following 
// case the assembly appears without context when the handler returns it:
// 
// - The handler loads an assembly without context.
// - The ResolveEventArgs.RequestingAssembly property is not null.
// - The requesting assembly (that is, the assembly that is returned by the ResolveEventArgs.RequestingAssembly property) 
//   was loaded without context. 
// 
// For information about contexts, see the Assembly.LoadFrom(String) method overload.

module internal MagicAssemblyResolution =
    // FxCop identifies Assembly.LoadFrom.
    // See bug 5501 for details on decision to use UnsafeLoadFrom here.
    // Summary:
    //  It is an explicit user trust decision to load an assembly with #r. Scripts are not run automatically (for example, by double-clicking in explorer).
    //  We considered setting loadFromRemoteSources in fsi.exe.config but this would transitively confer unsafe loading to the code in the referenced 
    //  assemblies. Better to let those assemblies decide for themselves which is safer.
    [<CodeAnalysis.SuppressMessage("Microsoft.Reliability", "CA2001:AvoidCallingProblematicMethods", MessageId="System.Reflection.Assembly.UnsafeLoadFrom")>]
    let private assemblyLoadFrom (path:string) = Assembly.UnsafeLoadFrom(path)

    let Install(tcConfigB, tcImports: TcImports, fsiDynamicCompiler: FsiDynamicCompiler, fsiConsoleOutput: FsiConsoleOutput) = 

#if NETSTANDARD
        ignore tcConfigB
        ignore tcImports
        ignore fsiDynamicCompiler
        ignore fsiConsoleOutput
        { new System.IDisposable with 
             member x.Dispose() = () }
#else
        let ResolveAssembly (ctok, m, tcConfigB, tcImports: TcImports, fsiDynamicCompiler: FsiDynamicCompiler, fsiConsoleOutput: FsiConsoleOutput, fullAssemName:string) = 

           try 
               // Grab the name of the assembly
               let tcConfig = TcConfig.Create(tcConfigB,validate=false)
               let simpleAssemName = fullAssemName.Split([| ',' |]).[0]          
               if !progress then fsiConsoleOutput.uprintfn "ATTEMPT MAGIC LOAD ON ASSEMBLY, simpleAssemName = %s" simpleAssemName // "Attempting to load a dynamically required assembly in response to an AssemblyResolve event by using known static assembly references..." 
               
               // Special case: Mono Windows Forms attempts to load an assembly called something like "Windows.Forms.resources"
               // We can't resolve this, so don't try.
               // REVIEW: Suggest 4481, delete this special case.
               if simpleAssemName.EndsWith(".resources",StringComparison.OrdinalIgnoreCase) || 
                    // See F# 1.0 Product Studio bug 1171
                    simpleAssemName.EndsWith(".XmlSerializers",StringComparison.OrdinalIgnoreCase) || 
                    (runningOnMono && simpleAssemName = "UIAutomationWinforms") then null else

               // Special case: Is this the global unique dynamic assembly for FSI code? In this case just
               // return the dynamic assembly itself.       
               if fsiDynamicCompiler.DynamicAssemblyName = simpleAssemName then fsiDynamicCompiler.DynamicAssembly else

               // Otherwise continue
               let assemblyReferenceTextDll = (simpleAssemName + ".dll") 
               let assemblyReferenceTextExe = (simpleAssemName + ".exe") 
               let overallSearchResult =           

                   // OK, try to resolve as an existing DLL in the resolved reference set.  This does unification by assembly name
                   // once an assembly has been referenced.
                   let searchResult = tcImports.TryFindExistingFullyQualifiedPathBySimpleAssemblyName (ctok, simpleAssemName)

                   match searchResult with
                   | Some r -> OkResult ([], Choice1Of2 r)
                   | _ -> 

                   // OK, try to resolve as a .dll
                   let searchResult = tcImports.TryResolveAssemblyReference (ctok, AssemblyReference (m, assemblyReferenceTextDll, None), ResolveAssemblyReferenceMode.Speculative)

                   match searchResult with
                   | OkResult (warns,[r]) -> OkResult (warns, Choice1Of2 r.resolvedPath)
                   | _ -> 

                   // OK, try to resolve as a .exe
                   let searchResult = tcImports.TryResolveAssemblyReference (ctok, AssemblyReference (m, assemblyReferenceTextExe, None), ResolveAssemblyReferenceMode.Speculative)

                   match searchResult with
                   | OkResult (warns, [r]) -> OkResult (warns, Choice1Of2 r.resolvedPath)
                   | _ -> 

                   if !progress then fsiConsoleOutput.uprintfn "ATTEMPT LOAD, assemblyReferenceTextDll = %s" assemblyReferenceTextDll
                   /// Take a look through the files quoted, perhaps with explicit paths
                   let searchResult = 
                       (tcConfig.referencedDLLs 
                            |> List.tryPick (fun assemblyReference -> 
                             if !progress then fsiConsoleOutput.uprintfn "ATTEMPT MAGIC LOAD ON FILE, referencedDLL = %s" assemblyReference.Text
                             if System.String.Compare(Filename.fileNameOfPath assemblyReference.Text, assemblyReferenceTextDll,StringComparison.OrdinalIgnoreCase) = 0 ||
                                System.String.Compare(Filename.fileNameOfPath assemblyReference.Text, assemblyReferenceTextExe,StringComparison.OrdinalIgnoreCase) = 0 then
                                 Some(tcImports.TryResolveAssemblyReference (ctok, assemblyReference, ResolveAssemblyReferenceMode.Speculative))
                             else None ))

                   match searchResult with
                   | Some (OkResult (warns,[r])) -> OkResult (warns, Choice1Of2 r.resolvedPath)
                   | _ -> 

#if !NO_EXTENSIONTYPING
                   match tcImports.TryFindProviderGeneratedAssemblyByName(ctok, simpleAssemName) with
                   | Some(assembly) -> OkResult([],Choice2Of2 assembly)
                   | None -> 
#endif
                   
                   // As a last resort, try to find the reference without an extension
                   match tcImports.TryFindExistingFullyQualifiedPathByExactAssemblyRef(ctok, ILAssemblyRef.Create(simpleAssemName,None,None,false,None,None)) with
                   | Some(resolvedPath) -> 
                       OkResult([],Choice1Of2 resolvedPath)
                   | None -> 
                   
                   ErrorResult([],Failure (FSIstrings.SR.fsiFailedToResolveAssembly(simpleAssemName)))
                           
               match overallSearchResult with 
               | ErrorResult _ -> null
               | OkResult _ -> 
                   let res = CommitOperationResult overallSearchResult
                   match res with 
                   | Choice1Of2 assemblyName -> 
                       if simpleAssemName <> "Mono.Posix" then fsiConsoleOutput.uprintfn "%s" (FSIstrings.SR.fsiBindingSessionTo(assemblyName))
                       assemblyLoadFrom assemblyName
                   | Choice2Of2 assembly -> 
                       assembly
                   
           with e -> 
               stopProcessingRecovery e range0
               null

        let rangeStdin = rangeN Lexhelp.stdinMockFilename 0

        let handler = new ResolveEventHandler(fun _ args -> 
            // Explanation: our understanding is that magic assembly resolution happens  
            // during compilation. So we recover the CompilationThreadToken here.
            let ctok = AssumeCompilationThreadWithoutEvidence ()
            ResolveAssembly (ctok, rangeStdin, tcConfigB, tcImports, fsiDynamicCompiler, fsiConsoleOutput, args.Name))
        
        AppDomain.CurrentDomain.add_AssemblyResolve(handler)

        { new System.IDisposable  with 
             member x.Dispose() = AppDomain.CurrentDomain.remove_AssemblyResolve(handler) }
#endif

//----------------------------------------------------------------------------
// Reading stdin 
//----------------------------------------------------------------------------

type internal FsiStdinLexerProvider
                          (tcConfigB, fsiStdinSyphon, 
                           fsiConsoleInput : FsiConsoleInput, 
                           fsiConsoleOutput : FsiConsoleOutput, 
                           fsiOptions : FsiCommandLineOptions,
                           lexResourceManager : LexResourceManager) = 

    // #light is the default for FSI
    let interactiveInputLightSyntaxStatus = 
        let initialLightSyntaxStatus = tcConfigB.light <> Some false
        LightSyntaxStatus (initialLightSyntaxStatus, false (* no warnings *))

    let isFeatureSupported featureId = tcConfigB.langVersion.SupportsFeature featureId

    let LexbufFromLineReader (fsiStdinSyphon: FsiStdinSyphon) readf = 
        UnicodeLexing.FunctionAsLexbuf
          (isFeatureSupported, (fun (buf: char[], start, len) ->
            //fprintf fsiConsoleOutput.Out "Calling ReadLine\n"
            let inputOption = try Some(readf()) with :? EndOfStreamException -> None
            inputOption |> Option.iter (fun t -> fsiStdinSyphon.Add (t + "\n"))
            match inputOption with 
            |  Some(null) | None -> 
                 if !progress then fprintfn fsiConsoleOutput.Out "End of file from TextReader.ReadLine"
                 0
            | Some (input:string) ->
                let input  = input + "\n" 
                let ninput = input.Length 
                if ninput > len then fprintf fsiConsoleOutput.Error  "%s" (FSIstrings.SR.fsiLineTooLong())
                let ntrimmed = min len ninput 
                for i = 0 to ntrimmed-1 do
                    buf.[i+start] <- input.[i]
                ntrimmed
          ))

    //----------------------------------------------------------------------------
    // Reading stdin as a lex stream
    //----------------------------------------------------------------------------

    let removeZeroCharsFromString (str:string) = (* bug://4466 *)
        if str<>null && str.Contains("\000") then
          System.String(str |> Seq.filter (fun c -> c<>'\000') |> Seq.toArray)
        else
          str

    let CreateLexerForLexBuffer (sourceFileName, lexbuf, errorLogger) =

        Lexhelp.resetLexbufPos sourceFileName lexbuf
        let skip = true  // don't report whitespace from lexer 
        let defines = "INTERACTIVE"::tcConfigB.conditionalCompilationDefines
        let lexargs = mkLexargs (sourceFileName,defines, interactiveInputLightSyntaxStatus, lexResourceManager, ref [], errorLogger, PathMap.empty)
        let tokenizer = LexFilter.LexFilter(interactiveInputLightSyntaxStatus, tcConfigB.compilingFslib, Lexer.token lexargs skip, lexbuf)
        tokenizer

    let isFeatureSupported featureId = tcConfigB.langVersion.SupportsFeature featureId

    // Create a new lexer to read stdin 
    member __.CreateStdinLexer (errorLogger) =
        let lexbuf = 
            match fsiConsoleInput.TryGetConsole() with 
            | Some console when fsiOptions.EnableConsoleKeyProcessing && not fsiOptions.IsInteractiveServer -> 
                LexbufFromLineReader fsiStdinSyphon (fun () -> 
                    match fsiConsoleInput.TryGetFirstLine() with 
                    | Some firstLine -> firstLine
                    | None -> console())
            | _ -> 
                LexbufFromLineReader fsiStdinSyphon (fun () -> fsiConsoleInput.In.ReadLine() |> removeZeroCharsFromString)

        fsiStdinSyphon.Reset()
        CreateLexerForLexBuffer (Lexhelp.stdinMockFilename, lexbuf, errorLogger)

    // Create a new lexer to read an "included" script file
    member __.CreateIncludedScriptLexer (sourceFileName, errorLogger) =
        let lexbuf = UnicodeLexing.UnicodeFileAsLexbuf(isFeatureSupported, sourceFileName, tcConfigB.inputCodePage, (*retryLocked*)false)
        CreateLexerForLexBuffer (sourceFileName, lexbuf, errorLogger)

    // Create a new lexer to read a string
    member this.CreateStringLexer (sourceFileName, source, errorLogger) =
        let lexbuf = UnicodeLexing.StringAsLexbuf(isFeatureSupported, source)
        CreateLexerForLexBuffer (sourceFileName, lexbuf, errorLogger)

    member __.ConsoleInput = fsiConsoleInput

    member __.CreateBufferLexer (sourceFileName, lexbuf, errorLogger) = CreateLexerForLexBuffer (sourceFileName, lexbuf, errorLogger)


//----------------------------------------------------------------------------
// Process one parsed interaction.  This runs on the GUI thread.
// It might be simpler if it ran on the parser thread.
//----------------------------------------------------------------------------

type internal FsiInteractionProcessor
                            (fsi: FsiEvaluationSessionHostConfig, 
                             tcConfigB, 
                             fsiOptions: FsiCommandLineOptions,
                             fsiDynamicCompiler: FsiDynamicCompiler,
                             fsiConsolePrompt : FsiConsolePrompt,
                             fsiConsoleOutput : FsiConsoleOutput,
                             fsiInterruptController : FsiInterruptController,
                             fsiStdinLexerProvider : FsiStdinLexerProvider,
                             lexResourceManager : LexResourceManager,
                             initialInteractiveState) = 

    let referencedAssemblies = Dictionary<string, DateTime>()

    let assemblyReferencedEvent = Control.Event<string>()

    let mutable currState = initialInteractiveState
    let event = Control.Event<unit>()
    let setCurrState s = currState <- s; event.Trigger()

    let runCodeOnEventLoop errorLogger f istate = 
        try 
            fsi.EventLoopInvoke (fun () -> 

                // Explanation: We assume the event loop on the 'fsi' object correctly transfers control to 
                // a unique compilation thread.
                let ctok = AssumeCompilationThreadWithoutEvidence()

                // FSI error logging on switched to thread
                InstallErrorLoggingOnThisThread errorLogger
                use _scope = SetCurrentUICultureForThread fsiOptions.FsiLCID
                f ctok istate) 
        with _ -> 
            (istate,Completed None)
                              
    let InteractiveCatch (errorLogger: ErrorLogger) (f:_ -> _ * FsiInteractionStepStatus)  istate = 
        try
            // reset error count 
            match errorLogger with 
            | :? ErrorLoggerThatStopsOnFirstError as errorLogger ->  errorLogger.ResetErrorCount()  
            | _ -> ()

            f istate
        with  e ->
            stopProcessingRecovery e range0
            istate,CompletedWithReportedError e

    let isFeatureSupported featureId = tcConfigB.langVersion.SupportsFeature featureId

    let rangeStdin = rangeN Lexhelp.stdinMockFilename 0

    let ChangeDirectory (path:string) m =
        let tcConfig = TcConfig.Create(tcConfigB,validate=false)
        let path = tcConfig.MakePathAbsolute path 
        if Directory.Exists(path) then 
            tcConfigB.implicitIncludeDir <- path
        else
            error(Error(FSIstrings.SR.fsiDirectoryDoesNotExist(path),m))


    /// Parse one interaction. Called on the parser thread.
    let ParseInteraction (tokenizer:LexFilter.LexFilter) =   
        let lastToken = ref Parser.ELSE // Any token besides SEMICOLON_SEMICOLON will do for initial value 
        try 
            if !progress then fprintfn fsiConsoleOutput.Out "In ParseInteraction..."

            let input = 
                Lexhelp.reusingLexbufForParsing tokenizer.LexBuffer (fun () -> 
                    let lexerWhichSavesLastToken lexbuf = 
                        let tok = tokenizer.Lexer lexbuf
                        lastToken := tok
                        tok                        
                    Parser.interaction lexerWhichSavesLastToken tokenizer.LexBuffer)
            Some input
        with e ->
            // On error, consume tokens until to ;; or EOF.
            // Caveat: Unless the error parse ended on ;; - so check the lastToken returned by the lexer function.
            // Caveat: What if this was a look-ahead? That's fine! Since we need to skip to the ;; anyway.     
            if (match !lastToken with Parser.SEMICOLON_SEMICOLON -> false | _ -> true) then
                let mutable tok = Parser.ELSE (* <-- any token <> SEMICOLON_SEMICOLON will do *)
                while (match tok with  Parser.SEMICOLON_SEMICOLON -> false | _ -> true) 
                      && not tokenizer.LexBuffer.IsPastEndOfStream do
                    tok <- tokenizer.Lexer tokenizer.LexBuffer

            stopProcessingRecovery e range0    
            None

    /// Execute a single parsed interaction. Called on the GUI/execute/main thread.
    let ExecInteraction (ctok, tcConfig:TcConfig, istate, action:ParsedFsiInteraction, errorLogger: ErrorLogger) =
        istate |> InteractiveCatch errorLogger (fun istate ->
            match action with 
            | IDefns ([  ],_) ->
                let istate = fsiDynamicCompiler.CommitDependencyManagerText(ctok, istate, lexResourceManager, errorLogger) 
                istate,Completed None

            | IDefns ([  SynModuleDecl.DoExpr(_,expr,_)],_) ->
                let istate = fsiDynamicCompiler.CommitDependencyManagerText(ctok, istate, lexResourceManager, errorLogger) 
                fsiDynamicCompiler.EvalParsedExpression(ctok, errorLogger, istate, expr)

            | IDefns (defs,_) -> 
                let istate = fsiDynamicCompiler.CommitDependencyManagerText(ctok, istate, lexResourceManager, errorLogger) 
<<<<<<< HEAD
                fsiDynamicCompiler.EvalParsedDefinitions (ctok, errorLogger, istate, true, false, defs),Completed None
=======
                fsiDynamicCompiler.EvalParsedDefinitions (ctok, errorLogger, istate, true, false, defs)
>>>>>>> f946a76c

            | IHash (ParsedHashDirective("load",sourceFiles,m),_) -> 
                let istate = fsiDynamicCompiler.CommitDependencyManagerText(ctok, istate, lexResourceManager, errorLogger) 
                fsiDynamicCompiler.EvalSourceFiles (ctok, istate, m, sourceFiles, lexResourceManager, errorLogger),Completed None

            | IHash (ParsedHashDirective(("reference" | "r"), [path], m), _) -> 
                match DependencyManagerIntegration.tryFindDependencyManagerInPath tcConfigB.compilerToolPaths tcConfigB.outputDir m (path:string) with
                | DependencyManagerIntegration.ReferenceType.RegisteredDependencyManager packageManager ->
                   if tcConfig.langVersion.SupportsFeature(LanguageFeature.PackageManagement) then
                       fsiDynamicCompiler.EvalDependencyManagerTextFragment(packageManager, m, path)
                       istate,Completed None
                   else
                       errorR(Error(FSComp.SR.packageManagementRequiresVFive(), m))
                       istate, Completed None

                | DependencyManagerIntegration.ReferenceType.UnknownType -> 
                    // error already reported
                    istate,Completed None

                | DependencyManagerIntegration.ReferenceType.Library path ->
                    let resolutions,istate = fsiDynamicCompiler.EvalRequireReference(ctok, istate, m, path)
                    resolutions |> List.iter (fun ar -> 
                        let format =
                            if tcConfig.shadowCopyReferences then
                                let resolvedPath = ar.resolvedPath.ToUpperInvariant()
                                let fileTime = File.GetLastWriteTimeUtc(resolvedPath)
                                match referencedAssemblies.TryGetValue resolvedPath with
                                | false, _ -> 
                                    referencedAssemblies.Add(resolvedPath, fileTime)
                                    FSIstrings.SR.fsiDidAHashr(ar.resolvedPath)
                                | true, time when time <> fileTime ->
                                    FSIstrings.SR.fsiDidAHashrWithStaleWarning(ar.resolvedPath)
                                | _ ->
                                    FSIstrings.SR.fsiDidAHashr(ar.resolvedPath)
                            else
                                FSIstrings.SR.fsiDidAHashrWithLockWarning(ar.resolvedPath)
<<<<<<< HEAD
=======
                        assemblyReferencedEvent.Trigger(ar.resolvedPath)
>>>>>>> f946a76c
                        fsiConsoleOutput.uprintnfnn "%s" format)
                    istate,Completed None

            | IHash (ParsedHashDirective("I",[path],m),_) -> 
                tcConfigB.AddIncludePath (m,path, tcConfig.implicitIncludeDir)
                fsiConsoleOutput.uprintnfnn "%s" (FSIstrings.SR.fsiDidAHashI(tcConfig.MakePathAbsolute path))
                istate,Completed None

            | IHash (ParsedHashDirective("cd",[path],m),_) ->
                ChangeDirectory path m
                istate,Completed None

            | IHash (ParsedHashDirective("silentCd",[path],m),_) ->
                ChangeDirectory path m
                fsiConsolePrompt.SkipNext() (* "silent" directive *)
                istate,Completed None                  
                               
            | IHash (ParsedHashDirective("dbgbreak",[],_),_) -> 
                {istate with debugBreak = true},Completed None

            | IHash (ParsedHashDirective("time",[],_),_) -> 
                if istate.timing then
                    fsiConsoleOutput.uprintnfnn "%s" (FSIstrings.SR.fsiTurnedTimingOff())
                else
                    fsiConsoleOutput.uprintnfnn "%s" (FSIstrings.SR.fsiTurnedTimingOn())
                {istate with timing = not istate.timing},Completed None

            | IHash (ParsedHashDirective("time",[("on" | "off") as v],_),_) -> 
                if v <> "on" then
                    fsiConsoleOutput.uprintnfnn "%s" (FSIstrings.SR.fsiTurnedTimingOff())
                else
                    fsiConsoleOutput.uprintnfnn "%s" (FSIstrings.SR.fsiTurnedTimingOn())
                {istate with timing = (v = "on")},Completed None

            | IHash (ParsedHashDirective("nowarn",numbers,m),_) -> 
                List.iter (fun (d:string) -> tcConfigB.TurnWarningOff(m,d)) numbers
                istate,Completed None

            | IHash (ParsedHashDirective("terms",[],_),_) -> 
                tcConfigB.showTerms <- not tcConfig.showTerms
                istate,Completed None

            | IHash (ParsedHashDirective("types",[],_),_) -> 
                fsiOptions.ShowTypes <- not fsiOptions.ShowTypes
                istate,Completed None

    #if DEBUG
            | IHash (ParsedHashDirective("ilcode",[],_m),_) -> 
                fsiOptions.ShowILCode <- not fsiOptions.ShowILCode; 
                istate,Completed None

            | IHash (ParsedHashDirective("info",[],_m),_) -> 
                PrintOptionInfo tcConfigB
                istate,Completed None         
    #endif

            | IHash (ParsedHashDirective(("q" | "quit"),[],_),_) -> 
                fsiInterruptController.Exit()

            | IHash (ParsedHashDirective("help",[],_),_) ->
                fsiOptions.ShowHelp()
                istate,Completed None

            | IHash (ParsedHashDirective(c,arg,_),_) -> 
                fsiConsoleOutput.uprintfn "%s" (FSIstrings.SR.fsiInvalidDirective(c, String.concat " " arg))  // REVIEW: uprintnfnn - like other directives above
                istate,Completed None  (* REVIEW: cont = CompletedWithReportedError *)
        )

    /// Execute a single parsed interaction which may contain multiple items to be executed
    /// independently, because some are #directives. Called on the GUI/execute/main thread.
    /// 
    /// #directive comes through with other definitions as a SynModuleDecl.HashDirective.
    /// We split these out for individual processing.
    let rec execParsedInteractions (ctok, tcConfig, istate, action, errorLogger: ErrorLogger, lastResult:option<FsiInteractionStepStatus>)  =
        let action,nextAction,istate = 
            match action with
            | None                                      -> None,None,istate
            | Some (IHash _)                            -> action,None,istate
            | Some (IDefns ([],_))                      -> None,None,istate
            | Some (IDefns (SynModuleDecl.HashDirective(hash,mh) :: defs,m)) -> 
                Some (IHash(hash,mh)),Some (IDefns(defs,m)),istate

            | Some (IDefns (defs,m))                    -> 
                let isDefHash = function SynModuleDecl.HashDirective(_,_) -> true | _ -> false
                let isBreakable def = 
                    // only add automatic debugger breaks before 'let' or 'do' expressions with sequence points
                    match def with
                    | SynModuleDecl.DoExpr (SequencePointInfoForBinding.SequencePointAtBinding _, _, _)
                    | SynModuleDecl.Let (_, SynBinding.Binding(_, _, _, _, _, _, _, _,_,_,_, SequencePointInfoForBinding.SequencePointAtBinding _) :: _, _) -> true
                    | _ -> false
                let defsA = Seq.takeWhile (isDefHash >> not) defs |> Seq.toList
                let defsB = Seq.skipWhile (isDefHash >> not) defs |> Seq.toList

                // If user is debugging their script interactively, inject call
                // to Debugger.Break() at the first "breakable" line.
                // Update istate so that more Break() calls aren't injected when recursing
                let defsA,istate =
                    if istate.debugBreak then
                        let preBreak = Seq.takeWhile (isBreakable >> not) defsA |> Seq.toList
                        let postBreak = Seq.skipWhile (isBreakable >> not) defsA |> Seq.toList
                        match postBreak with
                        | h :: _ -> preBreak @ (fsiDynamicCompiler.CreateDebuggerBreak(h.Range) :: postBreak), { istate with debugBreak = false }
                        | _ -> defsA, istate
                    else defsA,istate

                // When the last declaration has a shape of DoExp (i.e., non-binding), 
                // transform it to a shape of "let it = <exp>", so we can refer it.
                let defsA = if defsA.Length <= 1 || not (List.isEmpty defsB) then defsA else
                            match List.headAndTail (List.rev defsA) with
                            | SynModuleDecl.DoExpr(_,exp,_), rest -> (rest |> List.rev) @ (fsiDynamicCompiler.BuildItBinding exp)
                            | _ -> defsA

                Some (IDefns(defsA,m)),Some (IDefns(defsB,m)),istate

        match action, lastResult with
          | None, Some prev -> assert(nextAction.IsNone); istate, prev
          | None,_ -> assert(nextAction.IsNone); istate, Completed None
          | Some action, _ ->
              let istate,cont = ExecInteraction (ctok, tcConfig, istate, action, errorLogger)
              match cont with
                | Completed _                  -> execParsedInteractions (ctok, tcConfig, istate, nextAction, errorLogger, Some cont)
                | CompletedWithReportedError e -> istate,CompletedWithReportedError e             (* drop nextAction on error *)
                | EndOfFile                    -> istate,defaultArg lastResult (Completed None)   (* drop nextAction on EOF *)
                | CtrlC                        -> istate,CtrlC                                    (* drop nextAction on CtrlC *)

    /// Execute a single parsed interaction on the parser/execute thread.
    let mainThreadProcessAction ctok action istate =         
        try 
            let tcConfig = TcConfig.Create(tcConfigB,validate=false)
            if !progress then fprintfn fsiConsoleOutput.Out "In mainThreadProcessAction...";                  
            fsiInterruptController.InterruptAllowed <- InterruptCanRaiseException;
            let res = action ctok tcConfig istate
            fsiInterruptController.ClearInterruptRequest()
            fsiInterruptController.InterruptAllowed <- InterruptIgnored;
            res
        with
        | :? ThreadAbortException ->
           fsiInterruptController.ClearInterruptRequest()
           fsiInterruptController.InterruptAllowed <- InterruptIgnored;
           (try Thread.ResetAbort() with _ -> ());
           (istate,CtrlC)
        |  e ->
           fsiInterruptController.ClearInterruptRequest()
           fsiInterruptController.InterruptAllowed <- InterruptIgnored;
           stopProcessingRecovery e range0;
           istate, CompletedWithReportedError e

    let mainThreadProcessParsedInteractions ctok errorLogger (action, istate) = 
      istate |> mainThreadProcessAction ctok (fun ctok tcConfig istate ->
        execParsedInteractions (ctok, tcConfig, istate, action, errorLogger, None))

    let parseExpression (tokenizer:LexFilter.LexFilter) =
        reusingLexbufForParsing tokenizer.LexBuffer (fun () ->
            Parser.typedSeqExprEOF tokenizer.Lexer tokenizer.LexBuffer)

    let mainThreadProcessParsedExpression ctok errorLogger (expr, istate) = 
      istate |> InteractiveCatch errorLogger (fun istate ->
        istate |> mainThreadProcessAction ctok (fun ctok _tcConfig istate ->
          fsiDynamicCompiler.EvalParsedExpression(ctok, errorLogger, istate, expr)  )) 

    let commitResult (istate, result) =
        match result with
        | FsiInteractionStepStatus.CtrlC -> Choice2Of2 (Some (OperationCanceledException() :> exn))
        | FsiInteractionStepStatus.EndOfFile -> Choice2Of2 (Some (System.Exception "End of input"))
        | FsiInteractionStepStatus.Completed res -> 
            setCurrState istate
            Choice1Of2 res
        | FsiInteractionStepStatus.CompletedWithReportedError (StopProcessingExn userExnOpt) -> 
            Choice2Of2 userExnOpt
        | FsiInteractionStepStatus.CompletedWithReportedError _ -> 
            Choice2Of2 None

    /// Parse then process one parsed interaction.  
    ///
    /// During normal execution, this initially runs on the parser
    /// thread, then calls runCodeOnMainThread when it has completed 
    /// parsing and needs to typecheck and execute a definition. This blocks the parser thread
    /// until execution has competed on the GUI thread.
    ///
    /// During processing of startup scripts, this runs on the main thread.
    ///
    /// This is blocking: it reads until one chunk of input have been received, unless IsPastEndOfStream is true
    member __.ParseAndExecOneSetOfInteractionsFromLexbuf (runCodeOnMainThread, istate:FsiDynamicCompilerState, tokenizer:LexFilter.LexFilter, errorLogger) =

        if tokenizer.LexBuffer.IsPastEndOfStream then 
            let stepStatus = 
                if fsiInterruptController.FsiInterruptStdinState = StdinEOFPermittedBecauseCtrlCRecentlyPressed then 
                    fsiInterruptController.FsiInterruptStdinState <- StdinNormal; 
                    CtrlC
                else 
                    EndOfFile
            istate,stepStatus

        else 

            fsiConsolePrompt.Print();
            istate |> InteractiveCatch errorLogger (fun istate -> 
                if !progress then fprintfn fsiConsoleOutput.Out "entering ParseInteraction...";

                // Parse the interaction. When FSI.EXE is waiting for input from the console the 
                // parser thread is blocked somewhere deep this call. 
                let action  = ParseInteraction tokenizer

                if !progress then fprintfn fsiConsoleOutput.Out "returned from ParseInteraction...calling runCodeOnMainThread...";

                // After we've unblocked and got something to run we switch 
                // over to the run-thread (e.g. the GUI thread) 
                let res = istate  |> runCodeOnMainThread (fun ctok istate -> mainThreadProcessParsedInteractions ctok errorLogger (action, istate)) 

                if !progress then fprintfn fsiConsoleOutput.Out "Just called runCodeOnMainThread, res = %O..." res;
                res)
        
    member __.CurrentState = currState

    /// Perform an "include" on a script file (i.e. a script file specified on the command line)
    member processor.EvalIncludedScript (ctok, istate, sourceFile, m, errorLogger) =
        let tcConfig = TcConfig.Create(tcConfigB, validate=false)
        // Resolve the filename to an absolute filename
        let sourceFile = tcConfig.ResolveSourceFile(m, sourceFile, tcConfig.implicitIncludeDir) 
        // During the processing of the file, further filenames are 
        // resolved relative to the home directory of the loaded file.
        WithImplicitHome (tcConfigB, directoryName sourceFile)  (fun () ->
              // An included script file may contain maybe several interaction blocks.
              // We repeatedly parse and process these, until an error occurs.
                let tokenizer = fsiStdinLexerProvider.CreateIncludedScriptLexer (sourceFile, errorLogger)
                let rec run istate =
                    let istate,cont = processor.ParseAndExecOneSetOfInteractionsFromLexbuf ((fun f istate -> f ctok istate), istate, tokenizer, errorLogger)
                    match cont with Completed _ -> run istate | _ -> istate,cont 

                let istate,cont = run istate 

                match cont with
                | Completed _ -> failwith "EvalIncludedScript: Completed expected to have relooped"
                | CompletedWithReportedError e -> istate,CompletedWithReportedError e
                | EndOfFile -> istate,Completed None// here file-EOF is normal, continue required 
                | CtrlC     -> istate,CtrlC
          )


    /// Load the source files, one by one. Called on the main thread.
    member processor.EvalIncludedScripts (ctok, istate, sourceFiles, errorLogger) =
      match sourceFiles with
        | [] -> istate
        | sourceFile :: moreSourceFiles ->
            // Catch errors on a per-file basis, so results/bindings from pre-error files can be kept.
            let istate,cont = InteractiveCatch errorLogger (fun istate -> processor.EvalIncludedScript (ctok, istate, sourceFile, rangeStdin, errorLogger)) istate
            match cont with
              | Completed _                -> processor.EvalIncludedScripts (ctok, istate, moreSourceFiles, errorLogger)
              | CompletedWithReportedError _ -> istate // do not process any more files              
              | CtrlC                      -> istate // do not process any more files 
              | EndOfFile                  -> assert false; istate // This is unexpected. EndOfFile is replaced by Completed in the called function 


    member processor.LoadInitialFiles (ctok, errorLogger) =
        /// Consume initial source files in chunks of scripts or non-scripts
        let rec consume istate sourceFiles =
            match sourceFiles with
            | [] -> istate
            | (_,isScript1) :: _ -> 
                let sourceFiles,rest = List.takeUntil (fun (_,isScript2) -> isScript1 <> isScript2) sourceFiles 
                let sourceFiles = List.map fst sourceFiles 
                let istate = 
                    if isScript1 then 
                        processor.EvalIncludedScripts (ctok, istate, sourceFiles, errorLogger)
                    else 
                        istate |> InteractiveCatch errorLogger (fun istate -> fsiDynamicCompiler.EvalSourceFiles(ctok, istate, rangeStdin, sourceFiles, lexResourceManager, errorLogger), Completed None) |> fst 
                consume istate rest 

        setCurrState (consume currState fsiOptions.SourceFiles)

        if not (List.isEmpty fsiOptions.SourceFiles) then 
            fsiConsolePrompt.PrintAhead(); // Seems required. I expected this could be deleted. Why not?

    /// Send a dummy interaction through F# Interactive, to ensure all the most common code generation paths are 
    /// JIT'ed and ready for use.
    member __.LoadDummyInteraction(ctok, errorLogger) =
        setCurrState (currState |> InteractiveCatch errorLogger (fun istate ->  fsiDynamicCompiler.EvalParsedDefinitions (ctok, errorLogger, istate, true, false, []) |> fst, Completed None) |> fst)
        
    member __.EvalInteraction(ctok, sourceText, scriptFileName, errorLogger) =
        use _unwind1 = ErrorLogger.PushThreadBuildPhaseUntilUnwind(ErrorLogger.BuildPhase.Interactive)
        use _unwind2 = ErrorLogger.PushErrorLoggerPhaseUntilUnwind(fun _ -> errorLogger)
        use _scope = SetCurrentUICultureForThread fsiOptions.FsiLCID
        let lexbuf = UnicodeLexing.StringAsLexbuf(isFeatureSupported, sourceText)
        let tokenizer = fsiStdinLexerProvider.CreateBufferLexer(scriptFileName, lexbuf, errorLogger)
        currState 
        |> InteractiveCatch errorLogger (fun istate ->
            let expr = ParseInteraction tokenizer
            mainThreadProcessParsedInteractions ctok errorLogger (expr, istate) )
        |> commitResult

    member this.EvalScript (ctok, scriptPath, errorLogger) =
        // Todo: this runs the script as expected but errors are displayed one line to far in debugger
        let sourceText = sprintf "#load @\"%s\" " scriptPath
        this.EvalInteraction (ctok, sourceText, scriptPath, errorLogger)

    member __.EvalExpression (ctok, sourceText, scriptFileName, errorLogger) =
        use _unwind1 = ErrorLogger.PushThreadBuildPhaseUntilUnwind(ErrorLogger.BuildPhase.Interactive)
        use _unwind2 = ErrorLogger.PushErrorLoggerPhaseUntilUnwind(fun _ -> errorLogger)
        use _scope = SetCurrentUICultureForThread fsiOptions.FsiLCID
        let lexbuf = UnicodeLexing.StringAsLexbuf(isFeatureSupported, sourceText)
        let tokenizer = fsiStdinLexerProvider.CreateBufferLexer(scriptFileName, lexbuf, errorLogger)
        currState 
        |> InteractiveCatch errorLogger (fun istate ->
            let expr = parseExpression tokenizer 
            let m = expr.Range
            // Make this into "(); expr" to suppress generalization and compilation-as-function
            let exprWithSeq = SynExpr.Sequential (SequencePointInfoForSeq.SuppressSequencePointOnStmtOfSequential,true,SynExpr.Const (SynConst.Unit,m.StartRange), expr, m)
            mainThreadProcessParsedExpression ctok errorLogger (exprWithSeq, istate))
        |> commitResult

    member __.PartialAssemblySignatureUpdated = event.Publish

    /// Start the background thread used to read the input reader and/or console
    ///
    /// This is the main stdin loop, running on the stdinReaderThread.
    /// 
    // We run the actual computations for each action on the main GUI thread by using
    // mainForm.Invoke to pipe a message back through the form's main event loop. (The message 
    // is a delegate to execute on the main Thread)
    //
    member processor.StartStdinReadAndProcessThread (errorLogger) = 

      if !progress then fprintfn fsiConsoleOutput.Out "creating stdinReaderThread";

      let stdinReaderThread = 
        new Thread(new ThreadStart(fun () ->
            InstallErrorLoggingOnThisThread errorLogger // FSI error logging on stdinReaderThread, e.g. parse errors.
            use _scope = SetCurrentUICultureForThread fsiOptions.FsiLCID
            try 
                try 
                  let initialTokenizer = fsiStdinLexerProvider.CreateStdinLexer(errorLogger)
                  if !progress then fprintfn fsiConsoleOutput.Out "READER: stdin thread started...";

                  // Delay until we've peeked the input or read the entire first line
                  fsiStdinLexerProvider.ConsoleInput.WaitForInitialConsoleInput()
                  
                  if !progress then fprintfn fsiConsoleOutput.Out "READER: stdin thread got first line...";

                  let runCodeOnMainThread = runCodeOnEventLoop errorLogger 

                  // Keep going until EndOfFile on the inReader or console
                  let rec loop currTokenizer = 

                      let istateNew,contNew = 
                          processor.ParseAndExecOneSetOfInteractionsFromLexbuf (runCodeOnMainThread, currState, currTokenizer, errorLogger)   

                      setCurrState istateNew

                      match contNew with 
                      | EndOfFile -> ()
                      | CtrlC -> loop (fsiStdinLexerProvider.CreateStdinLexer(errorLogger))   // After each interrupt, restart to a brand new tokenizer
                      | CompletedWithReportedError _ 
                      | Completed _ -> loop currTokenizer

                  loop initialTokenizer


                  if !progress then fprintfn fsiConsoleOutput.Out "- READER: Exiting stdinReaderThread";  

                with e -> stopProcessingRecovery e range0;

            finally 
                if !progress then fprintfn fsiConsoleOutput.Out "- READER: Exiting process because of failure/exit on  stdinReaderThread";  
                // REVIEW: On some flavors of Mono, calling exit may freeze the process if we're using the WinForms event handler
                // Basically, on Mono 2.6.3, the GUI thread may be left dangling on exit.  At that point:
                //   -- System.Environment.Exit will cause the process to stop responding
                //   -- Calling Application.Exit() will leave the GUI thread up and running, creating a Zombie process
                //   -- Calling Abort() on the Main thread or the GUI thread will have no effect, and the process will remain unresponsive
                // Also, even the the GUI thread is up and running, the WinForms event loop will be listed as closed
                // In this case, killing the process is harmless, since we've already cleaned up after ourselves and FSI is responding
                // to an error.  (CTRL-C is handled elsewhere.) 
                // We'll only do this if we're running on Mono, "--gui" is specified and our input is piped in from stdin, so it's still
                // fairly constrained.
#if FX_NO_WINFORMS
                exit 1
#else
                if runningOnMono && fsiOptions.Gui then
                    System.Environment.ExitCode <- 1
                    Process.GetCurrentProcess().Kill()
                else
                    exit 1
#endif

        ),Name="StdinReaderThread")

      if !progress then fprintfn fsiConsoleOutput.Out "MAIN: starting stdin thread..."
      stdinReaderThread.Start()

    member __.CompletionsForPartialLID (istate, prefix:string) =
        let lid,stem =
            if prefix.IndexOf(".",StringComparison.Ordinal) >= 0 then
                let parts = prefix.Split('.')
                let n = parts.Length
                Array.sub parts 0 (n-1) |> Array.toList,parts.[n-1]
            else
                [],prefix   

        let tcState = istate.tcState
        let amap = istate.tcImports.GetImportMap()
        let infoReader = new InfoReader(istate.tcGlobals,amap)
        let ncenv = new NameResolver(istate.tcGlobals,amap,infoReader,FakeInstantiationGenerator)
        let ad = tcState.TcEnvFromImpls.AccessRights
        let nenv = tcState.TcEnvFromImpls.NameEnv

        let nItems = NameResolution.ResolvePartialLongIdent ncenv nenv (ConstraintSolver.IsApplicableMethApprox istate.tcGlobals amap rangeStdin) rangeStdin ad lid false
        let names  = nItems |> List.map (fun d -> d.DisplayName) 
        let names  = names |> List.filter (fun name -> name.StartsWithOrdinal(stem)) 
        names

    member __.ParseAndCheckInteraction (ctok, legacyReferenceResolver, checker, istate, text:string) =
        let tcConfig = TcConfig.Create(tcConfigB,validate=false)

        let fsiInteractiveChecker = FsiInteractiveChecker(legacyReferenceResolver, checker, tcConfig, istate.tcGlobals, istate.tcImports, istate.tcState)
        fsiInteractiveChecker.ParseAndCheckInteraction(ctok, SourceText.ofString text)

    member __.AssemblyReferenceAdded = assemblyReferencedEvent.Publish


//----------------------------------------------------------------------------
// Server mode:
//----------------------------------------------------------------------------

let internal SpawnThread name f =
    let th = new Thread(new ThreadStart(f),Name=name)
    th.IsBackground <- true;
    th.Start()

let internal SpawnInteractiveServer 
                           (fsi: FsiEvaluationSessionHostConfig,
                            fsiOptions : FsiCommandLineOptions, 
                            fsiConsoleOutput:  FsiConsoleOutput) =   
    //printf "Spawning fsi server on channel '%s'" !fsiServerName;
    SpawnThread "ServerThread" (fun () ->
         use _scope = SetCurrentUICultureForThread fsiOptions.FsiLCID
         try
             fsi.StartServer(fsiOptions.FsiServerName)
         with e ->
             fprintfn fsiConsoleOutput.Error "%s" (FSIstrings.SR.fsiExceptionRaisedStartingServer(e.ToString())))

/// Repeatedly drive the event loop (e.g. Application.Run()) but catching ThreadAbortException and re-running.
///
/// This gives us a last chance to catch an abort on the main execution thread.
let internal DriveFsiEventLoop (fsi: FsiEvaluationSessionHostConfig, fsiConsoleOutput: FsiConsoleOutput) = 
    let rec runLoop() = 
        if !progress then fprintfn fsiConsoleOutput.Out "GUI thread runLoop";
        let restart = 
            try 
              // BLOCKING POINT: The GUI Thread spends most (all) of its time this event loop
              if !progress then fprintfn fsiConsoleOutput.Out "MAIN:  entering event loop...";
              fsi.EventLoopRun()
            with
            |  :? ThreadAbortException ->
              // If this TAE handler kicks it's almost certainly too late to save the
              // state of the process - the state of the message loop may have been corrupted 
              fsiConsoleOutput.uprintnfn "%s" (FSIstrings.SR.fsiUnexpectedThreadAbortException());  
              (try Thread.ResetAbort() with _ -> ());
              true
              // Try again, just case we can restart
            | e -> 
              stopProcessingRecovery e range0;
              true
              // Try again, just case we can restart
        if !progress then fprintfn fsiConsoleOutput.Out "MAIN:  exited event loop...";
        if restart then runLoop() 

    runLoop();

/// The primary type, representing a full F# Interactive session, reading from the given
/// text input, writing to the given text output and error writers.
type FsiEvaluationSession (fsi: FsiEvaluationSessionHostConfig, argv:string[], inReader:TextReader, outWriter:TextWriter, errorWriter: TextWriter, fsiCollectible: bool, legacyReferenceResolver: ReferenceResolver.Resolver option) = 

    do if not runningOnMono then Lib.UnmanagedProcessExecutionOptions.EnableHeapTerminationOnCorruption() (* SDL recommendation *)

    // Explanation: When FsiEvaluationSession.Create is called we do a bunch of processing. For fsi.exe
    // and fsiAnyCpu.exe there are no other active threads at this point, so we can assume this is the
    // unique compilation thread.  For other users of FsiEvaluationSession it is reasonable to assume that
    // the object is not accessed concurrently during startup preparation.
    //
    // We later switch to doing interaction-by-interaction processing on the "event loop" thread.
    let ctokStartup = AssumeCompilationThreadWithoutEvidence ()

    let timeReporter = FsiTimeReporter(outWriter)

    //----------------------------------------------------------------------------
    // Console coloring
    //----------------------------------------------------------------------------

    // Testing shows "console coloring" is broken on some Mono configurations (e.g. Mono 2.4 Suse LiveCD).
    // To support fsi usage, the console coloring is switched off by default on Mono.
    do if runningOnMono then enableConsoleColoring <- false 


    //----------------------------------------------------------------------------
    // tcConfig - build the initial config
    //----------------------------------------------------------------------------

    let currentDirectory = Directory.GetCurrentDirectory()
    let tryGetMetadataSnapshot = (fun _ -> None)

    let defaultFSharpBinariesDir = FSharpEnvironment.BinFolderOfDefaultFSharpCompiler(FSharpEnvironment.tryCurrentDomain()).Value

    let legacyReferenceResolver = 
        match legacyReferenceResolver with 
        | None -> SimulatedMSBuildReferenceResolver.getResolver()
        | Some rr -> rr

    let tcConfigB = 
        TcConfigBuilder.CreateNew(legacyReferenceResolver, 
            defaultFSharpBinariesDir=defaultFSharpBinariesDir, 
            reduceMemoryUsage=ReduceMemoryFlag.Yes, 
            implicitIncludeDir=currentDirectory, 
            isInteractive=true, 
            isInvalidationSupported=false, 
            defaultCopyFSharpCore=CopyFSharpCoreFlag.No, 
            tryGetMetadataSnapshot=tryGetMetadataSnapshot)

    let tcConfigP = TcConfigProvider.BasedOnMutableBuilder(tcConfigB)
    do tcConfigB.resolutionEnvironment <- ResolutionEnvironment.CompilationAndEvaluation // See Bug 3608
    do tcConfigB.useFsiAuxLib <- fsi.UseFsiAuxLib

#if NETSTANDARD
    do tcConfigB.useSdkRefs <- true
    do tcConfigB.useSimpleResolution <- true
    do SetTargetProfile tcConfigB "netcore" // always assume System.Runtime codegen
#endif

    // Preset: --optimize+ -g --tailcalls+ (see 4505)
    do SetOptimizeSwitch tcConfigB OptionSwitch.On
    do SetDebugSwitch    tcConfigB (Some "pdbonly") OptionSwitch.On
    do SetTailcallSwitch tcConfigB OptionSwitch.On    

#if NETSTANDARD
    // set platform depending on whether the current process is a 64-bit process.
    // BUG 429882 : FsiAnyCPU.exe issues warnings (x64 v MSIL) when referencing 64-bit assemblies
    do tcConfigB.platform <- if IntPtr.Size = 8 then Some AMD64 else Some X86
#endif

    let fsiStdinSyphon = new FsiStdinSyphon(errorWriter)
    let fsiConsoleOutput = FsiConsoleOutput(tcConfigB, outWriter, errorWriter)

    let errorLogger = ErrorLoggerThatStopsOnFirstError(tcConfigB, fsiStdinSyphon, fsiConsoleOutput)

    do InstallErrorLoggingOnThisThread errorLogger // FSI error logging on main thread.

    let updateBannerText() =
      tcConfigB.productNameForBannerText <- FSIstrings.SR.fsiProductName(FSharpEnvironment.FSharpBannerVersion)
  
    do updateBannerText() // setting the correct banner so that 'fsi -?' display the right thing

    let fsiOptions       = FsiCommandLineOptions(fsi, argv, tcConfigB, fsiConsoleOutput)
    let fsiConsolePrompt = FsiConsolePrompt(fsiOptions, fsiConsoleOutput)

    do
      match tcConfigB.preferredUiLang with
      | Some s -> Thread.CurrentThread.CurrentUICulture <- new System.Globalization.CultureInfo(s)
      | None -> ()

    do
      try
          SetServerCodePages fsiOptions
      with e ->
          warning(e)

    do 
      updateBannerText() // resetting banner text after parsing options

      if tcConfigB.showBanner then 
          fsiOptions.ShowBanner()

    do fsiConsoleOutput.uprintfn ""

    // When no source files to load, print ahead prompt here 
    do if List.isEmpty fsiOptions.SourceFiles then 
        fsiConsolePrompt.PrintAhead()       


    let fsiConsoleInput = FsiConsoleInput(fsi, fsiOptions, inReader, outWriter)

    /// The single, global interactive checker that can be safely used in conjunction with other operations
    /// on the FsiEvaluationSession.  
    let checker = FSharpChecker.Create(legacyReferenceResolver=legacyReferenceResolver)

    let (tcGlobals,frameworkTcImports,nonFrameworkResolutions,unresolvedReferences) = 
        try 
            let tcConfig = tcConfigP.Get(ctokStartup)
            checker.FrameworkImportsCache.Get (ctokStartup, tcConfig) |> Cancellable.runWithoutCancellation
        with e -> 
            stopProcessingRecovery e range0; failwithf "Error creating evaluation session: %A" e

    let tcImports =  
      try 
          TcImports.BuildNonFrameworkTcImports(ctokStartup, tcConfigP, tcGlobals, frameworkTcImports, nonFrameworkResolutions, unresolvedReferences) |> Cancellable.runWithoutCancellation
      with e -> 
          stopProcessingRecovery e range0; failwithf "Error creating evaluation session: %A" e

    let niceNameGen = NiceNameGenerator() 

    // Share intern'd strings across all lexing/parsing
    let lexResourceManager = new Lexhelp.LexResourceManager() 

    /// The lock stops the type checker running at the same time as the server intellisense implementation.
    let tcLockObject = box 7 // any new object will do
    
    let resolveAssemblyRef (aref: ILAssemblyRef) = 
        // Explanation: This callback is invoked during compilation to resolve assembly references
        // We don't yet propagate the ctok through these calls (though it looks plausible to do so).
        let ctok = AssumeCompilationThreadWithoutEvidence ()
#if !NO_EXTENSIONTYPING
        match tcImports.TryFindProviderGeneratedAssemblyByName (ctok, aref.Name) with
        | Some assembly -> Some (Choice2Of2 assembly)
        | None -> 
#endif
        match tcImports.TryFindExistingFullyQualifiedPathByExactAssemblyRef (ctok, aref) with
        | Some resolvedPath -> Some (Choice1Of2 resolvedPath)
        | None -> None

    let fsiDynamicCompiler = FsiDynamicCompiler(fsi, timeReporter, tcConfigB, tcLockObject, outWriter, tcImports, tcGlobals, fsiOptions, fsiConsoleOutput, fsiCollectible, niceNameGen, resolveAssemblyRef) 

    let fsiInterruptController = FsiInterruptController(fsiOptions, fsiConsoleOutput) 

    let uninstallMagicAssemblyResolution = MagicAssemblyResolution.Install(tcConfigB, tcImports, fsiDynamicCompiler, fsiConsoleOutput)

    /// This reference cell holds the most recent interactive state
    let initialInteractiveState = fsiDynamicCompiler.GetInitialInteractiveState ()
      
    let fsiStdinLexerProvider = FsiStdinLexerProvider(tcConfigB, fsiStdinSyphon, fsiConsoleInput, fsiConsoleOutput, fsiOptions, lexResourceManager)

    let fsiInteractionProcessor = FsiInteractionProcessor(fsi, tcConfigB, fsiOptions, fsiDynamicCompiler, fsiConsolePrompt, fsiConsoleOutput, fsiInterruptController, fsiStdinLexerProvider, lexResourceManager, initialInteractiveState) 

    let commitResult res =
        match res with 
        | Choice1Of2 r -> r
        | Choice2Of2 None -> failwith "Operation failed. The error text has been printed in the error stream. To return the corresponding FSharpErrorInfo use the EvalInteractionNonThrowing, EvalScriptNonThrowing or EvalExpressionNonThrowing"
        | Choice2Of2 (Some userExn) -> raise userExn

    let commitResultNonThrowing errorOptions scriptFile (errorLogger: CompilationErrorLogger) res = 
        let errs = errorLogger.GetErrors()
        let userRes = 
            match res with 
            | Choice1Of2 r -> Choice1Of2 r
            | Choice2Of2 None -> Choice2Of2 (System.Exception "Operation could not be completed due to earlier error")
            | Choice2Of2 (Some userExn) -> Choice2Of2 userExn

        // 'true' is passed for "suggestNames" because we want the FSI session to suggest names for misspellings and it won't affect IDE perf much
        userRes, ErrorHelpers.CreateErrorInfos (errorOptions, true, scriptFile, errs, true)

    let dummyScriptFileName = "input.fsx"

    interface IDisposable with 
        member x.Dispose() = 
            (tcImports :> IDisposable).Dispose()
            uninstallMagicAssemblyResolution.Dispose()

    /// Load the dummy interaction, load the initial files, and,
    /// if interacting, start the background thread to read the standard input.
    member x.Interrupt() = fsiInterruptController.Interrupt()

    /// A host calls this to get the completions for a long identifier, e.g. in the console
    member x.GetCompletions(longIdent) = 
        fsiInteractionProcessor.CompletionsForPartialLID (fsiInteractionProcessor.CurrentState, longIdent)  |> Seq.ofList

    member x.ParseAndCheckInteraction(code) = 
        let ctok = AssumeCompilationThreadWithoutEvidence ()
        fsiInteractionProcessor.ParseAndCheckInteraction (ctok, legacyReferenceResolver, checker.ReactorOps, fsiInteractionProcessor.CurrentState, code)  

    member x.InteractiveChecker = checker

    member x.CurrentPartialAssemblySignature = 
        fsiDynamicCompiler.CurrentPartialAssemblySignature (fsiInteractionProcessor.CurrentState)  

    member x.DynamicAssembly = 
        fsiDynamicCompiler.DynamicAssembly
    /// A host calls this to determine if the --gui parameter is active
    member x.IsGui = fsiOptions.Gui 

    /// A host calls this to get the active language ID if provided by fsi-server-lcid
    member x.LCID = fsiOptions.FsiLCID

#if FX_NO_APP_DOMAINS
    member x.ReportUnhandledException (exn:exn) = ignore exn; ()
#else
    /// A host calls this to report an unhandled exception in a standard way, e.g. an exception on the GUI thread gets printed to stderr
    member x.ReportUnhandledException exn = x.ReportUnhandledExceptionSafe true exn

    member x.ReportUnhandledExceptionSafe isFromThreadException (exn:exn) = 
             fsi.EventLoopInvoke (
                fun () ->          
                    fprintfn fsiConsoleOutput.Error "%s" (exn.ToString())
                    errorLogger.SetError()
                    try 
                        errorLogger.AbortOnError(fsiConsoleOutput) 
                    with StopProcessing ->
                        // BUG 664864 some window that use System.Windows.Forms.DataVisualization types (possible FSCharts) was created in FSI.
                        // at some moment one chart has raised InvalidArgumentException from OnPaint, this exception was intercepted by the code in higher layer and 
                        // passed to Application.OnThreadException. FSI has already attached its own ThreadException handler, inside it will log the original error
                        // and then raise StopProcessing exception to unwind the stack (and possibly shut down current Application) and get to DriveFsiEventLoop.
                        // DriveFsiEventLoop handles StopProcessing by suppressing it and restarting event loop from the beginning.
                        // This schema works almost always except when FSI is started as 64 bit process (FsiAnyCpu) on Windows 7.

                        // http://msdn.microsoft.com/en-us/library/windows/desktop/ms633573(v=vs.85).aspx
                        // Remarks:
                        // If your application runs on a 32-bit version of Windows operating system, uncaught exceptions from the callback 
                        // will be passed onto higher-level exception handlers of your application when available. 
                        // The system then calls the unhandled exception filter to handle the exception prior to terminating the process. 
                        // If the PCA is enabled, it will offer to fix the problem the next time you run the application.
                        // However, if your application runs on a 64-bit version of Windows operating system or WOW64, 
                        // you should be aware that a 64-bit operating system handles uncaught exceptions differently based on its 64-bit processor architecture, 
                        // exception architecture, and calling convention. 
                        // The following table summarizes all possible ways that a 64-bit Windows operating system or WOW64 handles uncaught exceptions.
                        // 1. The system suppresses any uncaught exceptions.
                        // 2. The system first terminates the process, and then the Program Compatibility Assistant (PCA) offers to fix it the next time 
                        // you run the application. You can disable the PCA mitigation by adding a Compatibility section to the application manifest.
                        // 3. The system calls the exception filters but suppresses any uncaught exceptions when it leaves the callback scope, 
                        // without invoking the associated handlers.
                        // Behavior type 2 only applies to the 64-bit version of the Windows 7 operating system.
                        
                        // NOTE: tests on Win8 box showed that 64 bit version of the Windows 8 always apply type 2 behavior

                        // Effectively this means that when StopProcessing exception is raised from ThreadException callback - it won't be intercepted in DriveFsiEventLoop.
                        // Instead it will be interpreted as unhandled exception and crash the whole process.

                        // FIX: detect if current process in 64 bit running on Windows 7 or Windows 8 and if yes - swallow the StopProcessing and ScheduleRestart instead.
                        // Visible behavior should not be different, previously exception unwinds the stack and aborts currently running Application.
                        // After that it will be intercepted and suppressed in DriveFsiEventLoop.
                        // Now we explicitly shut down Application so after execution of callback will be completed the control flow 
                        // will also go out of WinFormsEventLoop.Run and again get to DriveFsiEventLoop => restart the loop. I'd like the fix to be  as conservative as possible
                        // so we use special case for problematic case instead of just always scheduling restart.

                        // http://msdn.microsoft.com/en-us/library/windows/desktop/ms724832(v=vs.85).aspx
                        let os = Environment.OSVersion
                        // Win7 6.1
                        let isWindows7 = os.Version.Major = 6 && os.Version.Minor = 1
                        // Win8 6.2
                        let isWindows8Plus = os.Version >= Version(6, 2, 0, 0)
                        if isFromThreadException && ((isWindows7 && (IntPtr.Size = 8) && isWindows8Plus))
#if DEBUG
                            // for debug purposes
                            && Environment.GetEnvironmentVariable("FSI_SCHEDULE_RESTART_WITH_ERRORS") = null
#endif
                        then
                            fsi.EventLoopScheduleRestart()
                        else
                            reraise()
                )
#endif

    member x.PartialAssemblySignatureUpdated = fsiInteractionProcessor.PartialAssemblySignatureUpdated


    member x.FormatValue(obj:obj, objTy) = 
        fsiDynamicCompiler.FormatValue(obj, objTy)

    member x.EvalExpression(sourceText) =

        // Explanation: When the user of the FsiInteractiveSession object calls this method, the 
        // code is parsed, checked and evaluated on the calling thread. This means EvalExpression
        // is not safe to call concurrently.
        let ctok = AssumeCompilationThreadWithoutEvidence()

        fsiInteractionProcessor.EvalExpression(ctok, sourceText, dummyScriptFileName, errorLogger)
        |> commitResult

    member x.EvalExpressionNonThrowing(sourceText) =
        // Explanation: When the user of the FsiInteractiveSession object calls this method, the 
        // code is parsed, checked and evaluated on the calling thread. This means EvalExpression
        // is not safe to call concurrently.
        let ctok = AssumeCompilationThreadWithoutEvidence()

        let errorOptions = TcConfig.Create(tcConfigB,validate = false).errorSeverityOptions
        let errorLogger = CompilationErrorLogger("EvalInteraction", errorOptions)
        fsiInteractionProcessor.EvalExpression(ctok, sourceText, dummyScriptFileName, errorLogger)
        |> commitResultNonThrowing errorOptions dummyScriptFileName errorLogger

    member x.EvalInteraction(sourceText) : unit =
        // Explanation: When the user of the FsiInteractiveSession object calls this method, the 
        // code is parsed, checked and evaluated on the calling thread. This means EvalExpression
        // is not safe to call concurrently.
        let ctok = AssumeCompilationThreadWithoutEvidence()

        fsiInteractionProcessor.EvalInteraction(ctok, sourceText, dummyScriptFileName, errorLogger) 
        |> commitResult
        |> ignore

    member x.EvalInteractionNonThrowing(sourceText) =
        // Explanation: When the user of the FsiInteractiveSession object calls this method, the 
        // code is parsed, checked and evaluated on the calling thread. This means EvalExpression
        // is not safe to call concurrently.
        let ctok = AssumeCompilationThreadWithoutEvidence()

        let errorOptions = TcConfig.Create(tcConfigB,validate = false).errorSeverityOptions
        let errorLogger = CompilationErrorLogger("EvalInteraction", errorOptions)
        fsiInteractionProcessor.EvalInteraction(ctok, sourceText, dummyScriptFileName, errorLogger)
        |> commitResultNonThrowing errorOptions "input.fsx" errorLogger

    member x.EvalScript(scriptPath) : unit =
        // Explanation: When the user of the FsiInteractiveSession object calls this method, the 
        // code is parsed, checked and evaluated on the calling thread. This means EvalExpression
        // is not safe to call concurrently.
        let ctok = AssumeCompilationThreadWithoutEvidence()

        fsiInteractionProcessor.EvalScript(ctok, scriptPath, errorLogger)
        |> commitResult
        |> ignore

    member x.EvalScriptNonThrowing(scriptPath) =
        // Explanation: When the user of the FsiInteractiveSession object calls this method, the 
        // code is parsed, checked and evaluated on the calling thread. This means EvalExpression
        // is not safe to call concurrently.
        let ctok = AssumeCompilationThreadWithoutEvidence()

        let errorOptions = TcConfig.Create(tcConfigB, validate = false).errorSeverityOptions
        let errorLogger = CompilationErrorLogger("EvalInteraction", errorOptions)
        fsiInteractionProcessor.EvalScript(ctok, scriptPath, errorLogger)
        |> commitResultNonThrowing errorOptions scriptPath errorLogger
        |> function Choice1Of2 (_), errs -> Choice1Of2 (), errs | Choice2Of2 exn, errs -> Choice2Of2 exn, errs

    /// Event fires every time an assembly reference is added to the execution environment, e.g., via `#r`.
    member __.AssemblyReferenceAdded = fsiDynamicCompiler.AssemblyReferenceAdded
 
    /// Performs these steps:
    ///    - Load the dummy interaction, if any
    ///    - Set up exception handling, if any
    ///    - Load the initial files, if any
    ///    - Start the background thread to read the standard input, if any
    ///    - Sit in the GUI event loop indefinitely, if needed
    ///
    /// This method only returns after "exit". The method repeatedly calls the event loop and
    /// the thread may be subject to Thread.Abort() signals if Interrupt() is used, giving rise 
    /// to internal ThreadAbortExceptions.
    ///
    /// A background thread is started by this thread to read from the inReader and/or console reader.

    [<CodeAnalysis.SuppressMessage("Microsoft.Reliability", "CA2004:RemoveCallsToGCKeepAlive")>]
    member x.Run() = 
        progress := condition "FSHARP_INTERACTIVE_PROGRESS"
    
        // Explanation: When Run is called we do a bunch of processing. For fsi.exe
        // and fsiAnyCpu.exe there are no other active threads at this point, so we can assume this is the
        // unique compilation thread.  For other users of FsiEvaluationSession it is reasonable to assume that
        // the object is not accessed concurrently during startup preparation.
        //
        // We later switch to doing interaction-by-interaction processing on the "event loop" thread
        let ctokRun = AssumeCompilationThreadWithoutEvidence ()

        if not runningOnMono && fsiOptions.IsInteractiveServer then 
            SpawnInteractiveServer (fsi, fsiOptions, fsiConsoleOutput)

        use unwindBuildPhase = PushThreadBuildPhaseUntilUnwind BuildPhase.Interactive

        if fsiOptions.Interact then 
            // page in the type check env 
            fsiInteractionProcessor.LoadDummyInteraction(ctokStartup, errorLogger)
            if !progress then fprintfn fsiConsoleOutput.Out "MAIN: InstallKillThread!";
            
            // Compute how long to pause before a ThreadAbort is actually executed.
            // A somewhat arbitrary choice.
            let pauseMilliseconds = (if fsiOptions.Gui then 400 else 100)

            // Request that ThreadAbort interrupts be performed on this (current) thread
            fsiInterruptController.InstallKillThread(Thread.CurrentThread, pauseMilliseconds)
            if !progress then fprintfn fsiConsoleOutput.Out "MAIN: got initial state, creating form";

#if !FX_NO_APP_DOMAINS
            // Route background exceptions to the exception handlers
            AppDomain.CurrentDomain.UnhandledException.Add (fun args -> 
                match args.ExceptionObject with 
                | :? System.Exception as err -> x.ReportUnhandledExceptionSafe false err 
                | _ -> ())
#endif

            fsiInteractionProcessor.LoadInitialFiles(ctokRun, errorLogger)

            fsiInteractionProcessor.StartStdinReadAndProcessThread(errorLogger)            

            DriveFsiEventLoop (fsi, fsiConsoleOutput )

        else // not interact
            if !progress then fprintfn fsiConsoleOutput.Out "Run: not interact, loading intitial files..."
            fsiInteractionProcessor.LoadInitialFiles(ctokRun, errorLogger)

            if !progress then fprintfn fsiConsoleOutput.Out "Run: done..."
            exit (min errorLogger.ErrorCount 1)

        // The Ctrl-C exception handler that we've passed to native code has
        // to be explicitly kept alive.
        GC.KeepAlive fsiInterruptController.EventHandlers


    static member Create(fsiConfig, argv, inReader, outWriter, errorWriter, ?collectible, ?legacyReferenceResolver) = 
        new FsiEvaluationSession(fsiConfig, argv, inReader, outWriter, errorWriter, defaultArg collectible false, legacyReferenceResolver)
    
    static member GetDefaultConfiguration(fsiObj:obj) = FsiEvaluationSession.GetDefaultConfiguration(fsiObj, true)
    
    static member GetDefaultConfiguration(fsiObj:obj, useFsiAuxLib: bool) =
        // We want to avoid modifying FSharp.Compiler.Interactive.Settings to avoid republishing that DLL.
        // So we access these via reflection
        { // Connect the configuration through to the 'fsi' object from FSharp.Compiler.Interactive.Settings
            new FsiEvaluationSessionHostConfig () with 
              member __.FormatProvider = getInstanceProperty fsiObj "FormatProvider"
              member __.FloatingPointFormat = getInstanceProperty fsiObj "FloatingPointFormat"
              member __.AddedPrinters = getInstanceProperty fsiObj "AddedPrinters"
              member __.ShowDeclarationValues = getInstanceProperty fsiObj "ShowDeclarationValues"
              member __.ShowIEnumerable = getInstanceProperty fsiObj "ShowIEnumerable"
              member __.ShowProperties = getInstanceProperty fsiObj "ShowProperties"
              member __.PrintSize = getInstanceProperty fsiObj "PrintSize"
              member __.PrintDepth = getInstanceProperty fsiObj "PrintDepth"
              member __.PrintWidth = getInstanceProperty fsiObj "PrintWidth"
              member __.PrintLength = getInstanceProperty fsiObj "PrintLength"
              member __.ReportUserCommandLineArgs args = setInstanceProperty fsiObj "CommandLineArgs" args
              member __.StartServer(fsiServerName) =  failwith "--fsi-server not implemented in the default configuration"
              member __.EventLoopRun() = callInstanceMethod0 (getInstanceProperty fsiObj "EventLoop") [||] "Run"   
              member __.EventLoopInvoke(f : unit -> 'T) =  callInstanceMethod1 (getInstanceProperty fsiObj "EventLoop") [|typeof<'T>|] "Invoke" f
              member __.EventLoopScheduleRestart() = callInstanceMethod0 (getInstanceProperty fsiObj "EventLoop") [||] "ScheduleRestart"
              member __.UseFsiAuxLib = useFsiAuxLib
              member __.GetOptionalConsoleReadLine(_probe) = None }


//-------------------------------------------------------------------------------
// If no "fsi" object for the configuration is specified, make the default
// configuration one which stores the settings in-process 

module Settings = 
    type IEventLoop =
        abstract Run : unit -> bool
        abstract Invoke : (unit -> 'T) -> 'T 
        abstract ScheduleRestart : unit -> unit
    
    // fsi.fs in FSHarp.Compiler.Sevice.dll avoids a hard dependency on FSharp.Compiler.Interactive.Settings.dll 
    // by providing an optional reimplementation of the functionality

    // An implementation of IEventLoop suitable for the command-line console
    [<AutoSerializable(false)>]
    type internal SimpleEventLoop() = 
        let runSignal = new AutoResetEvent(false)
        let exitSignal = new AutoResetEvent(false)
        let doneSignal = new AutoResetEvent(false)
        let mutable queue = ([] : (unit -> obj) list)
        let mutable result = (None : obj option)
        let setSignal(signal : AutoResetEvent) = while not (signal.Set()) do Thread.Sleep(1); done
        let waitSignal signal = WaitHandle.WaitAll([| (signal :> WaitHandle) |]) |> ignore
        let waitSignal2 signal1 signal2 = 
            WaitHandle.WaitAny([| (signal1 :> WaitHandle); (signal2 :> WaitHandle) |])
        let mutable running = false
        let mutable restart = false
        interface IEventLoop with 
             member x.Run() =  
                 running <- true
                 let rec run() = 
                     match waitSignal2 runSignal exitSignal with 
                     | 0 -> 
                         queue |> List.iter (fun f -> result <- try Some(f()) with _ -> None); 
                         setSignal doneSignal
                         run()
                     | 1 -> 
                         running <- false;
                         restart
                     | _ -> run()
                 run();
             member x.Invoke(f : unit -> 'T) : 'T  = 
                 queue <- [f >> box]
                 setSignal runSignal
                 waitSignal doneSignal
                 result.Value |> unbox
             member x.ScheduleRestart() = 
                 if running then 
                     restart <- true
                     setSignal exitSignal
        interface System.IDisposable with 
             member x.Dispose() =
                 runSignal.Dispose()
                 exitSignal.Dispose()
                 doneSignal.Dispose()
                     


    [<Sealed>]
    type InteractiveSettings()  = 
        let mutable evLoop = (new SimpleEventLoop() :> IEventLoop)
        let mutable showIDictionary = true
        let mutable showDeclarationValues = true
        let mutable args = Environment.GetCommandLineArgs()
        let mutable fpfmt = "g10"
        let mutable fp = (CultureInfo.InvariantCulture :> System.IFormatProvider)
        let mutable printWidth = 78
        let mutable printDepth = 100
        let mutable printLength = 100
        let mutable printSize = 10000
        let mutable showIEnumerable = true
        let mutable showProperties = true
        let mutable addedPrinters = []

        member __.FloatingPointFormat with get() = fpfmt and set v = fpfmt <- v
        member __.FormatProvider with get() = fp and set v = fp <- v
        member __.PrintWidth  with get() = printWidth and set v = printWidth <- v
        member __.PrintDepth  with get() = printDepth and set v = printDepth <- v
        member __.PrintLength  with get() = printLength and set v = printLength <- v
        member __.PrintSize  with get() = printSize and set v = printSize <- v
        member __.ShowDeclarationValues with get() = showDeclarationValues and set v = showDeclarationValues <- v
        member __.ShowProperties  with get() = showProperties and set v = showProperties <- v
        member __.ShowIEnumerable with get() = showIEnumerable and set v = showIEnumerable <- v
        member __.ShowIDictionary with get() = showIDictionary and set v = showIDictionary <- v
        member __.AddedPrinters with get() = addedPrinters and set v = addedPrinters <- v
        member __.CommandLineArgs with get() = args  and set v  = args <- v
        member __.AddPrinter(printer : 'T -> string) =
          addedPrinters <- Choice1Of2 (typeof<'T>, (fun (x:obj) -> printer (unbox x))) :: addedPrinters

        member __.EventLoop
           with get () = evLoop
           and set (x:IEventLoop)  = evLoop.ScheduleRestart(); evLoop <- x

        member __.AddPrintTransformer(printer : 'T -> obj) =
          addedPrinters <- Choice2Of2 (typeof<'T>, (fun (x:obj) -> printer (unbox x))) :: addedPrinters
    
    let fsi = InteractiveSettings()

type FsiEvaluationSession with 
    static member GetDefaultConfiguration() = 
        FsiEvaluationSession.GetDefaultConfiguration(Settings.fsi, false)

/// Defines a read-only input stream used to feed content to the hosted F# Interactive dynamic compiler.
[<AllowNullLiteral>]
type CompilerInputStream() = 
    inherit Stream()
    // Duration (in milliseconds) of the pause in the loop of waitForAtLeastOneByte. 
    let pauseDuration = 100

    // Queue of characters waiting to be read.
    let readQueue = new Queue<byte>()

    let  waitForAtLeastOneByte(count : int) =
        let rec loop() = 
            let attempt = 
                lock readQueue (fun () ->
                    let n = readQueue.Count
                    if (n >= 1) then 
                        let lengthToRead = if (n < count) then n else count
                        let ret = Array.zeroCreate lengthToRead
                        for i in 0 .. lengthToRead - 1 do
                            ret.[i] <- readQueue.Dequeue()
                        Some ret
                    else 
                        None)
            match attempt with 
            | None -> System.Threading.Thread.Sleep(pauseDuration); loop()
            | Some res -> res
        loop() 

    override x.CanRead = true 
    override x.CanWrite = false
    override x.CanSeek = false
    override x.Position with get() = raise (NotSupportedException()) and set _v = raise (NotSupportedException())
    override x.Length = raise (NotSupportedException()) 
    override x.Flush() = ()
    override x.Seek(_offset, _origin) = raise (NotSupportedException()) 
    override x.SetLength(_value) = raise (NotSupportedException()) 
    override x.Write(_buffer, _offset, _count) = raise (NotSupportedException("Cannot write to input stream")) 
    override x.Read(buffer, offset, count) = 
        let bytes = waitForAtLeastOneByte count
        Array.Copy(bytes, 0, buffer, offset, bytes.Length)
        bytes.Length

    /// Feeds content into the stream.
    member x.Add(str:string) =
        if (System.String.IsNullOrEmpty(str)) then () else

        lock readQueue (fun () -> 
            let bytes = System.Text.Encoding.UTF8.GetBytes(str)
            for i in 0 .. bytes.Length - 1 do
                readQueue.Enqueue(bytes.[i]))



/// Defines a write-only stream used to capture output of the hosted F# Interactive dynamic compiler.
[<AllowNullLiteral>]
type CompilerOutputStream()  =
    inherit Stream()
    // Queue of characters waiting to be read.
    let contentQueue = new Queue<byte>()
    let nyi() = raise (NotSupportedException())

    override x.CanRead = false
    override x.CanWrite = true
    override x.CanSeek = false
    override x.Position with get() = nyi() and set _v = nyi()
    override x.Length = nyi() 
    override x.Flush() = ()
    override x.Seek(_offset, _origin) = nyi() 
    override x.SetLength(_value) = nyi() 
    override x.Read(_buffer, _offset, _count) = raise (NotSupportedException("Cannot write to input stream")) 
    override x.Write(buffer, offset, count) = 
        let stop = offset + count
        if (stop > buffer.Length) then raise (ArgumentException("offset,count"))

        lock contentQueue (fun () -> 
            for i in offset .. stop - 1 do
                contentQueue.Enqueue(buffer.[i]))

    member x.Read() = 
        lock contentQueue (fun () -> 
            let n = contentQueue.Count
            if (n > 0) then 
                let bytes = Array.zeroCreate n
                for i in 0 .. n-1 do 
                    bytes.[i] <- contentQueue.Dequeue()   

                System.Text.Encoding.UTF8.GetString(bytes, 0, n)
            else
                "")
<|MERGE_RESOLUTION|>--- conflicted
+++ resolved
@@ -1854,11 +1854,7 @@
 
             | IDefns (defs,_) -> 
                 let istate = fsiDynamicCompiler.CommitDependencyManagerText(ctok, istate, lexResourceManager, errorLogger) 
-<<<<<<< HEAD
-                fsiDynamicCompiler.EvalParsedDefinitions (ctok, errorLogger, istate, true, false, defs),Completed None
-=======
                 fsiDynamicCompiler.EvalParsedDefinitions (ctok, errorLogger, istate, true, false, defs)
->>>>>>> f946a76c
 
             | IHash (ParsedHashDirective("load",sourceFiles,m),_) -> 
                 let istate = fsiDynamicCompiler.CommitDependencyManagerText(ctok, istate, lexResourceManager, errorLogger) 
@@ -1895,10 +1891,7 @@
                                     FSIstrings.SR.fsiDidAHashr(ar.resolvedPath)
                             else
                                 FSIstrings.SR.fsiDidAHashrWithLockWarning(ar.resolvedPath)
-<<<<<<< HEAD
-=======
                         assemblyReferencedEvent.Trigger(ar.resolvedPath)
->>>>>>> f946a76c
                         fsiConsoleOutput.uprintnfnn "%s" format)
                     istate,Completed None
 
