--- conflicted
+++ resolved
@@ -2173,10 +2173,6 @@
                         fsiConsoleOutput.uprintnfnn "%s" format)
                     istate,Completed None
 
-<<<<<<< HEAD
-            | IHash (ParsedHashDirective("I", [path], m), _) -> 
-                tcConfigB.AddIncludePath (m, path, tcConfig.implicitIncludeDir)
-=======
                 | _, NonNull dependencyManager ->
                    if tcConfig.langVersion.SupportsFeature(LanguageFeature.PackageManagement) then
                        fsiDynamicCompiler.EvalDependencyManagerTextFragment(dependencyManager, m, path)
@@ -2185,9 +2181,8 @@
                        errorR(Error(FSComp.SR.packageManagementRequiresVFive(), m))
                        istate, Completed None
 
-            | IHash (ParsedHashDirective("I",[path],m),_) -> 
-                tcConfigB.AddIncludePath (m,path, tcConfig.implicitIncludeDir)
->>>>>>> a798f005
+            | IHash (ParsedHashDirective("I", [path], m), _) -> 
+                tcConfigB.AddIncludePath (m, path, tcConfig.implicitIncludeDir)
                 fsiConsoleOutput.uprintnfnn "%s" (FSIstrings.SR.fsiDidAHashI(tcConfig.MakePathAbsolute path))
                 istate, Completed None
 
