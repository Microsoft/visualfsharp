--- conflicted
+++ resolved
@@ -141,12 +141,7 @@
                 name.[2 .. name.Length - 3]
             else name
         // there is single operator containing a space - range operator with step: `.. ..`
-<<<<<<< HEAD
-        name = ".. .." || name |> Seq.forall (fun c -> opCharSet.Contains c && c <> ' ')
-=======
-        let res = name = ".. .." || name |> Seq.forall (fun c -> c <> ' ' && opCharSet.Contains c)
-        res
->>>>>>> 61a165e2
+        name = ".. .." || name |> Seq.forall (fun c -> c <> ' ' && opCharSet.Contains c)
 
     let IsMangledOpName (n:string) =
         n.StartsWithOrdinal(opNamePrefix)
