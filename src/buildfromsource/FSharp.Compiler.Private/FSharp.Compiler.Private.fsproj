<?xml version="1.0" encoding="utf-8"?>
<!-- Copyright (c) Microsoft Corporation.  All Rights Reserved.  See License.txt in the project root for license information. -->
<Project Sdk="Microsoft.NET.Sdk">

  <PropertyGroup>
    <OutputType>Library</OutputType>
    <TargetFramework>netstandard1.6</TargetFramework>
    <AssemblyName>FSharp.Compiler.Private</AssemblyName>
    <NoWarn>$(NoWarn);45;55;62;75;1204</NoWarn>
    <AllowCrossTargeting>true</AllowCrossTargeting>
    <DefineConstants>$(DefineConstants);COMPILER</DefineConstants>
    <DefineConstants>$(DefineConstants);EXTENSIONTYPING;COMPILER;BUILD_FROM_SOURCE;FX_RESHAPED_REFLECTION</DefineConstants>
    <OtherFlags>$(OtherFlags) --warnon:1182 --maxerrors:20 --extraoptimizationloops:1</OtherFlags>
  </PropertyGroup>

  <Import Project="..\BuildFromSource.targets" />
  <ItemGroup>
    <FilesToLocalize Include="$(OutDir)$(AssemblyName).dll">
      <TranslationFile>$(FSharpSourcesRoot)\..\loc\lcl\{Lang}\$(AssemblyName).dll.lcl</TranslationFile>
      <LciCommentFile>$(FSharpSourcesRoot)\..\loc\lci\$(AssemblyName).dll.lci</LciCommentFile>
      <HasLceComments>false</HasLceComments>
      <InProject>false</InProject>
    </FilesToLocalize>
    <Compile Include="..\..\assemblyinfo\assemblyinfo.FSharp.Compiler.Private.dll.fs">
      <Link>assemblyinfo.FSharp.Compiler.Private.dll.fs</Link>
    </Compile>
    <Compile Include="InternalsVisibleTo.fs" />
    <EmbeddedResource Include="FSComp.resx">
      <Link>FSComp.resx</Link>
    </EmbeddedResource>
    <EmbeddedResource Include="$(FSharpSourcesRoot)\fsharp\FSStrings.resx">
      <Link>FSStrings.resx</Link>
    </EmbeddedResource>
    <Compile Include="FSComp.fs" />
    <Compile Include="FSIstrings.fs" />
    <Compile Include="..\..\utils\reshapedreflection.fs">
      <Link>Reflection\reshapedreflection.fs</Link>
    </Compile>
    <Compile Include="..\..\utils\reshapedmsbuild.fs">
      <Link>Reflection\reshapedmsbuild.fs</Link>
    </Compile>
    <Compile Include="..\..\utils\sformat.fsi">
      <Link>ErrorText\sformat.fsi</Link>
    </Compile>
    <Compile Include="..\..\utils\sformat.fs">
      <Link>ErrorText\sformat.fs</Link>
    </Compile>
    <Compile Include="$(FSharpSourcesRoot)\fsharp\sr.fsi">
      <Link>ErrorText\sr.fsi</Link>
    </Compile>
    <Compile Include="$(FSharpSourcesRoot)\fsharp\sr.fs">
      <Link>ErrorText\sr.fs</Link>
    </Compile>
    <Compile Include="..\..\utils\prim-lexing.fsi">
      <Link>LexYaccRuntime\prim-lexing.fsi</Link>
    </Compile>
    <Compile Include="..\..\utils\prim-lexing.fs">
      <Link>LexYaccRuntime\prim-lexing.fs</Link>
    </Compile>
    <Compile Include="..\..\utils\prim-parsing.fsi">
      <Link>LexYaccRuntime\prim-parsing.fsi</Link>
    </Compile>
    <Compile Include="..\..\utils\prim-parsing.fs">
      <Link>LexYaccRuntime\prim-parsing.fs</Link>
    </Compile>
    <Compile Include="..\..\utils\ResizeArray.fsi">
      <Link>Utilities\ResizeArray.fsi</Link>
    </Compile>
    <Compile Include="..\..\utils\ResizeArray.fs">
      <Link>Utilities\ResizeArray.fs</Link>
    </Compile>
    <Compile Include="..\..\utils\HashMultiMap.fsi">
      <Link>Utilities\HashMultiMap.fsi</Link>
    </Compile>
    <Compile Include="..\..\utils\HashMultiMap.fs">
      <Link>Utilities\HashMultiMap.fs</Link>
    </Compile>
    <Compile Include="..\..\utils\EditDistance.fs">
      <Link>Utilities\EditDistance.fs</Link>
    </Compile>
    <Compile Include="..\..\utils\TaggedCollections.fsi">
      <Link>Utilities\TaggedCollections.fsi</Link>
    </Compile>
    <Compile Include="..\..\utils\TaggedCollections.fs">
      <Link>Utilities\TaggedCollections.fs</Link>
    </Compile>
    <Compile Include="..\..\absil\ildiag.fsi">
      <Link>Utilities\ildiag.fsi</Link>
    </Compile>
    <Compile Include="..\..\absil\ildiag.fs">
      <Link>Utilities\ildiag.fs</Link>
    </Compile>
    <Compile Include="..\..\absil\illib.fs">
      <Link>Utilities\illib.fs</Link>
    </Compile>
    <Compile Include="..\..\utils\filename.fsi">
      <Link>Utilities\filename.fsi</Link>
    </Compile>
    <Compile Include="..\..\utils\filename.fs">
      <Link>Utilities\filename.fs</Link>
    </Compile>
    <Compile Include="..\..\absil\zmap.fsi">
      <Link>Utilities\zmap.fsi</Link>
    </Compile>
    <Compile Include="..\..\absil\zmap.fs">
      <Link>Utilities\zmap.fs</Link>
    </Compile>
    <Compile Include="..\..\absil\zset.fsi">
      <Link>Utilities\zset.fsi</Link>
    </Compile>
    <Compile Include="..\..\absil\zset.fs">
      <Link>Utilities\zset.fs</Link>
    </Compile>
    <Compile Include="..\..\absil\bytes.fsi">
      <Link>Utilities\bytes.fsi</Link>
    </Compile>
    <Compile Include="..\..\absil\bytes.fs">
      <Link>Utilities\bytes.fs</Link>
    </Compile>
    <Compile Include="$(FSharpSourcesRoot)\fsharp\InternalCollections.fsi">
      <Link>Utilities\InternalCollections.fsi</Link>
    </Compile>
    <Compile Include="$(FSharpSourcesRoot)\fsharp\InternalCollections.fs">
      <Link>Utilities\InternalCollections.fs</Link>
    </Compile>
    <Compile Include="$(FSharpSourcesRoot)\fsharp\QueueList.fs">
      <Link>Utilities\QueueList.fs</Link>
    </Compile>
    <Compile Include="$(FSharpSourcesRoot)\fsharp\lib.fs">
      <Link>Utilities\lib.fs</Link>
    </Compile>
    <Compile Include="$(FSharpSourcesRoot)\fsharp\rational.fsi">
      <Link>Utilities\rational.fsi</Link>
    </Compile>
    <Compile Include="$(FSharpSourcesRoot)\fsharp\rational.fs">
      <Link>Utilities\rational.fs</Link>
    </Compile>
    <Compile Include="$(FSharpSourcesRoot)\fsharp\range.fsi">
      <Link>ErrorLogging\range.fsi</Link>
    </Compile>
    <Compile Include="$(FSharpSourcesRoot)\fsharp\range.fs">
      <Link>ErrorLogging\range.fs</Link>
    </Compile>
    <Compile Include="$(FSharpSourcesRoot)\fsharp\ErrorLogger.fs">
      <Link>ErrorLogging\ErrorLogger.fs</Link>
    </Compile>
    <Compile Include="$(FSharpSourcesRoot)\fsharp\ErrorResolutionHints.fs">
      <Link>ErrorLogging\ErrorResolutionHints.fs</Link>
    </Compile>
    <Compile Include="$(FSharpSourcesRoot)\fsharp\ReferenceResolver.fs">
      <Link>ReferenceResolution\ReferenceResolver.fs</Link>
    </Compile>
    <FsLex Include="..\..\absil\illex.fsl">
      <OtherFlags>--unicode --lexlib Internal.Utilities.Text.Lexing</OtherFlags>
      <Link>AbsIL\illex.fsl</Link>
    </FsLex>
    <FsYacc Include="..\..\absil\ilpars.fsy">
      <OtherFlags>--module Microsoft.FSharp.Compiler.AbstractIL.Internal.AsciiParser --open Microsoft.FSharp.Compiler.AbstractIL --internal --lexlib Internal.Utilities.Text.Lexing --parslib Internal.Utilities.Text.Parsing</OtherFlags>
      <Link>AbsIL\ilpars.fsy</Link>
    </FsYacc>
    <Compile Include="..\..\absil\il.fsi">
      <Link>AbsIL\il.fsi</Link>
    </Compile>
    <Compile Include="..\..\absil\il.fs">
      <Link>AbsIL\il.fs</Link>
    </Compile>
    <Compile Include="..\..\absil\ilx.fsi">
      <Link>AbsIL\ilx.fsi</Link>
    </Compile>
    <Compile Include="..\..\absil\ilx.fs">
      <Link>AbsIL\ilx.fs</Link>
    </Compile>
    <Compile Include="..\..\absil\ilascii.fsi">
      <Link>AbsIL\ilascii.fsi</Link>
    </Compile>
    <Compile Include="..\..\absil\ilascii.fs">
      <Link>AbsIL\ilascii.fs</Link>
    </Compile>
    <Compile Include="..\..\absil\ilprint.fsi">
      <Link>AbsIL\ilprint.fsi</Link>
    </Compile>
    <Compile Include="..\..\absil\ilprint.fs">
      <Link>AbsIL\ilprint.fs</Link>
    </Compile>
    <Compile Include="..\..\absil\ilmorph.fsi">
      <Link>AbsIL\ilmorph.fsi</Link>
    </Compile>
    <Compile Include="..\..\absil\ilmorph.fs">
      <Link>AbsIL\ilmorph.fs</Link>
    </Compile>
    <Compile Include="..\..\absil\ilsign.fs" Condition=" '$(TargetDotnetProfile)'=='coreclr'">
      <Link>AbsIL\ilsign.fs</Link>
    </Compile>
    <Compile Include="..\..\absil\ilsupp.fsi">
      <Link>AbsIL\ilsupp.fsi</Link>
    </Compile>
    <Compile Include="..\..\absil\ilsupp.fs">
      <Link>AbsIL\ilsupp.fs</Link>
    </Compile>
    <Compile Include="ilpars.fs">
      <Link>AbsIL\ilpars.fs</Link>
    </Compile>
    <Compile Include="illex.fs">
      <Link>AbsIL\illex.fs</Link>
    </Compile>
    <Compile Include="..\..\absil\ilbinary.fsi">
      <Link>AbsIL\ilbinary.fsi</Link>
    </Compile>
    <Compile Include="..\..\absil\ilbinary.fs">
      <Link>AbsIL\ilbinary.fs</Link>
    </Compile>
    <Compile Include="..\..\absil\ilread.fsi">
      <Link>AbsIL\ilread.fsi</Link>
    </Compile>
    <Compile Include="..\..\absil\ilread.fs">
      <Link>AbsIL\ilread.fs</Link>
    </Compile>
    <Compile Include="..\..\absil\ilwrite.fsi">
      <Link>AbsIL\ilwrite.fsi</Link>
    </Compile>
    <Compile Include="..\..\absil\ilwritepdb.fsi">
      <Link>AbsIL\ilwritepdb.fsi</Link>
    </Compile>
    <Compile Include="..\..\absil\ilwritepdb.fs">
      <Link>AbsIL\ilwritepdb.fs</Link>
    </Compile>
    <Compile Include="..\..\absil\ilwrite.fs">
      <Link>AbsIL\ilwrite.fs</Link>
    </Compile>
    <Compile Include="..\..\absil\ilreflect.fs">
      <Link>AbsIL\ilreflect.fs</Link>
    </Compile>
    <Compile Include="..\..\utils\CompilerLocationUtils.fs">
      <Link>CompilerLocation\CompilerLocationUtils.fs</Link>
    </Compile>
    <Compile Include="$(FSharpSourcesRoot)\fsharp\PrettyNaming.fs">
      <Link>PrettyNaming\PrettyNaming.fs</Link>
    </Compile>
    <Compile Include="..\..\ilx\ilxsettings.fs">
      <Link>ILXErase\ilxsettings.fs</Link>
    </Compile>
    <Compile Include="..\..\ilx\EraseClosures.fsi">
      <Link>ILXErase\EraseClosures.fsi</Link>
    </Compile>
    <Compile Include="..\..\ilx\EraseClosures.fs">
      <Link>ILXErase\EraseClosures.fs</Link>
    </Compile>
    <Compile Include="..\..\ilx\EraseUnions.fsi">
      <Link>ILXErase\EraseUnions.fsi</Link>
    </Compile>
    <Compile Include="..\..\ilx\EraseUnions.fs">
      <Link>ILXErase\EraseUnions.fs</Link>
    </Compile>
    <FsLex Include="$(FSharpSourcesRoot)\fsharp\pplex.fsl">
      <OtherFlags>--unicode --lexlib Internal.Utilities.Text.Lexing</OtherFlags>
      <Link>ParserAndUntypedAST\pplex.fsl</Link>
    </FsLex>
    <FsYacc Include="$(FSharpSourcesRoot)\fsharp\pppars.fsy">
      <OtherFlags>--module Microsoft.FSharp.Compiler.PPParser --open Microsoft.FSharp.Compiler --internal --lexlib Internal.Utilities.Text.Lexing --parslib Internal.Utilities.Text.Parsing</OtherFlags>
      <Link>ParserAndUntypedAST\pppars.fsy</Link>
    </FsYacc>
    <FsLex Include="$(FSharpSourcesRoot)\fsharp\lex.fsl">
      <OtherFlags>--unicode --lexlib Internal.Utilities.Text.Lexing</OtherFlags>
      <Link>ParserAndUntypedAST\lex.fsl</Link>
    </FsLex>
    <FsYacc Include="$(FSharpSourcesRoot)\fsharp\pars.fsy">
      <OtherFlags>--module Microsoft.FSharp.Compiler.Parser --open Microsoft.FSharp.Compiler --internal --lexlib Internal.Utilities.Text.Lexing --parslib Internal.Utilities.Text.Parsing</OtherFlags>
      <Link>ParserAndUntypedAST\pars.fsy</Link>
    </FsYacc>
    <Compile Include="$(FSharpSourcesRoot)\fsharp\UnicodeLexing.fsi">
      <Link>ParserAndUntypedAST\UnicodeLexing.fsi</Link>
    </Compile>
    <Compile Include="$(FSharpSourcesRoot)\fsharp\UnicodeLexing.fs">
      <Link>ParserAndUntypedAST\UnicodeLexing.fs</Link>
    </Compile>
    <Compile Include="$(FSharpSourcesRoot)\fsharp\layout.fsi">
      <Link>ParserAndUntypedAST\layout.fsi</Link>
    </Compile>
    <Compile Include="$(FSharpSourcesRoot)\fsharp\layout.fs">
      <Link>ParserAndUntypedAST\layout.fs</Link>
    </Compile>
    <Compile Include="$(FSharpSourcesRoot)\fsharp\ast.fs">
      <Link>ParserAndUntypedAST\ast.fs</Link>
    </Compile>
    <Compile Include="pppars.fs">
      <Link>ParserAndUntypedAST\pppars.fs</Link>
    </Compile>
    <Compile Include="pars.fs">
      <Link>ParserAndUntypedAST\pars.fs</Link>
    </Compile>
    <Compile Include="$(FSharpSourcesRoot)\fsharp\lexhelp.fsi">
      <Link>ParserAndUntypedAST\lexhelp.fsi</Link>
    </Compile>
    <Compile Include="$(FSharpSourcesRoot)\fsharp\lexhelp.fs">
      <Link>ParserAndUntypedAST\lexhelp.fs</Link>
    </Compile>
    <Compile Include="pplex.fs">
      <Link>ParserAndUntypedAST\pplex.fs</Link>
    </Compile>
    <Compile Include="lex.fs">
      <Link>ParserAndUntypedAST\lex.fs</Link>
    </Compile>
    <Compile Include="$(FSharpSourcesRoot)\fsharp\LexFilter.fs">
      <Link>ParserAndUntypedAST\lexfilter.fs</Link>
    </Compile>
    <Compile Include="$(FSharpSourcesRoot)\fsharp\tainted.fsi">
      <Link>TypedAST\tainted.fsi</Link>
    </Compile>
    <Compile Include="$(FSharpSourcesRoot)\fsharp\tainted.fs">
      <Link>TypedAST\tainted.fs</Link>
    </Compile>
    <Compile Include="$(FSharpSourcesRoot)\fsharp\ExtensionTyping.fsi">
      <Link>TypedAST\ExtensionTyping.fsi</Link>
    </Compile>
    <Compile Include="$(FSharpSourcesRoot)\fsharp\ExtensionTyping.fs">
      <Link>TypedAST\ExtensionTyping.fs</Link>
    </Compile>
    <Compile Include="$(FSharpSourcesRoot)\fsharp\QuotationPickler.fsi">
      <Link>TypedAST\QuotationPickler.fsi</Link>
    </Compile>
    <Compile Include="$(FSharpSourcesRoot)\fsharp\QuotationPickler.fs">
      <Link>TypedAST\QuotationPickler.fs</Link>
    </Compile>
    <Compile Include="$(FSharpSourcesRoot)\fsharp\tast.fs">
      <Link>TypedAST\tast.fs</Link>
    </Compile>
    <Compile Include="$(FSharpSourcesRoot)\fsharp\TcGlobals.fs">
      <Link>TypedAST\TcGlobals.fs</Link>
    </Compile>
    <Compile Include="$(FSharpSourcesRoot)\fsharp\TastOps.fsi">
      <Link>TypedAST\TastOps.fsi</Link>
    </Compile>
    <Compile Include="$(FSharpSourcesRoot)\fsharp\TastOps.fs">
      <Link>TypedAST\TastOps.fs</Link>
    </Compile>
    <Compile Include="$(FSharpSourcesRoot)\fsharp\TastPickle.fsi">
      <Link>TypedAST\TastPickle.fsi</Link>
    </Compile>
    <Compile Include="$(FSharpSourcesRoot)\fsharp\TastPickle.fs">
      <Link>TypedAST\TastPickle.fs</Link>
    </Compile>
    <Compile Include="$(FSharpSourcesRoot)\fsharp\import.fsi">
      <Link>Logic\import.fsi</Link>
    </Compile>
    <Compile Include="$(FSharpSourcesRoot)\fsharp\import.fs">
      <Link>Logic\import.fs</Link>
    </Compile>
    <Compile Include="$(FSharpSourcesRoot)\fsharp\infos.fs">
      <Link>Logic\infos.fs</Link>
    </Compile>
    <Compile Include="$(FSharpSourcesRoot)\fsharp\AccessibilityLogic.fs">
      <Link>Logic\AccessibilityLogic.fs</Link>
    </Compile>
    <Compile Include="$(FSharpSourcesRoot)\fsharp\AttributeChecking.fs">
      <Link>Logic\AttributeChecking.fs</Link>
    </Compile>
    <Compile Include="$(FSharpSourcesRoot)\fsharp\InfoReader.fs">
      <Link>Logic\InfoReader.fs</Link>
    </Compile>
    <Compile Include="$(FSharpSourcesRoot)\fsharp\NicePrint.fs">
      <Link>Logic\NicePrint.fs</Link>
    </Compile>
    <Compile Include="$(FSharpSourcesRoot)\fsharp\AugmentWithHashCompare.fsi">
      <Link>Logic\AugmentWithHashCompare.fsi</Link>
    </Compile>
    <Compile Include="$(FSharpSourcesRoot)\fsharp\AugmentWithHashCompare.fs">
      <Link>Logic\AugmentWithHashCompare.fs</Link>
    </Compile>
    <Compile Include="$(FSharpSourcesRoot)\fsharp\NameResolution.fsi">
      <Link>Logic\NameResolution.fsi</Link>
    </Compile>
    <Compile Include="$(FSharpSourcesRoot)\fsharp\NameResolution.fs">
      <Link>Logic\NameResolution.fs</Link>
    </Compile>
    <Compile Include="$(FSharpSourcesRoot)\fsharp\TypeRelations.fs">
      <Link>Logic\TypeRelations.fs</Link>
    </Compile>
    <Compile Include="$(FSharpSourcesRoot)\fsharp\SignatureConformance.fs">
      <Link>Logic\SignatureConformance.fs</Link>
    </Compile>
    <Compile Include="$(FSharpSourcesRoot)\fsharp\MethodOverrides.fs">
      <Link>Logic\MethodOverrides.fs</Link>
    </Compile>
    <Compile Include="$(FSharpSourcesRoot)\fsharp\MethodCalls.fs">
      <Link>Logic\MethodCalls.fs</Link>
    </Compile>
    <Compile Include="$(FSharpSourcesRoot)\fsharp\PatternMatchCompilation.fsi">
      <Link>Logic\PatternMatchCompilation.fsi</Link>
    </Compile>
    <Compile Include="$(FSharpSourcesRoot)\fsharp\PatternMatchCompilation.fs">
      <Link>Logic\PatternMatchCompilation.fs</Link>
    </Compile>
    <Compile Include="$(FSharpSourcesRoot)\fsharp\ConstraintSolver.fsi">
      <Link>Logic\ConstraintSolver.fsi</Link>
    </Compile>
    <Compile Include="$(FSharpSourcesRoot)\fsharp\ConstraintSolver.fs">
      <Link>Logic\ConstraintSolver.fs</Link>
    </Compile>
    <Compile Include="$(FSharpSourcesRoot)\fsharp\CheckFormatStrings.fsi">
      <Link>Logic\CheckFormatStrings.fsi</Link>
    </Compile>
    <Compile Include="$(FSharpSourcesRoot)\fsharp\CheckFormatStrings.fs">
      <Link>Logic\CheckFormatStrings.fs</Link>
    </Compile>
    <Compile Include="$(FSharpSourcesRoot)\fsharp\FindUnsolved.fs">
      <Link>Logic\FindUnsolved.fs</Link>
    </Compile>
    <Compile Include="$(FSharpSourcesRoot)\fsharp\QuotationTranslator.fsi">
      <Link>Logic\QuotationTranslator.fsi</Link>
    </Compile>
    <Compile Include="$(FSharpSourcesRoot)\fsharp\QuotationTranslator.fs">
      <Link>Logic\QuotationTranslator.fs</Link>
    </Compile>
    <Compile Include="$(FSharpSourcesRoot)\fsharp\PostInferenceChecks.fsi">
      <Link>Logic\PostInferenceChecks.fsi</Link>
    </Compile>
    <Compile Include="$(FSharpSourcesRoot)\fsharp\PostInferenceChecks.fs">
      <Link>Logic\PostInferenceChecks.fs</Link>
    </Compile>
    <Compile Include="$(FSharpSourcesRoot)\fsharp\TypeChecker.fsi">
      <Link>Logic\TypeChecker.fsi</Link>
    </Compile>
    <Compile Include="$(FSharpSourcesRoot)\fsharp\TypeChecker.fs">
      <Link>Logic\TypeChecker.fs</Link>
    </Compile>

    <!-- includes the optimizer and code generator -->
    <Compile Include="$(FSharpSourcesRoot)\fsharp\Optimizer.fsi">
      <Link>Optimize\Optimizer.fsi</Link>
    </Compile>
    <Compile Include="$(FSharpSourcesRoot)\fsharp\Optimizer.fs">
      <Link>Optimize\Optimizer.fs</Link>
    </Compile>
    <Compile Include="$(FSharpSourcesRoot)\fsharp\DetupleArgs.fsi">
      <Link>Optimize\DetupleArgs.fsi</Link>
    </Compile>
    <Compile Include="$(FSharpSourcesRoot)\fsharp\DetupleArgs.fs">
      <Link>Optimize\DetupleArgs.fs</Link>
    </Compile>
    <Compile Include="$(FSharpSourcesRoot)\fsharp\InnerLambdasToTopLevelFuncs.fsi">
      <Link>Optimize\InnerLambdasToTopLevelFuncs.fsi</Link>
    </Compile>
    <Compile Include="$(FSharpSourcesRoot)\fsharp\InnerLambdasToTopLevelFuncs.fs">
      <Link>Optimize\InnerLambdasToTopLevelFuncs.fs</Link>
    </Compile>
    <Compile Include="$(FSharpSourcesRoot)\fsharp\LowerCallsAndSeqs.fs">
      <Link>Optimize\LowerCallsAndSeqs.fs</Link>
    </Compile>
    <Compile Include="$(FSharpSourcesRoot)\fsharp\autobox.fs">
      <Link>Optimize\autobox.fs</Link>
    </Compile>
    <Compile Include="$(FSharpSourcesRoot)\fsharp\IlxGen.fsi">
      <Link>CodeGen\IlxGen.fsi</Link>
    </Compile>
    <Compile Include="$(FSharpSourcesRoot)\fsharp\IlxGen.fs">
      <Link>CodeGen\IlxGen.fs</Link>
    </Compile>
<<<<<<< HEAD
    <Compile Include="$(FSharpSourcesRoot)\fsharp\DependencyManager.Integration.fsi">
      <Link>Driver\DependencyManager.Integration.fsi</Link>
    </Compile>
    <Compile Include="$(FSharpSourcesRoot)\fsharp\DependencyManager.Integration.fs">
=======
    <Compile Include="..\DependencyManager.Integration.fsi">
      <Link>Driver\DependencyManager.Integration.fsi</Link>
    </Compile>
    <Compile Include="..\DependencyManager.Integration.fs">
>>>>>>> 68520070
      <Link>Driver\DependencyManager.Integration.fs</Link>
    </Compile>

    <!-- includes the core of the F# Compiler fsc.exe implementation -->
    <Compile Include="$(FSharpSourcesRoot)\fsharp\CompileOps.fsi">
      <Link>Driver\CompileOps.fsi</Link>
    </Compile>
    <Compile Include="$(FSharpSourcesRoot)\fsharp\CompileOps.fs">
      <Link>Driver\CompileOps.fs</Link>
    </Compile>
    <Compile Include="$(FSharpSourcesRoot)\fsharp\CompileOptions.fsi">
      <Link>Driver\CompileOptions.fsi</Link>
    </Compile>
    <Compile Include="$(FSharpSourcesRoot)\fsharp\CompileOptions.fs">
      <Link>Driver\CompileOptions.fs</Link>
    </Compile>
    <Compile Include="$(FSharpSourcesRoot)\fsharp\fsc.fsi">
      <Link>Driver\fsc.fsi</Link>
    </Compile>
    <Compile Include="$(FSharpSourcesRoot)\fsharp\fsc.fs">
      <Link>Driver\fsc.fs</Link>
    </Compile>

    <!-- the symbol API. -->
    <Compile Include="$(FSharpSourcesRoot)\fsharp\symbols\SymbolHelpers.fsi">
      <Link>Symbols/SymbolHelpers.fsi</Link>
    </Compile>
    <Compile Include="$(FSharpSourcesRoot)\fsharp\symbols\SymbolHelpers.fs">
      <Link>Symbols/SymbolHelpers.fs</Link>
    </Compile>
    <Compile Include="$(FSharpSourcesRoot)\fsharp\symbols\Symbols.fsi">
      <Link>Symbols/Symbols.fsi</Link>
    </Compile>
    <Compile Include="$(FSharpSourcesRoot)\fsharp\symbols\Symbols.fs">
      <Link>Symbols/Symbols.fs</Link>
    </Compile>
    <Compile Include="$(FSharpSourcesRoot)\fsharp\symbols\Exprs.fsi">
      <Link>Symbols/Exprs.fsi</Link>
    </Compile>
    <Compile Include="$(FSharpSourcesRoot)\fsharp\symbols\Exprs.fs">
      <Link>Symbols/Exprs.fs</Link>
    </Compile>
    <Compile Include="$(FSharpSourcesRoot)\fsharp\symbols\SymbolPatterns.fsi">
      <Link>Symbols/SymbolPatterns.fsi</Link>
    </Compile>
    <Compile Include="$(FSharpSourcesRoot)\fsharp\symbols\SymbolPatterns.fs">
      <Link>Symbols/SymbolPatterns.fs</Link>
    </Compile>

    <!-- the incremental builder and service . -->
    <Compile Include="$(FSharpSourcesRoot)\fsharp\vs\IncrementalBuild.fsi">
      <Link>Service/IncrementalBuild.fsi</Link>
    </Compile>
    <Compile Include="$(FSharpSourcesRoot)\fsharp\vs\IncrementalBuild.fs">
      <Link>Service/IncrementalBuild.fs</Link>
    </Compile>
    <Compile Include="$(FSharpSourcesRoot)\fsharp\vs\Reactor.fsi">
      <Link>Service/Reactor.fsi</Link>
    </Compile>
    <Compile Include="$(FSharpSourcesRoot)\fsharp\vs\Reactor.fs">
      <Link>Service/Reactor.fs</Link>
    </Compile>
    <Compile Include="$(FSharpSourcesRoot)\fsharp\vs\ServiceConstants.fs">
      <Link>Service/ServiceConstants.fs</Link>
    </Compile>
    <Compile Include="$(FSharpSourcesRoot)\fsharp\vs\ServiceDeclarationLists.fsi">
      <Link>Service/ServiceDeclarationLists.fsi</Link>
    </Compile>
    <Compile Include="$(FSharpSourcesRoot)\fsharp\vs\ServiceDeclarationLists.fs">
      <Link>Service/ServiceDeclarationLists.fs</Link>
    </Compile>
    <Compile Include="$(FSharpSourcesRoot)\fsharp\vs\ServiceLexing.fsi">
      <Link>Service/ServiceLexing.fsi</Link>
    </Compile>
    <Compile Include="$(FSharpSourcesRoot)\fsharp\vs\ServiceLexing.fs">
      <Link>Service/ServiceLexing.fs</Link>
    </Compile>
    <Compile Include="$(FSharpSourcesRoot)\fsharp\vs\ServiceParseTreeWalk.fs">
      <Link>Service/ServiceParseTreeWalk.fs</Link>
    </Compile>
    <Compile Include="$(FSharpSourcesRoot)\fsharp\vs\ServiceNavigation.fsi">
      <Link>Service/ServiceNavigation.fsi</Link>
    </Compile>
    <Compile Include="$(FSharpSourcesRoot)\fsharp\vs\ServiceNavigation.fs">
      <Link>Service/ServiceNavigation.fs</Link>
    </Compile>
    <Compile Include="$(FSharpSourcesRoot)\fsharp\vs\ServiceParamInfoLocations.fsi">
      <Link>Service/ServiceParamInfoLocations.fsi</Link>
    </Compile>
    <Compile Include="$(FSharpSourcesRoot)\fsharp\vs\ServiceParamInfoLocations.fs">
      <Link>Service/ServiceParamInfoLocations.fs</Link>
    </Compile>
    <Compile Include="$(FSharpSourcesRoot)\fsharp\vs\ServiceUntypedParse.fsi">
      <Link>Service/ServiceUntypedParse.fsi</Link>
    </Compile>
    <Compile Include="$(FSharpSourcesRoot)\fsharp\vs\ServiceUntypedParse.fs">
      <Link>Service/ServiceUntypedParse.fs</Link>
    </Compile>
    <Compile Include="$(FSharpSourcesRoot)\fsharp\vs\ServiceAssemblyContent.fsi">
      <Link>Service/ServiceAssemblyContent.fsi</Link>
    </Compile>
    <Compile Include="$(FSharpSourcesRoot)\fsharp\vs\ServiceAssemblyContent.fs">
      <Link>Service/ServiceAssemblyContent.fs</Link>
    </Compile>
    <Compile Include="$(FSharpSourcesRoot)\fsharp\vs\ServiceXmlDocParser.fsi">
      <Link>Service/ServiceXmlDocParser.fsi</Link>
    </Compile>
    <Compile Include="$(FSharpSourcesRoot)\fsharp\vs\ServiceXmlDocParser.fs">
      <Link>Service/ServiceXmlDocParser.fs</Link>
    </Compile>
    <Compile Include="..\..\utils\reshapedmsbuild.fs">
      <Link>Service/reshapedmsbuild.fs</Link>
    </Compile>
    <Compile Include="$(FSharpSourcesRoot)\fsharp\SimulatedMSBuildReferenceResolver.fs">
      <Link>Service/SimulatedMSBuildReferenceResolver.fs</Link>
    </Compile>
    <Compile Include="$(FSharpSourcesRoot)\fsharp\vs\ExternalSymbol.fsi">
      <Link>Service/ExternalSymbol.fsi</Link>
    </Compile>
    <Compile Include="$(FSharpSourcesRoot)\fsharp\vs\ExternalSymbol.fs">
      <Link>Service/ExternalSymbol.fs</Link>
    </Compile>
	<Compile Include="$(FSharpSourcesRoot)\fsharp\vs\QuickParse.fsi">
      <Link>Service/QuickParse.fsi</Link>
    </Compile>
    <Compile Include="$(FSharpSourcesRoot)\fsharp\vs\QuickParse.fs">
      <Link>Service/QuickParse.fs</Link>
    </Compile>
    <Compile Include="$(FSharpSourcesRoot)\fsharp\vs\service.fsi">
      <Link>Service/service.fsi</Link>
    </Compile>
    <Compile Include="$(FSharpSourcesRoot)\fsharp\vs\service.fs">
      <Link>Service/service.fs</Link>
    </Compile>
    <Compile Include="$(FSharpSourcesRoot)\fsharp\vs\ServiceInterfaceStubGenerator.fsi">
      <Link>Service/ServiceInterfaceStubGenerator.fsi</Link>
    </Compile>
    <Compile Include="$(FSharpSourcesRoot)\fsharp\vs\ServiceInterfaceStubGenerator.fs">
      <Link>Service/ServiceInterfaceStubGenerator.fs</Link>
    </Compile>
    <Compile Include="$(FSharpSourcesRoot)\fsharp\vs\ServiceStructure.fsi">
      <Link>Service/ServiceStructure.fsi</Link>
    </Compile>
    <Compile Include="$(FSharpSourcesRoot)\fsharp\vs\ServiceStructure.fs">
      <Link>Service/ServiceStructure.fs</Link>
    </Compile>
    <Compile Include="$(FSharpSourcesRoot)\fsharp\vs\ServiceAnalysis.fsi">
      <Link>Service/ServiceAnalysis.fsi</Link>
    </Compile>
    <Compile Include="$(FSharpSourcesRoot)\fsharp\vs\ServiceAnalysis.fs">
      <Link>Service/ServiceAnalysis.fs</Link>
    </Compile>

    <!-- the core of the F# Interactive fsi.exe implementation -->
    <EmbeddedResource Include="FSIstrings.resx">
      <Link>FSIstrings.resx</Link>
    </EmbeddedResource>
    <Compile Include="$(FSharpSourcesRoot)\fsharp\fsi\fsi.fsi">
      <Link>InteractiveSession\fsi.fsi</Link>
    </Compile>
    <Compile Include="$(FSharpSourcesRoot)\fsharp\fsi\fsi.fs">
      <Link>InteractiveSession\fsi.fs</Link>
    </Compile>

    <Compile Include="$(FSharpSourcesRoot)\fsharp\FSharp.Compiler.Private\InternalsVisibleTo.fs" Condition="'$(TargetDotnetProfile)' != 'coreclr'">
      <Link>Misc/InternalsVisibleTo.fs</Link>
    </Compile>
    <Compile Include="$(FSharpSourcesRoot)\fsharp\MSBuildReferenceResolver.fs">
      <Link>Misc/MSBuildReferenceResolver.fs</Link>
    </Compile>
    <!-- an old API for testing the compiler and gathering diagnostics in-memory -->
    <Compile Include="$(FSharpSourcesRoot)\fsharp\LegacyHostedCompilerForTesting.fs">
      <Link>Misc/LegacyHostedCompilerForTesting.fs</Link>
    </Compile>
  </ItemGroup>
  <Import Project = "..\BuildFromSource.targets" />
<<<<<<< HEAD
=======

<!--
    "System.Collections.Immutable":"1.2.0",
    "System.Diagnostics.Process": "4.3.0",
    "System.Diagnostics.TraceSource": "4.3.0",
    "System.Linq.Expressions": "4.3.0",
    "System.Linq.Queryable": "4.3.0",
    "System.Net.Requests": "4.3.0",
    "System.Reflection.Emit": "4.3.0",
    "System.Reflection.Extensions": "4.3.0",
    "System.Reflection.Metadata": "1.4.2",
    "System.Reflection.TypeExtensions": "4.3.0",
    "System.Runtime": "4.3.0",
    "System.Runtime.InteropServices": "4.3.0",
    "System.Runtime.Loader": "4.3.0",
    "System.Security.Cryptography.Algorithms": "4.3.0",
    "System.Threading.Tasks.Parallel": "4.3.0",
    "System.Threading.Thread": "4.3.0",
    "System.Threading.ThreadPool": "4.3.0",
    "Microsoft.DiaSymReader.PortablePdb": "1.1.0",
    "Microsoft.DiaSymReader": "1.1.0",
    "System.ValueTuple": "4.3.1"
-->
>>>>>>> 68520070
  <ItemGroup>
    <ProjectReference Include="$(MSBuildThisFileDirectory)..\FSharp.Core\FSharp.Core.fsproj" />
    <PackageReference Include="System.Collections.Immutable" Version="1.3.1"></PackageReference>
    <PackageReference Include="System.Diagnostics.Process" Version="4.3.0"></PackageReference>
    <PackageReference Include="System.Diagnostics.TraceSource" Version="4.3.0"></PackageReference>
    <PackageReference Include="System.Linq.Expressions" Version="4.3.0"></PackageReference>
    <PackageReference Include="System.Linq.Queryable" Version="4.3.0"></PackageReference>
    <PackageReference Include="System.Net.Requests" Version="4.3.0"></PackageReference>
    <PackageReference Include="System.Reflection.Emit" Version="4.3.0"></PackageReference>
    <PackageReference Include="System.Reflection.Extensions" Version="4.3.0"></PackageReference>
    <PackageReference Include="System.Reflection.Metadata" Version="1.4.2"></PackageReference>
    <PackageReference Include="System.Reflection.TypeExtensions" Version="4.3.0"></PackageReference>
    <PackageReference Include="System.Runtime" Version="4.3.0"></PackageReference>
    <PackageReference Include="System.Runtime.InteropServices" Version="4.3.0"></PackageReference>
    <PackageReference Include="System.Runtime.Loader" Version="4.3.0"></PackageReference>
    <PackageReference Include="System.Security.Cryptography.Algorithms" Version="4.3.0"></PackageReference>
    <PackageReference Include="System.Threading.Tasks.Parallel" Version="4.3.0"></PackageReference>
    <PackageReference Include="System.Threading.Thread" Version="4.3.0"></PackageReference>
    <PackageReference Include="System.Threading.ThreadPool" Version="4.3.0"></PackageReference>
    <PackageReference Include="Microsoft.DiaSymReader.PortablePdb" Version="1.2.0"></PackageReference>
    <PackageReference Include="Microsoft.DiaSymReader" Version="1.1.0"></PackageReference>
    <PackageReference Include="System.ValueTuple" Version="4.3.1"></PackageReference>
  </ItemGroup>

</Project><|MERGE_RESOLUTION|>--- conflicted
+++ resolved
@@ -455,17 +455,14 @@
     <Compile Include="$(FSharpSourcesRoot)\fsharp\IlxGen.fs">
       <Link>CodeGen\IlxGen.fs</Link>
     </Compile>
-<<<<<<< HEAD
     <Compile Include="$(FSharpSourcesRoot)\fsharp\DependencyManager.Integration.fsi">
       <Link>Driver\DependencyManager.Integration.fsi</Link>
     </Compile>
     <Compile Include="$(FSharpSourcesRoot)\fsharp\DependencyManager.Integration.fs">
-=======
     <Compile Include="..\DependencyManager.Integration.fsi">
       <Link>Driver\DependencyManager.Integration.fsi</Link>
     </Compile>
     <Compile Include="..\DependencyManager.Integration.fs">
->>>>>>> 68520070
       <Link>Driver\DependencyManager.Integration.fs</Link>
     </Compile>
 
@@ -642,8 +639,6 @@
     </Compile>
   </ItemGroup>
   <Import Project = "..\BuildFromSource.targets" />
-<<<<<<< HEAD
-=======
 
 <!--
     "System.Collections.Immutable":"1.2.0",
@@ -667,7 +662,6 @@
     "Microsoft.DiaSymReader": "1.1.0",
     "System.ValueTuple": "4.3.1"
 -->
->>>>>>> 68520070
   <ItemGroup>
     <ProjectReference Include="$(MSBuildThisFileDirectory)..\FSharp.Core\FSharp.Core.fsproj" />
     <PackageReference Include="System.Collections.Immutable" Version="1.3.1"></PackageReference>
