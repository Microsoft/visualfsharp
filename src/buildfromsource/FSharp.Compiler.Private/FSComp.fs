// This is a generated file; the original input is '..\FSComp.txt'
namespace FSComp

open Microsoft.FSharp.Core.LanguagePrimitives.IntrinsicOperators
open Microsoft.FSharp.Reflection
open System.Reflection
// (namespaces below for specific case of using the tool to compile FSharp.Core itself)
open Microsoft.FSharp.Core
open Microsoft.FSharp.Core.Operators
open Microsoft.FSharp.Text
open Microsoft.FSharp.Collections
open Printf

type internal SR private() =

    // BEGIN BOILERPLATE

    static let getCurrentAssembly () =
    #if FX_RESHAPED_REFLECTION
        typeof<SR>.GetTypeInfo().Assembly
    #else
        System.Reflection.Assembly.GetExecutingAssembly()
    #endif

    static let getTypeInfo (t: System.Type) =
    #if FX_RESHAPED_REFLECTION
        t.GetTypeInfo()
    #else
        t
    #endif

    static let resources = lazy (new System.Resources.ResourceManager("FSComp", getCurrentAssembly()))

    static let GetString(name:string) =
        let s = resources.Value.GetString(name, System.Globalization.CultureInfo.CurrentUICulture)
    #if DEBUG
        if null = s then
            System.Diagnostics.Debug.Assert(false, sprintf "**RESOURCE ERROR**: Resource token %s does not exist!" name)
    #endif
        s

    static let mkFunctionValue (tys: System.Type[]) (impl:obj->obj) = 
        FSharpValue.MakeFunction(FSharpType.MakeFunctionType(tys.[0],tys.[1]), impl)

    static let funTyC = typeof<(obj -> obj)>.GetGenericTypeDefinition()  

    static let isNamedType(ty:System.Type) = not (ty.IsArray ||  ty.IsByRef ||  ty.IsPointer)
    static let isFunctionType (ty1:System.Type)  =
        isNamedType(ty1) && getTypeInfo(ty1).IsGenericType && (ty1.GetGenericTypeDefinition()).Equals(funTyC)

    static let rec destFunTy (ty:System.Type) =
        if isFunctionType ty then
            ty, ty.GetGenericArguments() 
        else
            match getTypeInfo(ty).BaseType with 
            | null -> failwith "destFunTy: not a function type"
            | b -> destFunTy b 

    static let buildFunctionForOneArgPat (ty: System.Type) impl =
        let _,tys = destFunTy ty
        let rty = tys.[1]
        // PERF: this technique is a bit slow (e.g. in simple cases, like 'sprintf "%x"')
        mkFunctionValue tys (fun inp -> impl rty inp)

    static let capture1 (fmt:string) i args ty (go : obj list -> System.Type -> int -> obj) : obj =
        match fmt.[i] with
        | '%' -> go args ty (i+1)
        | 'd'
        | 'f'
        | 's' -> buildFunctionForOneArgPat ty (fun rty n -> go (n::args) rty (i+1))
        | _ -> failwith "bad format specifier"

    // newlines and tabs get converted to strings when read from a resource file
    // this will preserve their original intention
    static let postProcessString (s : string) =
        s.Replace("\\n","\n").Replace("\\t","\t").Replace("\\r","\r").Replace("\\\"", "\"")

    static let createMessageString (messageString : string) (fmt : Printf.StringFormat<'T>) : 'T =
        let fmt = fmt.Value // here, we use the actual error string, as opposed to the one stored as fmt
        let len = fmt.Length 

        /// Function to capture the arguments and then run.
        let rec capture args ty i =
            if i >= len ||  (fmt.[i] = '%' && i+1 >= len) then
                let b = new System.Text.StringBuilder()
                b.AppendFormat(messageString, [| for x in List.rev args -> x |]) |> ignore
                box(b.ToString())
            // REVIEW: For these purposes, this should be a nop, but I'm leaving it
            // in incase we ever decide to support labels for the error format string
            // E.g., "<name>%s<foo>%d"
            elif System.Char.IsSurrogatePair(fmt,i) then
                capture args ty (i+2)
            else
                match fmt.[i] with
                | '%' ->
                    let i = i+1
                    capture1 fmt i args ty capture
                | _ ->
                    capture args ty (i+1)

        (unbox (capture [] (typeof<'T>) 0) : 'T)

    static let mutable swallowResourceText = false

    static let GetStringFunc((messageID : string),(fmt : Printf.StringFormat<'T>)) : 'T =
        if swallowResourceText then
            sprintf fmt
        else
            let mutable messageString = GetString(messageID)
            messageString <- postProcessString messageString
            createMessageString messageString fmt

    /// If set to true, then all error messages will just return the filled 'holes' delimited by ',,,'s - this is for language-neutral testing (e.g. localization-invariant baselines).
    static member SwallowResourceText with get () = swallowResourceText
                                        and set (b) = swallowResourceText <- b
    // END BOILERPLATE

    /// The namespace '%s' is not defined.
    /// (Originally from ..\FSComp.txt:4)
    static member undefinedNameNamespace(a0 : System.String) = (GetStringFunc("undefinedNameNamespace",",,,%s,,,") a0)
    /// The namespace or module '%s' is not defined.
    /// (Originally from ..\FSComp.txt:5)
    static member undefinedNameNamespaceOrModule(a0 : System.String) = (GetStringFunc("undefinedNameNamespaceOrModule",",,,%s,,,") a0)
    /// The field, constructor or member '%s' is not defined.
    /// (Originally from ..\FSComp.txt:6)
    static member undefinedNameFieldConstructorOrMember(a0 : System.String) = (GetStringFunc("undefinedNameFieldConstructorOrMember",",,,%s,,,") a0)
    /// The value, constructor, namespace or type '%s' is not defined.
    /// (Originally from ..\FSComp.txt:7)
    static member undefinedNameValueConstructorNamespaceOrType(a0 : System.String) = (GetStringFunc("undefinedNameValueConstructorNamespaceOrType",",,,%s,,,") a0)
    /// The value or constructor '%s' is not defined.
    /// (Originally from ..\FSComp.txt:8)
    static member undefinedNameValueOfConstructor(a0 : System.String) = (GetStringFunc("undefinedNameValueOfConstructor",",,,%s,,,") a0)
    /// The value, namespace, type or module '%s' is not defined.
    /// (Originally from ..\FSComp.txt:9)
    static member undefinedNameValueNamespaceTypeOrModule(a0 : System.String) = (GetStringFunc("undefinedNameValueNamespaceTypeOrModule",",,,%s,,,") a0)
    /// The constructor, module or namespace '%s' is not defined.
    /// (Originally from ..\FSComp.txt:10)
    static member undefinedNameConstructorModuleOrNamespace(a0 : System.String) = (GetStringFunc("undefinedNameConstructorModuleOrNamespace",",,,%s,,,") a0)
    /// The type '%s' is not defined.
    /// (Originally from ..\FSComp.txt:11)
    static member undefinedNameType(a0 : System.String) = (GetStringFunc("undefinedNameType",",,,%s,,,") a0)
    /// The type '%s' is not defined in '%s'.
    /// (Originally from ..\FSComp.txt:12)
    static member undefinedNameTypeIn(a0 : System.String, a1 : System.String) = (GetStringFunc("undefinedNameTypeIn",",,,%s,,,%s,,,") a0 a1)
    /// The record label or namespace '%s' is not defined.
    /// (Originally from ..\FSComp.txt:13)
    static member undefinedNameRecordLabelOrNamespace(a0 : System.String) = (GetStringFunc("undefinedNameRecordLabelOrNamespace",",,,%s,,,") a0)
    /// The record label '%s' is not defined.
    /// (Originally from ..\FSComp.txt:14)
    static member undefinedNameRecordLabel(a0 : System.String) = (GetStringFunc("undefinedNameRecordLabel",",,,%s,,,") a0)
    /// Maybe you want one of the following:
    /// (Originally from ..\FSComp.txt:15)
    static member undefinedNameSuggestionsIntro() = (GetStringFunc("undefinedNameSuggestionsIntro",",,,") )
    /// The type parameter %s is not defined.
    /// (Originally from ..\FSComp.txt:16)
    static member undefinedNameTypeParameter(a0 : System.String) = (GetStringFunc("undefinedNameTypeParameter",",,,%s,,,") a0)
    /// The pattern discriminator '%s' is not defined.
    /// (Originally from ..\FSComp.txt:17)
    static member undefinedNamePatternDiscriminator(a0 : System.String) = (GetStringFunc("undefinedNamePatternDiscriminator",",,,%s,,,") a0)
    /// Replace with '%s'
    /// (Originally from ..\FSComp.txt:18)
    static member replaceWithSuggestion(a0 : System.String) = (GetStringFunc("replaceWithSuggestion",",,,%s,,,") a0)
    /// Add . for indexer access.
    /// (Originally from ..\FSComp.txt:19)
    static member addIndexerDot() = (GetStringFunc("addIndexerDot",",,,") )
    /// All elements of a list must be of the same type as the first element, which here is '%s'. This element has type '%s'.
    /// (Originally from ..\FSComp.txt:20)
    static member listElementHasWrongType(a0 : System.String, a1 : System.String) = (GetStringFunc("listElementHasWrongType",",,,%s,,,%s,,,") a0 a1)
    /// All elements of an array must be of the same type as the first element, which here is '%s'. This element has type '%s'.
    /// (Originally from ..\FSComp.txt:21)
    static member arrayElementHasWrongType(a0 : System.String, a1 : System.String) = (GetStringFunc("arrayElementHasWrongType",",,,%s,,,%s,,,") a0 a1)
    /// This 'if' expression is missing an 'else' branch. Because 'if' is an expression, and not a statement, add an 'else' branch which also returns a value of type '%s'.
    /// (Originally from ..\FSComp.txt:22)
    static member missingElseBranch(a0 : System.String) = (GetStringFunc("missingElseBranch",",,,%s,,,") a0)
    /// The 'if' expression needs to have type '%s' to satisfy context type requirements. It currently has type '%s'.
    /// (Originally from ..\FSComp.txt:23)
    static member ifExpression(a0 : System.String, a1 : System.String) = (GetStringFunc("ifExpression",",,,%s,,,%s,,,") a0 a1)
    /// All branches of an 'if' expression must return values of the same type as the first branch, which here is '%s'. This branch returns a value of type '%s'.
    /// (Originally from ..\FSComp.txt:24)
    static member elseBranchHasWrongType(a0 : System.String, a1 : System.String) = (GetStringFunc("elseBranchHasWrongType",",,,%s,,,%s,,,") a0 a1)
    /// All branches of a pattern match expression must return values of the same type as the first branch, which here is '%s'. This branch returns a value of type '%s'.
    /// (Originally from ..\FSComp.txt:25)
    static member followingPatternMatchClauseHasWrongType(a0 : System.String, a1 : System.String) = (GetStringFunc("followingPatternMatchClauseHasWrongType",",,,%s,,,%s,,,") a0 a1)
    /// A pattern match guard must be of type 'bool', but this 'when' expression is of type '%s'.
    /// (Originally from ..\FSComp.txt:26)
    static member patternMatchGuardIsNotBool(a0 : System.String) = (GetStringFunc("patternMatchGuardIsNotBool",",,,%s,,,") a0)
    /// A ';' is used to separate field values in records. Consider replacing ',' with ';'.
    /// (Originally from ..\FSComp.txt:27)
    static member commaInsteadOfSemicolonInRecord() = (GetStringFunc("commaInsteadOfSemicolonInRecord",",,,") )
    /// The '!' operator is used to dereference a ref cell. Consider using 'not expr' here.
    /// (Originally from ..\FSComp.txt:28)
    static member derefInsteadOfNot() = (GetStringFunc("derefInsteadOfNot",",,,") )
    /// The non-generic type '%s' does not expect any type arguments, but here is given %d type argument(s)
    /// (Originally from ..\FSComp.txt:29)
    static member buildUnexpectedTypeArgs(a0 : System.String, a1 : System.Int32) = (GetStringFunc("buildUnexpectedTypeArgs",",,,%s,,,%d,,,") a0 a1)
    /// Consider using 'return!' instead of 'return'.
    /// (Originally from ..\FSComp.txt:30)
    static member returnUsedInsteadOfReturnBang() = (GetStringFunc("returnUsedInsteadOfReturnBang",",,,") )
    /// Consider using 'yield!' instead of 'yield'.
    /// (Originally from ..\FSComp.txt:31)
    static member yieldUsedInsteadOfYieldBang() = (GetStringFunc("yieldUsedInsteadOfYieldBang",",,,") )
    /// \nA tuple type is required for one or more arguments. Consider wrapping the given arguments in additional parentheses or review the definition of the interface.
    /// (Originally from ..\FSComp.txt:32)
    static member tupleRequiredInAbstractMethod() = (GetStringFunc("tupleRequiredInAbstractMethod",",,,") )
    /// Invalid warning number '%s'
    /// (Originally from ..\FSComp.txt:33)
    static member buildInvalidWarningNumber(a0 : System.String) = (203, GetStringFunc("buildInvalidWarningNumber",",,,%s,,,") a0)
    /// Invalid version string '%s'
    /// (Originally from ..\FSComp.txt:34)
    static member buildInvalidVersionString(a0 : System.String) = (204, GetStringFunc("buildInvalidVersionString",",,,%s,,,") a0)
    /// Invalid version file '%s'
    /// (Originally from ..\FSComp.txt:35)
    static member buildInvalidVersionFile(a0 : System.String) = (205, GetStringFunc("buildInvalidVersionFile",",,,%s,,,") a0)
    /// Microsoft (R) F# Compiler version %s
    /// (Originally from ..\FSComp.txt:36)
    static member buildProductName(a0 : System.String) = (GetStringFunc("buildProductName",",,,%s,,,") a0)
    /// F# Compiler for F# %s
    /// (Originally from ..\FSComp.txt:37)
    static member buildProductNameCommunity(a0 : System.String) = (GetStringFunc("buildProductNameCommunity",",,,%s,,,") a0)
    /// Problem with filename '%s': %s
    /// (Originally from ..\FSComp.txt:38)
    static member buildProblemWithFilename(a0 : System.String, a1 : System.String) = (206, GetStringFunc("buildProblemWithFilename",",,,%s,,,%s,,,") a0 a1)
    /// No inputs specified
    /// (Originally from ..\FSComp.txt:39)
    static member buildNoInputsSpecified() = (207, GetStringFunc("buildNoInputsSpecified",",,,") )
    /// The '--pdb' option requires the '--debug' option to be used
    /// (Originally from ..\FSComp.txt:40)
    static member buildPdbRequiresDebug() = (209, GetStringFunc("buildPdbRequiresDebug",",,,") )
    /// The search directory '%s' is invalid
    /// (Originally from ..\FSComp.txt:41)
    static member buildInvalidSearchDirectory(a0 : System.String) = (210, GetStringFunc("buildInvalidSearchDirectory",",,,%s,,,") a0)
    /// The search directory '%s' could not be found
    /// (Originally from ..\FSComp.txt:42)
    static member buildSearchDirectoryNotFound(a0 : System.String) = (211, GetStringFunc("buildSearchDirectoryNotFound",",,,%s,,,") a0)
    /// '%s' is not a valid filename
    /// (Originally from ..\FSComp.txt:43)
    static member buildInvalidFilename(a0 : System.String) = (212, GetStringFunc("buildInvalidFilename",",,,%s,,,") a0)
    /// '%s' is not a valid assembly name
    /// (Originally from ..\FSComp.txt:44)
    static member buildInvalidAssemblyName(a0 : System.String) = (213, GetStringFunc("buildInvalidAssemblyName",",,,%s,,,") a0)
    /// Unrecognized privacy setting '%s' for managed resource, valid options are 'public' and 'private'
    /// (Originally from ..\FSComp.txt:45)
    static member buildInvalidPrivacy(a0 : System.String) = (214, GetStringFunc("buildInvalidPrivacy",",,,%s,,,") a0)
    /// Multiple references to '%s.dll' are not permitted
    /// (Originally from ..\FSComp.txt:46)
    static member buildMultipleReferencesNotAllowed(a0 : System.String) = (215, GetStringFunc("buildMultipleReferencesNotAllowed",",,,%s,,,") a0)
    /// Could not read version from mscorlib.dll
    /// (Originally from ..\FSComp.txt:47)
    static member buildCouldNotReadVersionInfoFromMscorlib() = (GetStringFunc("buildCouldNotReadVersionInfoFromMscorlib",",,,") )
    /// Unable to read assembly '%s'
    /// (Originally from ..\FSComp.txt:48)
    static member buildCannotReadAssembly(a0 : System.String) = (218, GetStringFunc("buildCannotReadAssembly",",,,%s,,,") a0)
    /// Assembly resolution failure at or near this location
    /// (Originally from ..\FSComp.txt:49)
    static member buildAssemblyResolutionFailed() = (220, GetStringFunc("buildAssemblyResolutionFailed",",,,") )
    /// The declarations in this file will be placed in an implicit module '%s' based on the file name '%s'. However this is not a valid F# identifier, so the contents will not be accessible from other files. Consider renaming the file or adding a 'module' or 'namespace' declaration at the top of the file.
    /// (Originally from ..\FSComp.txt:50)
    static member buildImplicitModuleIsNotLegalIdentifier(a0 : System.String, a1 : System.String) = (221, GetStringFunc("buildImplicitModuleIsNotLegalIdentifier",",,,%s,,,%s,,,") a0 a1)
    /// Files in libraries or multiple-file applications must begin with a namespace or module declaration, e.g. 'namespace SomeNamespace.SubNamespace' or 'module SomeNamespace.SomeModule'. Only the last source file of an application may omit such a declaration.
    /// (Originally from ..\FSComp.txt:51)
    static member buildMultiFileRequiresNamespaceOrModule() = (222, GetStringFunc("buildMultiFileRequiresNamespaceOrModule",",,,") )
    /// Files in libraries or multiple-file applications must begin with a namespace or module declaration. When using a module declaration at the start of a file the '=' sign is not allowed. If this is a top-level module, consider removing the = to resolve this error.
    /// (Originally from ..\FSComp.txt:52)
    static member noEqualSignAfterModule() = (222, GetStringFunc("noEqualSignAfterModule",",,,") )
    /// This file contains multiple declarations of the form 'module SomeNamespace.SomeModule'. Only one declaration of this form is permitted in a file. Change your file to use an initial namespace declaration and/or use 'module ModuleName = ...' to define your modules.
    /// (Originally from ..\FSComp.txt:53)
    static member buildMultipleToplevelModules() = (223, GetStringFunc("buildMultipleToplevelModules",",,,") )
    /// Option requires parameter: %s
    /// (Originally from ..\FSComp.txt:54)
    static member buildOptionRequiresParameter(a0 : System.String) = (224, GetStringFunc("buildOptionRequiresParameter",",,,%s,,,") a0)
    /// Source file '%s' could not be found
    /// (Originally from ..\FSComp.txt:55)
    static member buildCouldNotFindSourceFile(a0 : System.String) = (225, GetStringFunc("buildCouldNotFindSourceFile",",,,%s,,,") a0)
    /// The file extension of '%s' is not recognized. Source files must have extension .fs, .fsi, .fsx, .fsscript, .ml or .mli.
    /// (Originally from ..\FSComp.txt:56)
    static member buildInvalidSourceFileExtension(a0 : System.String) = (226, GetStringFunc("buildInvalidSourceFileExtension",",,,%s,,,") a0)
    /// Could not resolve assembly '%s'
    /// (Originally from ..\FSComp.txt:57)
    static member buildCouldNotResolveAssembly(a0 : System.String) = (227, GetStringFunc("buildCouldNotResolveAssembly",",,,%s,,,") a0)
    /// Could not resolve assembly '%s' required by '%s'
    /// (Originally from ..\FSComp.txt:58)
    static member buildCouldNotResolveAssemblyRequiredByFile(a0 : System.String, a1 : System.String) = (228, GetStringFunc("buildCouldNotResolveAssemblyRequiredByFile",",,,%s,,,%s,,,") a0 a1)
    /// Error opening binary file '%s': %s
    /// (Originally from ..\FSComp.txt:59)
    static member buildErrorOpeningBinaryFile(a0 : System.String, a1 : System.String) = (229, GetStringFunc("buildErrorOpeningBinaryFile",",,,%s,,,%s,,,") a0 a1)
    /// The F#-compiled DLL '%s' needs to be recompiled to be used with this version of F#
    /// (Originally from ..\FSComp.txt:60)
    static member buildDifferentVersionMustRecompile(a0 : System.String) = (231, GetStringFunc("buildDifferentVersionMustRecompile",",,,%s,,,") a0)
    /// Invalid directive. Expected '#I \"<path>\"'.
    /// (Originally from ..\FSComp.txt:61)
    static member buildInvalidHashIDirective() = (232, GetStringFunc("buildInvalidHashIDirective",",,,") )
    /// Invalid directive. Expected '#r \"<file-or-assembly>\"'.
    /// (Originally from ..\FSComp.txt:62)
    static member buildInvalidHashrDirective() = (233, GetStringFunc("buildInvalidHashrDirective",",,,") )
    /// Invalid directive. Expected '#load \"<file>\" ... \"<file>\"'.
    /// (Originally from ..\FSComp.txt:63)
    static member buildInvalidHashloadDirective() = (234, GetStringFunc("buildInvalidHashloadDirective",",,,") )
    /// Invalid directive. Expected '#time', '#time \"on\"' or '#time \"off\"'.
    /// (Originally from ..\FSComp.txt:64)
    static member buildInvalidHashtimeDirective() = (235, GetStringFunc("buildInvalidHashtimeDirective",",,,") )
    /// Directives inside modules are ignored
    /// (Originally from ..\FSComp.txt:65)
    static member buildDirectivesInModulesAreIgnored() = (236, GetStringFunc("buildDirectivesInModulesAreIgnored",",,,") )
    /// A signature for the file or module '%s' has already been specified
    /// (Originally from ..\FSComp.txt:66)
    static member buildSignatureAlreadySpecified(a0 : System.String) = (237, GetStringFunc("buildSignatureAlreadySpecified",",,,%s,,,") a0)
    /// An implementation of file or module '%s' has already been given. Compilation order is significant in F# because of type inference. You may need to adjust the order of your files to place the signature file before the implementation. In Visual Studio files are type-checked in the order they appear in the project file, which can be edited manually or adjusted using the solution explorer.
    /// (Originally from ..\FSComp.txt:67)
    static member buildImplementationAlreadyGivenDetail(a0 : System.String) = (238, GetStringFunc("buildImplementationAlreadyGivenDetail",",,,%s,,,") a0)
    /// An implementation of the file or module '%s' has already been given
    /// (Originally from ..\FSComp.txt:68)
    static member buildImplementationAlreadyGiven(a0 : System.String) = (239, GetStringFunc("buildImplementationAlreadyGiven",",,,%s,,,") a0)
    /// The signature file '%s' does not have a corresponding implementation file. If an implementation file exists then check the 'module' and 'namespace' declarations in the signature and implementation files match.
    /// (Originally from ..\FSComp.txt:69)
    static member buildSignatureWithoutImplementation(a0 : System.String) = (240, GetStringFunc("buildSignatureWithoutImplementation",",,,%s,,,") a0)
    /// '%s' is not a valid integer argument
    /// (Originally from ..\FSComp.txt:70)
    static member buildArgInvalidInt(a0 : System.String) = (241, GetStringFunc("buildArgInvalidInt",",,,%s,,,") a0)
    /// '%s' is not a valid floating point argument
    /// (Originally from ..\FSComp.txt:71)
    static member buildArgInvalidFloat(a0 : System.String) = (242, GetStringFunc("buildArgInvalidFloat",",,,%s,,,") a0)
    /// Unrecognized option: '%s'
    /// (Originally from ..\FSComp.txt:72)
    static member buildUnrecognizedOption(a0 : System.String) = (243, GetStringFunc("buildUnrecognizedOption",",,,%s,,,") a0)
    /// Invalid module or namespace name
    /// (Originally from ..\FSComp.txt:73)
    static member buildInvalidModuleOrNamespaceName() = (244, GetStringFunc("buildInvalidModuleOrNamespaceName",",,,") )
    /// Error reading/writing metadata for the F# compiled DLL '%s'. Was the DLL compiled with an earlier version of the F# compiler? (error: '%s').
    /// (Originally from ..\FSComp.txt:74)
    static member pickleErrorReadingWritingMetadata(a0 : System.String, a1 : System.String) = (GetStringFunc("pickleErrorReadingWritingMetadata",",,,%s,,,%s,,,") a0 a1)
    /// The type/module '%s' is not a concrete module or type
    /// (Originally from ..\FSComp.txt:75)
    static member tastTypeOrModuleNotConcrete(a0 : System.String) = (245, GetStringFunc("tastTypeOrModuleNotConcrete",",,,%s,,,") a0)
    /// The type '%s' has an inline assembly code representation
    /// (Originally from ..\FSComp.txt:76)
    static member tastTypeHasAssemblyCodeRepresentation(a0 : System.String) = (GetStringFunc("tastTypeHasAssemblyCodeRepresentation",",,,%s,,,") a0)
    /// A namespace and a module named '%s' both occur in two parts of this assembly
    /// (Originally from ..\FSComp.txt:77)
    static member tastNamespaceAndModuleWithSameNameInAssembly(a0 : System.String) = (247, GetStringFunc("tastNamespaceAndModuleWithSameNameInAssembly",",,,%s,,,") a0)
    /// Two modules named '%s' occur in two parts of this assembly
    /// (Originally from ..\FSComp.txt:78)
    static member tastTwoModulesWithSameNameInAssembly(a0 : System.String) = (248, GetStringFunc("tastTwoModulesWithSameNameInAssembly",",,,%s,,,") a0)
    /// Two type definitions named '%s' occur in namespace '%s' in two parts of this assembly
    /// (Originally from ..\FSComp.txt:79)
    static member tastDuplicateTypeDefinitionInAssembly(a0 : System.String, a1 : System.String) = (249, GetStringFunc("tastDuplicateTypeDefinitionInAssembly",",,,%s,,,%s,,,") a0 a1)
    /// A module and a type definition named '%s' occur in namespace '%s' in two parts of this assembly
    /// (Originally from ..\FSComp.txt:80)
    static member tastConflictingModuleAndTypeDefinitionInAssembly(a0 : System.String, a1 : System.String) = (250, GetStringFunc("tastConflictingModuleAndTypeDefinitionInAssembly",",,,%s,,,%s,,,") a0 a1)
    /// Invalid member signature encountered because of an earlier error
    /// (Originally from ..\FSComp.txt:81)
    static member tastInvalidMemberSignature() = (251, GetStringFunc("tastInvalidMemberSignature",",,,") )
    /// This value does not have a valid property setter type
    /// (Originally from ..\FSComp.txt:82)
    static member tastValueDoesNotHaveSetterType() = (252, GetStringFunc("tastValueDoesNotHaveSetterType",",,,") )
    /// Invalid form for a property getter. At least one '()' argument is required when using the explicit syntax.
    /// (Originally from ..\FSComp.txt:83)
    static member tastInvalidFormForPropertyGetter() = (253, GetStringFunc("tastInvalidFormForPropertyGetter",",,,") )
    /// Invalid form for a property setter. At least one argument is required.
    /// (Originally from ..\FSComp.txt:84)
    static member tastInvalidFormForPropertySetter() = (254, GetStringFunc("tastInvalidFormForPropertySetter",",,,") )
    /// Unexpected use of a byref-typed variable
    /// (Originally from ..\FSComp.txt:85)
    static member tastUnexpectedByRef() = (255, GetStringFunc("tastUnexpectedByRef",",,,") )
    /// A value must be mutable in order to mutate the contents or take the address of a value type, e.g. 'let mutable x = ...'
    /// (Originally from ..\FSComp.txt:86)
    static member tastValueMustBeMutable() = (256, GetStringFunc("tastValueMustBeMutable",",,,") )
    /// Invalid mutation of a constant expression. Consider copying the expression to a mutable local, e.g. 'let mutable x = ...'.
    /// (Originally from ..\FSComp.txt:87)
    static member tastInvalidMutationOfConstant() = (257, GetStringFunc("tastInvalidMutationOfConstant",",,,") )
    /// The value has been copied to ensure the original is not mutated by this operation or because the copy is implicit when returning a struct from a member and another member is then accessed
    /// (Originally from ..\FSComp.txt:88)
    static member tastValueHasBeenCopied() = (GetStringFunc("tastValueHasBeenCopied",",,,") )
    /// Recursively defined values cannot appear directly as part of the construction of a tuple value within a recursive binding
    /// (Originally from ..\FSComp.txt:89)
    static member tastRecursiveValuesMayNotBeInConstructionOfTuple() = (259, GetStringFunc("tastRecursiveValuesMayNotBeInConstructionOfTuple",",,,") )
    /// Recursive values cannot appear directly as a construction of the type '%s' within a recursive binding. This feature has been removed from the F# language. Consider using a record instead.
    /// (Originally from ..\FSComp.txt:90)
    static member tastRecursiveValuesMayNotAppearInConstructionOfType(a0 : System.String) = (260, GetStringFunc("tastRecursiveValuesMayNotAppearInConstructionOfType",",,,%s,,,") a0)
    /// Recursive values cannot be directly assigned to the non-mutable field '%s' of the type '%s' within a recursive binding. Consider using a mutable field instead.
    /// (Originally from ..\FSComp.txt:91)
    static member tastRecursiveValuesMayNotBeAssignedToNonMutableField(a0 : System.String, a1 : System.String) = (261, GetStringFunc("tastRecursiveValuesMayNotBeAssignedToNonMutableField",",,,%s,,,%s,,,") a0 a1)
    /// Unexpected decode of AutoOpenAttribute
    /// (Originally from ..\FSComp.txt:92)
    static member tastUnexpectedDecodeOfAutoOpenAttribute() = (GetStringFunc("tastUnexpectedDecodeOfAutoOpenAttribute",",,,") )
    /// Unexpected decode of InternalsVisibleToAttribute
    /// (Originally from ..\FSComp.txt:93)
    static member tastUnexpectedDecodeOfInternalsVisibleToAttribute() = (GetStringFunc("tastUnexpectedDecodeOfInternalsVisibleToAttribute",",,,") )
    /// Unexpected decode of InterfaceDataVersionAttribute
    /// (Originally from ..\FSComp.txt:94)
    static member tastUnexpectedDecodeOfInterfaceDataVersionAttribute() = (GetStringFunc("tastUnexpectedDecodeOfInterfaceDataVersionAttribute",",,,") )
    /// Active patterns cannot return more than 7 possibilities
    /// (Originally from ..\FSComp.txt:95)
    static member tastActivePatternsLimitedToSeven() = (265, GetStringFunc("tastActivePatternsLimitedToSeven",",,,") )
    /// This is not a valid constant expression or custom attribute value
    /// (Originally from ..\FSComp.txt:96)
    static member tastNotAConstantExpression() = (267, GetStringFunc("tastNotAConstantExpression",",,,") )
    /// Module '%s' contains\n    %s    \nbut its signature specifies\n    %s    \nThe mutability attributes differ
    /// (Originally from ..\FSComp.txt:97)
    static member ValueNotContainedMutabilityAttributesDiffer(a0 : System.String, a1 : System.String, a2 : System.String) = (GetStringFunc("ValueNotContainedMutabilityAttributesDiffer",",,,%s,,,%s,,,%s,,,") a0 a1 a2)
    /// Module '%s' contains\n    %s    \nbut its signature specifies\n    %s    \nThe names differ
    /// (Originally from ..\FSComp.txt:98)
    static member ValueNotContainedMutabilityNamesDiffer(a0 : System.String, a1 : System.String, a2 : System.String) = (GetStringFunc("ValueNotContainedMutabilityNamesDiffer",",,,%s,,,%s,,,%s,,,") a0 a1 a2)
    /// Module '%s' contains\n    %s    \nbut its signature specifies\n    %s    \nThe compiled names differ
    /// (Originally from ..\FSComp.txt:99)
    static member ValueNotContainedMutabilityCompiledNamesDiffer(a0 : System.String, a1 : System.String, a2 : System.String) = (GetStringFunc("ValueNotContainedMutabilityCompiledNamesDiffer",",,,%s,,,%s,,,%s,,,") a0 a1 a2)
    /// Module '%s' contains\n    %s    \nbut its signature specifies\n    %s    \nThe display names differ
    /// (Originally from ..\FSComp.txt:100)
    static member ValueNotContainedMutabilityDisplayNamesDiffer(a0 : System.String, a1 : System.String, a2 : System.String) = (GetStringFunc("ValueNotContainedMutabilityDisplayNamesDiffer",",,,%s,,,%s,,,%s,,,") a0 a1 a2)
    /// Module '%s' contains\n    %s    \nbut its signature specifies\n    %s    \nThe accessibility specified in the signature is more than that specified in the implementation
    /// (Originally from ..\FSComp.txt:101)
    static member ValueNotContainedMutabilityAccessibilityMore(a0 : System.String, a1 : System.String, a2 : System.String) = (GetStringFunc("ValueNotContainedMutabilityAccessibilityMore",",,,%s,,,%s,,,%s,,,") a0 a1 a2)
    /// Module '%s' contains\n    %s    \nbut its signature specifies\n    %s    \nThe inline flags differ
    /// (Originally from ..\FSComp.txt:102)
    static member ValueNotContainedMutabilityInlineFlagsDiffer(a0 : System.String, a1 : System.String, a2 : System.String) = (GetStringFunc("ValueNotContainedMutabilityInlineFlagsDiffer",",,,%s,,,%s,,,%s,,,") a0 a1 a2)
    /// Module '%s' contains\n    %s    \nbut its signature specifies\n    %s    \nThe literal constant values and/or attributes differ
    /// (Originally from ..\FSComp.txt:103)
    static member ValueNotContainedMutabilityLiteralConstantValuesDiffer(a0 : System.String, a1 : System.String, a2 : System.String) = (GetStringFunc("ValueNotContainedMutabilityLiteralConstantValuesDiffer",",,,%s,,,%s,,,%s,,,") a0 a1 a2)
    /// Module '%s' contains\n    %s    \nbut its signature specifies\n    %s    \nOne is a type function and the other is not. The signature requires explicit type parameters if they are present in the implementation.
    /// (Originally from ..\FSComp.txt:104)
    static member ValueNotContainedMutabilityOneIsTypeFunction(a0 : System.String, a1 : System.String, a2 : System.String) = (GetStringFunc("ValueNotContainedMutabilityOneIsTypeFunction",",,,%s,,,%s,,,%s,,,") a0 a1 a2)
    /// Module '%s' contains\n    %s    \nbut its signature specifies\n    %s    \nThe respective type parameter counts differ
    /// (Originally from ..\FSComp.txt:105)
    static member ValueNotContainedMutabilityParameterCountsDiffer(a0 : System.String, a1 : System.String, a2 : System.String) = (GetStringFunc("ValueNotContainedMutabilityParameterCountsDiffer",",,,%s,,,%s,,,%s,,,") a0 a1 a2)
    /// Module '%s' contains\n    %s    \nbut its signature specifies\n    %s    \nThe types differ
    /// (Originally from ..\FSComp.txt:106)
    static member ValueNotContainedMutabilityTypesDiffer(a0 : System.String, a1 : System.String, a2 : System.String) = (GetStringFunc("ValueNotContainedMutabilityTypesDiffer",",,,%s,,,%s,,,%s,,,") a0 a1 a2)
    /// Module '%s' contains\n    %s    \nbut its signature specifies\n    %s    \nOne is an extension member and the other is not
    /// (Originally from ..\FSComp.txt:107)
    static member ValueNotContainedMutabilityExtensionsDiffer(a0 : System.String, a1 : System.String, a2 : System.String) = (GetStringFunc("ValueNotContainedMutabilityExtensionsDiffer",",,,%s,,,%s,,,%s,,,") a0 a1 a2)
    /// Module '%s' contains\n    %s    \nbut its signature specifies\n    %s    \nAn arity was not inferred for this value
    /// (Originally from ..\FSComp.txt:108)
    static member ValueNotContainedMutabilityArityNotInferred(a0 : System.String, a1 : System.String, a2 : System.String) = (GetStringFunc("ValueNotContainedMutabilityArityNotInferred",",,,%s,,,%s,,,%s,,,") a0 a1 a2)
    /// Module '%s' contains\n    %s    \nbut its signature specifies\n    %s    \nThe number of generic parameters in the signature and implementation differ (the signature declares %s but the implementation declares %s
    /// (Originally from ..\FSComp.txt:109)
    static member ValueNotContainedMutabilityGenericParametersDiffer(a0 : System.String, a1 : System.String, a2 : System.String, a3 : System.String, a4 : System.String) = (GetStringFunc("ValueNotContainedMutabilityGenericParametersDiffer",",,,%s,,,%s,,,%s,,,%s,,,%s,,,") a0 a1 a2 a3 a4)
    /// Module '%s' contains\n    %s    \nbut its signature specifies\n    %s    \nThe generic parameters in the signature and implementation have different kinds. Perhaps there is a missing [<Measure>] attribute.
    /// (Originally from ..\FSComp.txt:110)
    static member ValueNotContainedMutabilityGenericParametersAreDifferentKinds(a0 : System.String, a1 : System.String, a2 : System.String) = (GetStringFunc("ValueNotContainedMutabilityGenericParametersAreDifferentKinds",",,,%s,,,%s,,,%s,,,") a0 a1 a2)
    /// Module '%s' contains\n    %s    \nbut its signature specifies\n    %s    \nThe arities in the signature and implementation differ. The signature specifies that '%s' is function definition or lambda expression accepting at least %s argument(s), but the implementation is a computed function value. To declare that a computed function value is a permitted implementation simply parenthesize its type in the signature, e.g.\n\tval %s: int -> (int -> int)\ninstead of\n\tval %s: int -> int -> int.
    /// (Originally from ..\FSComp.txt:111)
    static member ValueNotContainedMutabilityAritiesDiffer(a0 : System.String, a1 : System.String, a2 : System.String, a3 : System.String, a4 : System.String, a5 : System.String, a6 : System.String) = (GetStringFunc("ValueNotContainedMutabilityAritiesDiffer",",,,%s,,,%s,,,%s,,,%s,,,%s,,,%s,,,%s,,,") a0 a1 a2 a3 a4 a5 a6)
    /// Module '%s' contains\n    %s    \nbut its signature specifies\n    %s    \nThe CLI member names differ
    /// (Originally from ..\FSComp.txt:112)
    static member ValueNotContainedMutabilityDotNetNamesDiffer(a0 : System.String, a1 : System.String, a2 : System.String) = (GetStringFunc("ValueNotContainedMutabilityDotNetNamesDiffer",",,,%s,,,%s,,,%s,,,") a0 a1 a2)
    /// Module '%s' contains\n    %s    \nbut its signature specifies\n    %s    \nOne is static and the other isn't
    /// (Originally from ..\FSComp.txt:113)
    static member ValueNotContainedMutabilityStaticsDiffer(a0 : System.String, a1 : System.String, a2 : System.String) = (GetStringFunc("ValueNotContainedMutabilityStaticsDiffer",",,,%s,,,%s,,,%s,,,") a0 a1 a2)
    /// Module '%s' contains\n    %s    \nbut its signature specifies\n    %s    \nOne is virtual and the other isn't
    /// (Originally from ..\FSComp.txt:114)
    static member ValueNotContainedMutabilityVirtualsDiffer(a0 : System.String, a1 : System.String, a2 : System.String) = (GetStringFunc("ValueNotContainedMutabilityVirtualsDiffer",",,,%s,,,%s,,,%s,,,") a0 a1 a2)
    /// Module '%s' contains\n    %s    \nbut its signature specifies\n    %s    \nOne is abstract and the other isn't
    /// (Originally from ..\FSComp.txt:115)
    static member ValueNotContainedMutabilityAbstractsDiffer(a0 : System.String, a1 : System.String, a2 : System.String) = (GetStringFunc("ValueNotContainedMutabilityAbstractsDiffer",",,,%s,,,%s,,,%s,,,") a0 a1 a2)
    /// Module '%s' contains\n    %s    \nbut its signature specifies\n    %s    \nOne is final and the other isn't
    /// (Originally from ..\FSComp.txt:116)
    static member ValueNotContainedMutabilityFinalsDiffer(a0 : System.String, a1 : System.String, a2 : System.String) = (GetStringFunc("ValueNotContainedMutabilityFinalsDiffer",",,,%s,,,%s,,,%s,,,") a0 a1 a2)
    /// Module '%s' contains\n    %s    \nbut its signature specifies\n    %s    \nOne is marked as an override and the other isn't
    /// (Originally from ..\FSComp.txt:117)
    static member ValueNotContainedMutabilityOverridesDiffer(a0 : System.String, a1 : System.String, a2 : System.String) = (GetStringFunc("ValueNotContainedMutabilityOverridesDiffer",",,,%s,,,%s,,,%s,,,") a0 a1 a2)
    /// Module '%s' contains\n    %s    \nbut its signature specifies\n    %s    \nOne is a constructor/property and the other is not
    /// (Originally from ..\FSComp.txt:118)
    static member ValueNotContainedMutabilityOneIsConstructor(a0 : System.String, a1 : System.String, a2 : System.String) = (GetStringFunc("ValueNotContainedMutabilityOneIsConstructor",",,,%s,,,%s,,,%s,,,") a0 a1 a2)
    /// Module '%s' contains\n    %s    \nbut its signature specifies\n    %s    \nThe compiled representation of this method is as a static member but the signature indicates its compiled representation is as an instance member
    /// (Originally from ..\FSComp.txt:119)
    static member ValueNotContainedMutabilityStaticButInstance(a0 : System.String, a1 : System.String, a2 : System.String) = (GetStringFunc("ValueNotContainedMutabilityStaticButInstance",",,,%s,,,%s,,,%s,,,") a0 a1 a2)
    /// Module '%s' contains\n    %s    \nbut its signature specifies\n    %s    \nThe compiled representation of this method is as an instance member, but the signature indicates its compiled representation is as a static member
    /// (Originally from ..\FSComp.txt:120)
    static member ValueNotContainedMutabilityInstanceButStatic(a0 : System.String, a1 : System.String, a2 : System.String) = (GetStringFunc("ValueNotContainedMutabilityInstanceButStatic",",,,%s,,,%s,,,%s,,,") a0 a1 a2)
    /// The %s definitions in the signature and implementation are not compatible because the names differ. The type is called '%s' in the signature file but '%s' in implementation.
    /// (Originally from ..\FSComp.txt:121)
    static member DefinitionsInSigAndImplNotCompatibleNamesDiffer(a0 : System.String, a1 : System.String, a2 : System.String) = (290, GetStringFunc("DefinitionsInSigAndImplNotCompatibleNamesDiffer",",,,%s,,,%s,,,%s,,,") a0 a1 a2)
    /// The %s definitions for type '%s' in the signature and implementation are not compatible because the respective type parameter counts differ
    /// (Originally from ..\FSComp.txt:122)
    static member DefinitionsInSigAndImplNotCompatibleParameterCountsDiffer(a0 : System.String, a1 : System.String) = (291, GetStringFunc("DefinitionsInSigAndImplNotCompatibleParameterCountsDiffer",",,,%s,,,%s,,,") a0 a1)
    /// The %s definitions for type '%s' in the signature and implementation are not compatible because the accessibility specified in the signature is more than that specified in the implementation
    /// (Originally from ..\FSComp.txt:123)
    static member DefinitionsInSigAndImplNotCompatibleAccessibilityDiffer(a0 : System.String, a1 : System.String) = (292, GetStringFunc("DefinitionsInSigAndImplNotCompatibleAccessibilityDiffer",",,,%s,,,%s,,,") a0 a1)
    /// The %s definitions for type '%s' in the signature and implementation are not compatible because the signature requires that the type supports the interface %s but the interface has not been implemented
    /// (Originally from ..\FSComp.txt:124)
    static member DefinitionsInSigAndImplNotCompatibleMissingInterface(a0 : System.String, a1 : System.String, a2 : System.String) = (293, GetStringFunc("DefinitionsInSigAndImplNotCompatibleMissingInterface",",,,%s,,,%s,,,%s,,,") a0 a1 a2)
    /// The %s definitions for type '%s' in the signature and implementation are not compatible because the implementation says this type may use nulls as a representation but the signature does not
    /// (Originally from ..\FSComp.txt:125)
    static member DefinitionsInSigAndImplNotCompatibleImplementationSaysNull(a0 : System.String, a1 : System.String) = (294, GetStringFunc("DefinitionsInSigAndImplNotCompatibleImplementationSaysNull",",,,%s,,,%s,,,") a0 a1)
    /// The %s definitions for type '%s' in the signature and implementation are not compatible because the implementation says this type may use nulls as an extra value but the signature does not
    /// (Originally from ..\FSComp.txt:126)
    static member DefinitionsInSigAndImplNotCompatibleImplementationSaysNull2(a0 : System.String, a1 : System.String) = (294, GetStringFunc("DefinitionsInSigAndImplNotCompatibleImplementationSaysNull2",",,,%s,,,%s,,,") a0 a1)
    /// The %s definitions for type '%s' in the signature and implementation are not compatible because the signature says this type may use nulls as a representation but the implementation does not
    /// (Originally from ..\FSComp.txt:127)
    static member DefinitionsInSigAndImplNotCompatibleSignatureSaysNull(a0 : System.String, a1 : System.String) = (295, GetStringFunc("DefinitionsInSigAndImplNotCompatibleSignatureSaysNull",",,,%s,,,%s,,,") a0 a1)
    /// The %s definitions for type '%s' in the signature and implementation are not compatible because the signature says this type may use nulls as an extra value but the implementation does not
    /// (Originally from ..\FSComp.txt:128)
    static member DefinitionsInSigAndImplNotCompatibleSignatureSaysNull2(a0 : System.String, a1 : System.String) = (295, GetStringFunc("DefinitionsInSigAndImplNotCompatibleSignatureSaysNull2",",,,%s,,,%s,,,") a0 a1)
    /// The %s definitions for type '%s' in the signature and implementation are not compatible because the implementation type is sealed but the signature implies it is not. Consider adding the [<Sealed>] attribute to the signature.
    /// (Originally from ..\FSComp.txt:129)
    static member DefinitionsInSigAndImplNotCompatibleImplementationSealed(a0 : System.String, a1 : System.String) = (296, GetStringFunc("DefinitionsInSigAndImplNotCompatibleImplementationSealed",",,,%s,,,%s,,,") a0 a1)
    /// The %s definitions for type '%s' in the signature and implementation are not compatible because the implementation type is not sealed but signature implies it is. Consider adding the [<Sealed>] attribute to the implementation.
    /// (Originally from ..\FSComp.txt:130)
    static member DefinitionsInSigAndImplNotCompatibleImplementationIsNotSealed(a0 : System.String, a1 : System.String) = (297, GetStringFunc("DefinitionsInSigAndImplNotCompatibleImplementationIsNotSealed",",,,%s,,,%s,,,") a0 a1)
    /// The %s definitions for type '%s' in the signature and implementation are not compatible because the implementation is an abstract class but the signature is not. Consider adding the [<AbstractClass>] attribute to the signature.
    /// (Originally from ..\FSComp.txt:131)
    static member DefinitionsInSigAndImplNotCompatibleImplementationIsAbstract(a0 : System.String, a1 : System.String) = (298, GetStringFunc("DefinitionsInSigAndImplNotCompatibleImplementationIsAbstract",",,,%s,,,%s,,,") a0 a1)
    /// The %s definitions for type '%s' in the signature and implementation are not compatible because the signature is an abstract class but the implementation is not. Consider adding the [<AbstractClass>] attribute to the implementation.
    /// (Originally from ..\FSComp.txt:132)
    static member DefinitionsInSigAndImplNotCompatibleSignatureIsAbstract(a0 : System.String, a1 : System.String) = (299, GetStringFunc("DefinitionsInSigAndImplNotCompatibleSignatureIsAbstract",",,,%s,,,%s,,,") a0 a1)
    /// The %s definitions for type '%s' in the signature and implementation are not compatible because the types have different base types
    /// (Originally from ..\FSComp.txt:133)
    static member DefinitionsInSigAndImplNotCompatibleTypesHaveDifferentBaseTypes(a0 : System.String, a1 : System.String) = (300, GetStringFunc("DefinitionsInSigAndImplNotCompatibleTypesHaveDifferentBaseTypes",",,,%s,,,%s,,,") a0 a1)
    /// The %s definitions for type '%s' in the signature and implementation are not compatible because the number of %ss differ
    /// (Originally from ..\FSComp.txt:134)
    static member DefinitionsInSigAndImplNotCompatibleNumbersDiffer(a0 : System.String, a1 : System.String, a2 : System.String) = (301, GetStringFunc("DefinitionsInSigAndImplNotCompatibleNumbersDiffer",",,,%s,,,%s,,,%s,,,") a0 a1 a2)
    /// The %s definitions for type '%s' in the signature and implementation are not compatible because the signature defines the %s '%s' but the implementation does not (or does, but not in the same order)
    /// (Originally from ..\FSComp.txt:135)
    static member DefinitionsInSigAndImplNotCompatibleSignatureDefinesButImplDoesNot(a0 : System.String, a1 : System.String, a2 : System.String, a3 : System.String) = (302, GetStringFunc("DefinitionsInSigAndImplNotCompatibleSignatureDefinesButImplDoesNot",",,,%s,,,%s,,,%s,,,%s,,,") a0 a1 a2 a3)
    /// The %s definitions for type '%s' in the signature and implementation are not compatible because the implementation defines the %s '%s' but the signature does not (or does, but not in the same order)
    /// (Originally from ..\FSComp.txt:136)
    static member DefinitionsInSigAndImplNotCompatibleImplDefinesButSignatureDoesNot(a0 : System.String, a1 : System.String, a2 : System.String, a3 : System.String) = (303, GetStringFunc("DefinitionsInSigAndImplNotCompatibleImplDefinesButSignatureDoesNot",",,,%s,,,%s,,,%s,,,%s,,,") a0 a1 a2 a3)
    /// The %s definitions for type '%s' in the signature and implementation are not compatible because the implementation defines a struct but the signature defines a type with a hidden representation
    /// (Originally from ..\FSComp.txt:137)
    static member DefinitionsInSigAndImplNotCompatibleImplDefinesStruct(a0 : System.String, a1 : System.String) = (304, GetStringFunc("DefinitionsInSigAndImplNotCompatibleImplDefinesStruct",",,,%s,,,%s,,,") a0 a1)
    /// The %s definitions for type '%s' in the signature and implementation are not compatible because a CLI type representation is being hidden by a signature
    /// (Originally from ..\FSComp.txt:138)
    static member DefinitionsInSigAndImplNotCompatibleDotNetTypeRepresentationIsHidden(a0 : System.String, a1 : System.String) = (305, GetStringFunc("DefinitionsInSigAndImplNotCompatibleDotNetTypeRepresentationIsHidden",",,,%s,,,%s,,,") a0 a1)
    /// The %s definitions for type '%s' in the signature and implementation are not compatible because a type representation is being hidden by a signature
    /// (Originally from ..\FSComp.txt:139)
    static member DefinitionsInSigAndImplNotCompatibleTypeIsHidden(a0 : System.String, a1 : System.String) = (306, GetStringFunc("DefinitionsInSigAndImplNotCompatibleTypeIsHidden",",,,%s,,,%s,,,") a0 a1)
    /// The %s definitions for type '%s' in the signature and implementation are not compatible because the types are of different kinds
    /// (Originally from ..\FSComp.txt:140)
    static member DefinitionsInSigAndImplNotCompatibleTypeIsDifferentKind(a0 : System.String, a1 : System.String) = (307, GetStringFunc("DefinitionsInSigAndImplNotCompatibleTypeIsDifferentKind",",,,%s,,,%s,,,") a0 a1)
    /// The %s definitions for type '%s' in the signature and implementation are not compatible because the IL representations differ
    /// (Originally from ..\FSComp.txt:141)
    static member DefinitionsInSigAndImplNotCompatibleILDiffer(a0 : System.String, a1 : System.String) = (308, GetStringFunc("DefinitionsInSigAndImplNotCompatibleILDiffer",",,,%s,,,%s,,,") a0 a1)
    /// The %s definitions for type '%s' in the signature and implementation are not compatible because the representations differ
    /// (Originally from ..\FSComp.txt:142)
    static member DefinitionsInSigAndImplNotCompatibleRepresentationsDiffer(a0 : System.String, a1 : System.String) = (309, GetStringFunc("DefinitionsInSigAndImplNotCompatibleRepresentationsDiffer",",,,%s,,,%s,,,") a0 a1)
    /// The %s definitions for type '%s' in the signature and implementation are not compatible because the field %s was present in the implementation but not in the signature
    /// (Originally from ..\FSComp.txt:143)
    static member DefinitionsInSigAndImplNotCompatibleFieldWasPresent(a0 : System.String, a1 : System.String, a2 : System.String) = (311, GetStringFunc("DefinitionsInSigAndImplNotCompatibleFieldWasPresent",",,,%s,,,%s,,,%s,,,") a0 a1 a2)
    /// The %s definitions for type '%s' in the signature and implementation are not compatible because the order of the fields is different in the signature and implementation
    /// (Originally from ..\FSComp.txt:144)
    static member DefinitionsInSigAndImplNotCompatibleFieldOrderDiffer(a0 : System.String, a1 : System.String) = (312, GetStringFunc("DefinitionsInSigAndImplNotCompatibleFieldOrderDiffer",",,,%s,,,%s,,,") a0 a1)
    /// The %s definitions for type '%s' in the signature and implementation are not compatible because the field %s was required by the signature but was not specified by the implementation
    /// (Originally from ..\FSComp.txt:145)
    static member DefinitionsInSigAndImplNotCompatibleFieldRequiredButNotSpecified(a0 : System.String, a1 : System.String, a2 : System.String) = (313, GetStringFunc("DefinitionsInSigAndImplNotCompatibleFieldRequiredButNotSpecified",",,,%s,,,%s,,,%s,,,") a0 a1 a2)
    /// The %s definitions for type '%s' in the signature and implementation are not compatible because the field '%s' was present in the implementation but not in the signature. Struct types must now reveal their fields in the signature for the type, though the fields may still be labelled 'private' or 'internal'.
    /// (Originally from ..\FSComp.txt:146)
    static member DefinitionsInSigAndImplNotCompatibleFieldIsInImplButNotSig(a0 : System.String, a1 : System.String, a2 : System.String) = (314, GetStringFunc("DefinitionsInSigAndImplNotCompatibleFieldIsInImplButNotSig",",,,%s,,,%s,,,%s,,,") a0 a1 a2)
    /// The %s definitions for type '%s' in the signature and implementation are not compatible because the abstract member '%s' was required by the signature but was not specified by the implementation
    /// (Originally from ..\FSComp.txt:147)
    static member DefinitionsInSigAndImplNotCompatibleAbstractMemberMissingInImpl(a0 : System.String, a1 : System.String, a2 : System.String) = (315, GetStringFunc("DefinitionsInSigAndImplNotCompatibleAbstractMemberMissingInImpl",",,,%s,,,%s,,,%s,,,") a0 a1 a2)
    /// The %s definitions for type '%s' in the signature and implementation are not compatible because the abstract member '%s' was present in the implementation but not in the signature
    /// (Originally from ..\FSComp.txt:148)
    static member DefinitionsInSigAndImplNotCompatibleAbstractMemberMissingInSig(a0 : System.String, a1 : System.String, a2 : System.String) = (316, GetStringFunc("DefinitionsInSigAndImplNotCompatibleAbstractMemberMissingInSig",",,,%s,,,%s,,,%s,,,") a0 a1 a2)
    /// The %s definitions for type '%s' in the signature and implementation are not compatible because the signature declares a %s while the implementation declares a %s
    /// (Originally from ..\FSComp.txt:149)
    static member DefinitionsInSigAndImplNotCompatibleSignatureDeclaresDiffer(a0 : System.String, a1 : System.String, a2 : System.String, a3 : System.String) = (317, GetStringFunc("DefinitionsInSigAndImplNotCompatibleSignatureDeclaresDiffer",",,,%s,,,%s,,,%s,,,%s,,,") a0 a1 a2 a3)
    /// The %s definitions for type '%s' in the signature and implementation are not compatible because the abbreviations differ: %s versus %s
    /// (Originally from ..\FSComp.txt:150)
    static member DefinitionsInSigAndImplNotCompatibleAbbreviationsDiffer(a0 : System.String, a1 : System.String, a2 : System.String, a3 : System.String) = (318, GetStringFunc("DefinitionsInSigAndImplNotCompatibleAbbreviationsDiffer",",,,%s,,,%s,,,%s,,,%s,,,") a0 a1 a2 a3)
    /// The %s definitions for type '%s' in the signature and implementation are not compatible because an abbreviation is being hidden by a signature. The abbreviation must be visible to other CLI languages. Consider making the abbreviation visible in the signature.
    /// (Originally from ..\FSComp.txt:151)
    static member DefinitionsInSigAndImplNotCompatibleAbbreviationHiddenBySig(a0 : System.String, a1 : System.String) = (319, GetStringFunc("DefinitionsInSigAndImplNotCompatibleAbbreviationHiddenBySig",",,,%s,,,%s,,,") a0 a1)
    /// The %s definitions for type '%s' in the signature and implementation are not compatible because the signature has an abbreviation while the implementation does not
    /// (Originally from ..\FSComp.txt:152)
    static member DefinitionsInSigAndImplNotCompatibleSigHasAbbreviation(a0 : System.String, a1 : System.String) = (320, GetStringFunc("DefinitionsInSigAndImplNotCompatibleSigHasAbbreviation",",,,%s,,,%s,,,") a0 a1)
    /// The module contains the constructor\n    %s    \nbut its signature specifies\n    %s    \nThe names differ
    /// (Originally from ..\FSComp.txt:153)
    static member ModuleContainsConstructorButNamesDiffer(a0 : System.String, a1 : System.String) = (GetStringFunc("ModuleContainsConstructorButNamesDiffer",",,,%s,,,%s,,,") a0 a1)
    /// The module contains the constructor\n    %s    \nbut its signature specifies\n    %s    \nThe respective number of data fields differ
    /// (Originally from ..\FSComp.txt:154)
    static member ModuleContainsConstructorButDataFieldsDiffer(a0 : System.String, a1 : System.String) = (GetStringFunc("ModuleContainsConstructorButDataFieldsDiffer",",,,%s,,,%s,,,") a0 a1)
    /// The module contains the constructor\n    %s    \nbut its signature specifies\n    %s    \nThe types of the fields differ
    /// (Originally from ..\FSComp.txt:155)
    static member ModuleContainsConstructorButTypesOfFieldsDiffer(a0 : System.String, a1 : System.String) = (GetStringFunc("ModuleContainsConstructorButTypesOfFieldsDiffer",",,,%s,,,%s,,,") a0 a1)
    /// The module contains the constructor\n    %s    \nbut its signature specifies\n    %s    \nthe accessibility specified in the signature is more than that specified in the implementation
    /// (Originally from ..\FSComp.txt:156)
    static member ModuleContainsConstructorButAccessibilityDiffers(a0 : System.String, a1 : System.String) = (GetStringFunc("ModuleContainsConstructorButAccessibilityDiffers",",,,%s,,,%s,,,") a0 a1)
    /// The module contains the field\n    %s    \nbut its signature specifies\n    %s    \nThe names differ
    /// (Originally from ..\FSComp.txt:157)
    static member FieldNotContainedNamesDiffer(a0 : System.String, a1 : System.String) = (GetStringFunc("FieldNotContainedNamesDiffer",",,,%s,,,%s,,,") a0 a1)
    /// The module contains the field\n    %s    \nbut its signature specifies\n    %s    \nthe accessibility specified in the signature is more than that specified in the implementation
    /// (Originally from ..\FSComp.txt:158)
    static member FieldNotContainedAccessibilitiesDiffer(a0 : System.String, a1 : System.String) = (GetStringFunc("FieldNotContainedAccessibilitiesDiffer",",,,%s,,,%s,,,") a0 a1)
    /// The module contains the field\n    %s    \nbut its signature specifies\n    %s    \nThe 'static' modifiers differ
    /// (Originally from ..\FSComp.txt:159)
    static member FieldNotContainedStaticsDiffer(a0 : System.String, a1 : System.String) = (GetStringFunc("FieldNotContainedStaticsDiffer",",,,%s,,,%s,,,") a0 a1)
    /// The module contains the field\n    %s    \nbut its signature specifies\n    %s    \nThe 'mutable' modifiers differ
    /// (Originally from ..\FSComp.txt:160)
    static member FieldNotContainedMutablesDiffer(a0 : System.String, a1 : System.String) = (GetStringFunc("FieldNotContainedMutablesDiffer",",,,%s,,,%s,,,") a0 a1)
    /// The module contains the field\n    %s    \nbut its signature specifies\n    %s    \nThe 'literal' modifiers differ
    /// (Originally from ..\FSComp.txt:161)
    static member FieldNotContainedLiteralsDiffer(a0 : System.String, a1 : System.String) = (GetStringFunc("FieldNotContainedLiteralsDiffer",",,,%s,,,%s,,,") a0 a1)
    /// The module contains the field\n    %s    \nbut its signature specifies\n    %s    \nThe types differ
    /// (Originally from ..\FSComp.txt:162)
    static member FieldNotContainedTypesDiffer(a0 : System.String, a1 : System.String) = (GetStringFunc("FieldNotContainedTypesDiffer",",,,%s,,,%s,,,") a0 a1)
    /// The implicit instantiation of a generic construct at or near this point could not be resolved because it could resolve to multiple unrelated types, e.g. '%s' and '%s'. Consider using type annotations to resolve the ambiguity
    /// (Originally from ..\FSComp.txt:163)
    static member typrelCannotResolveImplicitGenericInstantiation(a0 : System.String, a1 : System.String) = (331, GetStringFunc("typrelCannotResolveImplicitGenericInstantiation",",,,%s,,,%s,,,") a0 a1)
    /// Could not resolve the ambiguity inherent in the use of a 'printf'-style format string
    /// (Originally from ..\FSComp.txt:164)
    static member typrelCannotResolveAmbiguityInPrintf() = (333, GetStringFunc("typrelCannotResolveAmbiguityInPrintf",",,,") )
    /// Could not resolve the ambiguity in the use of a generic construct with an 'enum' constraint at or near this position
    /// (Originally from ..\FSComp.txt:165)
    static member typrelCannotResolveAmbiguityInEnum() = (334, GetStringFunc("typrelCannotResolveAmbiguityInEnum",",,,") )
    /// Could not resolve the ambiguity in the use of a generic construct with a 'delegate' constraint at or near this position
    /// (Originally from ..\FSComp.txt:166)
    static member typrelCannotResolveAmbiguityInDelegate() = (335, GetStringFunc("typrelCannotResolveAmbiguityInDelegate",",,,") )
    /// Invalid value
    /// (Originally from ..\FSComp.txt:167)
    static member typrelInvalidValue() = (337, GetStringFunc("typrelInvalidValue",",,,") )
    /// The signature and implementation are not compatible because the respective type parameter counts differ
    /// (Originally from ..\FSComp.txt:168)
    static member typrelSigImplNotCompatibleParamCountsDiffer() = (338, GetStringFunc("typrelSigImplNotCompatibleParamCountsDiffer",",,,") )
    /// The signature and implementation are not compatible because the type parameter in the class/signature has a different compile-time requirement to the one in the member/implementation
    /// (Originally from ..\FSComp.txt:169)
    static member typrelSigImplNotCompatibleCompileTimeRequirementsDiffer() = (339, GetStringFunc("typrelSigImplNotCompatibleCompileTimeRequirementsDiffer",",,,") )
    /// The signature and implementation are not compatible because the declaration of the type parameter '%s' requires a constraint of the form %s
    /// (Originally from ..\FSComp.txt:170)
    static member typrelSigImplNotCompatibleConstraintsDiffer(a0 : System.String, a1 : System.String) = (340, GetStringFunc("typrelSigImplNotCompatibleConstraintsDiffer",",,,%s,,,%s,,,") a0 a1)
    /// The signature and implementation are not compatible because the type parameter '%s' has a constraint of the form %s but the implementation does not. Either remove this constraint from the signature or add it to the implementation.
    /// (Originally from ..\FSComp.txt:171)
    static member typrelSigImplNotCompatibleConstraintsDifferRemove(a0 : System.String, a1 : System.String) = (341, GetStringFunc("typrelSigImplNotCompatibleConstraintsDifferRemove",",,,%s,,,%s,,,") a0 a1)
    /// The type '%s' implements 'System.IComparable'. Consider also adding an explicit override for 'Object.Equals'
    /// (Originally from ..\FSComp.txt:172)
    static member typrelTypeImplementsIComparableShouldOverrideObjectEquals(a0 : System.String) = (342, GetStringFunc("typrelTypeImplementsIComparableShouldOverrideObjectEquals",",,,%s,,,") a0)
    /// The type '%s' implements 'System.IComparable' explicitly but provides no corresponding override for 'Object.Equals'. An implementation of 'Object.Equals' has been automatically provided, implemented via 'System.IComparable'. Consider implementing the override 'Object.Equals' explicitly
    /// (Originally from ..\FSComp.txt:173)
    static member typrelTypeImplementsIComparableDefaultObjectEqualsProvided(a0 : System.String) = (343, GetStringFunc("typrelTypeImplementsIComparableDefaultObjectEqualsProvided",",,,%s,,,") a0)
    /// The struct, record or union type '%s' has an explicit implementation of 'Object.GetHashCode' or 'Object.Equals'. You must apply the 'CustomEquality' attribute to the type
    /// (Originally from ..\FSComp.txt:174)
    static member typrelExplicitImplementationOfGetHashCodeOrEquals(a0 : System.String) = (344, GetStringFunc("typrelExplicitImplementationOfGetHashCodeOrEquals",",,,%s,,,") a0)
    /// The struct, record or union type '%s' has an explicit implementation of 'Object.GetHashCode'. Consider implementing a matching override for 'Object.Equals(obj)'
    /// (Originally from ..\FSComp.txt:175)
    static member typrelExplicitImplementationOfGetHashCode(a0 : System.String) = (345, GetStringFunc("typrelExplicitImplementationOfGetHashCode",",,,%s,,,") a0)
    /// The struct, record or union type '%s' has an explicit implementation of 'Object.Equals'. Consider implementing a matching override for 'Object.GetHashCode()'
    /// (Originally from ..\FSComp.txt:176)
    static member typrelExplicitImplementationOfEquals(a0 : System.String) = (346, GetStringFunc("typrelExplicitImplementationOfEquals",",,,%s,,,") a0)
    /// The exception definitions are not compatible because a CLI exception mapping is being hidden by a signature. The exception mapping must be visible to other modules. The module contains the exception definition\n    %s    \nbut its signature specifies\n\t%s
    /// (Originally from ..\FSComp.txt:177)
    static member ExceptionDefsNotCompatibleHiddenBySignature(a0 : System.String, a1 : System.String) = (GetStringFunc("ExceptionDefsNotCompatibleHiddenBySignature",",,,%s,,,%s,,,") a0 a1)
    /// The exception definitions are not compatible because the CLI representations differ. The module contains the exception definition\n    %s    \nbut its signature specifies\n\t%s
    /// (Originally from ..\FSComp.txt:178)
    static member ExceptionDefsNotCompatibleDotNetRepresentationsDiffer(a0 : System.String, a1 : System.String) = (GetStringFunc("ExceptionDefsNotCompatibleDotNetRepresentationsDiffer",",,,%s,,,%s,,,") a0 a1)
    /// The exception definitions are not compatible because the exception abbreviation is being hidden by the signature. The abbreviation must be visible to other CLI languages. Consider making the abbreviation visible in the signature. The module contains the exception definition\n    %s    \nbut its signature specifies\n\t%s.
    /// (Originally from ..\FSComp.txt:179)
    static member ExceptionDefsNotCompatibleAbbreviationHiddenBySignature(a0 : System.String, a1 : System.String) = (GetStringFunc("ExceptionDefsNotCompatibleAbbreviationHiddenBySignature",",,,%s,,,%s,,,") a0 a1)
    /// The exception definitions are not compatible because the exception abbreviations in the signature and implementation differ. The module contains the exception definition\n    %s    \nbut its signature specifies\n\t%s.
    /// (Originally from ..\FSComp.txt:180)
    static member ExceptionDefsNotCompatibleSignaturesDiffer(a0 : System.String, a1 : System.String) = (GetStringFunc("ExceptionDefsNotCompatibleSignaturesDiffer",",,,%s,,,%s,,,") a0 a1)
    /// The exception definitions are not compatible because the exception declarations differ. The module contains the exception definition\n    %s    \nbut its signature specifies\n\t%s.
    /// (Originally from ..\FSComp.txt:181)
    static member ExceptionDefsNotCompatibleExceptionDeclarationsDiffer(a0 : System.String, a1 : System.String) = (GetStringFunc("ExceptionDefsNotCompatibleExceptionDeclarationsDiffer",",,,%s,,,%s,,,") a0 a1)
    /// The exception definitions are not compatible because the field '%s' was required by the signature but was not specified by the implementation. The module contains the exception definition\n    %s    \nbut its signature specifies\n\t%s.
    /// (Originally from ..\FSComp.txt:182)
    static member ExceptionDefsNotCompatibleFieldInSigButNotImpl(a0 : System.String, a1 : System.String, a2 : System.String) = (GetStringFunc("ExceptionDefsNotCompatibleFieldInSigButNotImpl",",,,%s,,,%s,,,%s,,,") a0 a1 a2)
    /// The exception definitions are not compatible because the field '%s' was present in the implementation but not in the signature. The module contains the exception definition\n    %s    \nbut its signature specifies\n\t%s.
    /// (Originally from ..\FSComp.txt:183)
    static member ExceptionDefsNotCompatibleFieldInImplButNotSig(a0 : System.String, a1 : System.String, a2 : System.String) = (GetStringFunc("ExceptionDefsNotCompatibleFieldInImplButNotSig",",,,%s,,,%s,,,%s,,,") a0 a1 a2)
    /// The exception definitions are not compatible because the order of the fields is different in the signature and implementation. The module contains the exception definition\n    %s    \nbut its signature specifies\n\t%s.
    /// (Originally from ..\FSComp.txt:184)
    static member ExceptionDefsNotCompatibleFieldOrderDiffers(a0 : System.String, a1 : System.String) = (GetStringFunc("ExceptionDefsNotCompatibleFieldOrderDiffers",",,,%s,,,%s,,,") a0 a1)
    /// The namespace or module attributes differ between signature and implementation
    /// (Originally from ..\FSComp.txt:185)
    static member typrelModuleNamespaceAttributesDifferInSigAndImpl() = (355, GetStringFunc("typrelModuleNamespaceAttributesDifferInSigAndImpl",",,,") )
    /// This method is over-constrained in its type parameters
    /// (Originally from ..\FSComp.txt:186)
    static member typrelMethodIsOverconstrained() = (356, GetStringFunc("typrelMethodIsOverconstrained",",,,") )
    /// No implementations of '%s' had the correct number of arguments and type parameters. The required signature is '%s'.
    /// (Originally from ..\FSComp.txt:187)
    static member typrelOverloadNotFound(a0 : System.String, a1 : System.String) = (357, GetStringFunc("typrelOverloadNotFound",",,,%s,,,%s,,,") a0 a1)
    /// The override for '%s' was ambiguous
    /// (Originally from ..\FSComp.txt:188)
    static member typrelOverrideWasAmbiguous(a0 : System.String) = (358, GetStringFunc("typrelOverrideWasAmbiguous",",,,%s,,,") a0)
    /// More than one override implements '%s'
    /// (Originally from ..\FSComp.txt:189)
    static member typrelMoreThenOneOverride(a0 : System.String) = (359, GetStringFunc("typrelMoreThenOneOverride",",,,%s,,,") a0)
    /// The method '%s' is sealed and cannot be overridden
    /// (Originally from ..\FSComp.txt:190)
    static member typrelMethodIsSealed(a0 : System.String) = (360, GetStringFunc("typrelMethodIsSealed",",,,%s,,,") a0)
    /// The override '%s' implements more than one abstract slot, e.g. '%s' and '%s'
    /// (Originally from ..\FSComp.txt:191)
    static member typrelOverrideImplementsMoreThenOneSlot(a0 : System.String, a1 : System.String, a2 : System.String) = (361, GetStringFunc("typrelOverrideImplementsMoreThenOneSlot",",,,%s,,,%s,,,%s,,,") a0 a1 a2)
    /// Duplicate or redundant interface
    /// (Originally from ..\FSComp.txt:192)
    static member typrelDuplicateInterface() = (362, GetStringFunc("typrelDuplicateInterface",",,,") )
    /// The interface '%s' is included in multiple explicitly implemented interface types. Add an explicit implementation of this interface.
    /// (Originally from ..\FSComp.txt:193)
    static member typrelNeedExplicitImplementation(a0 : System.String) = (363, GetStringFunc("typrelNeedExplicitImplementation",",,,%s,,,") a0)
    /// A named argument has been assigned more than one value
    /// (Originally from ..\FSComp.txt:194)
    static member typrelNamedArgumentHasBeenAssignedMoreThenOnce() = (364, GetStringFunc("typrelNamedArgumentHasBeenAssignedMoreThenOnce",",,,") )
    /// No implementation was given for '%s'
    /// (Originally from ..\FSComp.txt:195)
    static member typrelNoImplementationGiven(a0 : System.String) = (365, GetStringFunc("typrelNoImplementationGiven",",,,%s,,,") a0)
    /// No implementation was given for '%s'. Note that all interface members must be implemented and listed under an appropriate 'interface' declaration, e.g. 'interface ... with member ...'.
    /// (Originally from ..\FSComp.txt:196)
    static member typrelNoImplementationGivenWithSuggestion(a0 : System.String) = (366, GetStringFunc("typrelNoImplementationGivenWithSuggestion",",,,%s,,,") a0)
    /// The member '%s' does not have the correct number of arguments. The required signature is '%s'.
    /// (Originally from ..\FSComp.txt:197)
    static member typrelMemberDoesNotHaveCorrectNumberOfArguments(a0 : System.String, a1 : System.String) = (367, GetStringFunc("typrelMemberDoesNotHaveCorrectNumberOfArguments",",,,%s,,,%s,,,") a0 a1)
    /// The member '%s' does not have the correct number of method type parameters. The required signature is '%s'.
    /// (Originally from ..\FSComp.txt:198)
    static member typrelMemberDoesNotHaveCorrectNumberOfTypeParameters(a0 : System.String, a1 : System.String) = (368, GetStringFunc("typrelMemberDoesNotHaveCorrectNumberOfTypeParameters",",,,%s,,,%s,,,") a0 a1)
    /// The member '%s' does not have the correct kinds of generic parameters. The required signature is '%s'.
    /// (Originally from ..\FSComp.txt:199)
    static member typrelMemberDoesNotHaveCorrectKindsOfGenericParameters(a0 : System.String, a1 : System.String) = (369, GetStringFunc("typrelMemberDoesNotHaveCorrectKindsOfGenericParameters",",,,%s,,,%s,,,") a0 a1)
    /// The member '%s' cannot be used to implement '%s'. The required signature is '%s'.
    /// (Originally from ..\FSComp.txt:200)
    static member typrelMemberCannotImplement(a0 : System.String, a1 : System.String, a2 : System.String) = (370, GetStringFunc("typrelMemberCannotImplement",",,,%s,,,%s,,,%s,,,") a0 a1 a2)
    /// Error while parsing embedded IL
    /// (Originally from ..\FSComp.txt:201)
    static member astParseEmbeddedILError() = (371, GetStringFunc("astParseEmbeddedILError",",,,") )
    /// Error while parsing embedded IL type
    /// (Originally from ..\FSComp.txt:202)
    static member astParseEmbeddedILTypeError() = (372, GetStringFunc("astParseEmbeddedILTypeError",",,,") )
    /// This indexer notation has been removed from the F# language
    /// (Originally from ..\FSComp.txt:203)
    static member astDeprecatedIndexerNotation() = (GetStringFunc("astDeprecatedIndexerNotation",",,,") )
    /// Invalid expression on left of assignment
    /// (Originally from ..\FSComp.txt:204)
    static member astInvalidExprLeftHandOfAssignment() = (374, GetStringFunc("astInvalidExprLeftHandOfAssignment",",,,") )
    /// The 'ReferenceEquality' attribute cannot be used on structs. Consider using the 'StructuralEquality' attribute instead, or implement an override for 'System.Object.Equals(obj)'.
    /// (Originally from ..\FSComp.txt:205)
    static member augNoRefEqualsOnStruct() = (376, GetStringFunc("augNoRefEqualsOnStruct",",,,") )
    /// This type uses an invalid mix of the attributes 'NoEquality', 'ReferenceEquality', 'StructuralEquality', 'NoComparison' and 'StructuralComparison'
    /// (Originally from ..\FSComp.txt:206)
    static member augInvalidAttrs() = (377, GetStringFunc("augInvalidAttrs",",,,") )
    /// The 'NoEquality' attribute must be used in conjunction with the 'NoComparison' attribute
    /// (Originally from ..\FSComp.txt:207)
    static member augNoEqualityNeedsNoComparison() = (378, GetStringFunc("augNoEqualityNeedsNoComparison",",,,") )
    /// The 'StructuralComparison' attribute must be used in conjunction with the 'StructuralEquality' attribute
    /// (Originally from ..\FSComp.txt:208)
    static member augStructCompNeedsStructEquality() = (379, GetStringFunc("augStructCompNeedsStructEquality",",,,") )
    /// The 'StructuralEquality' attribute must be used in conjunction with the 'NoComparison' or 'StructuralComparison' attributes
    /// (Originally from ..\FSComp.txt:209)
    static member augStructEqNeedsNoCompOrStructComp() = (380, GetStringFunc("augStructEqNeedsNoCompOrStructComp",",,,") )
    /// A type cannot have both the 'ReferenceEquality' and 'StructuralEquality' or 'StructuralComparison' attributes
    /// (Originally from ..\FSComp.txt:210)
    static member augTypeCantHaveRefEqAndStructAttrs() = (381, GetStringFunc("augTypeCantHaveRefEqAndStructAttrs",",,,") )
    /// Only record, union, exception and struct types may be augmented with the 'ReferenceEquality', 'StructuralEquality' and 'StructuralComparison' attributes
    /// (Originally from ..\FSComp.txt:211)
    static member augOnlyCertainTypesCanHaveAttrs() = (382, GetStringFunc("augOnlyCertainTypesCanHaveAttrs",",,,") )
    /// A type with attribute 'ReferenceEquality' cannot have an explicit implementation of 'Object.Equals(obj)', 'System.IEquatable<_>' or 'System.Collections.IStructuralEquatable'
    /// (Originally from ..\FSComp.txt:212)
    static member augRefEqCantHaveObjEquals() = (383, GetStringFunc("augRefEqCantHaveObjEquals",",,,") )
    /// A type with attribute 'CustomEquality' must have an explicit implementation of at least one of 'Object.Equals(obj)', 'System.IEquatable<_>' or 'System.Collections.IStructuralEquatable'
    /// (Originally from ..\FSComp.txt:213)
    static member augCustomEqNeedsObjEquals() = (384, GetStringFunc("augCustomEqNeedsObjEquals",",,,") )
    /// A type with attribute 'CustomComparison' must have an explicit implementation of at least one of 'System.IComparable' or 'System.Collections.IStructuralComparable'
    /// (Originally from ..\FSComp.txt:214)
    static member augCustomCompareNeedsIComp() = (385, GetStringFunc("augCustomCompareNeedsIComp",",,,") )
    /// A type with attribute 'NoEquality' should not usually have an explicit implementation of 'Object.Equals(obj)'. Disable this warning if this is intentional for interoperability purposes
    /// (Originally from ..\FSComp.txt:215)
    static member augNoEqNeedsNoObjEquals() = (386, GetStringFunc("augNoEqNeedsNoObjEquals",",,,") )
    /// A type with attribute 'NoComparison' should not usually have an explicit implementation of 'System.IComparable', 'System.IComparable<_>' or 'System.Collections.IStructuralComparable'. Disable this warning if this is intentional for interoperability purposes
    /// (Originally from ..\FSComp.txt:216)
    static member augNoCompCantImpIComp() = (386, GetStringFunc("augNoCompCantImpIComp",",,,") )
    /// The 'CustomEquality' attribute must be used in conjunction with the 'NoComparison' or 'CustomComparison' attributes
    /// (Originally from ..\FSComp.txt:217)
    static member augCustomEqNeedsNoCompOrCustomComp() = (387, GetStringFunc("augCustomEqNeedsNoCompOrCustomComp",",,,") )
    /// Positional specifiers are not permitted in format strings
    /// (Originally from ..\FSComp.txt:218)
    static member forPositionalSpecifiersNotPermitted() = (GetStringFunc("forPositionalSpecifiersNotPermitted",",,,") )
    /// Missing format specifier
    /// (Originally from ..\FSComp.txt:219)
    static member forMissingFormatSpecifier() = (GetStringFunc("forMissingFormatSpecifier",",,,") )
    /// '%s' flag set twice
    /// (Originally from ..\FSComp.txt:220)
    static member forFlagSetTwice(a0 : System.String) = (GetStringFunc("forFlagSetTwice",",,,%s,,,") a0)
    /// Prefix flag (' ' or '+') set twice
    /// (Originally from ..\FSComp.txt:221)
    static member forPrefixFlagSpacePlusSetTwice() = (GetStringFunc("forPrefixFlagSpacePlusSetTwice",",,,") )
    /// The # formatting modifier is invalid in F#
    /// (Originally from ..\FSComp.txt:222)
    static member forHashSpecifierIsInvalid() = (GetStringFunc("forHashSpecifierIsInvalid",",,,") )
    /// Bad precision in format specifier
    /// (Originally from ..\FSComp.txt:223)
    static member forBadPrecision() = (GetStringFunc("forBadPrecision",",,,") )
    /// Bad width in format specifier
    /// (Originally from ..\FSComp.txt:224)
    static member forBadWidth() = (GetStringFunc("forBadWidth",",,,") )
    /// '%s' format does not support '0' flag
    /// (Originally from ..\FSComp.txt:225)
    static member forDoesNotSupportZeroFlag(a0 : System.String) = (GetStringFunc("forDoesNotSupportZeroFlag",",,,%s,,,") a0)
    /// Precision missing after the '.'
    /// (Originally from ..\FSComp.txt:226)
    static member forPrecisionMissingAfterDot() = (GetStringFunc("forPrecisionMissingAfterDot",",,,") )
    /// '%s' format does not support precision
    /// (Originally from ..\FSComp.txt:227)
    static member forFormatDoesntSupportPrecision(a0 : System.String) = (GetStringFunc("forFormatDoesntSupportPrecision",",,,%s,,,") a0)
    /// Bad format specifier (after l or L): Expected ld,li,lo,lu,lx or lX. In F# code you can use %%d, %%x, %%o or %%u instead, which are overloaded to work with all basic integer types.
    /// (Originally from ..\FSComp.txt:228)
    static member forBadFormatSpecifier() = (GetStringFunc("forBadFormatSpecifier",",,,") )
    /// The 'l' or 'L' in this format specifier is unnecessary. In F# code you can use %%d, %%x, %%o or %%u instead, which are overloaded to work with all basic integer types.
    /// (Originally from ..\FSComp.txt:229)
    static member forLIsUnnecessary() = (GetStringFunc("forLIsUnnecessary",",,,") )
    /// The 'h' or 'H' in this format specifier is unnecessary. You can use %%d, %%x, %%o or %%u instead, which are overloaded to work with all basic integer types.
    /// (Originally from ..\FSComp.txt:230)
    static member forHIsUnnecessary() = (GetStringFunc("forHIsUnnecessary",",,,") )
    /// '%s' does not support prefix '%s' flag
    /// (Originally from ..\FSComp.txt:231)
    static member forDoesNotSupportPrefixFlag(a0 : System.String, a1 : System.String) = (GetStringFunc("forDoesNotSupportPrefixFlag",",,,%s,,,%s,,,") a0 a1)
    /// Bad format specifier: '%s'
    /// (Originally from ..\FSComp.txt:232)
    static member forBadFormatSpecifierGeneral(a0 : System.String) = (GetStringFunc("forBadFormatSpecifierGeneral",",,,%s,,,") a0)
    /// System.Environment.Exit did not exit
    /// (Originally from ..\FSComp.txt:233)
    static member elSysEnvExitDidntExit() = (GetStringFunc("elSysEnvExitDidntExit",",,,") )
    /// The treatment of this operator is now handled directly by the F# compiler and its meaning cannot be redefined
    /// (Originally from ..\FSComp.txt:234)
    static member elDeprecatedOperator() = (GetStringFunc("elDeprecatedOperator",",,,") )
    /// A protected member is called or 'base' is being used. This is only allowed in the direct implementation of members since they could escape their object scope.
    /// (Originally from ..\FSComp.txt:235)
    static member chkProtectedOrBaseCalled() = (405, GetStringFunc("chkProtectedOrBaseCalled",",,,") )
    /// The byref-typed variable '%s' is used in an invalid way. Byrefs cannot be captured by closures or passed to inner functions.
    /// (Originally from ..\FSComp.txt:236)
    static member chkByrefUsedInInvalidWay(a0 : System.String) = (406, GetStringFunc("chkByrefUsedInInvalidWay",",,,%s,,,") a0)
    /// The 'base' keyword is used in an invalid way. Base calls cannot be used in closures. Consider using a private member to make base calls.
    /// (Originally from ..\FSComp.txt:237)
    static member chkBaseUsedInInvalidWay() = (408, GetStringFunc("chkBaseUsedInInvalidWay",",,,") )
    /// The variable '%s' is used in an invalid way
    /// (Originally from ..\FSComp.txt:238)
    static member chkVariableUsedInInvalidWay(a0 : System.String) = (GetStringFunc("chkVariableUsedInInvalidWay",",,,%s,,,") a0)
    /// The type '%s' is less accessible than the value, member or type '%s' it is used in.
    /// (Originally from ..\FSComp.txt:239)
    static member chkTypeLessAccessibleThanType(a0 : System.String, a1 : System.String) = (410, GetStringFunc("chkTypeLessAccessibleThanType",",,,%s,,,%s,,,") a0 a1)
    /// 'System.Void' can only be used as 'typeof<System.Void>' in F#
    /// (Originally from ..\FSComp.txt:240)
    static member chkSystemVoidOnlyInTypeof() = (411, GetStringFunc("chkSystemVoidOnlyInTypeof",",,,") )
    /// A type instantiation involves a byref type. This is not permitted by the rules of Common IL.
    /// (Originally from ..\FSComp.txt:241)
    static member chkErrorUseOfByref() = (412, GetStringFunc("chkErrorUseOfByref",",,,") )
    /// Calls to 'reraise' may only occur directly in a handler of a try-with
    /// (Originally from ..\FSComp.txt:242)
    static member chkErrorContainsCallToRethrow() = (413, GetStringFunc("chkErrorContainsCallToRethrow",",,,") )
    /// Expression-splicing operators may only be used within quotations
    /// (Originally from ..\FSComp.txt:243)
    static member chkSplicingOnlyInQuotations() = (414, GetStringFunc("chkSplicingOnlyInQuotations",",,,") )
    /// First-class uses of the expression-splicing operator are not permitted
    /// (Originally from ..\FSComp.txt:244)
    static member chkNoFirstClassSplicing() = (415, GetStringFunc("chkNoFirstClassSplicing",",,,") )
    /// First-class uses of the address-of operators are not permitted
    /// (Originally from ..\FSComp.txt:245)
    static member chkNoFirstClassAddressOf() = (416, GetStringFunc("chkNoFirstClassAddressOf",",,,") )
    /// First-class uses of the 'reraise' function is not permitted
    /// (Originally from ..\FSComp.txt:246)
    static member chkNoFirstClassRethrow() = (417, GetStringFunc("chkNoFirstClassRethrow",",,,") )
    /// The byref typed value '%s' cannot be used at this point
    /// (Originally from ..\FSComp.txt:247)
    static member chkNoByrefAtThisPoint(a0 : System.String) = (418, GetStringFunc("chkNoByrefAtThisPoint",",,,%s,,,") a0)
    /// 'base' values may only be used to make direct calls to the base implementations of overridden members
    /// (Originally from ..\FSComp.txt:248)
    static member chkLimitationsOfBaseKeyword() = (419, GetStringFunc("chkLimitationsOfBaseKeyword",",,,") )
    /// Object constructors cannot directly use try/with and try/finally prior to the initialization of the object. This includes constructs such as 'for x in ...' that may elaborate to uses of these constructs. This is a limitation imposed by Common IL.
    /// (Originally from ..\FSComp.txt:249)
    static member chkObjCtorsCantUseExceptionHandling() = (420, GetStringFunc("chkObjCtorsCantUseExceptionHandling",",,,") )
    /// The address of the variable '%s' cannot be used at this point
    /// (Originally from ..\FSComp.txt:250)
    static member chkNoAddressOfAtThisPoint(a0 : System.String) = (421, GetStringFunc("chkNoAddressOfAtThisPoint",",,,%s,,,") a0)
    /// The address of the static field '%s' cannot be used at this point
    /// (Originally from ..\FSComp.txt:251)
    static member chkNoAddressStaticFieldAtThisPoint(a0 : System.String) = (422, GetStringFunc("chkNoAddressStaticFieldAtThisPoint",",,,%s,,,") a0)
    /// The address of the field '%s' cannot be used at this point
    /// (Originally from ..\FSComp.txt:252)
    static member chkNoAddressFieldAtThisPoint(a0 : System.String) = (423, GetStringFunc("chkNoAddressFieldAtThisPoint",",,,%s,,,") a0)
    /// The address of an array element cannot be used at this point
    /// (Originally from ..\FSComp.txt:253)
    static member chkNoAddressOfArrayElementAtThisPoint() = (424, GetStringFunc("chkNoAddressOfArrayElementAtThisPoint",",,,") )
    /// The type of a first-class function cannot contain byrefs
    /// (Originally from ..\FSComp.txt:254)
    static member chkFirstClassFuncNoByref() = (425, GetStringFunc("chkFirstClassFuncNoByref",",,,") )
    /// A method return type would contain byrefs which is not permitted
    /// (Originally from ..\FSComp.txt:255)
    static member chkReturnTypeNoByref() = (426, GetStringFunc("chkReturnTypeNoByref",",,,") )
    /// Invalid custom attribute value (not a constant or literal)
    /// (Originally from ..\FSComp.txt:256)
    static member chkInvalidCustAttrVal() = (428, GetStringFunc("chkInvalidCustAttrVal",",,,") )
    /// The attribute type '%s' has 'AllowMultiple=false'. Multiple instances of this attribute cannot be attached to a single language element.
    /// (Originally from ..\FSComp.txt:257)
    static member chkAttrHasAllowMultiFalse(a0 : System.String) = (429, GetStringFunc("chkAttrHasAllowMultiFalse",",,,%s,,,") a0)
    /// The member '%s' is used in an invalid way. A use of '%s' has been inferred prior to its definition at or near '%s'. This is an invalid forward reference.
    /// (Originally from ..\FSComp.txt:258)
    static member chkMemberUsedInInvalidWay(a0 : System.String, a1 : System.String, a2 : System.String) = (430, GetStringFunc("chkMemberUsedInInvalidWay",",,,%s,,,%s,,,%s,,,") a0 a1 a2)
    /// A byref typed value would be stored here. Top-level let-bound byref values are not permitted.
    /// (Originally from ..\FSComp.txt:259)
    static member chkNoByrefAsTopValue() = (431, GetStringFunc("chkNoByrefAsTopValue",",,,") )
    /// [<ReflectedDefinition>] terms cannot contain uses of the prefix splice operator '%%'
    /// (Originally from ..\FSComp.txt:260)
    static member chkReflectedDefCantSplice() = (432, GetStringFunc("chkReflectedDefCantSplice",",,,") )
    /// A function labeled with the 'EntryPointAttribute' attribute must be the last declaration in the last file in the compilation sequence.
    /// (Originally from ..\FSComp.txt:261)
    static member chkEntryPointUsage() = (433, GetStringFunc("chkEntryPointUsage",",,,") )
    /// compiled form of the union case
    /// (Originally from ..\FSComp.txt:262)
    static member chkUnionCaseCompiledForm() = (GetStringFunc("chkUnionCaseCompiledForm",",,,") )
    /// default augmentation of the union case
    /// (Originally from ..\FSComp.txt:263)
    static member chkUnionCaseDefaultAugmentation() = (GetStringFunc("chkUnionCaseDefaultAugmentation",",,,") )
    /// The property '%s' has the same name as a method in type '%s'.
    /// (Originally from ..\FSComp.txt:264)
    static member chkPropertySameNameMethod(a0 : System.String, a1 : System.String) = (434, GetStringFunc("chkPropertySameNameMethod",",,,%s,,,%s,,,") a0 a1)
    /// The property '%s' of type '%s' has a getter and a setter that do not match. If one is abstract then the other must be as well.
    /// (Originally from ..\FSComp.txt:265)
    static member chkGetterSetterDoNotMatchAbstract(a0 : System.String, a1 : System.String) = (435, GetStringFunc("chkGetterSetterDoNotMatchAbstract",",,,%s,,,%s,,,") a0 a1)
    /// The property '%s' has the same name as another property in type '%s', but one takes indexer arguments and the other does not. You may be missing an indexer argument to one of your properties.
    /// (Originally from ..\FSComp.txt:266)
    static member chkPropertySameNameIndexer(a0 : System.String, a1 : System.String) = (436, GetStringFunc("chkPropertySameNameIndexer",",,,%s,,,%s,,,") a0 a1)
    /// A type would store a byref typed value. This is not permitted by Common IL.
    /// (Originally from ..\FSComp.txt:267)
    static member chkCantStoreByrefValue() = (437, GetStringFunc("chkCantStoreByrefValue",",,,") )
    /// Duplicate method. The method '%s' has the same name and signature as another method in type '%s'.
    /// (Originally from ..\FSComp.txt:269)
    static member chkDuplicateMethod(a0 : System.String, a1 : System.String) = (438, GetStringFunc("chkDuplicateMethod",",,,%s,,,%s,,,") a0 a1)
    /// Duplicate method. The method '%s' has the same name and signature as another method in type '%s' once tuples, functions, units of measure and/or provided types are erased.
    /// (Originally from ..\FSComp.txt:270)
    static member chkDuplicateMethodWithSuffix(a0 : System.String, a1 : System.String) = (438, GetStringFunc("chkDuplicateMethodWithSuffix",",,,%s,,,%s,,,") a0 a1)
    /// The method '%s' has curried arguments but has the same name as another method in type '%s'. Methods with curried arguments cannot be overloaded. Consider using a method taking tupled arguments.
    /// (Originally from ..\FSComp.txt:271)
    static member chkDuplicateMethodCurried(a0 : System.String, a1 : System.String) = (439, GetStringFunc("chkDuplicateMethodCurried",",,,%s,,,%s,,,") a0 a1)
    /// Methods with curried arguments cannot declare 'out', 'ParamArray', 'optional', 'ReflectedDefinition', 'byref', 'CallerLineNumber', 'CallerMemberName', or 'CallerFilePath' arguments
    /// (Originally from ..\FSComp.txt:272)
    static member chkCurriedMethodsCantHaveOutParams() = (440, GetStringFunc("chkCurriedMethodsCantHaveOutParams",",,,") )
    /// Duplicate property. The property '%s' has the same name and signature as another property in type '%s'.
    /// (Originally from ..\FSComp.txt:273)
    static member chkDuplicateProperty(a0 : System.String, a1 : System.String) = (441, GetStringFunc("chkDuplicateProperty",",,,%s,,,%s,,,") a0 a1)
    /// Duplicate property. The property '%s' has the same name and signature as another property in type '%s' once tuples, functions, units of measure and/or provided types are erased.
    /// (Originally from ..\FSComp.txt:274)
    static member chkDuplicatePropertyWithSuffix(a0 : System.String, a1 : System.String) = (441, GetStringFunc("chkDuplicatePropertyWithSuffix",",,,%s,,,%s,,,") a0 a1)
    /// Duplicate method. The abstract method '%s' has the same name and signature as an abstract method in an inherited type.
    /// (Originally from ..\FSComp.txt:275)
    static member chkDuplicateMethodInheritedType(a0 : System.String) = (442, GetStringFunc("chkDuplicateMethodInheritedType",",,,%s,,,") a0)
    /// Duplicate method. The abstract method '%s' has the same name and signature as an abstract method in an inherited type once tuples, functions, units of measure and/or provided types are erased.
    /// (Originally from ..\FSComp.txt:276)
    static member chkDuplicateMethodInheritedTypeWithSuffix(a0 : System.String) = (442, GetStringFunc("chkDuplicateMethodInheritedTypeWithSuffix",",,,%s,,,") a0)
    /// This type implements the same interface at different generic instantiations '%s' and '%s'. This is not permitted in this version of F#.
    /// (Originally from ..\FSComp.txt:277)
    static member chkMultipleGenericInterfaceInstantiations(a0 : System.String, a1 : System.String) = (443, GetStringFunc("chkMultipleGenericInterfaceInstantiations",",,,%s,,,%s,,,") a0 a1)
    /// The type of a field using the 'DefaultValue' attribute must admit default initialization, i.e. have 'null' as a proper value or be a struct type whose fields all admit default initialization. You can use 'DefaultValue(false)' to disable this check
    /// (Originally from ..\FSComp.txt:278)
    static member chkValueWithDefaultValueMustHaveDefaultValue() = (444, GetStringFunc("chkValueWithDefaultValueMustHaveDefaultValue",",,,") )
    /// The type abbreviation contains byrefs. This is not permitted by F#.
    /// (Originally from ..\FSComp.txt:279)
    static member chkNoByrefInTypeAbbrev() = (445, GetStringFunc("chkNoByrefInTypeAbbrev",",,,") )
    /// The variable '%s' is bound in a quotation but is used as part of a spliced expression. This is not permitted since it may escape its scope.
    /// (Originally from ..\FSComp.txt:280)
    static member crefBoundVarUsedInSplice(a0 : System.String) = (446, GetStringFunc("crefBoundVarUsedInSplice",",,,%s,,,") a0)
    /// Quotations cannot contain uses of generic expressions
    /// (Originally from ..\FSComp.txt:281)
    static member crefQuotationsCantContainGenericExprs() = (447, GetStringFunc("crefQuotationsCantContainGenericExprs",",,,") )
    /// Quotations cannot contain function definitions that are inferred or declared to be generic. Consider adding some type constraints to make this a valid quoted expression.
    /// (Originally from ..\FSComp.txt:282)
    static member crefQuotationsCantContainGenericFunctions() = (448, GetStringFunc("crefQuotationsCantContainGenericFunctions",",,,") )
    /// Quotations cannot contain object expressions
    /// (Originally from ..\FSComp.txt:283)
    static member crefQuotationsCantContainObjExprs() = (449, GetStringFunc("crefQuotationsCantContainObjExprs",",,,") )
    /// Quotations cannot contain expressions that take the address of a field
    /// (Originally from ..\FSComp.txt:284)
    static member crefQuotationsCantContainAddressOf() = (450, GetStringFunc("crefQuotationsCantContainAddressOf",",,,") )
    /// Quotations cannot contain expressions that fetch static fields
    /// (Originally from ..\FSComp.txt:285)
    static member crefQuotationsCantContainStaticFieldRef() = (451, GetStringFunc("crefQuotationsCantContainStaticFieldRef",",,,") )
    /// Quotations cannot contain inline assembly code or pattern matching on arrays
    /// (Originally from ..\FSComp.txt:286)
    static member crefQuotationsCantContainInlineIL() = (452, GetStringFunc("crefQuotationsCantContainInlineIL",",,,") )
    /// Quotations cannot contain descending for loops
    /// (Originally from ..\FSComp.txt:287)
    static member crefQuotationsCantContainDescendingForLoops() = (453, GetStringFunc("crefQuotationsCantContainDescendingForLoops",",,,") )
    /// Quotations cannot contain expressions that fetch union case indexes
    /// (Originally from ..\FSComp.txt:288)
    static member crefQuotationsCantFetchUnionIndexes() = (454, GetStringFunc("crefQuotationsCantFetchUnionIndexes",",,,") )
    /// Quotations cannot contain expressions that set union case fields
    /// (Originally from ..\FSComp.txt:289)
    static member crefQuotationsCantSetUnionFields() = (455, GetStringFunc("crefQuotationsCantSetUnionFields",",,,") )
    /// Quotations cannot contain expressions that set fields in exception values
    /// (Originally from ..\FSComp.txt:290)
    static member crefQuotationsCantSetExceptionFields() = (456, GetStringFunc("crefQuotationsCantSetExceptionFields",",,,") )
    /// Quotations cannot contain expressions that require byref pointers
    /// (Originally from ..\FSComp.txt:291)
    static member crefQuotationsCantRequireByref() = (457, GetStringFunc("crefQuotationsCantRequireByref",",,,") )
    /// Quotations cannot contain expressions that make member constraint calls, or uses of operators that implicitly resolve to a member constraint call
    /// (Originally from ..\FSComp.txt:292)
    static member crefQuotationsCantCallTraitMembers() = (458, GetStringFunc("crefQuotationsCantCallTraitMembers",",,,") )
    /// Quotations cannot contain this kind of constant
    /// (Originally from ..\FSComp.txt:293)
    static member crefQuotationsCantContainThisConstant() = (459, GetStringFunc("crefQuotationsCantContainThisConstant",",,,") )
    /// Quotations cannot contain this kind of pattern match
    /// (Originally from ..\FSComp.txt:294)
    static member crefQuotationsCantContainThisPatternMatch() = (460, GetStringFunc("crefQuotationsCantContainThisPatternMatch",",,,") )
    /// Quotations cannot contain array pattern matching
    /// (Originally from ..\FSComp.txt:295)
    static member crefQuotationsCantContainArrayPatternMatching() = (461, GetStringFunc("crefQuotationsCantContainArrayPatternMatching",",,,") )
    /// Quotations cannot contain this kind of type
    /// (Originally from ..\FSComp.txt:296)
    static member crefQuotationsCantContainThisType() = (462, GetStringFunc("crefQuotationsCantContainThisType",",,,") )
    /// The declared type parameter '%s' cannot be used here since the type parameter cannot be resolved at compile time
    /// (Originally from ..\FSComp.txt:297)
    static member csTypeCannotBeResolvedAtCompileTime(a0 : System.String) = (GetStringFunc("csTypeCannotBeResolvedAtCompileTime",",,,%s,,,") a0)
    /// This code is less generic than indicated by its annotations. A unit-of-measure specified using '_' has been determined to be '1', i.e. dimensionless. Consider making the code generic, or removing the use of '_'.
    /// (Originally from ..\FSComp.txt:298)
    static member csCodeLessGeneric() = (464, GetStringFunc("csCodeLessGeneric",",,,") )
    /// Type inference problem too complicated (maximum iteration depth reached). Consider adding further type annotations.
    /// (Originally from ..\FSComp.txt:299)
    static member csTypeInferenceMaxDepth() = (465, GetStringFunc("csTypeInferenceMaxDepth",",,,") )
    /// Expected arguments to an instance member
    /// (Originally from ..\FSComp.txt:300)
    static member csExpectedArguments() = (GetStringFunc("csExpectedArguments",",,,") )
    /// This indexer expects %d arguments but is here given %d
    /// (Originally from ..\FSComp.txt:301)
    static member csIndexArgumentMismatch(a0 : System.Int32, a1 : System.Int32) = (GetStringFunc("csIndexArgumentMismatch",",,,%d,,,%d,,,") a0 a1)
    /// Expecting a type supporting the operator '%s' but given a function type. You may be missing an argument to a function.
    /// (Originally from ..\FSComp.txt:302)
    static member csExpectTypeWithOperatorButGivenFunction(a0 : System.String) = (GetStringFunc("csExpectTypeWithOperatorButGivenFunction",",,,%s,,,") a0)
    /// Expecting a type supporting the operator '%s' but given a tuple type
    /// (Originally from ..\FSComp.txt:303)
    static member csExpectTypeWithOperatorButGivenTuple(a0 : System.String) = (GetStringFunc("csExpectTypeWithOperatorButGivenTuple",",,,%s,,,") a0)
    /// None of the types '%s' support the operator '%s'
    /// (Originally from ..\FSComp.txt:304)
    static member csTypesDoNotSupportOperator(a0 : System.String, a1 : System.String) = (GetStringFunc("csTypesDoNotSupportOperator",",,,%s,,,%s,,,") a0 a1)
    /// The type '%s' does not support the operator '%s'
    /// (Originally from ..\FSComp.txt:305)
    static member csTypeDoesNotSupportOperator(a0 : System.String, a1 : System.String) = (GetStringFunc("csTypeDoesNotSupportOperator",",,,%s,,,%s,,,") a0 a1)
    /// None of the types '%s' support the operator '%s'. Consider opening the module 'Microsoft.FSharp.Linq.NullableOperators'.
    /// (Originally from ..\FSComp.txt:306)
    static member csTypesDoNotSupportOperatorNullable(a0 : System.String, a1 : System.String) = (GetStringFunc("csTypesDoNotSupportOperatorNullable",",,,%s,,,%s,,,") a0 a1)
    /// The type '%s' does not support the operator '%s'. Consider opening the module 'Microsoft.FSharp.Linq.NullableOperators'.
    /// (Originally from ..\FSComp.txt:307)
    static member csTypeDoesNotSupportOperatorNullable(a0 : System.String, a1 : System.String) = (GetStringFunc("csTypeDoesNotSupportOperatorNullable",",,,%s,,,%s,,,") a0 a1)
    /// The type '%s' does not support a conversion to the type '%s'
    /// (Originally from ..\FSComp.txt:308)
    static member csTypeDoesNotSupportConversion(a0 : System.String, a1 : System.String) = (GetStringFunc("csTypeDoesNotSupportConversion",",,,%s,,,%s,,,") a0 a1)
    /// The type '%s' has a method '%s' (full name '%s'), but the method is static
    /// (Originally from ..\FSComp.txt:309)
    static member csMethodFoundButIsStatic(a0 : System.String, a1 : System.String, a2 : System.String) = (GetStringFunc("csMethodFoundButIsStatic",",,,%s,,,%s,,,%s,,,") a0 a1 a2)
    /// The type '%s' has a method '%s' (full name '%s'), but the method is not static
    /// (Originally from ..\FSComp.txt:310)
    static member csMethodFoundButIsNotStatic(a0 : System.String, a1 : System.String, a2 : System.String) = (GetStringFunc("csMethodFoundButIsNotStatic",",,,%s,,,%s,,,%s,,,") a0 a1 a2)
    /// The constraints 'struct' and 'not struct' are inconsistent
    /// (Originally from ..\FSComp.txt:311)
    static member csStructConstraintInconsistent() = (472, GetStringFunc("csStructConstraintInconsistent",",,,") )
    /// The type '%s' does not have 'null' as a proper value
    /// (Originally from ..\FSComp.txt:312)
    static member csTypeDoesNotHaveNull(a0 : System.String) = (GetStringFunc("csTypeDoesNotHaveNull",",,,%s,,,") a0)
    /// The type '%s' does not have 'null' as a proper value. To create a null value for a Nullable type use 'System.Nullable()'.
    /// (Originally from ..\FSComp.txt:313)
    static member csNullableTypeDoesNotHaveNull(a0 : System.String) = (GetStringFunc("csNullableTypeDoesNotHaveNull",",,,%s,,,") a0)
    /// The type '%s' does not support the 'comparison' constraint because it has the 'NoComparison' attribute
    /// (Originally from ..\FSComp.txt:314)
    static member csTypeDoesNotSupportComparison1(a0 : System.String) = (GetStringFunc("csTypeDoesNotSupportComparison1",",,,%s,,,") a0)
    /// The type '%s' does not support the 'comparison' constraint. For example, it does not support the 'System.IComparable' interface
    /// (Originally from ..\FSComp.txt:315)
    static member csTypeDoesNotSupportComparison2(a0 : System.String) = (GetStringFunc("csTypeDoesNotSupportComparison2",",,,%s,,,") a0)
    /// The type '%s' does not support the 'comparison' constraint because it is a record, union or struct with one or more structural element types which do not support the 'comparison' constraint. Either avoid the use of comparison with this type, or add the 'StructuralComparison' attribute to the type to determine which field type does not support comparison
    /// (Originally from ..\FSComp.txt:316)
    static member csTypeDoesNotSupportComparison3(a0 : System.String) = (GetStringFunc("csTypeDoesNotSupportComparison3",",,,%s,,,") a0)
    /// The type '%s' does not support the 'equality' constraint because it has the 'NoEquality' attribute
    /// (Originally from ..\FSComp.txt:317)
    static member csTypeDoesNotSupportEquality1(a0 : System.String) = (GetStringFunc("csTypeDoesNotSupportEquality1",",,,%s,,,") a0)
    /// The type '%s' does not support the 'equality' constraint because it is a function type
    /// (Originally from ..\FSComp.txt:318)
    static member csTypeDoesNotSupportEquality2(a0 : System.String) = (GetStringFunc("csTypeDoesNotSupportEquality2",",,,%s,,,") a0)
    /// The type '%s' does not support the 'equality' constraint because it is a record, union or struct with one or more structural element types which do not support the 'equality' constraint. Either avoid the use of equality with this type, or add the 'StructuralEquality' attribute to the type to determine which field type does not support equality
    /// (Originally from ..\FSComp.txt:319)
    static member csTypeDoesNotSupportEquality3(a0 : System.String) = (GetStringFunc("csTypeDoesNotSupportEquality3",",,,%s,,,") a0)
    /// The type '%s' is not a CLI enum type
    /// (Originally from ..\FSComp.txt:320)
    static member csTypeIsNotEnumType(a0 : System.String) = (GetStringFunc("csTypeIsNotEnumType",",,,%s,,,") a0)
    /// The type '%s' has a non-standard delegate type
    /// (Originally from ..\FSComp.txt:321)
    static member csTypeHasNonStandardDelegateType(a0 : System.String) = (GetStringFunc("csTypeHasNonStandardDelegateType",",,,%s,,,") a0)
    /// The type '%s' is not a CLI delegate type
    /// (Originally from ..\FSComp.txt:322)
    static member csTypeIsNotDelegateType(a0 : System.String) = (GetStringFunc("csTypeIsNotDelegateType",",,,%s,,,") a0)
    /// This type parameter cannot be instantiated to 'Nullable'. This is a restriction imposed in order to ensure the meaning of 'null' in some CLI languages is not confusing when used in conjunction with 'Nullable' values.
    /// (Originally from ..\FSComp.txt:323)
    static member csTypeParameterCannotBeNullable() = (GetStringFunc("csTypeParameterCannotBeNullable",",,,") )
    /// A generic construct requires that the type '%s' is a CLI or F# struct type
    /// (Originally from ..\FSComp.txt:324)
    static member csGenericConstructRequiresStructType(a0 : System.String) = (GetStringFunc("csGenericConstructRequiresStructType",",,,%s,,,") a0)
    /// A generic construct requires that the type '%s' is an unmanaged type
    /// (Originally from ..\FSComp.txt:325)
    static member csGenericConstructRequiresUnmanagedType(a0 : System.String) = (GetStringFunc("csGenericConstructRequiresUnmanagedType",",,,%s,,,") a0)
    /// The type '%s' is not compatible with any of the types %s, arising from the use of a printf-style format string
    /// (Originally from ..\FSComp.txt:326)
    static member csTypeNotCompatibleBecauseOfPrintf(a0 : System.String, a1 : System.String) = (GetStringFunc("csTypeNotCompatibleBecauseOfPrintf",",,,%s,,,%s,,,") a0 a1)
    /// A generic construct requires that the type '%s' have reference semantics, but it does not, i.e. it is a struct
    /// (Originally from ..\FSComp.txt:327)
    static member csGenericConstructRequiresReferenceSemantics(a0 : System.String) = (GetStringFunc("csGenericConstructRequiresReferenceSemantics",",,,%s,,,") a0)
    /// A generic construct requires that the type '%s' be non-abstract
    /// (Originally from ..\FSComp.txt:328)
    static member csGenericConstructRequiresNonAbstract(a0 : System.String) = (GetStringFunc("csGenericConstructRequiresNonAbstract",",,,%s,,,") a0)
    /// A generic construct requires that the type '%s' have a public default constructor
    /// (Originally from ..\FSComp.txt:329)
    static member csGenericConstructRequiresPublicDefaultConstructor(a0 : System.String) = (GetStringFunc("csGenericConstructRequiresPublicDefaultConstructor",",,,%s,,,") a0)
    /// Type instantiation length mismatch
    /// (Originally from ..\FSComp.txt:330)
    static member csTypeInstantiationLengthMismatch() = (483, GetStringFunc("csTypeInstantiationLengthMismatch",",,,") )
    /// Optional arguments not permitted here
    /// (Originally from ..\FSComp.txt:331)
    static member csOptionalArgumentNotPermittedHere() = (484, GetStringFunc("csOptionalArgumentNotPermittedHere",",,,") )
    /// %s is not a static member
    /// (Originally from ..\FSComp.txt:332)
    static member csMemberIsNotStatic(a0 : System.String) = (485, GetStringFunc("csMemberIsNotStatic",",,,%s,,,") a0)
    /// %s is not an instance member
    /// (Originally from ..\FSComp.txt:333)
    static member csMemberIsNotInstance(a0 : System.String) = (486, GetStringFunc("csMemberIsNotInstance",",,,%s,,,") a0)
    /// Argument length mismatch
    /// (Originally from ..\FSComp.txt:334)
    static member csArgumentLengthMismatch() = (487, GetStringFunc("csArgumentLengthMismatch",",,,") )
    /// The argument types don't match
    /// (Originally from ..\FSComp.txt:335)
    static member csArgumentTypesDoNotMatch() = (488, GetStringFunc("csArgumentTypesDoNotMatch",",,,") )
    /// This method expects a CLI 'params' parameter in this position. 'params' is a way of passing a variable number of arguments to a method in languages such as C#. Consider passing an array for this argument
    /// (Originally from ..\FSComp.txt:336)
    static member csMethodExpectsParams() = (489, GetStringFunc("csMethodExpectsParams",",,,") )
    /// The member or object constructor '%s' is not %s
    /// (Originally from ..\FSComp.txt:337)
    static member csMemberIsNotAccessible(a0 : System.String, a1 : System.String) = (490, GetStringFunc("csMemberIsNotAccessible",",,,%s,,,%s,,,") a0 a1)
    /// The member or object constructor '%s' is not %s. Private members may only be accessed from within the declaring type. Protected members may only be accessed from an extending type and cannot be accessed from inner lambda expressions.
    /// (Originally from ..\FSComp.txt:338)
    static member csMemberIsNotAccessible2(a0 : System.String, a1 : System.String) = (491, GetStringFunc("csMemberIsNotAccessible2",",,,%s,,,%s,,,") a0 a1)
    /// %s is not a static method
    /// (Originally from ..\FSComp.txt:339)
    static member csMethodIsNotAStaticMethod(a0 : System.String) = (492, GetStringFunc("csMethodIsNotAStaticMethod",",,,%s,,,") a0)
    /// %s is not an instance method
    /// (Originally from ..\FSComp.txt:340)
    static member csMethodIsNotAnInstanceMethod(a0 : System.String) = (493, GetStringFunc("csMethodIsNotAnInstanceMethod",",,,%s,,,") a0)
    /// The member or object constructor '%s' has no argument or settable return property '%s'. %s.
    /// (Originally from ..\FSComp.txt:341)
    static member csMemberHasNoArgumentOrReturnProperty(a0 : System.String, a1 : System.String, a2 : System.String) = (GetStringFunc("csMemberHasNoArgumentOrReturnProperty",",,,%s,,,%s,,,%s,,,") a0 a1 a2)
    /// The object constructor '%s' has no argument or settable return property '%s'. %s.
    /// (Originally from ..\FSComp.txt:342)
    static member csCtorHasNoArgumentOrReturnProperty(a0 : System.String, a1 : System.String, a2 : System.String) = (GetStringFunc("csCtorHasNoArgumentOrReturnProperty",",,,%s,,,%s,,,%s,,,") a0 a1 a2)
    /// The required signature is %s
    /// (Originally from ..\FSComp.txt:343)
    static member csRequiredSignatureIs(a0 : System.String) = (495, GetStringFunc("csRequiredSignatureIs",",,,%s,,,") a0)
    /// The member or object constructor '%s' requires %d argument(s). The required signature is '%s'.
    /// (Originally from ..\FSComp.txt:344)
    static member csMemberSignatureMismatch(a0 : System.String, a1 : System.Int32, a2 : System.String) = (496, GetStringFunc("csMemberSignatureMismatch",",,,%s,,,%d,,,%s,,,") a0 a1 a2)
    /// The member or object constructor '%s' requires %d additional argument(s). The required signature is '%s'.
    /// (Originally from ..\FSComp.txt:345)
    static member csMemberSignatureMismatch2(a0 : System.String, a1 : System.Int32, a2 : System.String) = (497, GetStringFunc("csMemberSignatureMismatch2",",,,%s,,,%d,,,%s,,,") a0 a1 a2)
    /// The member or object constructor '%s' requires %d argument(s). The required signature is '%s'. Some names for missing arguments are %s.
    /// (Originally from ..\FSComp.txt:346)
    static member csMemberSignatureMismatch3(a0 : System.String, a1 : System.Int32, a2 : System.String, a3 : System.String) = (498, GetStringFunc("csMemberSignatureMismatch3",",,,%s,,,%d,,,%s,,,%s,,,") a0 a1 a2 a3)
    /// The member or object constructor '%s' requires %d additional argument(s). The required signature is '%s'. Some names for missing arguments are %s.
    /// (Originally from ..\FSComp.txt:347)
    static member csMemberSignatureMismatch4(a0 : System.String, a1 : System.Int32, a2 : System.String, a3 : System.String) = (499, GetStringFunc("csMemberSignatureMismatch4",",,,%s,,,%d,,,%s,,,%s,,,") a0 a1 a2 a3)
    /// The member or object constructor '%s' requires %d argument(s) but is here given %d unnamed and %d named argument(s). The required signature is '%s'.
    /// (Originally from ..\FSComp.txt:348)
    static member csMemberSignatureMismatchArityNamed(a0 : System.String, a1 : System.Int32, a2 : System.Int32, a3 : System.Int32, a4 : System.String) = (500, GetStringFunc("csMemberSignatureMismatchArityNamed",",,,%s,,,%d,,,%d,,,%d,,,%s,,,") a0 a1 a2 a3 a4)
    /// The member or object constructor '%s' takes %d argument(s) but is here given %d. The required signature is '%s'.
    /// (Originally from ..\FSComp.txt:349)
    static member csMemberSignatureMismatchArity(a0 : System.String, a1 : System.Int32, a2 : System.Int32, a3 : System.String) = (501, GetStringFunc("csMemberSignatureMismatchArity",",,,%s,,,%d,,,%d,,,%s,,,") a0 a1 a2 a3)
    /// The object constructor '%s' takes %d argument(s) but is here given %d. The required signature is '%s'.
    /// (Originally from ..\FSComp.txt:350)
    static member csCtorSignatureMismatchArity(a0 : System.String, a1 : System.Int32, a2 : System.Int32, a3 : System.String) = (501, GetStringFunc("csCtorSignatureMismatchArity",",,,%s,,,%d,,,%d,,,%s,,,") a0 a1 a2 a3)
    /// The object constructor '%s' takes %d argument(s) but is here given %d. The required signature is '%s'. If some of the arguments are meant to assign values to properties, consider separating those arguments with a comma (',').
    /// (Originally from ..\FSComp.txt:351)
    static member csCtorSignatureMismatchArityProp(a0 : System.String, a1 : System.Int32, a2 : System.Int32, a3 : System.String) = (501, GetStringFunc("csCtorSignatureMismatchArityProp",",,,%s,,,%d,,,%d,,,%s,,,") a0 a1 a2 a3)
    /// The member or object constructor '%s' takes %d type argument(s) but is here given %d. The required signature is '%s'.
    /// (Originally from ..\FSComp.txt:352)
    static member csMemberSignatureMismatchArityType(a0 : System.String, a1 : System.Int32, a2 : System.Int32, a3 : System.String) = (502, GetStringFunc("csMemberSignatureMismatchArityType",",,,%s,,,%d,,,%d,,,%s,,,") a0 a1 a2 a3)
    /// A member or object constructor '%s' taking %d arguments is not accessible from this code location. All accessible versions of method '%s' take %d arguments.
    /// (Originally from ..\FSComp.txt:353)
    static member csMemberNotAccessible(a0 : System.String, a1 : System.Int32, a2 : System.String, a3 : System.Int32) = (503, GetStringFunc("csMemberNotAccessible",",,,%s,,,%d,,,%s,,,%d,,,") a0 a1 a2 a3)
    /// Incorrect generic instantiation. No %s member named '%s' takes %d generic arguments.
    /// (Originally from ..\FSComp.txt:354)
    static member csIncorrectGenericInstantiation(a0 : System.String, a1 : System.String, a2 : System.Int32) = (504, GetStringFunc("csIncorrectGenericInstantiation",",,,%s,,,%s,,,%d,,,") a0 a1 a2)
    /// The member or object constructor '%s' does not take %d argument(s). An overload was found taking %d arguments.
    /// (Originally from ..\FSComp.txt:355)
    static member csMemberOverloadArityMismatch(a0 : System.String, a1 : System.Int32, a2 : System.Int32) = (505, GetStringFunc("csMemberOverloadArityMismatch",",,,%s,,,%d,,,%d,,,") a0 a1 a2)
    /// No %s member or object constructor named '%s' takes %d arguments
    /// (Originally from ..\FSComp.txt:356)
    static member csNoMemberTakesTheseArguments(a0 : System.String, a1 : System.String, a2 : System.Int32) = (506, GetStringFunc("csNoMemberTakesTheseArguments",",,,%s,,,%s,,,%d,,,") a0 a1 a2)
    /// No %s member or object constructor named '%s' takes %d arguments. Note the call to this member also provides %d named arguments.
    /// (Originally from ..\FSComp.txt:357)
    static member csNoMemberTakesTheseArguments2(a0 : System.String, a1 : System.String, a2 : System.Int32, a3 : System.Int32) = (507, GetStringFunc("csNoMemberTakesTheseArguments2",",,,%s,,,%s,,,%d,,,%d,,,") a0 a1 a2 a3)
    /// No %s member or object constructor named '%s' takes %d arguments. The named argument '%s' doesn't correspond to any argument or settable return property for any overload.
    /// (Originally from ..\FSComp.txt:358)
    static member csNoMemberTakesTheseArguments3(a0 : System.String, a1 : System.String, a2 : System.Int32, a3 : System.String) = (508, GetStringFunc("csNoMemberTakesTheseArguments3",",,,%s,,,%s,,,%d,,,%s,,,") a0 a1 a2 a3)
    /// Method or object constructor '%s' not found
    /// (Originally from ..\FSComp.txt:359)
    static member csMethodNotFound(a0 : System.String) = (509, GetStringFunc("csMethodNotFound",",,,%s,,,") a0)
    /// No overloads match for method '%s'.
    /// (Originally from ..\FSComp.txt:360)
    static member csNoOverloadsFound(a0 : System.String) = (GetStringFunc("csNoOverloadsFound",",,,%s,,,") a0)
    /// A unique overload for method '%s' could not be determined based on type information prior to this program point. A type annotation may be needed.
    /// (Originally from ..\FSComp.txt:361)
    static member csMethodIsOverloaded(a0 : System.String) = (GetStringFunc("csMethodIsOverloaded",",,,%s,,,") a0)
    /// Candidates: %s
    /// (Originally from ..\FSComp.txt:362)
    static member csCandidates(a0 : System.String) = (GetStringFunc("csCandidates",",,,%s,,,") a0)
    /// The available overloads are shown below.
    /// (Originally from ..\FSComp.txt:363)
    static member csSeeAvailableOverloads() = (GetStringFunc("csSeeAvailableOverloads",",,,") )
    /// Accessibility modifiers are not permitted on 'do' bindings, but '%s' was given.
    /// (Originally from ..\FSComp.txt:364)
    static member parsDoCannotHaveVisibilityDeclarations(a0 : System.String) = (512, GetStringFunc("parsDoCannotHaveVisibilityDeclarations",",,,%s,,,") a0)
    /// End of file in #if section begun at or after here
    /// (Originally from ..\FSComp.txt:365)
    static member parsEofInHashIf() = (513, GetStringFunc("parsEofInHashIf",",,,") )
    /// End of file in string begun at or before here
    /// (Originally from ..\FSComp.txt:366)
    static member parsEofInString() = (514, GetStringFunc("parsEofInString",",,,") )
    /// End of file in verbatim string begun at or before here
    /// (Originally from ..\FSComp.txt:367)
    static member parsEofInVerbatimString() = (515, GetStringFunc("parsEofInVerbatimString",",,,") )
    /// End of file in comment begun at or before here
    /// (Originally from ..\FSComp.txt:368)
    static member parsEofInComment() = (516, GetStringFunc("parsEofInComment",",,,") )
    /// End of file in string embedded in comment begun at or before here
    /// (Originally from ..\FSComp.txt:369)
    static member parsEofInStringInComment() = (517, GetStringFunc("parsEofInStringInComment",",,,") )
    /// End of file in verbatim string embedded in comment begun at or before here
    /// (Originally from ..\FSComp.txt:370)
    static member parsEofInVerbatimStringInComment() = (518, GetStringFunc("parsEofInVerbatimStringInComment",",,,") )
    /// End of file in IF-OCAML section begun at or before here
    /// (Originally from ..\FSComp.txt:371)
    static member parsEofInIfOcaml() = (519, GetStringFunc("parsEofInIfOcaml",",,,") )
    /// End of file in directive begun at or before here
    /// (Originally from ..\FSComp.txt:372)
    static member parsEofInDirective() = (520, GetStringFunc("parsEofInDirective",",,,") )
    /// No #endif found for #if or #else
    /// (Originally from ..\FSComp.txt:373)
    static member parsNoHashEndIfFound() = (521, GetStringFunc("parsNoHashEndIfFound",",,,") )
    /// Attributes have been ignored in this construct
    /// (Originally from ..\FSComp.txt:374)
    static member parsAttributesIgnored() = (522, GetStringFunc("parsAttributesIgnored",",,,") )
    /// 'use' bindings are not permitted in primary constructors
    /// (Originally from ..\FSComp.txt:375)
    static member parsUseBindingsIllegalInImplicitClassConstructors() = (523, GetStringFunc("parsUseBindingsIllegalInImplicitClassConstructors",",,,") )
    /// 'use' bindings are not permitted in modules and are treated as 'let' bindings
    /// (Originally from ..\FSComp.txt:376)
    static member parsUseBindingsIllegalInModules() = (524, GetStringFunc("parsUseBindingsIllegalInModules",",,,") )
    /// An integer for loop must use a simple identifier
    /// (Originally from ..\FSComp.txt:377)
    static member parsIntegerForLoopRequiresSimpleIdentifier() = (525, GetStringFunc("parsIntegerForLoopRequiresSimpleIdentifier",",,,") )
    /// At most one 'with' augmentation is permitted
    /// (Originally from ..\FSComp.txt:378)
    static member parsOnlyOneWithAugmentationAllowed() = (526, GetStringFunc("parsOnlyOneWithAugmentationAllowed",",,,") )
    /// A semicolon is not expected at this point
    /// (Originally from ..\FSComp.txt:379)
    static member parsUnexpectedSemicolon() = (527, GetStringFunc("parsUnexpectedSemicolon",",,,") )
    /// Unexpected end of input
    /// (Originally from ..\FSComp.txt:380)
    static member parsUnexpectedEndOfFile() = (528, GetStringFunc("parsUnexpectedEndOfFile",",,,") )
    /// Accessibility modifiers are not permitted here, but '%s' was given.
    /// (Originally from ..\FSComp.txt:381)
    static member parsUnexpectedVisibilityDeclaration(a0 : System.String) = (529, GetStringFunc("parsUnexpectedVisibilityDeclaration",",,,%s,,,") a0)
    /// Only '#' compiler directives may occur prior to the first 'namespace' declaration
    /// (Originally from ..\FSComp.txt:382)
    static member parsOnlyHashDirectivesAllowed() = (530, GetStringFunc("parsOnlyHashDirectivesAllowed",",,,") )
    /// Accessibility modifiers should come immediately prior to the identifier naming a construct
    /// (Originally from ..\FSComp.txt:383)
    static member parsVisibilityDeclarationsShouldComePriorToIdentifier() = (531, GetStringFunc("parsVisibilityDeclarationsShouldComePriorToIdentifier",",,,") )
    /// Files should begin with either a namespace or module declaration, e.g. 'namespace SomeNamespace.SubNamespace' or 'module SomeNamespace.SomeModule', but not both. To define a module within a namespace use 'module SomeModule = ...'
    /// (Originally from ..\FSComp.txt:384)
    static member parsNamespaceOrModuleNotBoth() = (532, GetStringFunc("parsNamespaceOrModuleNotBoth",",,,") )
    /// A module abbreviation must be a simple name, not a path
    /// (Originally from ..\FSComp.txt:385)
    static member parsModuleAbbreviationMustBeSimpleName() = (534, GetStringFunc("parsModuleAbbreviationMustBeSimpleName",",,,") )
    /// Ignoring attributes on module abbreviation
    /// (Originally from ..\FSComp.txt:386)
    static member parsIgnoreAttributesOnModuleAbbreviation() = (535, GetStringFunc("parsIgnoreAttributesOnModuleAbbreviation",",,,") )
    /// The '%s' accessibility attribute is not allowed on module abbreviation. Module abbreviations are always private.
    /// (Originally from ..\FSComp.txt:387)
    static member parsIgnoreAttributesOnModuleAbbreviationAlwaysPrivate(a0 : System.String) = (536, GetStringFunc("parsIgnoreAttributesOnModuleAbbreviationAlwaysPrivate",",,,%s,,,") a0)
    /// The '%s' visibility attribute is not allowed on module abbreviation. Module abbreviations are always private.
    /// (Originally from ..\FSComp.txt:388)
    static member parsIgnoreVisibilityOnModuleAbbreviationAlwaysPrivate(a0 : System.String) = (537, GetStringFunc("parsIgnoreVisibilityOnModuleAbbreviationAlwaysPrivate",",,,%s,,,") a0)
    /// Unclosed block
    /// (Originally from ..\FSComp.txt:389)
    static member parsUnClosedBlockInHashLight() = (538, GetStringFunc("parsUnClosedBlockInHashLight",",,,") )
    /// Unmatched 'begin' or 'struct'
    /// (Originally from ..\FSComp.txt:390)
    static member parsUnmatchedBeginOrStruct() = (539, GetStringFunc("parsUnmatchedBeginOrStruct",",,,") )
    /// A module name must be a simple name, not a path
    /// (Originally from ..\FSComp.txt:391)
    static member parsModuleDefnMustBeSimpleName() = (541, GetStringFunc("parsModuleDefnMustBeSimpleName",",,,") )
    /// Unexpected empty type moduleDefn list
    /// (Originally from ..\FSComp.txt:392)
    static member parsUnexpectedEmptyModuleDefn() = (542, GetStringFunc("parsUnexpectedEmptyModuleDefn",",,,") )
    /// Attributes should be placed before 'val'
    /// (Originally from ..\FSComp.txt:393)
    static member parsAttributesMustComeBeforeVal() = (GetStringFunc("parsAttributesMustComeBeforeVal",",,,") )
    /// Attributes are not permitted on interface implementations
    /// (Originally from ..\FSComp.txt:394)
    static member parsAttributesAreNotPermittedOnInterfaceImplementations() = (543, GetStringFunc("parsAttributesAreNotPermittedOnInterfaceImplementations",",,,") )
    /// Syntax error
    /// (Originally from ..\FSComp.txt:395)
    static member parsSyntaxError() = (544, GetStringFunc("parsSyntaxError",",,,") )
    /// Augmentations are not permitted on delegate type moduleDefns
    /// (Originally from ..\FSComp.txt:396)
    static member parsAugmentationsIllegalOnDelegateType() = (545, GetStringFunc("parsAugmentationsIllegalOnDelegateType",",,,") )
    /// Unmatched 'class', 'interface' or 'struct'
    /// (Originally from ..\FSComp.txt:397)
    static member parsUnmatchedClassInterfaceOrStruct() = (546, GetStringFunc("parsUnmatchedClassInterfaceOrStruct",",,,") )
    /// A type definition requires one or more members or other declarations. If you intend to define an empty class, struct or interface, then use 'type ... = class end', 'interface end' or 'struct end'.
    /// (Originally from ..\FSComp.txt:398)
    static member parsEmptyTypeDefinition() = (547, GetStringFunc("parsEmptyTypeDefinition",",,,") )
    /// Unmatched 'with' or badly formatted 'with' block
    /// (Originally from ..\FSComp.txt:399)
    static member parsUnmatchedWith() = (550, GetStringFunc("parsUnmatchedWith",",,,") )
    /// 'get', 'set' or 'get,set' required
    /// (Originally from ..\FSComp.txt:400)
    static member parsGetOrSetRequired() = (551, GetStringFunc("parsGetOrSetRequired",",,,") )
    /// Only class types may take value arguments
    /// (Originally from ..\FSComp.txt:401)
    static member parsOnlyClassCanTakeValueArguments() = (552, GetStringFunc("parsOnlyClassCanTakeValueArguments",",,,") )
    /// Unmatched 'begin'
    /// (Originally from ..\FSComp.txt:402)
    static member parsUnmatchedBegin() = (553, GetStringFunc("parsUnmatchedBegin",",,,") )
    /// Invalid declaration syntax
    /// (Originally from ..\FSComp.txt:403)
    static member parsInvalidDeclarationSyntax() = (554, GetStringFunc("parsInvalidDeclarationSyntax",",,,") )
    /// 'get' and/or 'set' required
    /// (Originally from ..\FSComp.txt:404)
    static member parsGetAndOrSetRequired() = (555, GetStringFunc("parsGetAndOrSetRequired",",,,") )
    /// Type annotations on property getters and setters must be given after the 'get()' or 'set(v)', e.g. 'with get() : string = ...'
    /// (Originally from ..\FSComp.txt:405)
    static member parsTypeAnnotationsOnGetSet() = (556, GetStringFunc("parsTypeAnnotationsOnGetSet",",,,") )
    /// A getter property is expected to be a function, e.g. 'get() = ...' or 'get(index) = ...'
    /// (Originally from ..\FSComp.txt:406)
    static member parsGetterMustHaveAtLeastOneArgument() = (557, GetStringFunc("parsGetterMustHaveAtLeastOneArgument",",,,") )
    /// Multiple accessibilities given for property getter or setter
    /// (Originally from ..\FSComp.txt:407)
    static member parsMultipleAccessibilitiesForGetSet() = (558, GetStringFunc("parsMultipleAccessibilitiesForGetSet",",,,") )
    /// Property setters must be defined using 'set value = ', 'set idx value = ' or 'set (idx1,...,idxN) value = ... '
    /// (Originally from ..\FSComp.txt:408)
    static member parsSetSyntax() = (559, GetStringFunc("parsSetSyntax",",,,") )
    /// Interfaces always have the same visibility as the enclosing type
    /// (Originally from ..\FSComp.txt:409)
    static member parsInterfacesHaveSameVisibilityAsEnclosingType() = (560, GetStringFunc("parsInterfacesHaveSameVisibilityAsEnclosingType",",,,") )
    /// Accessibility modifiers are not allowed on this member. Abstract slots always have the same visibility as the enclosing type.
    /// (Originally from ..\FSComp.txt:410)
    static member parsAccessibilityModsIllegalForAbstract() = (561, GetStringFunc("parsAccessibilityModsIllegalForAbstract",",,,") )
    /// Attributes are not permitted on 'inherit' declarations
    /// (Originally from ..\FSComp.txt:411)
    static member parsAttributesIllegalOnInherit() = (562, GetStringFunc("parsAttributesIllegalOnInherit",",,,") )
    /// Accessibility modifiers are not permitted on an 'inherits' declaration
    /// (Originally from ..\FSComp.txt:412)
    static member parsVisibilityIllegalOnInherit() = (563, GetStringFunc("parsVisibilityIllegalOnInherit",",,,") )
    /// 'inherit' declarations cannot have 'as' bindings. To access members of the base class when overriding a method, the syntax 'base.SomeMember' may be used; 'base' is a keyword. Remove this 'as' binding.
    /// (Originally from ..\FSComp.txt:413)
    static member parsInheritDeclarationsCannotHaveAsBindings() = (564, GetStringFunc("parsInheritDeclarationsCannotHaveAsBindings",",,,") )
    /// Attributes are not allowed here
    /// (Originally from ..\FSComp.txt:414)
    static member parsAttributesIllegalHere() = (565, GetStringFunc("parsAttributesIllegalHere",",,,") )
    /// Accessibility modifiers are not permitted in this position for type abbreviations
    /// (Originally from ..\FSComp.txt:415)
    static member parsTypeAbbreviationsCannotHaveVisibilityDeclarations() = (566, GetStringFunc("parsTypeAbbreviationsCannotHaveVisibilityDeclarations",",,,") )
    /// Accessibility modifiers are not permitted in this position for enum types
    /// (Originally from ..\FSComp.txt:416)
    static member parsEnumTypesCannotHaveVisibilityDeclarations() = (567, GetStringFunc("parsEnumTypesCannotHaveVisibilityDeclarations",",,,") )
    /// All enum fields must be given values
    /// (Originally from ..\FSComp.txt:417)
    static member parsAllEnumFieldsRequireValues() = (568, GetStringFunc("parsAllEnumFieldsRequireValues",",,,") )
    /// Accessibility modifiers are not permitted on inline assembly code types
    /// (Originally from ..\FSComp.txt:418)
    static member parsInlineAssemblyCannotHaveVisibilityDeclarations() = (569, GetStringFunc("parsInlineAssemblyCannotHaveVisibilityDeclarations",",,,") )
    /// Unexpected identifier: '%s'
    /// (Originally from ..\FSComp.txt:419)
    static member parsUnexpectedIdentifier(a0 : System.String) = (571, GetStringFunc("parsUnexpectedIdentifier",",,,%s,,,") a0)
    /// Accessibility modifiers are not permitted on union cases. Use 'type U = internal ...' or 'type U = private ...' to give an accessibility to the whole representation.
    /// (Originally from ..\FSComp.txt:420)
    static member parsUnionCasesCannotHaveVisibilityDeclarations() = (572, GetStringFunc("parsUnionCasesCannotHaveVisibilityDeclarations",",,,") )
    /// Accessibility modifiers are not permitted on enumeration fields
    /// (Originally from ..\FSComp.txt:421)
    static member parsEnumFieldsCannotHaveVisibilityDeclarations() = (573, GetStringFunc("parsEnumFieldsCannotHaveVisibilityDeclarations",",,,") )
    /// Consider using a separate record type instead
    /// (Originally from ..\FSComp.txt:422)
    static member parsConsiderUsingSeparateRecordType() = (GetStringFunc("parsConsiderUsingSeparateRecordType",",,,") )
    /// Accessibility modifiers are not permitted on record fields. Use 'type R = internal ...' or 'type R = private ...' to give an accessibility to the whole representation.
    /// (Originally from ..\FSComp.txt:423)
    static member parsRecordFieldsCannotHaveVisibilityDeclarations() = (575, GetStringFunc("parsRecordFieldsCannotHaveVisibilityDeclarations",",,,") )
    /// The declaration form 'let ... and ...' for non-recursive bindings is not used in F# code. Consider using a sequence of 'let' bindings
    /// (Originally from ..\FSComp.txt:424)
    static member parsLetAndForNonRecBindings() = (576, GetStringFunc("parsLetAndForNonRecBindings",",,,") )
    /// Unmatched '('
    /// (Originally from ..\FSComp.txt:425)
    static member parsUnmatchedParen() = (583, GetStringFunc("parsUnmatchedParen",",,,") )
    /// Successive patterns should be separated by spaces or tupled
    /// (Originally from ..\FSComp.txt:426)
    static member parsSuccessivePatternsShouldBeSpacedOrTupled() = (584, GetStringFunc("parsSuccessivePatternsShouldBeSpacedOrTupled",",,,") )
    /// No matching 'in' found for this 'let'
    /// (Originally from ..\FSComp.txt:427)
    static member parsNoMatchingInForLet() = (586, GetStringFunc("parsNoMatchingInForLet",",,,") )
    /// Error in the return expression for this 'let'. Possible incorrect indentation.
    /// (Originally from ..\FSComp.txt:428)
    static member parsErrorInReturnForLetIncorrectIndentation() = (587, GetStringFunc("parsErrorInReturnForLetIncorrectIndentation",",,,") )
    /// The block following this '%s' is unfinished. Every code block is an expression and must have a result. '%s' cannot be the final code element in a block. Consider giving this block an explicit result.
    /// (Originally from ..\FSComp.txt:429)
    static member parsExpectedExpressionAfterLet(a0 : System.String, a1 : System.String) = (588, GetStringFunc("parsExpectedExpressionAfterLet",",,,%s,,,%s,,,") a0 a1)
    /// Incomplete conditional. Expected 'if <expr> then <expr>' or 'if <expr> then <expr> else <expr>'.
    /// (Originally from ..\FSComp.txt:430)
    static member parsIncompleteIf() = (589, GetStringFunc("parsIncompleteIf",",,,") )
    /// 'assert' may not be used as a first class value. Use 'assert <expr>' instead.
    /// (Originally from ..\FSComp.txt:431)
    static member parsAssertIsNotFirstClassValue() = (590, GetStringFunc("parsAssertIsNotFirstClassValue",",,,") )
    /// Identifier expected
    /// (Originally from ..\FSComp.txt:432)
    static member parsIdentifierExpected() = (594, GetStringFunc("parsIdentifierExpected",",,,") )
    /// 'in' or '=' expected
    /// (Originally from ..\FSComp.txt:433)
    static member parsInOrEqualExpected() = (595, GetStringFunc("parsInOrEqualExpected",",,,") )
    /// The use of '->' in sequence and computation expressions is limited to the form 'for pat in expr -> expr'. Use the syntax 'for ... in ... do ... yield...' to generate elements in more complex sequence expressions.
    /// (Originally from ..\FSComp.txt:434)
    static member parsArrowUseIsLimited() = (596, GetStringFunc("parsArrowUseIsLimited",",,,") )
    /// Successive arguments should be separated by spaces or tupled, and arguments involving function or method applications should be parenthesized
    /// (Originally from ..\FSComp.txt:435)
    static member parsSuccessiveArgsShouldBeSpacedOrTupled() = (597, GetStringFunc("parsSuccessiveArgsShouldBeSpacedOrTupled",",,,") )
    /// Unmatched '['
    /// (Originally from ..\FSComp.txt:436)
    static member parsUnmatchedBracket() = (598, GetStringFunc("parsUnmatchedBracket",",,,") )
    /// Missing qualification after '.'
    /// (Originally from ..\FSComp.txt:437)
    static member parsMissingQualificationAfterDot() = (599, GetStringFunc("parsMissingQualificationAfterDot",",,,") )
    /// In F# code you may use 'expr.[expr]'. A type annotation may be required to indicate the first expression is an array
    /// (Originally from ..\FSComp.txt:438)
    static member parsParenFormIsForML() = (GetStringFunc("parsParenFormIsForML",",,,") )
    /// Mismatched quotation, beginning with '%s'
    /// (Originally from ..\FSComp.txt:439)
    static member parsMismatchedQuote(a0 : System.String) = (601, GetStringFunc("parsMismatchedQuote",",,,%s,,,") a0)
    /// Unmatched '%s'
    /// (Originally from ..\FSComp.txt:440)
    static member parsUnmatched(a0 : System.String) = (602, GetStringFunc("parsUnmatched",",,,%s,,,") a0)
    /// Unmatched '[|'
    /// (Originally from ..\FSComp.txt:441)
    static member parsUnmatchedBracketBar() = (603, GetStringFunc("parsUnmatchedBracketBar",",,,") )
    /// Unmatched '{'
    /// (Originally from ..\FSComp.txt:442)
    static member parsUnmatchedBrace() = (604, GetStringFunc("parsUnmatchedBrace",",,,") )
    /// Unmatched '{|'
    /// (Originally from ..\FSComp.txt:443)
    static member parsUnmatchedBraceBar() = (605, GetStringFunc("parsUnmatchedBraceBar",",,,") )
    /// Field bindings must have the form 'id = expr;'
    /// (Originally from ..\FSComp.txt:444)
    static member parsFieldBinding() = (609, GetStringFunc("parsFieldBinding",",,,") )
    /// This member is not permitted in an object implementation
    /// (Originally from ..\FSComp.txt:445)
    static member parsMemberIllegalInObjectImplementation() = (610, GetStringFunc("parsMemberIllegalInObjectImplementation",",,,") )
    /// Missing function body
    /// (Originally from ..\FSComp.txt:446)
    static member parsMissingFunctionBody() = (611, GetStringFunc("parsMissingFunctionBody",",,,") )
    /// Syntax error in labelled type argument
    /// (Originally from ..\FSComp.txt:447)
    static member parsSyntaxErrorInLabeledType() = (613, GetStringFunc("parsSyntaxErrorInLabeledType",",,,") )
    /// Unexpected infix operator in type expression
    /// (Originally from ..\FSComp.txt:448)
    static member parsUnexpectedInfixOperator() = (615, GetStringFunc("parsUnexpectedInfixOperator",",,,") )
    /// The syntax '(typ,...,typ) ident' is not used in F# code. Consider using 'ident<typ,...,typ>' instead
    /// (Originally from ..\FSComp.txt:449)
    static member parsMultiArgumentGenericTypeFormDeprecated() = (GetStringFunc("parsMultiArgumentGenericTypeFormDeprecated",",,,") )
    /// Invalid literal in type
    /// (Originally from ..\FSComp.txt:450)
    static member parsInvalidLiteralInType() = (618, GetStringFunc("parsInvalidLiteralInType",",,,") )
    /// Unexpected infix operator in unit-of-measure expression. Legal operators are '*', '/' and '^'.
    /// (Originally from ..\FSComp.txt:451)
    static member parsUnexpectedOperatorForUnitOfMeasure() = (619, GetStringFunc("parsUnexpectedOperatorForUnitOfMeasure",",,,") )
    /// Unexpected integer literal in unit-of-measure expression
    /// (Originally from ..\FSComp.txt:452)
    static member parsUnexpectedIntegerLiteralForUnitOfMeasure() = (620, GetStringFunc("parsUnexpectedIntegerLiteralForUnitOfMeasure",",,,") )
    /// Syntax error: unexpected type parameter specification
    /// (Originally from ..\FSComp.txt:453)
    static member parsUnexpectedTypeParameter() = (621, GetStringFunc("parsUnexpectedTypeParameter",",,,") )
    /// Mismatched quotation operator name, beginning with '%s'
    /// (Originally from ..\FSComp.txt:454)
    static member parsMismatchedQuotationName(a0 : System.String) = (622, GetStringFunc("parsMismatchedQuotationName",",,,%s,,,") a0)
    /// Active pattern case identifiers must begin with an uppercase letter
    /// (Originally from ..\FSComp.txt:455)
    static member parsActivePatternCaseMustBeginWithUpperCase() = (623, GetStringFunc("parsActivePatternCaseMustBeginWithUpperCase",",,,") )
    /// The '|' character is not permitted in active pattern case identifiers
    /// (Originally from ..\FSComp.txt:456)
    static member parsActivePatternCaseContainsPipe() = (624, GetStringFunc("parsActivePatternCaseContainsPipe",",,,") )
    /// Denominator must not be 0 in unit-of-measure exponent
    /// (Originally from ..\FSComp.txt:457)
    static member parsIllegalDenominatorForMeasureExponent() = (625, GetStringFunc("parsIllegalDenominatorForMeasureExponent",",,,") )
    /// No '=' symbol should follow a 'namespace' declaration
    /// (Originally from ..\FSComp.txt:458)
    static member parsNoEqualShouldFollowNamespace() = (GetStringFunc("parsNoEqualShouldFollowNamespace",",,,") )
    /// The syntax 'module ... = struct .. end' is not used in F# code. Consider using 'module ... = begin .. end'
    /// (Originally from ..\FSComp.txt:459)
    static member parsSyntaxModuleStructEndDeprecated() = (GetStringFunc("parsSyntaxModuleStructEndDeprecated",",,,") )
    /// The syntax 'module ... : sig .. end' is not used in F# code. Consider using 'module ... = begin .. end'
    /// (Originally from ..\FSComp.txt:460)
    static member parsSyntaxModuleSigEndDeprecated() = (GetStringFunc("parsSyntaxModuleSigEndDeprecated",",,,") )
    /// A static field was used where an instance field is expected
    /// (Originally from ..\FSComp.txt:461)
    static member tcStaticFieldUsedWhenInstanceFieldExpected() = (627, GetStringFunc("tcStaticFieldUsedWhenInstanceFieldExpected",",,,") )
    /// Method '%s' is not accessible from this code location
    /// (Originally from ..\FSComp.txt:462)
    static member tcMethodNotAccessible(a0 : System.String) = (629, GetStringFunc("tcMethodNotAccessible",",,,%s,,,") a0)
    /// Implicit product of measures following /
    /// (Originally from ..\FSComp.txt:464)
    static member tcImplicitMeasureFollowingSlash() = (632, GetStringFunc("tcImplicitMeasureFollowingSlash",",,,") )
    /// Unexpected SynMeasure.Anon
    /// (Originally from ..\FSComp.txt:465)
    static member tcUnexpectedMeasureAnon() = (633, GetStringFunc("tcUnexpectedMeasureAnon",",,,") )
    /// Non-zero constants cannot have generic units. For generic zero, write 0.0<_>.
    /// (Originally from ..\FSComp.txt:466)
    static member tcNonZeroConstantCannotHaveGenericUnit() = (634, GetStringFunc("tcNonZeroConstantCannotHaveGenericUnit",",,,") )
    /// In sequence expressions, results are generated using 'yield'
    /// (Originally from ..\FSComp.txt:467)
    static member tcSeqResultsUseYield() = (635, GetStringFunc("tcSeqResultsUseYield",",,,") )
    /// Unexpected big rational constant
    /// (Originally from ..\FSComp.txt:468)
    static member tcUnexpectedBigRationalConstant() = (GetStringFunc("tcUnexpectedBigRationalConstant",",,,") )
    /// Units-of-measure supported only on float, float32, decimal and signed integer types
    /// (Originally from ..\FSComp.txt:469)
    static member tcInvalidTypeForUnitsOfMeasure() = (636, GetStringFunc("tcInvalidTypeForUnitsOfMeasure",",,,") )
    /// Unexpected Const_uint16array
    /// (Originally from ..\FSComp.txt:470)
    static member tcUnexpectedConstUint16Array() = (GetStringFunc("tcUnexpectedConstUint16Array",",,,") )
    /// Unexpected Const_bytearray
    /// (Originally from ..\FSComp.txt:471)
    static member tcUnexpectedConstByteArray() = (GetStringFunc("tcUnexpectedConstByteArray",",,,") )
    /// A parameter with attributes must also be given a name, e.g. '[<Attribute>] Name : Type'
    /// (Originally from ..\FSComp.txt:472)
    static member tcParameterRequiresName() = (640, GetStringFunc("tcParameterRequiresName",",,,") )
    /// Return values cannot have names
    /// (Originally from ..\FSComp.txt:473)
    static member tcReturnValuesCannotHaveNames() = (641, GetStringFunc("tcReturnValuesCannotHaveNames",",,,") )
    /// MemberKind.PropertyGetSet only expected in parse trees
    /// (Originally from ..\FSComp.txt:474)
    static member tcMemberKindPropertyGetSetNotExpected() = (GetStringFunc("tcMemberKindPropertyGetSetNotExpected",",,,") )
    /// Namespaces cannot contain values. Consider using a module to hold your value declarations.
    /// (Originally from ..\FSComp.txt:475)
    static member tcNamespaceCannotContainValues() = (201, GetStringFunc("tcNamespaceCannotContainValues",",,,") )
    /// Namespaces cannot contain extension members except in the same file and namespace declaration group where the type is defined. Consider using a module to hold declarations of extension members.
    /// (Originally from ..\FSComp.txt:476)
    static member tcNamespaceCannotContainExtensionMembers() = (644, GetStringFunc("tcNamespaceCannotContainExtensionMembers",",,,") )
    /// Multiple visibility attributes have been specified for this identifier
    /// (Originally from ..\FSComp.txt:477)
    static member tcMultipleVisibilityAttributes() = (645, GetStringFunc("tcMultipleVisibilityAttributes",",,,") )
    /// Multiple visibility attributes have been specified for this identifier. 'let' bindings in classes are always private, as are any 'let' bindings inside expressions.
    /// (Originally from ..\FSComp.txt:478)
    static member tcMultipleVisibilityAttributesWithLet() = (646, GetStringFunc("tcMultipleVisibilityAttributesWithLet",",,,") )
    /// The name '(%s)' should not be used as a member name. To define comparison semantics for a type, implement the 'System.IComparable' interface. If defining a static member for use from other CLI languages then use the name '%s' instead.
    /// (Originally from ..\FSComp.txt:479)
    static member tcInvalidMethodNameForRelationalOperator(a0 : System.String, a1 : System.String) = (GetStringFunc("tcInvalidMethodNameForRelationalOperator",",,,%s,,,%s,,,") a0 a1)
    /// The name '(%s)' should not be used as a member name. To define equality semantics for a type, override the 'Object.Equals' member. If defining a static member for use from other CLI languages then use the name '%s' instead.
    /// (Originally from ..\FSComp.txt:480)
    static member tcInvalidMethodNameForEquality(a0 : System.String, a1 : System.String) = (GetStringFunc("tcInvalidMethodNameForEquality",",,,%s,,,%s,,,") a0 a1)
    /// The name '(%s)' should not be used as a member name. If defining a static member for use from other CLI languages then use the name '%s' instead.
    /// (Originally from ..\FSComp.txt:481)
    static member tcInvalidMemberName(a0 : System.String, a1 : System.String) = (GetStringFunc("tcInvalidMemberName",",,,%s,,,%s,,,") a0 a1)
    /// The name '(%s)' should not be used as a member name because it is given a standard definition in the F# library over fixed types
    /// (Originally from ..\FSComp.txt:482)
    static member tcInvalidMemberNameFixedTypes(a0 : System.String) = (GetStringFunc("tcInvalidMemberNameFixedTypes",",,,%s,,,") a0)
    /// The '%s' operator should not normally be redefined. To define overloaded comparison semantics for a particular type, implement the 'System.IComparable' interface in the definition of that type.
    /// (Originally from ..\FSComp.txt:483)
    static member tcInvalidOperatorDefinitionRelational(a0 : System.String) = (GetStringFunc("tcInvalidOperatorDefinitionRelational",",,,%s,,,") a0)
    /// The '%s' operator should not normally be redefined. To define equality semantics for a type, override the 'Object.Equals' member in the definition of that type.
    /// (Originally from ..\FSComp.txt:484)
    static member tcInvalidOperatorDefinitionEquality(a0 : System.String) = (GetStringFunc("tcInvalidOperatorDefinitionEquality",",,,%s,,,") a0)
    /// The '%s' operator should not normally be redefined. Consider using a different operator name
    /// (Originally from ..\FSComp.txt:485)
    static member tcInvalidOperatorDefinition(a0 : System.String) = (GetStringFunc("tcInvalidOperatorDefinition",",,,%s,,,") a0)
    /// The '%s' operator cannot be redefined. Consider using a different operator name
    /// (Originally from ..\FSComp.txt:486)
    static member tcInvalidIndexOperatorDefinition(a0 : System.String) = (GetStringFunc("tcInvalidIndexOperatorDefinition",",,,%s,,,") a0)
    /// Expected module or namespace parent %s
    /// (Originally from ..\FSComp.txt:487)
    static member tcExpectModuleOrNamespaceParent(a0 : System.String) = (GetStringFunc("tcExpectModuleOrNamespaceParent",",,,%s,,,") a0)
    /// The struct, record or union type '%s' implements the interface 'System.IComparable' explicitly. You must apply the 'CustomComparison' attribute to the type.
    /// (Originally from ..\FSComp.txt:488)
    static member tcImplementsIComparableExplicitly(a0 : System.String) = (647, GetStringFunc("tcImplementsIComparableExplicitly",",,,%s,,,") a0)
    /// The struct, record or union type '%s' implements the interface 'System.IComparable<_>' explicitly. You must apply the 'CustomComparison' attribute to the type, and should also provide a consistent implementation of the non-generic interface System.IComparable.
    /// (Originally from ..\FSComp.txt:489)
    static member tcImplementsGenericIComparableExplicitly(a0 : System.String) = (648, GetStringFunc("tcImplementsGenericIComparableExplicitly",",,,%s,,,") a0)
    /// The struct, record or union type '%s' implements the interface 'System.IStructuralComparable' explicitly. Apply the 'CustomComparison' attribute to the type.
    /// (Originally from ..\FSComp.txt:490)
    static member tcImplementsIStructuralComparableExplicitly(a0 : System.String) = (649, GetStringFunc("tcImplementsIStructuralComparableExplicitly",",,,%s,,,") a0)
    /// This record contains fields from inconsistent types
    /// (Originally from ..\FSComp.txt:491)
    static member tcRecordFieldInconsistentTypes() = (656, GetStringFunc("tcRecordFieldInconsistentTypes",",,,") )
    /// DLLImport stubs cannot be inlined
    /// (Originally from ..\FSComp.txt:492)
    static member tcDllImportStubsCannotBeInlined() = (657, GetStringFunc("tcDllImportStubsCannotBeInlined",",,,") )
    /// Structs may only bind a 'this' parameter at member declarations
    /// (Originally from ..\FSComp.txt:493)
    static member tcStructsCanOnlyBindThisAtMemberDeclaration() = (658, GetStringFunc("tcStructsCanOnlyBindThisAtMemberDeclaration",",,,") )
    /// Unexpected expression at recursive inference point
    /// (Originally from ..\FSComp.txt:494)
    static member tcUnexpectedExprAtRecInfPoint() = (659, GetStringFunc("tcUnexpectedExprAtRecInfPoint",",,,") )
    /// This code is less generic than required by its annotations because the explicit type variable '%s' could not be generalized. It was constrained to be '%s'.
    /// (Originally from ..\FSComp.txt:495)
    static member tcLessGenericBecauseOfAnnotation(a0 : System.String, a1 : System.String) = (660, GetStringFunc("tcLessGenericBecauseOfAnnotation",",,,%s,,,%s,,,") a0 a1)
    /// One or more of the explicit class or function type variables for this binding could not be generalized, because they were constrained to other types
    /// (Originally from ..\FSComp.txt:496)
    static member tcConstrainedTypeVariableCannotBeGeneralized() = (661, GetStringFunc("tcConstrainedTypeVariableCannotBeGeneralized",",,,") )
    /// A generic type parameter has been used in a way that constrains it to always be '%s'
    /// (Originally from ..\FSComp.txt:497)
    static member tcGenericParameterHasBeenConstrained(a0 : System.String) = (662, GetStringFunc("tcGenericParameterHasBeenConstrained",",,,%s,,,") a0)
    /// This type parameter has been used in a way that constrains it to always be '%s'
    /// (Originally from ..\FSComp.txt:498)
    static member tcTypeParameterHasBeenConstrained(a0 : System.String) = (663, GetStringFunc("tcTypeParameterHasBeenConstrained",",,,%s,,,") a0)
    /// The type parameters inferred for this value are not stable under the erasure of type abbreviations. This is due to the use of type abbreviations which drop or reorder type parameters, e.g. \n\ttype taggedInt<'a> = int or\n\ttype swap<'a,'b> = 'b * 'a.\nConsider declaring the type parameters for this value explicitly, e.g.\n\tlet f<'a,'b> ((x,y) : swap<'b,'a>) : swap<'a,'b> = (y,x).
    /// (Originally from ..\FSComp.txt:499)
    static member tcTypeParametersInferredAreNotStable() = (664, GetStringFunc("tcTypeParametersInferredAreNotStable",",,,") )
    /// Explicit type parameters may only be used on module or member bindings
    /// (Originally from ..\FSComp.txt:500)
    static member tcExplicitTypeParameterInvalid() = (665, GetStringFunc("tcExplicitTypeParameterInvalid",",,,") )
    /// You must explicitly declare either all or no type parameters when overriding a generic abstract method
    /// (Originally from ..\FSComp.txt:501)
    static member tcOverridingMethodRequiresAllOrNoTypeParameters() = (666, GetStringFunc("tcOverridingMethodRequiresAllOrNoTypeParameters",",,,") )
    /// The field labels and expected type of this record expression or pattern do not uniquely determine a corresponding record type
    /// (Originally from ..\FSComp.txt:502)
    static member tcFieldsDoNotDetermineUniqueRecordType() = (667, GetStringFunc("tcFieldsDoNotDetermineUniqueRecordType",",,,") )
    /// The field '%s' appears twice in this record expression or pattern
    /// (Originally from ..\FSComp.txt:503)
    static member tcFieldAppearsTwiceInRecord(a0 : System.String) = (668, GetStringFunc("tcFieldAppearsTwiceInRecord",",,,%s,,,") a0)
    /// Unknown union case
    /// (Originally from ..\FSComp.txt:504)
    static member tcUnknownUnion() = (669, GetStringFunc("tcUnknownUnion",",,,") )
    /// This code is not sufficiently generic. The type variable %s could not be generalized because it would escape its scope.
    /// (Originally from ..\FSComp.txt:505)
    static member tcNotSufficientlyGenericBecauseOfScope(a0 : System.String) = (670, GetStringFunc("tcNotSufficientlyGenericBecauseOfScope",",,,%s,,,") a0)
    /// A property cannot have explicit type parameters. Consider using a method instead.
    /// (Originally from ..\FSComp.txt:506)
    static member tcPropertyRequiresExplicitTypeParameters() = (671, GetStringFunc("tcPropertyRequiresExplicitTypeParameters",",,,") )
    /// A constructor cannot have explicit type parameters. Consider using a static construction method instead.
    /// (Originally from ..\FSComp.txt:507)
    static member tcConstructorCannotHaveTypeParameters() = (672, GetStringFunc("tcConstructorCannotHaveTypeParameters",",,,") )
    /// This instance member needs a parameter to represent the object being invoked. Make the member static or use the notation 'member x.Member(args) = ...'.
    /// (Originally from ..\FSComp.txt:508)
    static member tcInstanceMemberRequiresTarget() = (673, GetStringFunc("tcInstanceMemberRequiresTarget",",,,") )
    /// Unexpected source-level property specification in syntax tree
    /// (Originally from ..\FSComp.txt:509)
    static member tcUnexpectedPropertyInSyntaxTree() = (674, GetStringFunc("tcUnexpectedPropertyInSyntaxTree",",,,") )
    /// A static initializer requires an argument
    /// (Originally from ..\FSComp.txt:510)
    static member tcStaticInitializerRequiresArgument() = (675, GetStringFunc("tcStaticInitializerRequiresArgument",",,,") )
    /// An object constructor requires an argument
    /// (Originally from ..\FSComp.txt:511)
    static member tcObjectConstructorRequiresArgument() = (676, GetStringFunc("tcObjectConstructorRequiresArgument",",,,") )
    /// This static member should not have a 'this' parameter. Consider using the notation 'member Member(args) = ...'.
    /// (Originally from ..\FSComp.txt:512)
    static member tcStaticMemberShouldNotHaveThis() = (677, GetStringFunc("tcStaticMemberShouldNotHaveThis",",,,") )
    /// An explicit static initializer should use the syntax 'static new(args) = expr'
    /// (Originally from ..\FSComp.txt:513)
    static member tcExplicitStaticInitializerSyntax() = (678, GetStringFunc("tcExplicitStaticInitializerSyntax",",,,") )
    /// An explicit object constructor should use the syntax 'new(args) = expr'
    /// (Originally from ..\FSComp.txt:514)
    static member tcExplicitObjectConstructorSyntax() = (679, GetStringFunc("tcExplicitObjectConstructorSyntax",",,,") )
    /// Unexpected source-level property specification
    /// (Originally from ..\FSComp.txt:515)
    static member tcUnexpectedPropertySpec() = (680, GetStringFunc("tcUnexpectedPropertySpec",",,,") )
    /// This form of object expression is not used in F#. Use 'member this.MemberName ... = ...' to define member implementations in object expressions.
    /// (Originally from ..\FSComp.txt:516)
    static member tcObjectExpressionFormDeprecated() = (GetStringFunc("tcObjectExpressionFormDeprecated",",,,") )
    /// Invalid declaration
    /// (Originally from ..\FSComp.txt:517)
    static member tcInvalidDeclaration() = (682, GetStringFunc("tcInvalidDeclaration",",,,") )
    /// Attributes are not allowed within patterns
    /// (Originally from ..\FSComp.txt:518)
    static member tcAttributesInvalidInPatterns() = (683, GetStringFunc("tcAttributesInvalidInPatterns",",,,") )
    /// The generic function '%s' must be given explicit type argument(s)
    /// (Originally from ..\FSComp.txt:519)
    static member tcFunctionRequiresExplicitTypeArguments(a0 : System.String) = (685, GetStringFunc("tcFunctionRequiresExplicitTypeArguments",",,,%s,,,") a0)
    /// The method or function '%s' should not be given explicit type argument(s) because it does not declare its type parameters explicitly
    /// (Originally from ..\FSComp.txt:520)
    static member tcDoesNotAllowExplicitTypeArguments(a0 : System.String) = (686, GetStringFunc("tcDoesNotAllowExplicitTypeArguments",",,,%s,,,") a0)
    /// This value, type or method expects %d type parameter(s) but was given %d
    /// (Originally from ..\FSComp.txt:521)
    static member tcTypeParameterArityMismatch(a0 : System.Int32, a1 : System.Int32) = (687, GetStringFunc("tcTypeParameterArityMismatch",",,,%d,,,%d,,,") a0 a1)
    /// The default, zero-initializing constructor of a struct type may only be used if all the fields of the struct type admit default initialization
    /// (Originally from ..\FSComp.txt:522)
    static member tcDefaultStructConstructorCall() = (688, GetStringFunc("tcDefaultStructConstructorCall",",,,") )
    /// Couldn't find Dispose on IDisposable, or it was overloaded
    /// (Originally from ..\FSComp.txt:523)
    static member tcCouldNotFindIDisposable() = (GetStringFunc("tcCouldNotFindIDisposable",",,,") )
    /// This value is not a literal and cannot be used in a pattern
    /// (Originally from ..\FSComp.txt:524)
    static member tcNonLiteralCannotBeUsedInPattern() = (689, GetStringFunc("tcNonLiteralCannotBeUsedInPattern",",,,") )
    /// This field is readonly
    /// (Originally from ..\FSComp.txt:525)
    static member tcFieldIsReadonly() = (690, GetStringFunc("tcFieldIsReadonly",",,,") )
    /// Named arguments must appear after all other arguments
    /// (Originally from ..\FSComp.txt:526)
    static member tcNameArgumentsMustAppearLast() = (691, GetStringFunc("tcNameArgumentsMustAppearLast",",,,") )
    /// This function value is being used to construct a delegate type whose signature includes a byref argument. You must use an explicit lambda expression taking %d arguments.
    /// (Originally from ..\FSComp.txt:527)
    static member tcFunctionRequiresExplicitLambda(a0 : System.Int32) = (692, GetStringFunc("tcFunctionRequiresExplicitLambda",",,,%d,,,") a0)
    /// The type '%s' is not a type whose values can be enumerated with this syntax, i.e. is not compatible with either seq<_>, IEnumerable<_> or IEnumerable and does not have a GetEnumerator method
    /// (Originally from ..\FSComp.txt:528)
    static member tcTypeCannotBeEnumerated(a0 : System.String) = (693, GetStringFunc("tcTypeCannotBeEnumerated",",,,%s,,,") a0)
    /// This recursive binding uses an invalid mixture of recursive forms
    /// (Originally from ..\FSComp.txt:529)
    static member tcInvalidMixtureOfRecursiveForms() = (695, GetStringFunc("tcInvalidMixtureOfRecursiveForms",",,,") )
    /// This is not a valid object construction expression. Explicit object constructors must either call an alternate constructor or initialize all fields of the object and specify a call to a super class constructor.
    /// (Originally from ..\FSComp.txt:530)
    static member tcInvalidObjectConstructionExpression() = (696, GetStringFunc("tcInvalidObjectConstructionExpression",",,,") )
    /// Invalid constraint
    /// (Originally from ..\FSComp.txt:531)
    static member tcInvalidConstraint() = (697, GetStringFunc("tcInvalidConstraint",",,,") )
    /// Invalid constraint: the type used for the constraint is sealed, which means the constraint could only be satisfied by at most one solution
    /// (Originally from ..\FSComp.txt:532)
    static member tcInvalidConstraintTypeSealed() = (698, GetStringFunc("tcInvalidConstraintTypeSealed",",,,") )
    /// An 'enum' constraint must be of the form 'enum<type>'
    /// (Originally from ..\FSComp.txt:533)
    static member tcInvalidEnumConstraint() = (699, GetStringFunc("tcInvalidEnumConstraint",",,,") )
    /// 'new' constraints must take one argument of type 'unit' and return the constructed type
    /// (Originally from ..\FSComp.txt:534)
    static member tcInvalidNewConstraint() = (700, GetStringFunc("tcInvalidNewConstraint",",,,") )
    /// This property has an invalid type. Properties taking multiple indexer arguments should have types of the form 'ty1 * ty2 -> ty3'. Properties returning functions should have types of the form '(ty1 -> ty2)'.
    /// (Originally from ..\FSComp.txt:535)
    static member tcInvalidPropertyType() = (701, GetStringFunc("tcInvalidPropertyType",",,,") )
    /// Expected unit-of-measure parameter, not type parameter. Explicit unit-of-measure parameters must be marked with the [<Measure>] attribute.
    /// (Originally from ..\FSComp.txt:536)
    static member tcExpectedUnitOfMeasureMarkWithAttribute() = (702, GetStringFunc("tcExpectedUnitOfMeasureMarkWithAttribute",",,,") )
    /// Expected type parameter, not unit-of-measure parameter
    /// (Originally from ..\FSComp.txt:537)
    static member tcExpectedTypeParameter() = (703, GetStringFunc("tcExpectedTypeParameter",",,,") )
    /// Expected type, not unit-of-measure
    /// (Originally from ..\FSComp.txt:538)
    static member tcExpectedTypeNotUnitOfMeasure() = (704, GetStringFunc("tcExpectedTypeNotUnitOfMeasure",",,,") )
    /// Expected unit-of-measure, not type
    /// (Originally from ..\FSComp.txt:539)
    static member tcExpectedUnitOfMeasureNotType() = (705, GetStringFunc("tcExpectedUnitOfMeasureNotType",",,,") )
    /// Units-of-measure cannot be used as prefix arguments to a type. Rewrite as postfix arguments in angle brackets.
    /// (Originally from ..\FSComp.txt:540)
    static member tcInvalidUnitsOfMeasurePrefix() = (706, GetStringFunc("tcInvalidUnitsOfMeasurePrefix",",,,") )
    /// Unit-of-measure cannot be used in type constructor application
    /// (Originally from ..\FSComp.txt:541)
    static member tcUnitsOfMeasureInvalidInTypeConstructor() = (707, GetStringFunc("tcUnitsOfMeasureInvalidInTypeConstructor",",,,") )
    /// This control construct may only be used if the computation expression builder defines a '%s' method
    /// (Originally from ..\FSComp.txt:542)
    static member tcRequireBuilderMethod(a0 : System.String) = (708, GetStringFunc("tcRequireBuilderMethod",",,,%s,,,") a0)
    /// This type has no nested types
    /// (Originally from ..\FSComp.txt:543)
    static member tcTypeHasNoNestedTypes() = (709, GetStringFunc("tcTypeHasNoNestedTypes",",,,") )
    /// Unexpected %s in type expression
    /// (Originally from ..\FSComp.txt:544)
    static member tcUnexpectedSymbolInTypeExpression(a0 : System.String) = (711, GetStringFunc("tcUnexpectedSymbolInTypeExpression",",,,%s,,,") a0)
    /// Type parameter cannot be used as type constructor
    /// (Originally from ..\FSComp.txt:545)
    static member tcTypeParameterInvalidAsTypeConstructor() = (712, GetStringFunc("tcTypeParameterInvalidAsTypeConstructor",",,,") )
    /// Illegal syntax in type expression
    /// (Originally from ..\FSComp.txt:546)
    static member tcIllegalSyntaxInTypeExpression() = (713, GetStringFunc("tcIllegalSyntaxInTypeExpression",",,,") )
    /// Anonymous unit-of-measure cannot be nested inside another unit-of-measure expression
    /// (Originally from ..\FSComp.txt:547)
    static member tcAnonymousUnitsOfMeasureCannotBeNested() = (714, GetStringFunc("tcAnonymousUnitsOfMeasureCannotBeNested",",,,") )
    /// Anonymous type variables are not permitted in this declaration
    /// (Originally from ..\FSComp.txt:548)
    static member tcAnonymousTypeInvalidInDeclaration() = (715, GetStringFunc("tcAnonymousTypeInvalidInDeclaration",",,,") )
    /// Unexpected / in type
    /// (Originally from ..\FSComp.txt:549)
    static member tcUnexpectedSlashInType() = (716, GetStringFunc("tcUnexpectedSlashInType",",,,") )
    /// Unexpected type arguments
    /// (Originally from ..\FSComp.txt:550)
    static member tcUnexpectedTypeArguments() = (717, GetStringFunc("tcUnexpectedTypeArguments",",,,") )
    /// Optional arguments are only permitted on type members
    /// (Originally from ..\FSComp.txt:551)
    static member tcOptionalArgsOnlyOnMembers() = (718, GetStringFunc("tcOptionalArgsOnlyOnMembers",",,,") )
    /// Name '%s' not bound in pattern context
    /// (Originally from ..\FSComp.txt:552)
    static member tcNameNotBoundInPattern(a0 : System.String) = (719, GetStringFunc("tcNameNotBoundInPattern",",,,%s,,,") a0)
    /// Non-primitive numeric literal constants cannot be used in pattern matches because they can be mapped to multiple different types through the use of a NumericLiteral module. Consider using replacing with a variable, and use 'when <variable> = <constant>' at the end of the match clause.
    /// (Originally from ..\FSComp.txt:553)
    static member tcInvalidNonPrimitiveLiteralInPatternMatch() = (720, GetStringFunc("tcInvalidNonPrimitiveLiteralInPatternMatch",",,,") )
    /// Type arguments cannot be specified here
    /// (Originally from ..\FSComp.txt:554)
    static member tcInvalidTypeArgumentUsage() = (721, GetStringFunc("tcInvalidTypeArgumentUsage",",,,") )
    /// Only active patterns returning exactly one result may accept arguments
    /// (Originally from ..\FSComp.txt:555)
    static member tcRequireActivePatternWithOneResult() = (722, GetStringFunc("tcRequireActivePatternWithOneResult",",,,") )
    /// Invalid argument to parameterized pattern label
    /// (Originally from ..\FSComp.txt:556)
    static member tcInvalidArgForParameterizedPattern() = (723, GetStringFunc("tcInvalidArgForParameterizedPattern",",,,") )
    /// Internal error. Invalid index into active pattern array
    /// (Originally from ..\FSComp.txt:557)
    static member tcInvalidIndexIntoActivePatternArray() = (724, GetStringFunc("tcInvalidIndexIntoActivePatternArray",",,,") )
    /// This union case does not take arguments
    /// (Originally from ..\FSComp.txt:558)
    static member tcUnionCaseDoesNotTakeArguments() = (725, GetStringFunc("tcUnionCaseDoesNotTakeArguments",",,,") )
    /// This union case takes one argument
    /// (Originally from ..\FSComp.txt:559)
    static member tcUnionCaseRequiresOneArgument() = (726, GetStringFunc("tcUnionCaseRequiresOneArgument",",,,") )
    /// This union case expects %d arguments in tupled form
    /// (Originally from ..\FSComp.txt:560)
    static member tcUnionCaseExpectsTupledArguments(a0 : System.Int32) = (727, GetStringFunc("tcUnionCaseExpectsTupledArguments",",,,%d,,,") a0)
    /// Field '%s' is not static
    /// (Originally from ..\FSComp.txt:561)
    static member tcFieldIsNotStatic(a0 : System.String) = (728, GetStringFunc("tcFieldIsNotStatic",",,,%s,,,") a0)
    /// This field is not a literal and cannot be used in a pattern
    /// (Originally from ..\FSComp.txt:562)
    static member tcFieldNotLiteralCannotBeUsedInPattern() = (729, GetStringFunc("tcFieldNotLiteralCannotBeUsedInPattern",",,,") )
    /// This is not a variable, constant, active recognizer or literal
    /// (Originally from ..\FSComp.txt:563)
    static member tcRequireVarConstRecogOrLiteral() = (730, GetStringFunc("tcRequireVarConstRecogOrLiteral",",,,") )
    /// This is not a valid pattern
    /// (Originally from ..\FSComp.txt:564)
    static member tcInvalidPattern() = (731, GetStringFunc("tcInvalidPattern",",,,") )
    /// Character range matches have been removed in F#. Consider using a 'when' pattern guard instead.
    /// (Originally from ..\FSComp.txt:565)
    static member tcUseWhenPatternGuard() = (GetStringFunc("tcUseWhenPatternGuard",",,,") )
    /// Illegal pattern
    /// (Originally from ..\FSComp.txt:566)
    static member tcIllegalPattern() = (733, GetStringFunc("tcIllegalPattern",",,,") )
    /// Syntax error - unexpected '?' symbol
    /// (Originally from ..\FSComp.txt:567)
    static member tcSyntaxErrorUnexpectedQMark() = (734, GetStringFunc("tcSyntaxErrorUnexpectedQMark",",,,") )
    /// Expected %d expressions, got %d
    /// (Originally from ..\FSComp.txt:568)
    static member tcExpressionCountMisMatch(a0 : System.Int32, a1 : System.Int32) = (735, GetStringFunc("tcExpressionCountMisMatch",",,,%d,,,%d,,,") a0 a1)
    /// TcExprUndelayed: delayed
    /// (Originally from ..\FSComp.txt:569)
    static member tcExprUndelayed() = (736, GetStringFunc("tcExprUndelayed",",,,") )
    /// This expression form may only be used in sequence and computation expressions
    /// (Originally from ..\FSComp.txt:570)
    static member tcExpressionRequiresSequence() = (737, GetStringFunc("tcExpressionRequiresSequence",",,,") )
    /// Invalid object expression. Objects without overrides or interfaces should use the expression form 'new Type(args)' without braces.
    /// (Originally from ..\FSComp.txt:571)
    static member tcInvalidObjectExpressionSyntaxForm() = (738, GetStringFunc("tcInvalidObjectExpressionSyntaxForm",",,,") )
    /// Invalid object, sequence or record expression
    /// (Originally from ..\FSComp.txt:572)
    static member tcInvalidObjectSequenceOrRecordExpression() = (739, GetStringFunc("tcInvalidObjectSequenceOrRecordExpression",",,,") )
    /// Invalid record, sequence or computation expression. Sequence expressions should be of the form 'seq { ... }'
    /// (Originally from ..\FSComp.txt:573)
    static member tcInvalidSequenceExpressionSyntaxForm() = (740, GetStringFunc("tcInvalidSequenceExpressionSyntaxForm",",,,") )
    /// This list or array expression includes an element of the form 'if ... then ... else'. Parenthesize this expression to indicate it is an individual element of the list or array, to disambiguate this from a list generated using a sequence expression
    /// (Originally from ..\FSComp.txt:574)
    static member tcExpressionWithIfRequiresParenthesis() = (GetStringFunc("tcExpressionWithIfRequiresParenthesis",",,,") )
    /// Unable to parse format string '%s'
    /// (Originally from ..\FSComp.txt:575)
    static member tcUnableToParseFormatString(a0 : System.String) = (741, GetStringFunc("tcUnableToParseFormatString",",,,%s,,,") a0)
    /// This list expression exceeds the maximum size for list literals. Use an array for larger literals and call Array.ToList.
    /// (Originally from ..\FSComp.txt:576)
    static member tcListLiteralMaxSize() = (742, GetStringFunc("tcListLiteralMaxSize",",,,") )
    /// The expression form 'expr then expr' may only be used as part of an explicit object constructor
    /// (Originally from ..\FSComp.txt:577)
    static member tcExpressionFormRequiresObjectConstructor() = (743, GetStringFunc("tcExpressionFormRequiresObjectConstructor",",,,") )
    /// Named arguments cannot be given to member trait calls
    /// (Originally from ..\FSComp.txt:578)
    static member tcNamedArgumentsCannotBeUsedInMemberTraits() = (744, GetStringFunc("tcNamedArgumentsCannotBeUsedInMemberTraits",",,,") )
    /// This is not a valid name for an enumeration case
    /// (Originally from ..\FSComp.txt:579)
    static member tcNotValidEnumCaseName() = (745, GetStringFunc("tcNotValidEnumCaseName",",,,") )
    /// This field is not mutable
    /// (Originally from ..\FSComp.txt:580)
    static member tcFieldIsNotMutable() = (746, GetStringFunc("tcFieldIsNotMutable",",,,") )
    /// This construct may only be used within list, array and sequence expressions, e.g. expressions of the form 'seq { ... }', '[ ... ]' or '[| ... |]'. These use the syntax 'for ... in ... do ... yield...' to generate elements
    /// (Originally from ..\FSComp.txt:581)
    static member tcConstructRequiresListArrayOrSequence() = (747, GetStringFunc("tcConstructRequiresListArrayOrSequence",",,,") )
    /// This construct may only be used within computation expressions. To return a value from an ordinary function simply write the expression without 'return'.
    /// (Originally from ..\FSComp.txt:582)
    static member tcConstructRequiresComputationExpressions() = (748, GetStringFunc("tcConstructRequiresComputationExpressions",",,,") )
    /// This construct may only be used within sequence or computation expressions
    /// (Originally from ..\FSComp.txt:583)
    static member tcConstructRequiresSequenceOrComputations() = (749, GetStringFunc("tcConstructRequiresSequenceOrComputations",",,,") )
    /// This construct may only be used within computation expressions
    /// (Originally from ..\FSComp.txt:584)
    static member tcConstructRequiresComputationExpression() = (750, GetStringFunc("tcConstructRequiresComputationExpression",",,,") )
    /// Invalid indexer expression
    /// (Originally from ..\FSComp.txt:585)
    static member tcInvalidIndexerExpression() = (751, GetStringFunc("tcInvalidIndexerExpression",",,,") )
    /// The operator 'expr.[idx]' has been used on an object of indeterminate type based on information prior to this program point. Consider adding further type constraints
    /// (Originally from ..\FSComp.txt:586)
    static member tcObjectOfIndeterminateTypeUsedRequireTypeConstraint() = (752, GetStringFunc("tcObjectOfIndeterminateTypeUsedRequireTypeConstraint",",,,") )
    /// Cannot inherit from a variable type
    /// (Originally from ..\FSComp.txt:587)
    static member tcCannotInheritFromVariableType() = (753, GetStringFunc("tcCannotInheritFromVariableType",",,,") )
    /// Calls to object constructors on type parameters cannot be given arguments
    /// (Originally from ..\FSComp.txt:588)
    static member tcObjectConstructorsOnTypeParametersCannotTakeArguments() = (754, GetStringFunc("tcObjectConstructorsOnTypeParametersCannotTakeArguments",",,,") )
    /// The 'CompiledName' attribute cannot be used with this language element
    /// (Originally from ..\FSComp.txt:589)
    static member tcCompiledNameAttributeMisused() = (755, GetStringFunc("tcCompiledNameAttributeMisused",",,,") )
    /// '%s' may only be used with named types
    /// (Originally from ..\FSComp.txt:590)
    static member tcNamedTypeRequired(a0 : System.String) = (756, GetStringFunc("tcNamedTypeRequired",",,,%s,,,") a0)
    /// 'inherit' cannot be used on interface types. Consider implementing the interface by using 'interface ... with ... end' instead.
    /// (Originally from ..\FSComp.txt:591)
    static member tcInheritCannotBeUsedOnInterfaceType() = (757, GetStringFunc("tcInheritCannotBeUsedOnInterfaceType",",,,") )
    /// 'new' cannot be used on interface types. Consider using an object expression '{ new ... with ... }' instead.
    /// (Originally from ..\FSComp.txt:592)
    static member tcNewCannotBeUsedOnInterfaceType() = (758, GetStringFunc("tcNewCannotBeUsedOnInterfaceType",",,,") )
    /// Instances of this type cannot be created since it has been marked abstract or not all methods have been given implementations. Consider using an object expression '{ new ... with ... }' instead.
    /// (Originally from ..\FSComp.txt:593)
    static member tcAbstractTypeCannotBeInstantiated() = (759, GetStringFunc("tcAbstractTypeCannotBeInstantiated",",,,") )
    /// It is recommended that objects supporting the IDisposable interface are created using the syntax 'new Type(args)', rather than 'Type(args)' or 'Type' as a function value representing the constructor, to indicate that resources may be owned by the generated value
    /// (Originally from ..\FSComp.txt:594)
    static member tcIDisposableTypeShouldUseNew() = (760, GetStringFunc("tcIDisposableTypeShouldUseNew",",,,") )
    /// '%s' may only be used to construct object types
    /// (Originally from ..\FSComp.txt:595)
    static member tcSyntaxCanOnlyBeUsedToCreateObjectTypes(a0 : System.String) = (761, GetStringFunc("tcSyntaxCanOnlyBeUsedToCreateObjectTypes",",,,%s,,,") a0)
    /// Constructors for the type '%s' must directly or indirectly call its implicit object constructor. Use a call to the implicit object constructor instead of a record expression.
    /// (Originally from ..\FSComp.txt:596)
    static member tcConstructorRequiresCall(a0 : System.String) = (762, GetStringFunc("tcConstructorRequiresCall",",,,%s,,,") a0)
    /// The field '%s' has been given a value, but is not present in the type '%s'
    /// (Originally from ..\FSComp.txt:597)
    static member tcUndefinedField(a0 : System.String, a1 : System.String) = (763, GetStringFunc("tcUndefinedField",",,,%s,,,%s,,,") a0 a1)
    /// No assignment given for field '%s' of type '%s'
    /// (Originally from ..\FSComp.txt:598)
    static member tcFieldRequiresAssignment(a0 : System.String, a1 : System.String) = (764, GetStringFunc("tcFieldRequiresAssignment",",,,%s,,,%s,,,") a0 a1)
    /// Extraneous fields have been given values
    /// (Originally from ..\FSComp.txt:599)
    static member tcExtraneousFieldsGivenValues() = (765, GetStringFunc("tcExtraneousFieldsGivenValues",",,,") )
    /// Only overrides of abstract and virtual members may be specified in object expressions
    /// (Originally from ..\FSComp.txt:600)
    static member tcObjectExpressionsCanOnlyOverrideAbstractOrVirtual() = (766, GetStringFunc("tcObjectExpressionsCanOnlyOverrideAbstractOrVirtual",",,,") )
    /// The member '%s' does not correspond to any abstract or virtual method available to override or implement.
    /// (Originally from ..\FSComp.txt:601)
    static member tcNoAbstractOrVirtualMemberFound(a0 : System.String) = (767, GetStringFunc("tcNoAbstractOrVirtualMemberFound",",,,%s,,,") a0)
    /// The type %s contains the member '%s' but it is not a virtual or abstract method that is available to override or implement.
    /// (Originally from ..\FSComp.txt:602)
    static member tcMemberFoundIsNotAbstractOrVirtual(a0 : System.String, a1 : System.String) = (767, GetStringFunc("tcMemberFoundIsNotAbstractOrVirtual",",,,%s,,,%s,,,") a0 a1)
    /// The member '%s' does not accept the correct number of arguments. %d argument(s) are expected, but %d were given. The required signature is '%s'.%s
    /// (Originally from ..\FSComp.txt:603)
    static member tcArgumentArityMismatch(a0 : System.String, a1 : System.Int32, a2 : System.Int32, a3 : System.String, a4 : System.String) = (768, GetStringFunc("tcArgumentArityMismatch",",,,%s,,,%d,,,%d,,,%s,,,%s,,,") a0 a1 a2 a3 a4)
    /// The member '%s' does not accept the correct number of arguments. One overload accepts %d arguments, but %d were given. The required signature is '%s'.%s
    /// (Originally from ..\FSComp.txt:604)
    static member tcArgumentArityMismatchOneOverload(a0 : System.String, a1 : System.Int32, a2 : System.Int32, a3 : System.String, a4 : System.String) = (769, GetStringFunc("tcArgumentArityMismatchOneOverload",",,,%s,,,%d,,,%d,,,%s,,,%s,,,") a0 a1 a2 a3 a4)
    /// A simple method name is required here
    /// (Originally from ..\FSComp.txt:605)
    static member tcSimpleMethodNameRequired() = (770, GetStringFunc("tcSimpleMethodNameRequired",",,,") )
    /// The types System.ValueType, System.Enum, System.Delegate, System.MulticastDelegate and System.Array cannot be used as super types in an object expression or class
    /// (Originally from ..\FSComp.txt:606)
    static member tcPredefinedTypeCannotBeUsedAsSuperType() = (771, GetStringFunc("tcPredefinedTypeCannotBeUsedAsSuperType",",,,") )
    /// 'new' must be used with a named type
    /// (Originally from ..\FSComp.txt:607)
    static member tcNewMustBeUsedWithNamedType() = (772, GetStringFunc("tcNewMustBeUsedWithNamedType",",,,") )
    /// Cannot create an extension of a sealed type
    /// (Originally from ..\FSComp.txt:608)
    static member tcCannotCreateExtensionOfSealedType() = (773, GetStringFunc("tcCannotCreateExtensionOfSealedType",",,,") )
    /// No arguments may be given when constructing a record value
    /// (Originally from ..\FSComp.txt:609)
    static member tcNoArgumentsForRecordValue() = (774, GetStringFunc("tcNoArgumentsForRecordValue",",,,") )
    /// Interface implementations cannot be given on construction expressions
    /// (Originally from ..\FSComp.txt:610)
    static member tcNoInterfaceImplementationForConstructionExpression() = (775, GetStringFunc("tcNoInterfaceImplementationForConstructionExpression",",,,") )
    /// Object construction expressions may only be used to implement constructors in class types
    /// (Originally from ..\FSComp.txt:611)
    static member tcObjectConstructionCanOnlyBeUsedInClassTypes() = (776, GetStringFunc("tcObjectConstructionCanOnlyBeUsedInClassTypes",",,,") )
    /// Only simple bindings of the form 'id = expr' can be used in construction expressions
    /// (Originally from ..\FSComp.txt:612)
    static member tcOnlySimpleBindingsCanBeUsedInConstructionExpressions() = (777, GetStringFunc("tcOnlySimpleBindingsCanBeUsedInConstructionExpressions",",,,") )
    /// Objects must be initialized by an object construction expression that calls an inherited object constructor and assigns a value to each field
    /// (Originally from ..\FSComp.txt:613)
    static member tcObjectsMustBeInitializedWithObjectExpression() = (778, GetStringFunc("tcObjectsMustBeInitializedWithObjectExpression",",,,") )
    /// Expected an interface type
    /// (Originally from ..\FSComp.txt:614)
    static member tcExpectedInterfaceType() = (779, GetStringFunc("tcExpectedInterfaceType",",,,") )
    /// Constructor expressions for interfaces do not take arguments
    /// (Originally from ..\FSComp.txt:615)
    static member tcConstructorForInterfacesDoNotTakeArguments() = (780, GetStringFunc("tcConstructorForInterfacesDoNotTakeArguments",",,,") )
    /// This object constructor requires arguments
    /// (Originally from ..\FSComp.txt:616)
    static member tcConstructorRequiresArguments() = (781, GetStringFunc("tcConstructorRequiresArguments",",,,") )
    /// 'new' may only be used with object constructors
    /// (Originally from ..\FSComp.txt:617)
    static member tcNewRequiresObjectConstructor() = (782, GetStringFunc("tcNewRequiresObjectConstructor",",,,") )
    /// At least one override did not correctly implement its corresponding abstract member
    /// (Originally from ..\FSComp.txt:618)
    static member tcAtLeastOneOverrideIsInvalid() = (783, GetStringFunc("tcAtLeastOneOverrideIsInvalid",",,,") )
    /// This numeric literal requires that a module '%s' defining functions FromZero, FromOne, FromInt32, FromInt64 and FromString be in scope
    /// (Originally from ..\FSComp.txt:619)
    static member tcNumericLiteralRequiresModule(a0 : System.String) = (784, GetStringFunc("tcNumericLiteralRequiresModule",",,,%s,,,") a0)
    /// Invalid record construction
    /// (Originally from ..\FSComp.txt:620)
    static member tcInvalidRecordConstruction() = (785, GetStringFunc("tcInvalidRecordConstruction",",,,") )
    /// The expression form { expr with ... } may only be used with record types. To build object types use { new Type(...) with ... }
    /// (Originally from ..\FSComp.txt:621)
    static member tcExpressionFormRequiresRecordTypes() = (786, GetStringFunc("tcExpressionFormRequiresRecordTypes",",,,") )
    /// The inherited type is not an object model type
    /// (Originally from ..\FSComp.txt:622)
    static member tcInheritedTypeIsNotObjectModelType() = (787, GetStringFunc("tcInheritedTypeIsNotObjectModelType",",,,") )
    /// Object construction expressions (i.e. record expressions with inheritance specifications) may only be used to implement constructors in object model types. Use 'new ObjectType(args)' to construct instances of object model types outside of constructors
    /// (Originally from ..\FSComp.txt:623)
    static member tcObjectConstructionExpressionCanOnlyImplementConstructorsInObjectModelTypes() = (788, GetStringFunc("tcObjectConstructionExpressionCanOnlyImplementConstructorsInObjectModelTypes",",,,") )
    /// '{ }' is not a valid expression. Records must include at least one field. Empty sequences are specified by using Seq.empty or an empty list '[]'.
    /// (Originally from ..\FSComp.txt:624)
    static member tcEmptyRecordInvalid() = (789, GetStringFunc("tcEmptyRecordInvalid",",,,") )
    /// This type is not a record type. Values of class and struct types must be created using calls to object constructors.
    /// (Originally from ..\FSComp.txt:625)
    static member tcTypeIsNotARecordTypeNeedConstructor() = (790, GetStringFunc("tcTypeIsNotARecordTypeNeedConstructor",",,,") )
    /// This type is not a record type
    /// (Originally from ..\FSComp.txt:626)
    static member tcTypeIsNotARecordType() = (791, GetStringFunc("tcTypeIsNotARecordType",",,,") )
    /// This construct is ambiguous as part of a computation expression. Nested expressions may be written using 'let _ = (...)' and nested computations using 'let! res = builder { ... }'.
    /// (Originally from ..\FSComp.txt:627)
    static member tcConstructIsAmbiguousInComputationExpression() = (792, GetStringFunc("tcConstructIsAmbiguousInComputationExpression",",,,") )
    /// This construct is ambiguous as part of a sequence expression. Nested expressions may be written using 'let _ = (...)' and nested sequences using 'yield! seq {... }'.
    /// (Originally from ..\FSComp.txt:628)
    static member tcConstructIsAmbiguousInSequenceExpression() = (793, GetStringFunc("tcConstructIsAmbiguousInSequenceExpression",",,,") )
    /// 'do!' cannot be used within sequence expressions
    /// (Originally from ..\FSComp.txt:629)
    static member tcDoBangIllegalInSequenceExpression() = (794, GetStringFunc("tcDoBangIllegalInSequenceExpression",",,,") )
    /// The use of 'let! x = coll' in sequence expressions is not permitted. Use 'for x in coll' instead.
    /// (Originally from ..\FSComp.txt:630)
    static member tcUseForInSequenceExpression() = (795, GetStringFunc("tcUseForInSequenceExpression",",,,") )
    /// 'try'/'with' cannot be used within sequence expressions
    /// (Originally from ..\FSComp.txt:631)
    static member tcTryIllegalInSequenceExpression() = (796, GetStringFunc("tcTryIllegalInSequenceExpression",",,,") )
    /// In sequence expressions, multiple results are generated using 'yield!'
    /// (Originally from ..\FSComp.txt:632)
    static member tcUseYieldBangForMultipleResults() = (797, GetStringFunc("tcUseYieldBangForMultipleResults",",,,") )
    /// Invalid assignment
    /// (Originally from ..\FSComp.txt:633)
    static member tcInvalidAssignment() = (799, GetStringFunc("tcInvalidAssignment",",,,") )
    /// Invalid use of a type name
    /// (Originally from ..\FSComp.txt:634)
    static member tcInvalidUseOfTypeName() = (800, GetStringFunc("tcInvalidUseOfTypeName",",,,") )
    /// This type has no accessible object constructors
    /// (Originally from ..\FSComp.txt:635)
    static member tcTypeHasNoAccessibleConstructor() = (801, GetStringFunc("tcTypeHasNoAccessibleConstructor",",,,") )
    /// Invalid use of an interface type
    /// (Originally from ..\FSComp.txt:638)
    static member tcInvalidUseOfInterfaceType() = (804, GetStringFunc("tcInvalidUseOfInterfaceType",",,,") )
    /// Invalid use of a delegate constructor. Use the syntax 'new Type(args)' or just 'Type(args)'.
    /// (Originally from ..\FSComp.txt:639)
    static member tcInvalidUseOfDelegate() = (805, GetStringFunc("tcInvalidUseOfDelegate",",,,") )
    /// Property '%s' is not static
    /// (Originally from ..\FSComp.txt:640)
    static member tcPropertyIsNotStatic(a0 : System.String) = (806, GetStringFunc("tcPropertyIsNotStatic",",,,%s,,,") a0)
    /// Property '%s' is not readable
    /// (Originally from ..\FSComp.txt:641)
    static member tcPropertyIsNotReadable(a0 : System.String) = (807, GetStringFunc("tcPropertyIsNotReadable",",,,%s,,,") a0)
    /// This lookup cannot be used here
    /// (Originally from ..\FSComp.txt:642)
    static member tcLookupMayNotBeUsedHere() = (808, GetStringFunc("tcLookupMayNotBeUsedHere",",,,") )
    /// Property '%s' is static
    /// (Originally from ..\FSComp.txt:643)
    static member tcPropertyIsStatic(a0 : System.String) = (809, GetStringFunc("tcPropertyIsStatic",",,,%s,,,") a0)
    /// Property '%s' cannot be set
    /// (Originally from ..\FSComp.txt:644)
    static member tcPropertyCannotBeSet1(a0 : System.String) = (810, GetStringFunc("tcPropertyCannotBeSet1",",,,%s,,,") a0)
    /// Constructors must be applied to arguments and cannot be used as first-class values. If necessary use an anonymous function '(fun arg1 ... argN -> new Type(arg1,...,argN))'.
    /// (Originally from ..\FSComp.txt:645)
    static member tcConstructorsCannotBeFirstClassValues() = (811, GetStringFunc("tcConstructorsCannotBeFirstClassValues",",,,") )
    /// The syntax 'expr.id' may only be used with record labels, properties and fields
    /// (Originally from ..\FSComp.txt:646)
    static member tcSyntaxFormUsedOnlyWithRecordLabelsPropertiesAndFields() = (812, GetStringFunc("tcSyntaxFormUsedOnlyWithRecordLabelsPropertiesAndFields",",,,") )
    /// Event '%s' is static
    /// (Originally from ..\FSComp.txt:647)
    static member tcEventIsStatic(a0 : System.String) = (813, GetStringFunc("tcEventIsStatic",",,,%s,,,") a0)
    /// Event '%s' is not static
    /// (Originally from ..\FSComp.txt:648)
    static member tcEventIsNotStatic(a0 : System.String) = (814, GetStringFunc("tcEventIsNotStatic",",,,%s,,,") a0)
    /// The named argument '%s' did not match any argument or mutable property
    /// (Originally from ..\FSComp.txt:649)
    static member tcNamedArgumentDidNotMatch(a0 : System.String) = (815, GetStringFunc("tcNamedArgumentDidNotMatch",",,,%s,,,") a0)
    /// One or more of the overloads of this method has curried arguments. Consider redesigning these members to take arguments in tupled form.
    /// (Originally from ..\FSComp.txt:650)
    static member tcOverloadsCannotHaveCurriedArguments() = (816, GetStringFunc("tcOverloadsCannotHaveCurriedArguments",",,,") )
    /// The unnamed arguments do not form a prefix of the arguments of the method called
    /// (Originally from ..\FSComp.txt:651)
    static member tcUnnamedArgumentsDoNotFormPrefix() = (GetStringFunc("tcUnnamedArgumentsDoNotFormPrefix",",,,") )
    /// Static optimization conditionals are only for use within the F# library
    /// (Originally from ..\FSComp.txt:652)
    static member tcStaticOptimizationConditionalsOnlyForFSharpLibrary() = (817, GetStringFunc("tcStaticOptimizationConditionalsOnlyForFSharpLibrary",",,,") )
    /// The corresponding formal argument is not optional
    /// (Originally from ..\FSComp.txt:653)
    static member tcFormalArgumentIsNotOptional() = (818, GetStringFunc("tcFormalArgumentIsNotOptional",",,,") )
    /// Invalid optional assignment to a property or field
    /// (Originally from ..\FSComp.txt:654)
    static member tcInvalidOptionalAssignmentToPropertyOrField() = (819, GetStringFunc("tcInvalidOptionalAssignmentToPropertyOrField",",,,") )
    /// A delegate constructor must be passed a single function value
    /// (Originally from ..\FSComp.txt:655)
    static member tcDelegateConstructorMustBePassed() = (820, GetStringFunc("tcDelegateConstructorMustBePassed",",,,") )
    /// A binding cannot be marked both 'use' and 'rec'
    /// (Originally from ..\FSComp.txt:656)
    static member tcBindingCannotBeUseAndRec() = (821, GetStringFunc("tcBindingCannotBeUseAndRec",",,,") )
    /// The 'VolatileField' attribute may only be used on 'let' bindings in classes
    /// (Originally from ..\FSComp.txt:657)
    static member tcVolatileOnlyOnClassLetBindings() = (823, GetStringFunc("tcVolatileOnlyOnClassLetBindings",",,,") )
    /// Attributes are not permitted on 'let' bindings in expressions
    /// (Originally from ..\FSComp.txt:658)
    static member tcAttributesAreNotPermittedOnLetBindings() = (824, GetStringFunc("tcAttributesAreNotPermittedOnLetBindings",",,,") )
    /// The 'DefaultValue' attribute may only be used on 'val' declarations
    /// (Originally from ..\FSComp.txt:659)
    static member tcDefaultValueAttributeRequiresVal() = (825, GetStringFunc("tcDefaultValueAttributeRequiresVal",",,,") )
    /// The 'ConditionalAttribute' attribute may only be used on members
    /// (Originally from ..\FSComp.txt:660)
    static member tcConditionalAttributeRequiresMembers() = (826, GetStringFunc("tcConditionalAttributeRequiresMembers",",,,") )
    /// This is not a valid name for an active pattern
    /// (Originally from ..\FSComp.txt:661)
    static member tcInvalidActivePatternName() = (827, GetStringFunc("tcInvalidActivePatternName",",,,") )
    /// The 'EntryPointAttribute' attribute may only be used on function definitions in modules
    /// (Originally from ..\FSComp.txt:662)
    static member tcEntryPointAttributeRequiresFunctionInModule() = (828, GetStringFunc("tcEntryPointAttributeRequiresFunctionInModule",",,,") )
    /// Mutable values cannot be marked 'inline'
    /// (Originally from ..\FSComp.txt:663)
    static member tcMutableValuesCannotBeInline() = (829, GetStringFunc("tcMutableValuesCannotBeInline",",,,") )
    /// Mutable values cannot have generic parameters
    /// (Originally from ..\FSComp.txt:664)
    static member tcMutableValuesMayNotHaveGenericParameters() = (830, GetStringFunc("tcMutableValuesMayNotHaveGenericParameters",",,,") )
    /// Mutable function values should be written 'let mutable f = (fun args -> ...)'
    /// (Originally from ..\FSComp.txt:665)
    static member tcMutableValuesSyntax() = (831, GetStringFunc("tcMutableValuesSyntax",",,,") )
    /// Only functions may be marked 'inline'
    /// (Originally from ..\FSComp.txt:666)
    static member tcOnlyFunctionsCanBeInline() = (832, GetStringFunc("tcOnlyFunctionsCanBeInline",",,,") )
    /// A literal value cannot be given the [<ThreadStatic>] or [<ContextStatic>] attributes
    /// (Originally from ..\FSComp.txt:667)
    static member tcIllegalAttributesForLiteral() = (833, GetStringFunc("tcIllegalAttributesForLiteral",",,,") )
    /// A literal value cannot be marked 'mutable'
    /// (Originally from ..\FSComp.txt:668)
    static member tcLiteralCannotBeMutable() = (834, GetStringFunc("tcLiteralCannotBeMutable",",,,") )
    /// A literal value cannot be marked 'inline'
    /// (Originally from ..\FSComp.txt:669)
    static member tcLiteralCannotBeInline() = (835, GetStringFunc("tcLiteralCannotBeInline",",,,") )
    /// Literal values cannot have generic parameters
    /// (Originally from ..\FSComp.txt:670)
    static member tcLiteralCannotHaveGenericParameters() = (836, GetStringFunc("tcLiteralCannotHaveGenericParameters",",,,") )
    /// This is not a valid constant expression
    /// (Originally from ..\FSComp.txt:671)
    static member tcInvalidConstantExpression() = (837, GetStringFunc("tcInvalidConstantExpression",",,,") )
    /// This type is not accessible from this code location
    /// (Originally from ..\FSComp.txt:672)
    static member tcTypeIsInaccessible() = (838, GetStringFunc("tcTypeIsInaccessible",",,,") )
    /// Unexpected condition in imported assembly: failed to decode AttributeUsage attribute
    /// (Originally from ..\FSComp.txt:673)
    static member tcUnexpectedConditionInImportedAssembly() = (839, GetStringFunc("tcUnexpectedConditionInImportedAssembly",",,,") )
    /// Unrecognized attribute target. Valid attribute targets are 'assembly', 'module', 'type', 'method', 'property', 'return', 'param', 'field', 'event', 'constructor'.
    /// (Originally from ..\FSComp.txt:674)
    static member tcUnrecognizedAttributeTarget() = (840, GetStringFunc("tcUnrecognizedAttributeTarget",",,,") )
    /// This attribute is not valid for use on this language element. Assembly attributes should be attached to a 'do ()' declaration, if necessary within an F# module.
    /// (Originally from ..\FSComp.txt:675)
    static member tcAttributeIsNotValidForLanguageElementUseDo() = (841, GetStringFunc("tcAttributeIsNotValidForLanguageElementUseDo",",,,") )
    /// This attribute is not valid for use on this language element
    /// (Originally from ..\FSComp.txt:676)
    static member tcAttributeIsNotValidForLanguageElement() = (842, GetStringFunc("tcAttributeIsNotValidForLanguageElement",",,,") )
    /// Optional arguments cannot be used in custom attributes
    /// (Originally from ..\FSComp.txt:677)
    static member tcOptionalArgumentsCannotBeUsedInCustomAttribute() = (843, GetStringFunc("tcOptionalArgumentsCannotBeUsedInCustomAttribute",",,,") )
    /// This property cannot be set
    /// (Originally from ..\FSComp.txt:678)
    static member tcPropertyCannotBeSet0() = (844, GetStringFunc("tcPropertyCannotBeSet0",",,,") )
    /// This property or field was not found on this custom attribute type
    /// (Originally from ..\FSComp.txt:679)
    static member tcPropertyOrFieldNotFoundInAttribute() = (845, GetStringFunc("tcPropertyOrFieldNotFoundInAttribute",",,,") )
    /// A custom attribute must be a reference type
    /// (Originally from ..\FSComp.txt:680)
    static member tcCustomAttributeMustBeReferenceType() = (846, GetStringFunc("tcCustomAttributeMustBeReferenceType",",,,") )
    /// The number of args for a custom attribute does not match the expected number of args for the attribute constructor
    /// (Originally from ..\FSComp.txt:681)
    static member tcCustomAttributeArgumentMismatch() = (847, GetStringFunc("tcCustomAttributeArgumentMismatch",",,,") )
    /// A custom attribute must invoke an object constructor
    /// (Originally from ..\FSComp.txt:682)
    static member tcCustomAttributeMustInvokeConstructor() = (848, GetStringFunc("tcCustomAttributeMustInvokeConstructor",",,,") )
    /// Attribute expressions must be calls to object constructors
    /// (Originally from ..\FSComp.txt:683)
    static member tcAttributeExpressionsMustBeConstructorCalls() = (849, GetStringFunc("tcAttributeExpressionsMustBeConstructorCalls",",,,") )
    /// This attribute cannot be used in this version of F#
    /// (Originally from ..\FSComp.txt:684)
    static member tcUnsupportedAttribute() = (850, GetStringFunc("tcUnsupportedAttribute",",,,") )
    /// Invalid inline specification
    /// (Originally from ..\FSComp.txt:685)
    static member tcInvalidInlineSpecification() = (851, GetStringFunc("tcInvalidInlineSpecification",",,,") )
    /// 'use' bindings must be of the form 'use <var> = <expr>'
    /// (Originally from ..\FSComp.txt:686)
    static member tcInvalidUseBinding() = (852, GetStringFunc("tcInvalidUseBinding",",,,") )
    /// Abstract members are not permitted in an augmentation - they must be defined as part of the type itself
    /// (Originally from ..\FSComp.txt:687)
    static member tcAbstractMembersIllegalInAugmentation() = (853, GetStringFunc("tcAbstractMembersIllegalInAugmentation",",,,") )
    /// Method overrides and interface implementations are not permitted here
    /// (Originally from ..\FSComp.txt:688)
    static member tcMethodOverridesIllegalHere() = (854, GetStringFunc("tcMethodOverridesIllegalHere",",,,") )
    /// No abstract or interface member was found that corresponds to this override
    /// (Originally from ..\FSComp.txt:689)
    static member tcNoMemberFoundForOverride() = (855, GetStringFunc("tcNoMemberFoundForOverride",",,,") )
    /// This override takes a different number of arguments to the corresponding abstract member. The following abstract members were found:%s
    /// (Originally from ..\FSComp.txt:690)
    static member tcOverrideArityMismatch(a0 : System.String) = (856, GetStringFunc("tcOverrideArityMismatch",",,,%s,,,") a0)
    /// This method already has a default implementation
    /// (Originally from ..\FSComp.txt:691)
    static member tcDefaultImplementationAlreadyExists() = (857, GetStringFunc("tcDefaultImplementationAlreadyExists",",,,") )
    /// The method implemented by this default is ambiguous
    /// (Originally from ..\FSComp.txt:692)
    static member tcDefaultAmbiguous() = (858, GetStringFunc("tcDefaultAmbiguous",",,,") )
    /// No abstract property was found that corresponds to this override
    /// (Originally from ..\FSComp.txt:693)
    static member tcNoPropertyFoundForOverride() = (859, GetStringFunc("tcNoPropertyFoundForOverride",",,,") )
    /// This property overrides or implements an abstract property but the abstract property doesn't have a corresponding %s
    /// (Originally from ..\FSComp.txt:694)
    static member tcAbstractPropertyMissingGetOrSet(a0 : System.String) = (860, GetStringFunc("tcAbstractPropertyMissingGetOrSet",",,,%s,,,") a0)
    /// Invalid signature for set member
    /// (Originally from ..\FSComp.txt:695)
    static member tcInvalidSignatureForSet() = (861, GetStringFunc("tcInvalidSignatureForSet",",,,") )
    /// This new member hides the abstract member '%s'. Rename the member or use 'override' instead.
    /// (Originally from ..\FSComp.txt:696)
    static member tcNewMemberHidesAbstractMember(a0 : System.String) = (864, GetStringFunc("tcNewMemberHidesAbstractMember",",,,%s,,,") a0)
    /// This new member hides the abstract member '%s' once tuples, functions, units of measure and/or provided types are erased. Rename the member or use 'override' instead.
    /// (Originally from ..\FSComp.txt:697)
    static member tcNewMemberHidesAbstractMemberWithSuffix(a0 : System.String) = (864, GetStringFunc("tcNewMemberHidesAbstractMemberWithSuffix",",,,%s,,,") a0)
    /// Interfaces cannot contain definitions of static initializers
    /// (Originally from ..\FSComp.txt:698)
    static member tcStaticInitializersIllegalInInterface() = (865, GetStringFunc("tcStaticInitializersIllegalInInterface",",,,") )
    /// Interfaces cannot contain definitions of object constructors
    /// (Originally from ..\FSComp.txt:699)
    static member tcObjectConstructorsIllegalInInterface() = (866, GetStringFunc("tcObjectConstructorsIllegalInInterface",",,,") )
    /// Interfaces cannot contain definitions of member overrides
    /// (Originally from ..\FSComp.txt:700)
    static member tcMemberOverridesIllegalInInterface() = (867, GetStringFunc("tcMemberOverridesIllegalInInterface",",,,") )
    /// Interfaces cannot contain definitions of concrete members. You may need to define a constructor on your type to indicate that the type is a class.
    /// (Originally from ..\FSComp.txt:701)
    static member tcConcreteMembersIllegalInInterface() = (868, GetStringFunc("tcConcreteMembersIllegalInInterface",",,,") )
    /// Constructors cannot be specified in exception augmentations
    /// (Originally from ..\FSComp.txt:702)
    static member tcConstructorsDisallowedInExceptionAugmentation() = (869, GetStringFunc("tcConstructorsDisallowedInExceptionAugmentation",",,,") )
    /// Structs cannot have an object constructor with no arguments. This is a restriction imposed on all CLI languages as structs automatically support a default constructor.
    /// (Originally from ..\FSComp.txt:703)
    static member tcStructsCannotHaveConstructorWithNoArguments() = (870, GetStringFunc("tcStructsCannotHaveConstructorWithNoArguments",",,,") )
    /// Constructors cannot be defined for this type
    /// (Originally from ..\FSComp.txt:704)
    static member tcConstructorsIllegalForThisType() = (871, GetStringFunc("tcConstructorsIllegalForThisType",",,,") )
    /// Recursive bindings that include member specifications can only occur as a direct augmentation of a type
    /// (Originally from ..\FSComp.txt:705)
    static member tcRecursiveBindingsWithMembersMustBeDirectAugmentation() = (872, GetStringFunc("tcRecursiveBindingsWithMembersMustBeDirectAugmentation",",,,") )
    /// Only simple variable patterns can be bound in 'let rec' constructs
    /// (Originally from ..\FSComp.txt:706)
    static member tcOnlySimplePatternsInLetRec() = (873, GetStringFunc("tcOnlySimplePatternsInLetRec",",,,") )
    /// Only record fields and simple, non-recursive 'let' bindings may be marked mutable
    /// (Originally from ..\FSComp.txt:707)
    static member tcOnlyRecordFieldsAndSimpleLetCanBeMutable() = (874, GetStringFunc("tcOnlyRecordFieldsAndSimpleLetCanBeMutable",",,,") )
    /// This member is not sufficiently generic
    /// (Originally from ..\FSComp.txt:708)
    static member tcMemberIsNotSufficientlyGeneric() = (875, GetStringFunc("tcMemberIsNotSufficientlyGeneric",",,,") )
    /// A declaration may only be the [<Literal>] attribute if a constant value is also given, e.g. 'val x : int = 1'
    /// (Originally from ..\FSComp.txt:709)
    static member tcLiteralAttributeRequiresConstantValue() = (876, GetStringFunc("tcLiteralAttributeRequiresConstantValue",",,,") )
    /// A declaration may only be given a value in a signature if the declaration has the [<Literal>] attribute
    /// (Originally from ..\FSComp.txt:710)
    static member tcValueInSignatureRequiresLiteralAttribute() = (877, GetStringFunc("tcValueInSignatureRequiresLiteralAttribute",",,,") )
    /// Thread-static and context-static variables must be static and given the [<DefaultValue>] attribute to indicate that the value is initialized to the default value on each new thread
    /// (Originally from ..\FSComp.txt:711)
    static member tcThreadStaticAndContextStaticMustBeStatic() = (878, GetStringFunc("tcThreadStaticAndContextStaticMustBeStatic",",,,") )
    /// Volatile fields must be marked 'mutable' and cannot be thread-static
    /// (Originally from ..\FSComp.txt:712)
    static member tcVolatileFieldsMustBeMutable() = (879, GetStringFunc("tcVolatileFieldsMustBeMutable",",,,") )
    /// Uninitialized 'val' fields must be mutable and marked with the '[<DefaultValue>]' attribute. Consider using a 'let' binding instead of a 'val' field.
    /// (Originally from ..\FSComp.txt:713)
    static member tcUninitializedValFieldsMustBeMutable() = (880, GetStringFunc("tcUninitializedValFieldsMustBeMutable",",,,") )
    /// Static 'val' fields in types must be mutable, private and marked with the '[<DefaultValue>]' attribute. They are initialized to the 'null' or 'zero' value for their type. Consider also using a 'static let mutable' binding in a class type.
    /// (Originally from ..\FSComp.txt:714)
    static member tcStaticValFieldsMustBeMutableAndPrivate() = (881, GetStringFunc("tcStaticValFieldsMustBeMutableAndPrivate",",,,") )
    /// This field requires a name
    /// (Originally from ..\FSComp.txt:715)
    static member tcFieldRequiresName() = (882, GetStringFunc("tcFieldRequiresName",",,,") )
    /// Invalid namespace, module, type or union case name
    /// (Originally from ..\FSComp.txt:716)
    static member tcInvalidNamespaceModuleTypeUnionName() = (883, GetStringFunc("tcInvalidNamespaceModuleTypeUnionName",",,,") )
    /// Explicit type declarations for constructors must be of the form 'ty1 * ... * tyN -> resTy'. Parentheses may be required around 'resTy'
    /// (Originally from ..\FSComp.txt:717)
    static member tcIllegalFormForExplicitTypeDeclaration() = (884, GetStringFunc("tcIllegalFormForExplicitTypeDeclaration",",,,") )
    /// Return types of union cases must be identical to the type being defined, up to abbreviations
    /// (Originally from ..\FSComp.txt:718)
    static member tcReturnTypesForUnionMustBeSameAsType() = (885, GetStringFunc("tcReturnTypesForUnionMustBeSameAsType",",,,") )
    /// This is not a valid value for an enumeration literal
    /// (Originally from ..\FSComp.txt:719)
    static member tcInvalidEnumerationLiteral() = (886, GetStringFunc("tcInvalidEnumerationLiteral",",,,") )
    /// The type '%s' is not an interface type
    /// (Originally from ..\FSComp.txt:720)
    static member tcTypeIsNotInterfaceType1(a0 : System.String) = (887, GetStringFunc("tcTypeIsNotInterfaceType1",",,,%s,,,") a0)
    /// Duplicate specification of an interface
    /// (Originally from ..\FSComp.txt:721)
    static member tcDuplicateSpecOfInterface() = (888, GetStringFunc("tcDuplicateSpecOfInterface",",,,") )
    /// A field/val declaration is not permitted here
    /// (Originally from ..\FSComp.txt:722)
    static member tcFieldValIllegalHere() = (889, GetStringFunc("tcFieldValIllegalHere",",,,") )
    /// A inheritance declaration is not permitted here
    /// (Originally from ..\FSComp.txt:723)
    static member tcInheritIllegalHere() = (890, GetStringFunc("tcInheritIllegalHere",",,,") )
    /// This declaration opens the module '%s', which is marked as 'RequireQualifiedAccess'. Adjust your code to use qualified references to the elements of the module instead, e.g. 'List.map' instead of 'map'. This change will ensure that your code is robust as new constructs are added to libraries.
    /// (Originally from ..\FSComp.txt:724)
    static member tcModuleRequiresQualifiedAccess(a0 : System.String) = (892, GetStringFunc("tcModuleRequiresQualifiedAccess",",,,%s,,,") a0)
    /// This declaration opens the namespace or module '%s' through a partially qualified path. Adjust this code to use the full path of the namespace. This change will make your code more robust as new constructs are added to the F# and CLI libraries.
    /// (Originally from ..\FSComp.txt:725)
    static member tcOpenUsedWithPartiallyQualifiedPath(a0 : System.String) = (893, GetStringFunc("tcOpenUsedWithPartiallyQualifiedPath",",,,%s,,,") a0)
    /// Local class bindings cannot be marked inline. Consider lifting the definition out of the class or else do not mark it as inline.
    /// (Originally from ..\FSComp.txt:726)
    static member tcLocalClassBindingsCannotBeInline() = (894, GetStringFunc("tcLocalClassBindingsCannotBeInline",",,,") )
    /// Type abbreviations cannot have members
    /// (Originally from ..\FSComp.txt:727)
    static member tcTypeAbbreviationsMayNotHaveMembers() = (895, GetStringFunc("tcTypeAbbreviationsMayNotHaveMembers",",,,") )
    /// As of F# 4.1, the accessibility of type abbreviations is checked at compile-time. Consider changing the accessibility of the type abbreviation. Ignoring this warning might lead to runtime errors.
    /// (Originally from ..\FSComp.txt:728)
    static member tcTypeAbbreviationsCheckedAtCompileTime() = (GetStringFunc("tcTypeAbbreviationsCheckedAtCompileTime",",,,") )
    /// Enumerations cannot have members
    /// (Originally from ..\FSComp.txt:729)
    static member tcEnumerationsMayNotHaveMembers() = (896, GetStringFunc("tcEnumerationsMayNotHaveMembers",",,,") )
    /// Measure declarations may have only static members
    /// (Originally from ..\FSComp.txt:730)
    static member tcMeasureDeclarationsRequireStaticMembers() = (897, GetStringFunc("tcMeasureDeclarationsRequireStaticMembers",",,,") )
    /// Structs cannot contain 'do' bindings because the default constructor for structs would not execute these bindings
    /// (Originally from ..\FSComp.txt:731)
    static member tcStructsMayNotContainDoBindings() = (GetStringFunc("tcStructsMayNotContainDoBindings",",,,") )
    /// Structs cannot contain value definitions because the default constructor for structs will not execute these bindings. Consider adding additional arguments to the primary constructor for the type.
    /// (Originally from ..\FSComp.txt:732)
    static member tcStructsMayNotContainLetBindings() = (901, GetStringFunc("tcStructsMayNotContainLetBindings",",,,") )
    /// Static value definitions may only be used in types with a primary constructor. Consider adding arguments to the type definition, e.g. 'type X(args) = ...'.
    /// (Originally from ..\FSComp.txt:733)
    static member tcStaticLetBindingsRequireClassesWithImplicitConstructors() = (902, GetStringFunc("tcStaticLetBindingsRequireClassesWithImplicitConstructors",",,,") )
    /// Measure declarations may have only static members: constructors are not available
    /// (Originally from ..\FSComp.txt:734)
    static member tcMeasureDeclarationsRequireStaticMembersNotConstructors() = (904, GetStringFunc("tcMeasureDeclarationsRequireStaticMembersNotConstructors",",,,") )
    /// A member and a local class binding both have the name '%s'
    /// (Originally from ..\FSComp.txt:735)
    static member tcMemberAndLocalClassBindingHaveSameName(a0 : System.String) = (905, GetStringFunc("tcMemberAndLocalClassBindingHaveSameName",",,,%s,,,") a0)
    /// Type abbreviations cannot have interface declarations
    /// (Originally from ..\FSComp.txt:736)
    static member tcTypeAbbreviationsCannotHaveInterfaceDeclaration() = (906, GetStringFunc("tcTypeAbbreviationsCannotHaveInterfaceDeclaration",",,,") )
    /// Enumerations cannot have interface declarations
    /// (Originally from ..\FSComp.txt:737)
    static member tcEnumerationsCannotHaveInterfaceDeclaration() = (907, GetStringFunc("tcEnumerationsCannotHaveInterfaceDeclaration",",,,") )
    /// This type is not an interface type
    /// (Originally from ..\FSComp.txt:738)
    static member tcTypeIsNotInterfaceType0() = (908, GetStringFunc("tcTypeIsNotInterfaceType0",",,,") )
    /// All implemented interfaces should be declared on the initial declaration of the type
    /// (Originally from ..\FSComp.txt:739)
    static member tcAllImplementedInterfacesShouldBeDeclared() = (909, GetStringFunc("tcAllImplementedInterfacesShouldBeDeclared",",,,") )
    /// A default implementation of this interface has already been added because the explicit implementation of the interface was not specified at the definition of the type
    /// (Originally from ..\FSComp.txt:740)
    static member tcDefaultImplementationForInterfaceHasAlreadyBeenAdded() = (910, GetStringFunc("tcDefaultImplementationForInterfaceHasAlreadyBeenAdded",",,,") )
    /// This member is not permitted in an interface implementation
    /// (Originally from ..\FSComp.txt:741)
    static member tcMemberNotPermittedInInterfaceImplementation() = (911, GetStringFunc("tcMemberNotPermittedInInterfaceImplementation",",,,") )
    /// This declaration element is not permitted in an augmentation
    /// (Originally from ..\FSComp.txt:742)
    static member tcDeclarationElementNotPermittedInAugmentation() = (912, GetStringFunc("tcDeclarationElementNotPermittedInAugmentation",",,,") )
    /// Types cannot contain nested type definitions
    /// (Originally from ..\FSComp.txt:743)
    static member tcTypesCannotContainNestedTypes() = (913, GetStringFunc("tcTypesCannotContainNestedTypes",",,,") )
    /// type, exception or module
    /// (Originally from ..\FSComp.txt:744)
    static member tcTypeExceptionOrModule() = (GetStringFunc("tcTypeExceptionOrModule",",,,") )
    /// type or module
    /// (Originally from ..\FSComp.txt:745)
    static member tcTypeOrModule() = (GetStringFunc("tcTypeOrModule",",,,") )
    /// The struct, record or union type '%s' implements the interface 'System.IStructuralEquatable' explicitly. Apply the 'CustomEquality' attribute to the type.
    /// (Originally from ..\FSComp.txt:746)
    static member tcImplementsIStructuralEquatableExplicitly(a0 : System.String) = (914, GetStringFunc("tcImplementsIStructuralEquatableExplicitly",",,,%s,,,") a0)
    /// The struct, record or union type '%s' implements the interface 'System.IEquatable<_>' explicitly. Apply the 'CustomEquality' attribute to the type and provide a consistent implementation of the non-generic override 'System.Object.Equals(obj)'.
    /// (Originally from ..\FSComp.txt:747)
    static member tcImplementsIEquatableExplicitly(a0 : System.String) = (915, GetStringFunc("tcImplementsIEquatableExplicitly",",,,%s,,,") a0)
    /// Explicit type specifications cannot be used for exception constructors
    /// (Originally from ..\FSComp.txt:748)
    static member tcExplicitTypeSpecificationCannotBeUsedForExceptionConstructors() = (916, GetStringFunc("tcExplicitTypeSpecificationCannotBeUsedForExceptionConstructors",",,,") )
    /// Exception abbreviations should not have argument lists
    /// (Originally from ..\FSComp.txt:749)
    static member tcExceptionAbbreviationsShouldNotHaveArgumentList() = (917, GetStringFunc("tcExceptionAbbreviationsShouldNotHaveArgumentList",",,,") )
    /// Abbreviations for Common IL exceptions cannot take arguments
    /// (Originally from ..\FSComp.txt:750)
    static member tcAbbreviationsFordotNetExceptionsCannotTakeArguments() = (918, GetStringFunc("tcAbbreviationsFordotNetExceptionsCannotTakeArguments",",,,") )
    /// Exception abbreviations must refer to existing exceptions or F# types deriving from System.Exception
    /// (Originally from ..\FSComp.txt:751)
    static member tcExceptionAbbreviationsMustReferToValidExceptions() = (919, GetStringFunc("tcExceptionAbbreviationsMustReferToValidExceptions",",,,") )
    /// Abbreviations for Common IL exception types must have a matching object constructor
    /// (Originally from ..\FSComp.txt:752)
    static member tcAbbreviationsFordotNetExceptionsMustHaveMatchingObjectConstructor() = (920, GetStringFunc("tcAbbreviationsFordotNetExceptionsMustHaveMatchingObjectConstructor",",,,") )
    /// Not an exception
    /// (Originally from ..\FSComp.txt:753)
    static member tcNotAnException() = (921, GetStringFunc("tcNotAnException",",,,") )
    /// Invalid module name
    /// (Originally from ..\FSComp.txt:755)
    static member tcInvalidModuleName() = (924, GetStringFunc("tcInvalidModuleName",",,,") )
    /// Invalid type extension
    /// (Originally from ..\FSComp.txt:756)
    static member tcInvalidTypeExtension() = (925, GetStringFunc("tcInvalidTypeExtension",",,,") )
    /// The attributes of this type specify multiple kinds for the type
    /// (Originally from ..\FSComp.txt:757)
    static member tcAttributesOfTypeSpecifyMultipleKindsForType() = (926, GetStringFunc("tcAttributesOfTypeSpecifyMultipleKindsForType",",,,") )
    /// The kind of the type specified by its attributes does not match the kind implied by its definition
    /// (Originally from ..\FSComp.txt:758)
    static member tcKindOfTypeSpecifiedDoesNotMatchDefinition() = (927, GetStringFunc("tcKindOfTypeSpecifiedDoesNotMatchDefinition",",,,") )
    /// Measure definitions cannot have type parameters
    /// (Originally from ..\FSComp.txt:759)
    static member tcMeasureDefinitionsCannotHaveTypeParameters() = (928, GetStringFunc("tcMeasureDefinitionsCannotHaveTypeParameters",",,,") )
    /// This type requires a definition
    /// (Originally from ..\FSComp.txt:760)
    static member tcTypeRequiresDefinition() = (929, GetStringFunc("tcTypeRequiresDefinition",",,,") )
    /// This type abbreviation has one or more declared type parameters that do not appear in the type being abbreviated. Type abbreviations must use all declared type parameters in the type being abbreviated. Consider removing one or more type parameters, or use a concrete type definition that wraps an underlying type, such as 'type C<'a> = C of ...'.
    /// (Originally from ..\FSComp.txt:761)
    static member tcTypeAbbreviationHasTypeParametersMissingOnType() = (GetStringFunc("tcTypeAbbreviationHasTypeParametersMissingOnType",",,,") )
    /// Structs, interfaces, enums and delegates cannot inherit from other types
    /// (Originally from ..\FSComp.txt:762)
    static member tcStructsInterfacesEnumsDelegatesMayNotInheritFromOtherTypes() = (931, GetStringFunc("tcStructsInterfacesEnumsDelegatesMayNotInheritFromOtherTypes",",,,") )
    /// Types cannot inherit from multiple concrete types
    /// (Originally from ..\FSComp.txt:763)
    static member tcTypesCannotInheritFromMultipleConcreteTypes() = (932, GetStringFunc("tcTypesCannotInheritFromMultipleConcreteTypes",",,,") )
    /// Records, union, abbreviations and struct types cannot have the 'AllowNullLiteral' attribute
    /// (Originally from ..\FSComp.txt:764)
    static member tcRecordsUnionsAbbreviationsStructsMayNotHaveAllowNullLiteralAttribute() = (934, GetStringFunc("tcRecordsUnionsAbbreviationsStructsMayNotHaveAllowNullLiteralAttribute",",,,") )
    /// Types with the 'AllowNullLiteral' attribute may only inherit from or implement types which also allow the use of the null literal
    /// (Originally from ..\FSComp.txt:765)
    static member tcAllowNullTypesMayOnlyInheritFromAllowNullTypes() = (935, GetStringFunc("tcAllowNullTypesMayOnlyInheritFromAllowNullTypes",",,,") )
    /// Generic types cannot be given the 'StructLayout' attribute
    /// (Originally from ..\FSComp.txt:766)
    static member tcGenericTypesCannotHaveStructLayout() = (936, GetStringFunc("tcGenericTypesCannotHaveStructLayout",",,,") )
    /// Only structs and classes without primary constructors may be given the 'StructLayout' attribute
    /// (Originally from ..\FSComp.txt:767)
    static member tcOnlyStructsCanHaveStructLayout() = (937, GetStringFunc("tcOnlyStructsCanHaveStructLayout",",,,") )
    /// The representation of this type is hidden by the signature. It must be given an attribute such as [<Sealed>], [<Class>] or [<Interface>] to indicate the characteristics of the type.
    /// (Originally from ..\FSComp.txt:768)
    static member tcRepresentationOfTypeHiddenBySignature() = (938, GetStringFunc("tcRepresentationOfTypeHiddenBySignature",",,,") )
    /// Only classes may be given the 'AbstractClass' attribute
    /// (Originally from ..\FSComp.txt:769)
    static member tcOnlyClassesCanHaveAbstract() = (939, GetStringFunc("tcOnlyClassesCanHaveAbstract",",,,") )
    /// Only types representing units-of-measure may be given the 'Measure' attribute
    /// (Originally from ..\FSComp.txt:770)
    static member tcOnlyTypesRepresentingUnitsOfMeasureCanHaveMeasure() = (940, GetStringFunc("tcOnlyTypesRepresentingUnitsOfMeasureCanHaveMeasure",",,,") )
    /// Accessibility modifiers are not permitted on overrides or interface implementations
    /// (Originally from ..\FSComp.txt:771)
    static member tcOverridesCannotHaveVisibilityDeclarations() = (941, GetStringFunc("tcOverridesCannotHaveVisibilityDeclarations",",,,") )
    /// Discriminated union types are always sealed
    /// (Originally from ..\FSComp.txt:772)
    static member tcTypesAreAlwaysSealedDU() = (942, GetStringFunc("tcTypesAreAlwaysSealedDU",",,,") )
    /// Record types are always sealed
    /// (Originally from ..\FSComp.txt:773)
    static member tcTypesAreAlwaysSealedRecord() = (942, GetStringFunc("tcTypesAreAlwaysSealedRecord",",,,") )
    /// Assembly code types are always sealed
    /// (Originally from ..\FSComp.txt:774)
    static member tcTypesAreAlwaysSealedAssemblyCode() = (942, GetStringFunc("tcTypesAreAlwaysSealedAssemblyCode",",,,") )
    /// Struct types are always sealed
    /// (Originally from ..\FSComp.txt:775)
    static member tcTypesAreAlwaysSealedStruct() = (942, GetStringFunc("tcTypesAreAlwaysSealedStruct",",,,") )
    /// Delegate types are always sealed
    /// (Originally from ..\FSComp.txt:776)
    static member tcTypesAreAlwaysSealedDelegate() = (942, GetStringFunc("tcTypesAreAlwaysSealedDelegate",",,,") )
    /// Enum types are always sealed
    /// (Originally from ..\FSComp.txt:777)
    static member tcTypesAreAlwaysSealedEnum() = (942, GetStringFunc("tcTypesAreAlwaysSealedEnum",",,,") )
    /// Interface types and delegate types cannot contain fields
    /// (Originally from ..\FSComp.txt:778)
    static member tcInterfaceTypesAndDelegatesCannotContainFields() = (943, GetStringFunc("tcInterfaceTypesAndDelegatesCannotContainFields",",,,") )
    /// Abbreviated types cannot be given the 'Sealed' attribute
    /// (Originally from ..\FSComp.txt:779)
    static member tcAbbreviatedTypesCannotBeSealed() = (944, GetStringFunc("tcAbbreviatedTypesCannotBeSealed",",,,") )
    /// Cannot inherit a sealed type
    /// (Originally from ..\FSComp.txt:780)
    static member tcCannotInheritFromSealedType() = (945, GetStringFunc("tcCannotInheritFromSealedType",",,,") )
    /// Cannot inherit from interface type. Use interface ... with instead.
    /// (Originally from ..\FSComp.txt:781)
    static member tcCannotInheritFromInterfaceType() = (946, GetStringFunc("tcCannotInheritFromInterfaceType",",,,") )
    /// Struct types cannot contain abstract members
    /// (Originally from ..\FSComp.txt:782)
    static member tcStructTypesCannotContainAbstractMembers() = (947, GetStringFunc("tcStructTypesCannotContainAbstractMembers",",,,") )
    /// Interface types cannot be sealed
    /// (Originally from ..\FSComp.txt:783)
    static member tcInterfaceTypesCannotBeSealed() = (948, GetStringFunc("tcInterfaceTypesCannotBeSealed",",,,") )
    /// Delegate specifications must be of the form 'typ -> typ'
    /// (Originally from ..\FSComp.txt:784)
    static member tcInvalidDelegateSpecification() = (949, GetStringFunc("tcInvalidDelegateSpecification",",,,") )
    /// Delegate specifications must not be curried types. Use 'typ * ... * typ -> typ' for multi-argument delegates, and 'typ -> (typ -> typ)' for delegates returning function values.
    /// (Originally from ..\FSComp.txt:785)
    static member tcDelegatesCannotBeCurried() = (950, GetStringFunc("tcDelegatesCannotBeCurried",",,,") )
    /// Literal enumerations must have type int, uint, int16, uint16, int64, uint64, byte, sbyte or char
    /// (Originally from ..\FSComp.txt:786)
    static member tcInvalidTypeForLiteralEnumeration() = (951, GetStringFunc("tcInvalidTypeForLiteralEnumeration",",,,") )
    /// This type definition involves an immediate cyclic reference through an abbreviation
    /// (Originally from ..\FSComp.txt:788)
    static member tcTypeDefinitionIsCyclic() = (953, GetStringFunc("tcTypeDefinitionIsCyclic",",,,") )
    /// This type definition involves an immediate cyclic reference through a struct field or inheritance relation
    /// (Originally from ..\FSComp.txt:789)
    static member tcTypeDefinitionIsCyclicThroughInheritance() = (954, GetStringFunc("tcTypeDefinitionIsCyclicThroughInheritance",",,,") )
    /// The syntax 'type X with ...' is reserved for augmentations. Types whose representations are hidden but which have members are now declared in signatures using 'type X = ...'. You may also need to add the '[<Sealed>] attribute to the type definition in the signature
    /// (Originally from ..\FSComp.txt:790)
    static member tcReservedSyntaxForAugmentation() = (GetStringFunc("tcReservedSyntaxForAugmentation",",,,") )
    /// Members that extend interface, delegate or enum types must be placed in a module separate to the definition of the type. This module must either have the AutoOpen attribute or be opened explicitly by client code to bring the extension members into scope.
    /// (Originally from ..\FSComp.txt:791)
    static member tcMembersThatExtendInterfaceMustBePlacedInSeparateModule() = (956, GetStringFunc("tcMembersThatExtendInterfaceMustBePlacedInSeparateModule",",,,") )
    /// One or more of the declared type parameters for this type extension have a missing or wrong type constraint not matching the original type constraints on '%s'
    /// (Originally from ..\FSComp.txt:792)
    static member tcDeclaredTypeParametersForExtensionDoNotMatchOriginal(a0 : System.String) = (957, GetStringFunc("tcDeclaredTypeParametersForExtensionDoNotMatchOriginal",",,,%s,,,") a0)
    /// Type definitions may only have one 'inherit' specification and it must be the first declaration
    /// (Originally from ..\FSComp.txt:793)
    static member tcTypeDefinitionsWithImplicitConstructionMustHaveOneInherit() = (959, GetStringFunc("tcTypeDefinitionsWithImplicitConstructionMustHaveOneInherit",",,,") )
    /// 'let' and 'do' bindings must come before member and interface definitions in type definitions
    /// (Originally from ..\FSComp.txt:794)
    static member tcTypeDefinitionsWithImplicitConstructionMustHaveLocalBindingsBeforeMembers() = (960, GetStringFunc("tcTypeDefinitionsWithImplicitConstructionMustHaveLocalBindingsBeforeMembers",",,,") )
    /// This 'inherit' declaration specifies the inherited type but no arguments. Consider supplying arguments, e.g. 'inherit BaseType(args)'.
    /// (Originally from ..\FSComp.txt:795)
    static member tcInheritDeclarationMissingArguments() = (961, GetStringFunc("tcInheritDeclarationMissingArguments",",,,") )
    /// This 'inherit' declaration has arguments, but is not in a type with a primary constructor. Consider adding arguments to your type definition, e.g. 'type X(args) = ...'.
    /// (Originally from ..\FSComp.txt:796)
    static member tcInheritConstructionCallNotPartOfImplicitSequence() = (962, GetStringFunc("tcInheritConstructionCallNotPartOfImplicitSequence",",,,") )
    /// This definition may only be used in a type with a primary constructor. Consider adding arguments to your type definition, e.g. 'type X(args) = ...'.
    /// (Originally from ..\FSComp.txt:797)
    static member tcLetAndDoRequiresImplicitConstructionSequence() = (963, GetStringFunc("tcLetAndDoRequiresImplicitConstructionSequence",",,,") )
    /// Type abbreviations cannot have augmentations
    /// (Originally from ..\FSComp.txt:798)
    static member tcTypeAbbreviationsCannotHaveAugmentations() = (964, GetStringFunc("tcTypeAbbreviationsCannotHaveAugmentations",",,,") )
    /// The path '%s' is a namespace. A module abbreviation may not abbreviate a namespace.
    /// (Originally from ..\FSComp.txt:799)
    static member tcModuleAbbreviationForNamespace(a0 : System.String) = (965, GetStringFunc("tcModuleAbbreviationForNamespace",",,,%s,,,") a0)
    /// The type '%s' is used in an invalid way. A value prior to '%s' has an inferred type involving '%s', which is an invalid forward reference.
    /// (Originally from ..\FSComp.txt:800)
    static member tcTypeUsedInInvalidWay(a0 : System.String, a1 : System.String, a2 : System.String) = (966, GetStringFunc("tcTypeUsedInInvalidWay",",,,%s,,,%s,,,%s,,,") a0 a1 a2)
    /// The member '%s' is used in an invalid way. A use of '%s' has been inferred prior to the definition of '%s', which is an invalid forward reference.
    /// (Originally from ..\FSComp.txt:801)
    static member tcMemberUsedInInvalidWay(a0 : System.String, a1 : System.String, a2 : System.String) = (967, GetStringFunc("tcMemberUsedInInvalidWay",",,,%s,,,%s,,,%s,,,") a0 a1 a2)
    /// The attribute 'AutoOpen(\"%s\")' in the assembly '%s' did not refer to a valid module or namespace in that assembly and has been ignored
    /// (Originally from ..\FSComp.txt:804)
    static member tcAttributeAutoOpenWasIgnored(a0 : System.String, a1 : System.String) = (970, GetStringFunc("tcAttributeAutoOpenWasIgnored",",,,%s,,,%s,,,") a0 a1)
    /// Undefined value '%s'
    /// (Originally from ..\FSComp.txt:805)
    static member ilUndefinedValue(a0 : System.String) = (971, GetStringFunc("ilUndefinedValue",",,,%s,,,") a0)
    /// Label %s not found
    /// (Originally from ..\FSComp.txt:806)
    static member ilLabelNotFound(a0 : System.String) = (972, GetStringFunc("ilLabelNotFound",",,,%s,,,") a0)
    /// Incorrect number of type arguments to local call
    /// (Originally from ..\FSComp.txt:807)
    static member ilIncorrectNumberOfTypeArguments() = (973, GetStringFunc("ilIncorrectNumberOfTypeArguments",",,,") )
    /// Dynamic invocation of %s is not supported
    /// (Originally from ..\FSComp.txt:808)
    static member ilDynamicInvocationNotSupported(a0 : System.String) = (GetStringFunc("ilDynamicInvocationNotSupported",",,,%s,,,") a0)
    /// Taking the address of a literal field is invalid
    /// (Originally from ..\FSComp.txt:809)
    static member ilAddressOfLiteralFieldIsInvalid() = (975, GetStringFunc("ilAddressOfLiteralFieldIsInvalid",",,,") )
    /// This operation involves taking the address of a value '%s' represented using a local variable or other special representation. This is invalid.
    /// (Originally from ..\FSComp.txt:810)
    static member ilAddressOfValueHereIsInvalid(a0 : System.String) = (976, GetStringFunc("ilAddressOfValueHereIsInvalid",",,,%s,,,") a0)
    /// Custom marshallers cannot be specified in F# code. Consider using a C# helper function.
    /// (Originally from ..\FSComp.txt:811)
    static member ilCustomMarshallersCannotBeUsedInFSharp() = (980, GetStringFunc("ilCustomMarshallersCannotBeUsedInFSharp",",,,") )
    /// The MarshalAs attribute could not be decoded
    /// (Originally from ..\FSComp.txt:812)
    static member ilMarshalAsAttributeCannotBeDecoded() = (981, GetStringFunc("ilMarshalAsAttributeCannotBeDecoded",",,,") )
    /// The signature for this external function contains type parameters. Constrain the argument and return types to indicate the types of the corresponding C function.
    /// (Originally from ..\FSComp.txt:813)
    static member ilSignatureForExternalFunctionContainsTypeParameters() = (982, GetStringFunc("ilSignatureForExternalFunctionContainsTypeParameters",",,,") )
    /// The DllImport attribute could not be decoded
    /// (Originally from ..\FSComp.txt:814)
    static member ilDllImportAttributeCouldNotBeDecoded() = (983, GetStringFunc("ilDllImportAttributeCouldNotBeDecoded",",,,") )
    /// Literal fields cannot be set
    /// (Originally from ..\FSComp.txt:815)
    static member ilLiteralFieldsCannotBeSet() = (984, GetStringFunc("ilLiteralFieldsCannotBeSet",",,,") )
    /// GenSetStorage: %s was represented as a static method but was not an appropriate lambda expression
    /// (Originally from ..\FSComp.txt:816)
    static member ilStaticMethodIsNotLambda(a0 : System.String) = (985, GetStringFunc("ilStaticMethodIsNotLambda",",,,%s,,,") a0)
    /// Mutable variables cannot escape their method
    /// (Originally from ..\FSComp.txt:817)
    static member ilMutableVariablesCannotEscapeMethod() = (986, GetStringFunc("ilMutableVariablesCannotEscapeMethod",",,,") )
    /// Compiler error: unexpected unrealized value
    /// (Originally from ..\FSComp.txt:818)
    static member ilUnexpectedUnrealizedValue() = (987, GetStringFunc("ilUnexpectedUnrealizedValue",",,,") )
    /// Main module of program is empty: nothing will happen when it is run
    /// (Originally from ..\FSComp.txt:819)
    static member ilMainModuleEmpty() = (988, GetStringFunc("ilMainModuleEmpty",",,,") )
    /// This type cannot be used for a literal field
    /// (Originally from ..\FSComp.txt:820)
    static member ilTypeCannotBeUsedForLiteralField() = (989, GetStringFunc("ilTypeCannotBeUsedForLiteralField",",,,") )
    /// Unexpected GetSet annotation on a property
    /// (Originally from ..\FSComp.txt:821)
    static member ilUnexpectedGetSetAnnotation() = (990, GetStringFunc("ilUnexpectedGetSetAnnotation",",,,") )
    /// The FieldOffset attribute could not be decoded
    /// (Originally from ..\FSComp.txt:822)
    static member ilFieldOffsetAttributeCouldNotBeDecoded() = (991, GetStringFunc("ilFieldOffsetAttributeCouldNotBeDecoded",",,,") )
    /// The StructLayout attribute could not be decoded
    /// (Originally from ..\FSComp.txt:823)
    static member ilStructLayoutAttributeCouldNotBeDecoded() = (992, GetStringFunc("ilStructLayoutAttributeCouldNotBeDecoded",",,,") )
    /// The DefaultAugmentation attribute could not be decoded
    /// (Originally from ..\FSComp.txt:824)
    static member ilDefaultAugmentationAttributeCouldNotBeDecoded() = (993, GetStringFunc("ilDefaultAugmentationAttributeCouldNotBeDecoded",",,,") )
    /// Reflected definitions cannot contain uses of the prefix splice operator '%%'
    /// (Originally from ..\FSComp.txt:825)
    static member ilReflectedDefinitionsCannotUseSliceOperator() = (994, GetStringFunc("ilReflectedDefinitionsCannotUseSliceOperator",",,,") )
    /// Problem with codepage '%d': %s
    /// (Originally from ..\FSComp.txt:826)
    static member optsProblemWithCodepage(a0 : System.Int32, a1 : System.String) = (1000, GetStringFunc("optsProblemWithCodepage",",,,%d,,,%s,,,") a0 a1)
    /// Copyright (c) Microsoft Corporation. All Rights Reserved.
    /// (Originally from ..\FSComp.txt:827)
    static member optsCopyright() = (GetStringFunc("optsCopyright",",,,") )
    /// Freely distributed under the MIT Open Source License.  https://github.com/Microsoft/visualfsharp/blob/master/License.txt
    /// (Originally from ..\FSComp.txt:828)
    static member optsCopyrightCommunity() = (GetStringFunc("optsCopyrightCommunity",",,,") )
    /// Name of the output file (Short form: -o)
    /// (Originally from ..\FSComp.txt:829)
    static member optsNameOfOutputFile() = (GetStringFunc("optsNameOfOutputFile",",,,") )
    /// Build a console executable
    /// (Originally from ..\FSComp.txt:830)
    static member optsBuildConsole() = (GetStringFunc("optsBuildConsole",",,,") )
    /// Build a Windows executable
    /// (Originally from ..\FSComp.txt:831)
    static member optsBuildWindows() = (GetStringFunc("optsBuildWindows",",,,") )
    /// Build a library (Short form: -a)
    /// (Originally from ..\FSComp.txt:832)
    static member optsBuildLibrary() = (GetStringFunc("optsBuildLibrary",",,,") )
    /// Build a module that can be added to another assembly
    /// (Originally from ..\FSComp.txt:833)
    static member optsBuildModule() = (GetStringFunc("optsBuildModule",",,,") )
    /// Delay-sign the assembly using only the public portion of the strong name key
    /// (Originally from ..\FSComp.txt:834)
    static member optsDelaySign() = (GetStringFunc("optsDelaySign",",,,") )
    /// Public-sign the assembly using only the public portion of the strong name key, and mark the assembly as signed
    /// (Originally from ..\FSComp.txt:835)
    static member optsPublicSign() = (GetStringFunc("optsPublicSign",",,,") )
    /// Write the xmldoc of the assembly to the given file
    /// (Originally from ..\FSComp.txt:836)
    static member optsWriteXml() = (GetStringFunc("optsWriteXml",",,,") )
    /// Specify a strong name key file
    /// (Originally from ..\FSComp.txt:837)
    static member optsStrongKeyFile() = (GetStringFunc("optsStrongKeyFile",",,,") )
    /// Specify a strong name key container
    /// (Originally from ..\FSComp.txt:838)
    static member optsStrongKeyContainer() = (GetStringFunc("optsStrongKeyContainer",",,,") )
    /// Limit which platforms this code can run on: x86, Itanium, x64, anycpu32bitpreferred, or anycpu. The default is anycpu.
    /// (Originally from ..\FSComp.txt:839)
    static member optsPlatform() = (GetStringFunc("optsPlatform",",,,") )
    /// Only include optimization information essential for implementing inlined constructs. Inhibits cross-module inlining but improves binary compatibility.
    /// (Originally from ..\FSComp.txt:840)
    static member optsNoOpt() = (GetStringFunc("optsNoOpt",",,,") )
    /// Don't add a resource to the generated assembly containing F#-specific metadata
    /// (Originally from ..\FSComp.txt:841)
    static member optsNoInterface() = (GetStringFunc("optsNoInterface",",,,") )
    /// Print the inferred interface of the assembly to a file
    /// (Originally from ..\FSComp.txt:842)
    static member optsSig() = (GetStringFunc("optsSig",",,,") )
    /// Reference an assembly (Short form: -r)
    /// (Originally from ..\FSComp.txt:843)
    static member optsReference() = (GetStringFunc("optsReference",",,,") )
    /// Specify a Win32 resource file (.res)
    /// (Originally from ..\FSComp.txt:844)
    static member optsWin32res() = (GetStringFunc("optsWin32res",",,,") )
    /// Specify a Win32 manifest file
    /// (Originally from ..\FSComp.txt:845)
    static member optsWin32manifest() = (GetStringFunc("optsWin32manifest",",,,") )
    /// Do not include the default Win32 manifest
    /// (Originally from ..\FSComp.txt:846)
    static member optsNowin32manifest() = (GetStringFunc("optsNowin32manifest",",,,") )
    /// Embed all source files in the portable PDB file
    /// (Originally from ..\FSComp.txt:847)
    static member optsEmbedAllSource() = (GetStringFunc("optsEmbedAllSource",",,,") )
    /// Embed specific source files in the portable PDB file
    /// (Originally from ..\FSComp.txt:848)
    static member optsEmbedSource() = (GetStringFunc("optsEmbedSource",",,,") )
    /// Source link information file to embed in the portable PDB file
    /// (Originally from ..\FSComp.txt:849)
    static member optsSourceLink() = (GetStringFunc("optsSourceLink",",,,") )
    /// --embed switch only supported when emitting a Portable PDB (--debug:portable or --debug:embedded)
    /// (Originally from ..\FSComp.txt:850)
    static member optsEmbeddedSourceRequirePortablePDBs() = (1501, GetStringFunc("optsEmbeddedSourceRequirePortablePDBs",",,,") )
    /// --sourcelink switch only supported when emitting a Portable PDB (--debug:portable or --debug:embedded)
    /// (Originally from ..\FSComp.txt:851)
    static member optsSourceLinkRequirePortablePDBs() = (1502, GetStringFunc("optsSourceLinkRequirePortablePDBs",",,,") )
    /// Source file is too large to embed in a portable PDB
    /// (Originally from ..\FSComp.txt:852)
    static member srcFileTooLarge() = (GetStringFunc("srcFileTooLarge",",,,") )
    /// Embed the specified managed resource
    /// (Originally from ..\FSComp.txt:853)
    static member optsResource() = (GetStringFunc("optsResource",",,,") )
    /// Link the specified resource to this assembly where the resinfo format is <file>[,<string name>[,public|private]]
    /// (Originally from ..\FSComp.txt:854)
    static member optsLinkresource() = (GetStringFunc("optsLinkresource",",,,") )
    /// Emit debug information (Short form: -g)
    /// (Originally from ..\FSComp.txt:855)
    static member optsDebugPM() = (GetStringFunc("optsDebugPM",",,,") )
    /// Specify debugging type: full, portable, embedded, pdbonly. ('%s' is the default if no debuggging type specified and enables attaching a debugger to a running program, 'portable' is a cross-platform format, 'embedded' is a cross-platform format embedded into the output file).
    /// (Originally from ..\FSComp.txt:856)
    static member optsDebug(a0 : System.String) = (GetStringFunc("optsDebug",",,,%s,,,") a0)
    /// Enable optimizations (Short form: -O)
    /// (Originally from ..\FSComp.txt:857)
    static member optsOptimize() = (GetStringFunc("optsOptimize",",,,") )
    /// Enable or disable tailcalls
    /// (Originally from ..\FSComp.txt:858)
    static member optsTailcalls() = (GetStringFunc("optsTailcalls",",,,") )
    /// Produce a deterministic assembly (including module version GUID and timestamp)
    /// (Originally from ..\FSComp.txt:859)
    static member optsDeterministic() = (GetStringFunc("optsDeterministic",",,,") )
    /// Enable or disable cross-module optimizations
    /// (Originally from ..\FSComp.txt:860)
    static member optsCrossoptimize() = (GetStringFunc("optsCrossoptimize",",,,") )
    /// Report all warnings as errors
    /// (Originally from ..\FSComp.txt:861)
    static member optsWarnaserrorPM() = (GetStringFunc("optsWarnaserrorPM",",,,") )
    /// Report specific warnings as errors
    /// (Originally from ..\FSComp.txt:862)
    static member optsWarnaserror() = (GetStringFunc("optsWarnaserror",",,,") )
    /// Set a warning level (0-5)
    /// (Originally from ..\FSComp.txt:863)
    static member optsWarn() = (GetStringFunc("optsWarn",",,,") )
    /// Disable specific warning messages
    /// (Originally from ..\FSComp.txt:864)
    static member optsNowarn() = (GetStringFunc("optsNowarn",",,,") )
    /// Enable specific warnings that may be off by default
    /// (Originally from ..\FSComp.txt:865)
    static member optsWarnOn() = (GetStringFunc("optsWarnOn",",,,") )
    /// Generate overflow checks
    /// (Originally from ..\FSComp.txt:866)
    static member optsChecked() = (GetStringFunc("optsChecked",",,,") )
    /// Define conditional compilation symbols (Short form: -d)
    /// (Originally from ..\FSComp.txt:867)
    static member optsDefine() = (GetStringFunc("optsDefine",",,,") )
    /// Ignore ML compatibility warnings
    /// (Originally from ..\FSComp.txt:868)
    static member optsMlcompatibility() = (GetStringFunc("optsMlcompatibility",",,,") )
    /// Suppress compiler copyright message
    /// (Originally from ..\FSComp.txt:869)
    static member optsNologo() = (GetStringFunc("optsNologo",",,,") )
    /// Display this usage message (Short form: -?)
    /// (Originally from ..\FSComp.txt:870)
    static member optsHelp() = (GetStringFunc("optsHelp",",,,") )
    /// Read response file for more options
    /// (Originally from ..\FSComp.txt:871)
    static member optsResponseFile() = (GetStringFunc("optsResponseFile",",,,") )
    /// Specify the codepage used to read source files
    /// (Originally from ..\FSComp.txt:872)
    static member optsCodepage() = (GetStringFunc("optsCodepage",",,,") )
    /// Output messages in UTF-8 encoding
    /// (Originally from ..\FSComp.txt:873)
    static member optsUtf8output() = (GetStringFunc("optsUtf8output",",,,") )
    /// Output messages with fully qualified paths
    /// (Originally from ..\FSComp.txt:874)
    static member optsFullpaths() = (GetStringFunc("optsFullpaths",",,,") )
    /// Specify a directory for the include path which is used to resolve source files and assemblies (Short form: -I)
    /// (Originally from ..\FSComp.txt:875)
    static member optsLib() = (GetStringFunc("optsLib",",,,") )
    /// Base address for the library to be built
    /// (Originally from ..\FSComp.txt:876)
    static member optsBaseaddress() = (GetStringFunc("optsBaseaddress",",,,") )
    /// Do not reference the default CLI assemblies by default
    /// (Originally from ..\FSComp.txt:877)
    static member optsNoframework() = (GetStringFunc("optsNoframework",",,,") )
    /// Statically link the F# library and all referenced DLLs that depend on it into the assembly being generated
    /// (Originally from ..\FSComp.txt:878)
    static member optsStandalone() = (GetStringFunc("optsStandalone",",,,") )
    /// Statically link the given assembly and all referenced DLLs that depend on this assembly. Use an assembly name e.g. mylib, not a DLL name.
    /// (Originally from ..\FSComp.txt:879)
    static member optsStaticlink() = (GetStringFunc("optsStaticlink",",,,") )
    /// Use a resident background compilation service to improve compiler startup times.
    /// (Originally from ..\FSComp.txt:880)
    static member optsResident() = (GetStringFunc("optsResident",",,,") )
    /// Name the output debug file
    /// (Originally from ..\FSComp.txt:881)
    static member optsPdb() = (GetStringFunc("optsPdb",",,,") )
    /// Resolve assembly references using directory-based rules rather than MSBuild resolution
    /// (Originally from ..\FSComp.txt:882)
    static member optsSimpleresolution() = (GetStringFunc("optsSimpleresolution",",,,") )
    /// Unrecognized target '%s', expected 'exe', 'winexe', 'library' or 'module'
    /// (Originally from ..\FSComp.txt:883)
    static member optsUnrecognizedTarget(a0 : System.String) = (1048, GetStringFunc("optsUnrecognizedTarget",",,,%s,,,") a0)
    /// Unrecognized debug type '%s', expected 'pdbonly' or 'full'
    /// (Originally from ..\FSComp.txt:884)
    static member optsUnrecognizedDebugType(a0 : System.String) = (1049, GetStringFunc("optsUnrecognizedDebugType",",,,%s,,,") a0)
    /// Invalid warning level '%d'
    /// (Originally from ..\FSComp.txt:885)
    static member optsInvalidWarningLevel(a0 : System.Int32) = (1050, GetStringFunc("optsInvalidWarningLevel",",,,%d,,,") a0)
    /// Short form of '%s'
    /// (Originally from ..\FSComp.txt:886)
    static member optsShortFormOf(a0 : System.String) = (GetStringFunc("optsShortFormOf",",,,%s,,,") a0)
    /// The command-line option '--cliroot' has been deprecated. Use an explicit reference to a specific copy of mscorlib.dll instead.
    /// (Originally from ..\FSComp.txt:887)
    static member optsClirootDeprecatedMsg() = (GetStringFunc("optsClirootDeprecatedMsg",",,,") )
    /// Use to override where the compiler looks for mscorlib.dll and framework components
    /// (Originally from ..\FSComp.txt:888)
    static member optsClirootDescription() = (GetStringFunc("optsClirootDescription",",,,") )
    /// - OUTPUT FILES -
    /// (Originally from ..\FSComp.txt:889)
    static member optsHelpBannerOutputFiles() = (GetStringFunc("optsHelpBannerOutputFiles",",,,") )
    /// - INPUT FILES -
    /// (Originally from ..\FSComp.txt:890)
    static member optsHelpBannerInputFiles() = (GetStringFunc("optsHelpBannerInputFiles",",,,") )
    /// - RESOURCES -
    /// (Originally from ..\FSComp.txt:891)
    static member optsHelpBannerResources() = (GetStringFunc("optsHelpBannerResources",",,,") )
    /// - CODE GENERATION -
    /// (Originally from ..\FSComp.txt:892)
    static member optsHelpBannerCodeGen() = (GetStringFunc("optsHelpBannerCodeGen",",,,") )
    /// - ADVANCED -
    /// (Originally from ..\FSComp.txt:893)
    static member optsHelpBannerAdvanced() = (GetStringFunc("optsHelpBannerAdvanced",",,,") )
    /// - MISCELLANEOUS -
    /// (Originally from ..\FSComp.txt:894)
    static member optsHelpBannerMisc() = (GetStringFunc("optsHelpBannerMisc",",,,") )
    /// - LANGUAGE -
    /// (Originally from ..\FSComp.txt:895)
    static member optsHelpBannerLanguage() = (GetStringFunc("optsHelpBannerLanguage",",,,") )
    /// - ERRORS AND WARNINGS -
    /// (Originally from ..\FSComp.txt:896)
    static member optsHelpBannerErrsAndWarns() = (GetStringFunc("optsHelpBannerErrsAndWarns",",,,") )
    /// Unknown --test argument: '%s'
    /// (Originally from ..\FSComp.txt:897)
    static member optsUnknownArgumentToTheTestSwitch(a0 : System.String) = (1063, GetStringFunc("optsUnknownArgumentToTheTestSwitch",",,,%s,,,") a0)
    /// Unrecognized platform '%s', valid values are 'x86', 'x64', 'Itanium', 'anycpu32bitpreferred', and 'anycpu'
    /// (Originally from ..\FSComp.txt:898)
    static member optsUnknownPlatform(a0 : System.String) = (1064, GetStringFunc("optsUnknownPlatform",",,,%s,,,") a0)
    /// The command-line option '%s' is for test purposes only
    /// (Originally from ..\FSComp.txt:899)
    static member optsInternalNoDescription(a0 : System.String) = (GetStringFunc("optsInternalNoDescription",",,,%s,,,") a0)
    /// The command-line option '%s' has been deprecated
    /// (Originally from ..\FSComp.txt:900)
    static member optsDCLONoDescription(a0 : System.String) = (GetStringFunc("optsDCLONoDescription",",,,%s,,,") a0)
    /// The command-line option '%s' has been deprecated. Use '%s' instead.
    /// (Originally from ..\FSComp.txt:901)
    static member optsDCLODeprecatedSuggestAlternative(a0 : System.String, a1 : System.String) = (GetStringFunc("optsDCLODeprecatedSuggestAlternative",",,,%s,,,%s,,,") a0 a1)
    /// The command-line option '%s' has been deprecated. HTML document generation is now part of the F# Power Pack, via the tool FsHtmlDoc.exe.
    /// (Originally from ..\FSComp.txt:902)
    static member optsDCLOHtmlDoc(a0 : System.String) = (GetStringFunc("optsDCLOHtmlDoc",",,,%s,,,") a0)
    /// Output warning and error messages in color
    /// (Originally from ..\FSComp.txt:903)
    static member optsConsoleColors() = (GetStringFunc("optsConsoleColors",",,,") )
    /// Enable high-entropy ASLR
    /// (Originally from ..\FSComp.txt:904)
    static member optsUseHighEntropyVA() = (GetStringFunc("optsUseHighEntropyVA",",,,") )
    /// Specify subsystem version of this assembly
    /// (Originally from ..\FSComp.txt:905)
    static member optsSubSystemVersion() = (GetStringFunc("optsSubSystemVersion",",,,") )
    /// Specify target framework profile of this assembly. Valid values are mscorlib, netcore or netstandard. Default - mscorlib
    /// (Originally from ..\FSComp.txt:906)
    static member optsTargetProfile() = (GetStringFunc("optsTargetProfile",",,,") )
    /// Emit debug information in quotations
    /// (Originally from ..\FSComp.txt:907)
    static member optsEmitDebugInfoInQuotations() = (GetStringFunc("optsEmitDebugInfoInQuotations",",,,") )
    /// Specify the preferred output language culture name (e.g. es-ES, ja-JP)
    /// (Originally from ..\FSComp.txt:908)
    static member optsPreferredUiLang() = (GetStringFunc("optsPreferredUiLang",",,,") )
    /// Don't copy FSharp.Core.dll along the produced binaries
    /// (Originally from ..\FSComp.txt:909)
    static member optsNoCopyFsharpCore() = (GetStringFunc("optsNoCopyFsharpCore",",,,") )
    /// Invalid version '%s' for '--subsystemversion'. The version must be 4.00 or greater.
    /// (Originally from ..\FSComp.txt:910)
    static member optsInvalidSubSystemVersion(a0 : System.String) = (1051, GetStringFunc("optsInvalidSubSystemVersion",",,,%s,,,") a0)
    /// Invalid value '%s' for '--targetprofile', valid values are 'mscorlib', 'netcore' or 'netstandard'.
    /// (Originally from ..\FSComp.txt:911)
    static member optsInvalidTargetProfile(a0 : System.String) = (1052, GetStringFunc("optsInvalidTargetProfile",",,,%s,,,") a0)
    /// Full name
    /// (Originally from ..\FSComp.txt:912)
    static member typeInfoFullName() = (GetStringFunc("typeInfoFullName",",,,") )
    /// and %d other overloads
    /// (Originally from ..\FSComp.txt:916)
    static member typeInfoOtherOverloads(a0 : System.Int32) = (GetStringFunc("typeInfoOtherOverloads",",,,%d,,,") a0)
    /// union case
    /// (Originally from ..\FSComp.txt:917)
    static member typeInfoUnionCase() = (GetStringFunc("typeInfoUnionCase",",,,") )
    /// active pattern result
    /// (Originally from ..\FSComp.txt:918)
    static member typeInfoActivePatternResult() = (GetStringFunc("typeInfoActivePatternResult",",,,") )
    /// active recognizer
    /// (Originally from ..\FSComp.txt:919)
    static member typeInfoActiveRecognizer() = (GetStringFunc("typeInfoActiveRecognizer",",,,") )
    /// field
    /// (Originally from ..\FSComp.txt:920)
    static member typeInfoField() = (GetStringFunc("typeInfoField",",,,") )
    /// event
    /// (Originally from ..\FSComp.txt:921)
    static member typeInfoEvent() = (GetStringFunc("typeInfoEvent",",,,") )
    /// property
    /// (Originally from ..\FSComp.txt:922)
    static member typeInfoProperty() = (GetStringFunc("typeInfoProperty",",,,") )
    /// extension
    /// (Originally from ..\FSComp.txt:923)
    static member typeInfoExtension() = (GetStringFunc("typeInfoExtension",",,,") )
    /// custom operation
    /// (Originally from ..\FSComp.txt:924)
    static member typeInfoCustomOperation() = (GetStringFunc("typeInfoCustomOperation",",,,") )
    /// argument
    /// (Originally from ..\FSComp.txt:925)
    static member typeInfoArgument() = (GetStringFunc("typeInfoArgument",",,,") )
    /// anonymous record field
    /// (Originally from ..\FSComp.txt:926)
    static member typeInfoAnonRecdField() = (GetStringFunc("typeInfoAnonRecdField",",,,") )
    /// patvar
    /// (Originally from ..\FSComp.txt:927)
    static member typeInfoPatternVariable() = (GetStringFunc("typeInfoPatternVariable",",,,") )
    /// namespace
    /// (Originally from ..\FSComp.txt:928)
    static member typeInfoNamespace() = (GetStringFunc("typeInfoNamespace",",,,") )
    /// module
    /// (Originally from ..\FSComp.txt:929)
    static member typeInfoModule() = (GetStringFunc("typeInfoModule",",,,") )
    /// namespace/module
    /// (Originally from ..\FSComp.txt:930)
    static member typeInfoNamespaceOrModule() = (GetStringFunc("typeInfoNamespaceOrModule",",,,") )
    /// from %s
    /// (Originally from ..\FSComp.txt:931)
    static member typeInfoFromFirst(a0 : System.String) = (GetStringFunc("typeInfoFromFirst",",,,%s,,,") a0)
    /// also from %s
    /// (Originally from ..\FSComp.txt:932)
    static member typeInfoFromNext(a0 : System.String) = (GetStringFunc("typeInfoFromNext",",,,%s,,,") a0)
    /// generated property
    /// (Originally from ..\FSComp.txt:933)
    static member typeInfoGeneratedProperty() = (GetStringFunc("typeInfoGeneratedProperty",",,,") )
    /// generated type
    /// (Originally from ..\FSComp.txt:934)
    static member typeInfoGeneratedType() = (GetStringFunc("typeInfoGeneratedType",",,,") )
    /// Found by AssemblyFolders registry key
    /// (Originally from ..\FSComp.txt:935)
    static member assemblyResolutionFoundByAssemblyFoldersKey() = (GetStringFunc("assemblyResolutionFoundByAssemblyFoldersKey",",,,") )
    /// Found by AssemblyFoldersEx registry key
    /// (Originally from ..\FSComp.txt:936)
    static member assemblyResolutionFoundByAssemblyFoldersExKey() = (GetStringFunc("assemblyResolutionFoundByAssemblyFoldersExKey",",,,") )
    /// .NET Framework
    /// (Originally from ..\FSComp.txt:937)
    static member assemblyResolutionNetFramework() = (GetStringFunc("assemblyResolutionNetFramework",",,,") )
    /// Global Assembly Cache
    /// (Originally from ..\FSComp.txt:938)
    static member assemblyResolutionGAC() = (GetStringFunc("assemblyResolutionGAC",",,,") )
    /// Recursive class hierarchy in type '%s'
    /// (Originally from ..\FSComp.txt:939)
    static member recursiveClassHierarchy(a0 : System.String) = (1089, GetStringFunc("recursiveClassHierarchy",",,,%s,,,") a0)
    /// Invalid recursive reference to an abstract slot
    /// (Originally from ..\FSComp.txt:940)
    static member InvalidRecursiveReferenceToAbstractSlot() = (1090, GetStringFunc("InvalidRecursiveReferenceToAbstractSlot",",,,") )
    /// The event '%s' has a non-standard type. If this event is declared in another CLI language, you may need to access this event using the explicit %s and %s methods for the event. If this event is declared in F#, make the type of the event an instantiation of either 'IDelegateEvent<_>' or 'IEvent<_,_>'.
    /// (Originally from ..\FSComp.txt:941)
    static member eventHasNonStandardType(a0 : System.String, a1 : System.String, a2 : System.String) = (1091, GetStringFunc("eventHasNonStandardType",",,,%s,,,%s,,,%s,,,") a0 a1 a2)
    /// The type '%s' is not accessible from this code location
    /// (Originally from ..\FSComp.txt:942)
    static member typeIsNotAccessible(a0 : System.String) = (1092, GetStringFunc("typeIsNotAccessible",",,,%s,,,") a0)
    /// The union cases or fields of the type '%s' are not accessible from this code location
    /// (Originally from ..\FSComp.txt:943)
    static member unionCasesAreNotAccessible(a0 : System.String) = (1093, GetStringFunc("unionCasesAreNotAccessible",",,,%s,,,") a0)
    /// The value '%s' is not accessible from this code location
    /// (Originally from ..\FSComp.txt:944)
    static member valueIsNotAccessible(a0 : System.String) = (1094, GetStringFunc("valueIsNotAccessible",",,,%s,,,") a0)
    /// The union case '%s' is not accessible from this code location
    /// (Originally from ..\FSComp.txt:945)
    static member unionCaseIsNotAccessible(a0 : System.String) = (1095, GetStringFunc("unionCaseIsNotAccessible",",,,%s,,,") a0)
    /// The record, struct or class field '%s' is not accessible from this code location
    /// (Originally from ..\FSComp.txt:946)
    static member fieldIsNotAccessible(a0 : System.String) = (1096, GetStringFunc("fieldIsNotAccessible",",,,%s,,,") a0)
    /// The struct or class field '%s' is not accessible from this code location
    /// (Originally from ..\FSComp.txt:947)
    static member structOrClassFieldIsNotAccessible(a0 : System.String) = (1097, GetStringFunc("structOrClassFieldIsNotAccessible",",,,%s,,,") a0)
    /// This construct is experimental
    /// (Originally from ..\FSComp.txt:948)
    static member experimentalConstruct() = (GetStringFunc("experimentalConstruct",",,,") )
    /// No Invoke methods found for delegate type
    /// (Originally from ..\FSComp.txt:949)
    static member noInvokeMethodsFound() = (1099, GetStringFunc("noInvokeMethodsFound",",,,") )
    /// More than one Invoke method found for delegate type
    /// (Originally from ..\FSComp.txt:950)
    static member moreThanOneInvokeMethodFound() = (GetStringFunc("moreThanOneInvokeMethodFound",",,,") )
    /// Delegates are not allowed to have curried signatures
    /// (Originally from ..\FSComp.txt:951)
    static member delegatesNotAllowedToHaveCurriedSignatures() = (1101, GetStringFunc("delegatesNotAllowedToHaveCurriedSignatures",",,,") )
    /// Unexpected Expr.TyChoose
    /// (Originally from ..\FSComp.txt:952)
    static member tlrUnexpectedTExpr() = (1102, GetStringFunc("tlrUnexpectedTExpr",",,,") )
    /// Note: Lambda-lifting optimizations have not been applied because of the use of this local constrained generic function as a first class value. Adding type constraints may resolve this condition.
    /// (Originally from ..\FSComp.txt:953)
    static member tlrLambdaLiftingOptimizationsNotApplied() = (1103, GetStringFunc("tlrLambdaLiftingOptimizationsNotApplied",",,,") )
    /// Identifiers containing '@' are reserved for use in F# code generation
    /// (Originally from ..\FSComp.txt:954)
    static member lexhlpIdentifiersContainingAtSymbolReserved() = (1104, GetStringFunc("lexhlpIdentifiersContainingAtSymbolReserved",",,,") )
    /// The identifier '%s' is reserved for future use by F#
    /// (Originally from ..\FSComp.txt:955)
    static member lexhlpIdentifierReserved(a0 : System.String) = (GetStringFunc("lexhlpIdentifierReserved",",,,%s,,,") a0)
    /// Missing variable '%s'
    /// (Originally from ..\FSComp.txt:956)
    static member patcMissingVariable(a0 : System.String) = (1106, GetStringFunc("patcMissingVariable",",,,%s,,,") a0)
    /// Partial active patterns may only generate one result
    /// (Originally from ..\FSComp.txt:957)
    static member patcPartialActivePatternsGenerateOneResult() = (1107, GetStringFunc("patcPartialActivePatternsGenerateOneResult",",,,") )
    /// The type '%s' is required here and is unavailable. You must add a reference to assembly '%s'.
    /// (Originally from ..\FSComp.txt:958)
    static member impTypeRequiredUnavailable(a0 : System.String, a1 : System.String) = (1108, GetStringFunc("impTypeRequiredUnavailable",",,,%s,,,%s,,,") a0 a1)
    /// A reference to the type '%s' in assembly '%s' was found, but the type could not be found in that assembly
    /// (Originally from ..\FSComp.txt:959)
    static member impReferencedTypeCouldNotBeFoundInAssembly(a0 : System.String, a1 : System.String) = (1109, GetStringFunc("impReferencedTypeCouldNotBeFoundInAssembly",",,,%s,,,%s,,,") a0 a1)
    /// Internal error or badly formed metadata: not enough type parameters were in scope while importing
    /// (Originally from ..\FSComp.txt:960)
    static member impNotEnoughTypeParamsInScopeWhileImporting() = (1110, GetStringFunc("impNotEnoughTypeParamsInScopeWhileImporting",",,,") )
    /// A reference to the DLL %s is required by assembly %s. The imported type %s is located in the first assembly and could not be resolved.
    /// (Originally from ..\FSComp.txt:961)
    static member impReferenceToDllRequiredByAssembly(a0 : System.String, a1 : System.String, a2 : System.String) = (1111, GetStringFunc("impReferenceToDllRequiredByAssembly",",,,%s,,,%s,,,%s,,,") a0 a1 a2)
    /// An imported assembly uses the type '%s' but that type is not public
    /// (Originally from ..\FSComp.txt:962)
    static member impImportedAssemblyUsesNotPublicType(a0 : System.String) = (1112, GetStringFunc("impImportedAssemblyUsesNotPublicType",",,,%s,,,") a0)
    /// The value '%s' was marked inline but its implementation makes use of an internal or private function which is not sufficiently accessible
    /// (Originally from ..\FSComp.txt:963)
    static member optValueMarkedInlineButIncomplete(a0 : System.String) = (1113, GetStringFunc("optValueMarkedInlineButIncomplete",",,,%s,,,") a0)
    /// The value '%s' was marked inline but was not bound in the optimization environment
    /// (Originally from ..\FSComp.txt:964)
    static member optValueMarkedInlineButWasNotBoundInTheOptEnv(a0 : System.String) = (1114, GetStringFunc("optValueMarkedInlineButWasNotBoundInTheOptEnv",",,,%s,,,") a0)
    /// Local value %s not found during optimization
    /// (Originally from ..\FSComp.txt:965)
    static member optLocalValueNotFoundDuringOptimization(a0 : System.String) = (1115, GetStringFunc("optLocalValueNotFoundDuringOptimization",",,,%s,,,") a0)
    /// A value marked as 'inline' has an unexpected value
    /// (Originally from ..\FSComp.txt:966)
    static member optValueMarkedInlineHasUnexpectedValue() = (1116, GetStringFunc("optValueMarkedInlineHasUnexpectedValue",",,,") )
    /// A value marked as 'inline' could not be inlined
    /// (Originally from ..\FSComp.txt:967)
    static member optValueMarkedInlineCouldNotBeInlined() = (1117, GetStringFunc("optValueMarkedInlineCouldNotBeInlined",",,,") )
    /// Failed to inline the value '%s' marked 'inline', perhaps because a recursive value was marked 'inline'
    /// (Originally from ..\FSComp.txt:968)
    static member optFailedToInlineValue(a0 : System.String) = (1118, GetStringFunc("optFailedToInlineValue",",,,%s,,,") a0)
    /// Recursive ValValue %s
    /// (Originally from ..\FSComp.txt:969)
    static member optRecursiveValValue(a0 : System.String) = (1119, GetStringFunc("optRecursiveValValue",",,,%s,,,") a0)
    /// The indentation of this 'in' token is incorrect with respect to the corresponding 'let'
    /// (Originally from ..\FSComp.txt:970)
    static member lexfltIncorrentIndentationOfIn() = (GetStringFunc("lexfltIncorrentIndentationOfIn",",,,") )
    /// Possible incorrect indentation: this token is offside of context started at position %s. Try indenting this token further or using standard formatting conventions.
    /// (Originally from ..\FSComp.txt:971)
    static member lexfltTokenIsOffsideOfContextStartedEarlier(a0 : System.String) = (GetStringFunc("lexfltTokenIsOffsideOfContextStartedEarlier",",,,%s,,,") a0)
    /// The '|' tokens separating rules of this pattern match are misaligned by one column. Consider realigning your code or using further indentation.
    /// (Originally from ..\FSComp.txt:972)
    static member lexfltSeparatorTokensOfPatternMatchMisaligned() = (GetStringFunc("lexfltSeparatorTokensOfPatternMatchMisaligned",",,,") )
    /// Invalid module/expression/type
    /// (Originally from ..\FSComp.txt:973)
    static member nrInvalidModuleExprType() = (1123, GetStringFunc("nrInvalidModuleExprType",",,,") )
    /// Multiple types exist called '%s', taking different numbers of generic parameters. Provide a type instantiation to disambiguate the type resolution, e.g. '%s'.
    /// (Originally from ..\FSComp.txt:974)
    static member nrTypeInstantiationNeededToDisambiguateTypesWithSameName(a0 : System.String, a1 : System.String) = (1124, GetStringFunc("nrTypeInstantiationNeededToDisambiguateTypesWithSameName",",,,%s,,,%s,,,") a0 a1)
    /// The instantiation of the generic type '%s' is missing and can't be inferred from the arguments or return type of this member. Consider providing a type instantiation when accessing this type, e.g. '%s'.
    /// (Originally from ..\FSComp.txt:975)
    static member nrTypeInstantiationIsMissingAndCouldNotBeInferred(a0 : System.String, a1 : System.String) = (1125, GetStringFunc("nrTypeInstantiationIsMissingAndCouldNotBeInferred",",,,%s,,,%s,,,") a0 a1)
    /// 'global' may only be used as the first name in a qualified path
    /// (Originally from ..\FSComp.txt:976)
    static member nrGlobalUsedOnlyAsFirstName() = (1126, GetStringFunc("nrGlobalUsedOnlyAsFirstName",",,,") )
    /// This is not a constructor or literal, or a constructor is being used incorrectly
    /// (Originally from ..\FSComp.txt:977)
    static member nrIsNotConstructorOrLiteral() = (1127, GetStringFunc("nrIsNotConstructorOrLiteral",",,,") )
    /// Unexpected empty long identifier
    /// (Originally from ..\FSComp.txt:978)
    static member nrUnexpectedEmptyLongId() = (1128, GetStringFunc("nrUnexpectedEmptyLongId",",,,") )
    /// The record type '%s' does not contain a label '%s'.
    /// (Originally from ..\FSComp.txt:979)
    static member nrRecordDoesNotContainSuchLabel(a0 : System.String, a1 : System.String) = (1129, GetStringFunc("nrRecordDoesNotContainSuchLabel",",,,%s,,,%s,,,") a0 a1)
    /// Invalid field label
    /// (Originally from ..\FSComp.txt:980)
    static member nrInvalidFieldLabel() = (1130, GetStringFunc("nrInvalidFieldLabel",",,,") )
    /// Invalid expression '%s'
    /// (Originally from ..\FSComp.txt:981)
    static member nrInvalidExpression(a0 : System.String) = (1132, GetStringFunc("nrInvalidExpression",",,,%s,,,") a0)
    /// No constructors are available for the type '%s'
    /// (Originally from ..\FSComp.txt:982)
    static member nrNoConstructorsAvailableForType(a0 : System.String) = (1133, GetStringFunc("nrNoConstructorsAvailableForType",",,,%s,,,") a0)
    /// The union type for union case '%s' was defined with the RequireQualifiedAccessAttribute. Include the name of the union type ('%s') in the name you are using.
    /// (Originally from ..\FSComp.txt:983)
    static member nrUnionTypeNeedsQualifiedAccess(a0 : System.String, a1 : System.String) = (1134, GetStringFunc("nrUnionTypeNeedsQualifiedAccess",",,,%s,,,%s,,,") a0 a1)
    /// The record type for the record field '%s' was defined with the RequireQualifiedAccessAttribute. Include the name of the record type ('%s') in the name you are using.
    /// (Originally from ..\FSComp.txt:984)
    static member nrRecordTypeNeedsQualifiedAccess(a0 : System.String, a1 : System.String) = (1135, GetStringFunc("nrRecordTypeNeedsQualifiedAccess",",,,%s,,,%s,,,") a0 a1)
    /// Unexpected error creating debug information file '%s'
    /// (Originally from ..\FSComp.txt:985)
    static member ilwriteErrorCreatingPdb(a0 : System.String) = (1136, GetStringFunc("ilwriteErrorCreatingPdb",",,,%s,,,") a0)
    /// This number is outside the allowable range for this integer type
    /// (Originally from ..\FSComp.txt:986)
    static member lexOutsideIntegerRange() = (1138, GetStringFunc("lexOutsideIntegerRange",",,,") )
    /// '%s' is not permitted as a character in operator names and is reserved for future use
    /// (Originally from ..\FSComp.txt:990)
    static member lexCharNotAllowedInOperatorNames(a0 : System.String) = (GetStringFunc("lexCharNotAllowedInOperatorNames",",,,%s,,,") a0)
    /// Unexpected character '%s'
    /// (Originally from ..\FSComp.txt:991)
    static member lexUnexpectedChar(a0 : System.String) = (GetStringFunc("lexUnexpectedChar",",,,%s,,,") a0)
    /// This byte array literal contains characters that do not encode as a single byte
    /// (Originally from ..\FSComp.txt:992)
    static member lexByteArrayCannotEncode() = (1140, GetStringFunc("lexByteArrayCannotEncode",",,,") )
    /// Identifiers followed by '%s' are reserved for future use
    /// (Originally from ..\FSComp.txt:993)
    static member lexIdentEndInMarkReserved(a0 : System.String) = (1141, GetStringFunc("lexIdentEndInMarkReserved",",,,%s,,,") a0)
    /// This number is outside the allowable range for 8-bit signed integers
    /// (Originally from ..\FSComp.txt:994)
    static member lexOutsideEightBitSigned() = (1142, GetStringFunc("lexOutsideEightBitSigned",",,,") )
    /// This number is outside the allowable range for hexadecimal 8-bit signed integers
    /// (Originally from ..\FSComp.txt:995)
    static member lexOutsideEightBitSignedHex() = (1143, GetStringFunc("lexOutsideEightBitSignedHex",",,,") )
    /// This number is outside the allowable range for 8-bit unsigned integers
    /// (Originally from ..\FSComp.txt:996)
    static member lexOutsideEightBitUnsigned() = (1144, GetStringFunc("lexOutsideEightBitUnsigned",",,,") )
    /// This number is outside the allowable range for 16-bit signed integers
    /// (Originally from ..\FSComp.txt:997)
    static member lexOutsideSixteenBitSigned() = (1145, GetStringFunc("lexOutsideSixteenBitSigned",",,,") )
    /// This number is outside the allowable range for 16-bit unsigned integers
    /// (Originally from ..\FSComp.txt:998)
    static member lexOutsideSixteenBitUnsigned() = (1146, GetStringFunc("lexOutsideSixteenBitUnsigned",",,,") )
    /// This number is outside the allowable range for 32-bit signed integers
    /// (Originally from ..\FSComp.txt:999)
    static member lexOutsideThirtyTwoBitSigned() = (1147, GetStringFunc("lexOutsideThirtyTwoBitSigned",",,,") )
    /// This number is outside the allowable range for 32-bit unsigned integers
    /// (Originally from ..\FSComp.txt:1000)
    static member lexOutsideThirtyTwoBitUnsigned() = (1148, GetStringFunc("lexOutsideThirtyTwoBitUnsigned",",,,") )
    /// This number is outside the allowable range for 64-bit signed integers
    /// (Originally from ..\FSComp.txt:1001)
    static member lexOutsideSixtyFourBitSigned() = (1149, GetStringFunc("lexOutsideSixtyFourBitSigned",",,,") )
    /// This number is outside the allowable range for 64-bit unsigned integers
    /// (Originally from ..\FSComp.txt:1002)
    static member lexOutsideSixtyFourBitUnsigned() = (1150, GetStringFunc("lexOutsideSixtyFourBitUnsigned",",,,") )
    /// This number is outside the allowable range for signed native integers
    /// (Originally from ..\FSComp.txt:1003)
    static member lexOutsideNativeSigned() = (1151, GetStringFunc("lexOutsideNativeSigned",",,,") )
    /// This number is outside the allowable range for unsigned native integers
    /// (Originally from ..\FSComp.txt:1004)
    static member lexOutsideNativeUnsigned() = (1152, GetStringFunc("lexOutsideNativeUnsigned",",,,") )
    /// Invalid floating point number
    /// (Originally from ..\FSComp.txt:1005)
    static member lexInvalidFloat() = (1153, GetStringFunc("lexInvalidFloat",",,,") )
    /// This number is outside the allowable range for decimal literals
    /// (Originally from ..\FSComp.txt:1006)
    static member lexOusideDecimal() = (1154, GetStringFunc("lexOusideDecimal",",,,") )
    /// This number is outside the allowable range for 32-bit floats
    /// (Originally from ..\FSComp.txt:1007)
    static member lexOusideThirtyTwoBitFloat() = (1155, GetStringFunc("lexOusideThirtyTwoBitFloat",",,,") )
    /// This is not a valid numeric literal. Valid numeric literals include 1, 0x1, 0b0001 (int), 1u (uint32), 1L (int64), 1UL (uint64), 1s (int16), 1y (sbyte), 1uy (byte), 1.0 (float), 1.0f (float32), 1.0m (decimal), 1I (BigInteger).
    /// (Originally from ..\FSComp.txt:1008)
    static member lexInvalidNumericLiteral() = (1156, GetStringFunc("lexInvalidNumericLiteral",",,,") )
    /// This is not a valid byte literal
    /// (Originally from ..\FSComp.txt:1009)
    static member lexInvalidByteLiteral() = (1157, GetStringFunc("lexInvalidByteLiteral",",,,") )
    /// This is not a valid character literal
    /// (Originally from ..\FSComp.txt:1010)
    static member lexInvalidCharLiteral() = (1158, GetStringFunc("lexInvalidCharLiteral",",,,") )
    /// This Unicode encoding is only valid in string literals
    /// (Originally from ..\FSComp.txt:1011)
    static member lexThisUnicodeOnlyInStringLiterals() = (1159, GetStringFunc("lexThisUnicodeOnlyInStringLiterals",",,,") )
    /// This token is reserved for future use
    /// (Originally from ..\FSComp.txt:1012)
    static member lexTokenReserved() = (1160, GetStringFunc("lexTokenReserved",",,,") )
    /// TABs are not allowed in F# code unless the #indent \"off\" option is used
    /// (Originally from ..\FSComp.txt:1013)
    static member lexTabsNotAllowed() = (1161, GetStringFunc("lexTabsNotAllowed",",,,") )
    /// Invalid line number: '%s'
    /// (Originally from ..\FSComp.txt:1014)
    static member lexInvalidLineNumber(a0 : System.String) = (1162, GetStringFunc("lexInvalidLineNumber",",,,%s,,,") a0)
    /// #if directive must appear as the first non-whitespace character on a line
    /// (Originally from ..\FSComp.txt:1015)
    static member lexHashIfMustBeFirst() = (1163, GetStringFunc("lexHashIfMustBeFirst",",,,") )
    /// #else has no matching #if
    /// (Originally from ..\FSComp.txt:1016)
    static member lexHashElseNoMatchingIf() = (GetStringFunc("lexHashElseNoMatchingIf",",,,") )
    /// #endif required for #else
    /// (Originally from ..\FSComp.txt:1017)
    static member lexHashEndifRequiredForElse() = (GetStringFunc("lexHashEndifRequiredForElse",",,,") )
    /// #else directive must appear as the first non-whitespace character on a line
    /// (Originally from ..\FSComp.txt:1018)
    static member lexHashElseMustBeFirst() = (1166, GetStringFunc("lexHashElseMustBeFirst",",,,") )
    /// #endif has no matching #if
    /// (Originally from ..\FSComp.txt:1019)
    static member lexHashEndingNoMatchingIf() = (GetStringFunc("lexHashEndingNoMatchingIf",",,,") )
    /// #endif directive must appear as the first non-whitespace character on a line
    /// (Originally from ..\FSComp.txt:1020)
    static member lexHashEndifMustBeFirst() = (1168, GetStringFunc("lexHashEndifMustBeFirst",",,,") )
    /// #if directive should be immediately followed by an identifier
    /// (Originally from ..\FSComp.txt:1021)
    static member lexHashIfMustHaveIdent() = (1169, GetStringFunc("lexHashIfMustHaveIdent",",,,") )
    /// Syntax error. Wrong nested #endif, unexpected tokens before it.
    /// (Originally from ..\FSComp.txt:1022)
    static member lexWrongNestedHashEndif() = (1170, GetStringFunc("lexWrongNestedHashEndif",",,,") )
    /// #! may only appear as the first line at the start of a file.
    /// (Originally from ..\FSComp.txt:1023)
    static member lexHashBangMustBeFirstInFile() = (GetStringFunc("lexHashBangMustBeFirstInFile",",,,") )
    /// Expected single line comment or end of line
    /// (Originally from ..\FSComp.txt:1024)
    static member pplexExpectedSingleLineComment() = (1171, GetStringFunc("pplexExpectedSingleLineComment",",,,") )
    /// Infix operator member '%s' has no arguments. Expected a tuple of 2 arguments, e.g. static member (+) (x,y) = ...
    /// (Originally from ..\FSComp.txt:1025)
    static member memberOperatorDefinitionWithNoArguments(a0 : System.String) = (1172, GetStringFunc("memberOperatorDefinitionWithNoArguments",",,,%s,,,") a0)
    /// Infix operator member '%s' has %d initial argument(s). Expected a tuple of 2 arguments, e.g. static member (+) (x,y) = ...
    /// (Originally from ..\FSComp.txt:1026)
    static member memberOperatorDefinitionWithNonPairArgument(a0 : System.String, a1 : System.Int32) = (1173, GetStringFunc("memberOperatorDefinitionWithNonPairArgument",",,,%s,,,%d,,,") a0 a1)
    /// Infix operator member '%s' has extra curried arguments. Expected a tuple of 2 arguments, e.g. static member (+) (x,y) = ...
    /// (Originally from ..\FSComp.txt:1027)
    static member memberOperatorDefinitionWithCurriedArguments(a0 : System.String) = (1174, GetStringFunc("memberOperatorDefinitionWithCurriedArguments",",,,%s,,,") a0)
    /// All record, union and struct types in FSharp.Core.dll must be explicitly labelled with 'StructuralComparison' or 'NoComparison'
    /// (Originally from ..\FSComp.txt:1028)
    static member tcFSharpCoreRequiresExplicit() = (1175, GetStringFunc("tcFSharpCoreRequiresExplicit",",,,") )
    /// The struct, record or union type '%s' has the 'StructuralComparison' attribute but the type parameter '%s' does not satisfy the 'comparison' constraint. Consider adding the 'comparison' constraint to the type parameter
    /// (Originally from ..\FSComp.txt:1029)
    static member tcStructuralComparisonNotSatisfied1(a0 : System.String, a1 : System.String) = (1176, GetStringFunc("tcStructuralComparisonNotSatisfied1",",,,%s,,,%s,,,") a0 a1)
    /// The struct, record or union type '%s' has the 'StructuralComparison' attribute but the component type '%s' does not satisfy the 'comparison' constraint
    /// (Originally from ..\FSComp.txt:1030)
    static member tcStructuralComparisonNotSatisfied2(a0 : System.String, a1 : System.String) = (1177, GetStringFunc("tcStructuralComparisonNotSatisfied2",",,,%s,,,%s,,,") a0 a1)
    /// The struct, record or union type '%s' is not structurally comparable because the type parameter %s does not satisfy the 'comparison' constraint. Consider adding the 'NoComparison' attribute to the type '%s' to clarify that the type is not comparable
    /// (Originally from ..\FSComp.txt:1031)
    static member tcNoComparisonNeeded1(a0 : System.String, a1 : System.String, a2 : System.String) = (1178, GetStringFunc("tcNoComparisonNeeded1",",,,%s,,,%s,,,%s,,,") a0 a1 a2)
    /// The struct, record or union type '%s' is not structurally comparable because the type '%s' does not satisfy the 'comparison' constraint. Consider adding the 'NoComparison' attribute to the type '%s' to clarify that the type is not comparable
    /// (Originally from ..\FSComp.txt:1032)
    static member tcNoComparisonNeeded2(a0 : System.String, a1 : System.String, a2 : System.String) = (1178, GetStringFunc("tcNoComparisonNeeded2",",,,%s,,,%s,,,%s,,,") a0 a1 a2)
    /// The struct, record or union type '%s' does not support structural equality because the type parameter %s does not satisfy the 'equality' constraint. Consider adding the 'NoEquality' attribute to the type '%s' to clarify that the type does not support structural equality
    /// (Originally from ..\FSComp.txt:1033)
    static member tcNoEqualityNeeded1(a0 : System.String, a1 : System.String, a2 : System.String) = (1178, GetStringFunc("tcNoEqualityNeeded1",",,,%s,,,%s,,,%s,,,") a0 a1 a2)
    /// The struct, record or union type '%s' does not support structural equality because the type '%s' does not satisfy the 'equality' constraint. Consider adding the 'NoEquality' attribute to the type '%s' to clarify that the type does not support structural equality
    /// (Originally from ..\FSComp.txt:1034)
    static member tcNoEqualityNeeded2(a0 : System.String, a1 : System.String, a2 : System.String) = (1178, GetStringFunc("tcNoEqualityNeeded2",",,,%s,,,%s,,,%s,,,") a0 a1 a2)
    /// The struct, record or union type '%s' has the 'StructuralEquality' attribute but the type parameter '%s' does not satisfy the 'equality' constraint. Consider adding the 'equality' constraint to the type parameter
    /// (Originally from ..\FSComp.txt:1035)
    static member tcStructuralEqualityNotSatisfied1(a0 : System.String, a1 : System.String) = (1179, GetStringFunc("tcStructuralEqualityNotSatisfied1",",,,%s,,,%s,,,") a0 a1)
    /// The struct, record or union type '%s' has the 'StructuralEquality' attribute but the component type '%s' does not satisfy the 'equality' constraint
    /// (Originally from ..\FSComp.txt:1036)
    static member tcStructuralEqualityNotSatisfied2(a0 : System.String, a1 : System.String) = (1180, GetStringFunc("tcStructuralEqualityNotSatisfied2",",,,%s,,,%s,,,") a0 a1)
    /// Each argument of the primary constructor for a struct must be given a type, for example 'type S(x1:int, x2: int) = ...'. These arguments determine the fields of the struct.
    /// (Originally from ..\FSComp.txt:1037)
    static member tcStructsMustDeclareTypesOfImplicitCtorArgsExplicitly() = (1181, GetStringFunc("tcStructsMustDeclareTypesOfImplicitCtorArgsExplicitly",",,,") )
    /// The value '%s' is unused
    /// (Originally from ..\FSComp.txt:1038)
    static member chkUnusedValue(a0 : System.String) = (1182, GetStringFunc("chkUnusedValue",",,,%s,,,") a0)
    /// The recursive object reference '%s' is unused. The presence of a recursive object reference adds runtime initialization checks to members in this and derived types. Consider removing this recursive object reference.
    /// (Originally from ..\FSComp.txt:1039)
    static member chkUnusedThisVariable(a0 : System.String) = (1183, GetStringFunc("chkUnusedThisVariable",",,,%s,,,") a0)
    /// A getter property may have at most one argument group
    /// (Originally from ..\FSComp.txt:1040)
    static member parsGetterAtMostOneArgument() = (1184, GetStringFunc("parsGetterAtMostOneArgument",",,,") )
    /// A setter property may have at most two argument groups
    /// (Originally from ..\FSComp.txt:1041)
    static member parsSetterAtMostTwoArguments() = (1185, GetStringFunc("parsSetterAtMostTwoArguments",",,,") )
    /// Invalid property getter or setter
    /// (Originally from ..\FSComp.txt:1042)
    static member parsInvalidProperty() = (1186, GetStringFunc("parsInvalidProperty",",,,") )
    /// An indexer property must be given at least one argument
    /// (Originally from ..\FSComp.txt:1043)
    static member parsIndexerPropertyRequiresAtLeastOneArgument() = (1187, GetStringFunc("parsIndexerPropertyRequiresAtLeastOneArgument",",,,") )
    /// This operation accesses a mutable top-level value defined in another assembly in an unsupported way. The value cannot be accessed through its address. Consider copying the expression to a mutable local, e.g. 'let mutable x = ...', and if necessary assigning the value back after the completion of the operation
    /// (Originally from ..\FSComp.txt:1044)
    static member tastInvalidAddressOfMutableAcrossAssemblyBoundary() = (1188, GetStringFunc("tastInvalidAddressOfMutableAcrossAssemblyBoundary",",,,") )
    /// Remove spaces between the type name and type parameter, e.g. \"type C<'T>\", not type \"C   <'T>\". Type parameters must be placed directly adjacent to the type name.
<<<<<<< HEAD
    /// (Originally from ..\FSComp.txt:1043)
    static member parsNonAdjacentTypars() = (1189, GetStringFunc("parsNonAdjacentTypars",",,,") )
    /// Remove spaces between the type name and type parameter, e.g. \"C<'T>\", not \"C <'T>\". Type parameters must be placed directly adjacent to the type name.
    /// (Originally from ..\FSComp.txt:1044)
=======
    /// (Originally from ..\FSComp.txt:1045)
    static member parsNonAdjacentTypars() = (1189, GetStringFunc("parsNonAdjacentTypars",",,,") )
    /// Remove spaces between the type name and type parameter, e.g. \"C<'T>\", not \"C <'T>\". Type parameters must be placed directly adjacent to the type name.
    /// (Originally from ..\FSComp.txt:1046)
>>>>>>> 5ae8597a
    static member parsNonAdjacentTyargs() = (1190, GetStringFunc("parsNonAdjacentTyargs",",,,") )
    /// The use of the type syntax 'int C' and 'C  <int>' is not permitted here. Consider adjusting this type to be written in the form 'C<int>'
    /// (Originally from ..\FSComp.txt:1047)
    static member parsNonAtomicType() = (GetStringFunc("parsNonAtomicType",",,,") )
    /// The module/namespace '%s' from compilation unit '%s' did not contain the module/namespace '%s'
    /// (Originally from ..\FSComp.txt:1050)
    static member tastUndefinedItemRefModuleNamespace(a0 : System.String, a1 : System.String, a2 : System.String) = (1193, GetStringFunc("tastUndefinedItemRefModuleNamespace",",,,%s,,,%s,,,%s,,,") a0 a1 a2)
    /// The module/namespace '%s' from compilation unit '%s' did not contain the val '%s'
    /// (Originally from ..\FSComp.txt:1051)
    static member tastUndefinedItemRefVal(a0 : System.String, a1 : System.String, a2 : System.String) = (1194, GetStringFunc("tastUndefinedItemRefVal",",,,%s,,,%s,,,%s,,,") a0 a1 a2)
    /// The module/namespace '%s' from compilation unit '%s' did not contain the namespace, module or type '%s'
    /// (Originally from ..\FSComp.txt:1052)
    static member tastUndefinedItemRefModuleNamespaceType(a0 : System.String, a1 : System.String, a2 : System.String) = (1195, GetStringFunc("tastUndefinedItemRefModuleNamespaceType",",,,%s,,,%s,,,%s,,,") a0 a1 a2)
    /// The 'UseNullAsTrueValue' attribute flag may only be used with union types that have one nullary case and at least one non-nullary case
    /// (Originally from ..\FSComp.txt:1053)
    static member tcInvalidUseNullAsTrueValue() = (1196, GetStringFunc("tcInvalidUseNullAsTrueValue",",,,") )
    /// The parameter '%s' was inferred to have byref type. Parameters of byref type must be given an explicit type annotation, e.g. 'x1: byref<int>'. When used, a byref parameter is implicitly dereferenced.
    /// (Originally from ..\FSComp.txt:1054)
    static member tcParameterInferredByref(a0 : System.String) = (1197, GetStringFunc("tcParameterInferredByref",",,,%s,,,") a0)
    /// The generic member '%s' has been used at a non-uniform instantiation prior to this program point. Consider reordering the members so this member occurs first. Alternatively, specify the full type of the member explicitly, including argument types, return type and any additional generic parameters and constraints.
    /// (Originally from ..\FSComp.txt:1055)
    static member tcNonUniformMemberUse(a0 : System.String) = (1198, GetStringFunc("tcNonUniformMemberUse",",,,%s,,,") a0)
    /// The attribute '%s' appears in both the implementation and the signature, but the attribute arguments differ. Only the attribute from the signature will be included in the compiled code.
    /// (Originally from ..\FSComp.txt:1056)
    static member tcAttribArgsDiffer(a0 : System.String) = (1200, GetStringFunc("tcAttribArgsDiffer",",,,%s,,,") a0)
    /// Cannot call an abstract base member: '%s'
    /// (Originally from ..\FSComp.txt:1057)
    static member tcCannotCallAbstractBaseMember(a0 : System.String) = (1201, GetStringFunc("tcCannotCallAbstractBaseMember",",,,%s,,,") a0)
    /// Could not resolve the ambiguity in the use of a generic construct with an 'unmanaged' constraint at or near this position
    /// (Originally from ..\FSComp.txt:1058)
    static member typrelCannotResolveAmbiguityInUnmanaged() = (1202, GetStringFunc("typrelCannotResolveAmbiguityInUnmanaged",",,,") )
    /// This construct is for ML compatibility. %s. You can disable this warning by using '--mlcompatibility' or '--nowarn:62'.
    /// (Originally from ..\FSComp.txt:1061)
    static member mlCompatMessage(a0 : System.String) = (GetStringFunc("mlCompatMessage",",,,%s,,,") a0)
    /// The type '%s' has been marked as having an Explicit layout, but the field '%s' has not been marked with the 'FieldOffset' attribute
    /// (Originally from ..\FSComp.txt:1063)
    static member ilFieldDoesNotHaveValidOffsetForStructureLayout(a0 : System.String, a1 : System.String) = (1206, GetStringFunc("ilFieldDoesNotHaveValidOffsetForStructureLayout",",,,%s,,,%s,,,") a0 a1)
    /// Interfaces inherited by other interfaces should be declared using 'inherit ...' instead of 'interface ...'
    /// (Originally from ..\FSComp.txt:1064)
    static member tcInterfacesShouldUseInheritNotInterface() = (1207, GetStringFunc("tcInterfacesShouldUseInheritNotInterface",",,,") )
    /// Invalid prefix operator
    /// (Originally from ..\FSComp.txt:1065)
    static member parsInvalidPrefixOperator() = (1208, GetStringFunc("parsInvalidPrefixOperator",",,,") )
    /// Invalid operator definition. Prefix operator definitions must use a valid prefix operator name.
    /// (Originally from ..\FSComp.txt:1066)
    static member parsInvalidPrefixOperatorDefinition() = (1208, GetStringFunc("parsInvalidPrefixOperatorDefinition",",,,") )
    /// The file extensions '.ml' and '.mli' are for ML compatibility
    /// (Originally from ..\FSComp.txt:1067)
    static member buildCompilingExtensionIsForML() = (GetStringFunc("buildCompilingExtensionIsForML",",,,") )
    /// Consider using a file with extension '.ml' or '.mli' instead
    /// (Originally from ..\FSComp.txt:1068)
    static member lexIndentOffForML() = (GetStringFunc("lexIndentOffForML",",,,") )
    /// Active pattern '%s' is not a function
    /// (Originally from ..\FSComp.txt:1069)
    static member activePatternIdentIsNotFunctionTyped(a0 : System.String) = (1209, GetStringFunc("activePatternIdentIsNotFunctionTyped",",,,%s,,,") a0)
    /// Active pattern '%s' has a result type containing type variables that are not determined by the input. The common cause is a when a result case is not mentioned, e.g. 'let (|A|B|) (x:int) = A x'. This can be fixed with a type constraint, e.g. 'let (|A|B|) (x:int) : Choice<int,unit> = A x'
    /// (Originally from ..\FSComp.txt:1070)
    static member activePatternChoiceHasFreeTypars(a0 : System.String) = (1210, GetStringFunc("activePatternChoiceHasFreeTypars",",,,%s,,,") a0)
    /// The FieldOffset attribute can only be placed on members of types marked with the StructLayout(LayoutKind.Explicit)
    /// (Originally from ..\FSComp.txt:1071)
    static member ilFieldHasOffsetForSequentialLayout() = (1211, GetStringFunc("ilFieldHasOffsetForSequentialLayout",",,,") )
    /// Optional arguments must come at the end of the argument list, after any non-optional arguments
    /// (Originally from ..\FSComp.txt:1072)
    static member tcOptionalArgsMustComeAfterNonOptionalArgs() = (1212, GetStringFunc("tcOptionalArgsMustComeAfterNonOptionalArgs",",,,") )
    /// Attribute 'System.Diagnostics.ConditionalAttribute' is only valid on methods or attribute classes
    /// (Originally from ..\FSComp.txt:1073)
    static member tcConditionalAttributeUsage() = (1213, GetStringFunc("tcConditionalAttributeUsage",",,,") )
    /// Extension members cannot provide operator overloads.  Consider defining the operator as part of the type definition instead.
    /// (Originally from ..\FSComp.txt:1075)
    static member tcMemberOperatorDefinitionInExtrinsic() = (1215, GetStringFunc("tcMemberOperatorDefinitionInExtrinsic",",,,") )
    /// The name of the MDB file must be <assembly-file-name>.mdb. The --pdb option will be ignored.
    /// (Originally from ..\FSComp.txt:1076)
    static member ilwriteMDBFileNameCannotBeChangedWarning() = (1216, GetStringFunc("ilwriteMDBFileNameCannotBeChangedWarning",",,,") )
    /// MDB generation failed. Could not find compatible member %s
    /// (Originally from ..\FSComp.txt:1077)
    static member ilwriteMDBMemberMissing(a0 : System.String) = (1217, GetStringFunc("ilwriteMDBMemberMissing",",,,%s,,,") a0)
    /// Cannot generate MDB debug information. Failed to load the 'MonoSymbolWriter' type from the 'Mono.CompilerServices.SymbolWriter.dll' assembly.
    /// (Originally from ..\FSComp.txt:1078)
    static member ilwriteErrorCreatingMdb() = (1218, GetStringFunc("ilwriteErrorCreatingMdb",",,,") )
    /// The union case named '%s' conflicts with the generated type '%s'
    /// (Originally from ..\FSComp.txt:1079)
    static member tcUnionCaseNameConflictsWithGeneratedType(a0 : System.String, a1 : System.String) = (1219, GetStringFunc("tcUnionCaseNameConflictsWithGeneratedType",",,,%s,,,%s,,,") a0 a1)
    /// ReflectedDefinitionAttribute may not be applied to an instance member on a struct type, because the instance member takes an implicit 'this' byref parameter
    /// (Originally from ..\FSComp.txt:1080)
    static member chkNoReflectedDefinitionOnStructMember() = (1220, GetStringFunc("chkNoReflectedDefinitionOnStructMember",",,,") )
    /// DLLImport bindings must be static members in a class or function definitions in a module
    /// (Originally from ..\FSComp.txt:1081)
    static member tcDllImportNotAllowed() = (1221, GetStringFunc("tcDllImportNotAllowed",",,,") )
    /// When mscorlib.dll or FSharp.Core.dll is explicitly referenced the %s option must also be passed
    /// (Originally from ..\FSComp.txt:1082)
    static member buildExplicitCoreLibRequiresNoFramework(a0 : System.String) = (1222, GetStringFunc("buildExplicitCoreLibRequiresNoFramework",",,,%s,,,") a0)
    /// FSharp.Core.sigdata not found alongside FSharp.Core. File expected in %s. Consider upgrading to a more recent version of FSharp.Core, where this file is no longer be required.
    /// (Originally from ..\FSComp.txt:1083)
    static member buildExpectedSigdataFile(a0 : System.String) = (1223, GetStringFunc("buildExpectedSigdataFile",",,,%s,,,") a0)
    /// File '%s' not found alongside FSharp.Core. File expected in %s. Consider upgrading to a more recent version of FSharp.Core, where this file is no longer be required.
    /// (Originally from ..\FSComp.txt:1084)
    static member buildExpectedFileAlongSideFSharpCore(a0 : System.String, a1 : System.String) = (1225, GetStringFunc("buildExpectedFileAlongSideFSharpCore",",,,%s,,,%s,,,") a0 a1)
    /// Filename '%s' contains invalid character '%s'
    /// (Originally from ..\FSComp.txt:1085)
    static member buildUnexpectedFileNameCharacter(a0 : System.String, a1 : System.String) = (1227, GetStringFunc("buildUnexpectedFileNameCharacter",",,,%s,,,%s,,,") a0 a1)
    /// 'use!' bindings must be of the form 'use! <var> = <expr>'
    /// (Originally from ..\FSComp.txt:1086)
    static member tcInvalidUseBangBinding() = (1228, GetStringFunc("tcInvalidUseBangBinding",",,,") )
    /// Inner generic functions are not permitted in quoted expressions. Consider adding some type constraints until this function is no longer generic.
    /// (Originally from ..\FSComp.txt:1087)
    static member crefNoInnerGenericsInQuotations() = (1230, GetStringFunc("crefNoInnerGenericsInQuotations",",,,") )
    /// The type '%s' is not a valid enumerator type , i.e. does not have a 'MoveNext()' method returning a bool, and a 'Current' property
    /// (Originally from ..\FSComp.txt:1088)
    static member tcEnumTypeCannotBeEnumerated(a0 : System.String) = (1231, GetStringFunc("tcEnumTypeCannotBeEnumerated",",,,%s,,,") a0)
    /// End of file in triple-quote string begun at or before here
    /// (Originally from ..\FSComp.txt:1089)
    static member parsEofInTripleQuoteString() = (1232, GetStringFunc("parsEofInTripleQuoteString",",,,") )
    /// End of file in triple-quote string embedded in comment begun at or before here
    /// (Originally from ..\FSComp.txt:1090)
    static member parsEofInTripleQuoteStringInComment() = (1233, GetStringFunc("parsEofInTripleQuoteStringInComment",",,,") )
    /// This type test or downcast will ignore the unit-of-measure '%s'
    /// (Originally from ..\FSComp.txt:1091)
    static member tcTypeTestLosesMeasures(a0 : System.String) = (1240, GetStringFunc("tcTypeTestLosesMeasures",",,,%s,,,") a0)
    /// Expected type argument or static argument
    /// (Originally from ..\FSComp.txt:1092)
    static member parsMissingTypeArgs() = (1241, GetStringFunc("parsMissingTypeArgs",",,,") )
    /// Unmatched '<'. Expected closing '>'
    /// (Originally from ..\FSComp.txt:1093)
    static member parsMissingGreaterThan() = (1242, GetStringFunc("parsMissingGreaterThan",",,,") )
    /// Unexpected quotation operator '<@' in type definition. If you intend to pass a verbatim string as a static argument to a type provider, put a space between the '<' and '@' characters.
    /// (Originally from ..\FSComp.txt:1094)
    static member parsUnexpectedQuotationOperatorInTypeAliasDidYouMeanVerbatimString() = (1243, GetStringFunc("parsUnexpectedQuotationOperatorInTypeAliasDidYouMeanVerbatimString",",,,") )
    /// Attempted to parse this as an operator name, but failed
    /// (Originally from ..\FSComp.txt:1095)
    static member parsErrorParsingAsOperatorName() = (1244, GetStringFunc("parsErrorParsingAsOperatorName",",,,") )
    /// \U%s is not a valid Unicode character escape sequence
    /// (Originally from ..\FSComp.txt:1096)
    static member lexInvalidUnicodeLiteral(a0 : System.String) = (1245, GetStringFunc("lexInvalidUnicodeLiteral",",,,%s,,,") a0)
    /// '%s' must be applied to an argument of type '%s', but has been applied to an argument of type '%s'
    /// (Originally from ..\FSComp.txt:1097)
    static member tcCallerInfoWrongType(a0 : System.String, a1 : System.String, a2 : System.String) = (1246, GetStringFunc("tcCallerInfoWrongType",",,,%s,,,%s,,,%s,,,") a0 a1 a2)
    /// '%s' can only be applied to optional arguments
    /// (Originally from ..\FSComp.txt:1098)
    static member tcCallerInfoNotOptional(a0 : System.String) = (1247, GetStringFunc("tcCallerInfoNotOptional",",,,%s,,,") a0)
    /// The specified .NET Framework version '%s' is not supported. Please specify a value from the enumeration Microsoft.Build.Utilities.TargetDotNetFrameworkVersion.
    /// (Originally from ..\FSComp.txt:1100)
    static member toolLocationHelperUnsupportedFrameworkVersion(a0 : System.String) = (1300, GetStringFunc("toolLocationHelperUnsupportedFrameworkVersion",",,,%s,,,") a0)
    /// Invalid Magic value in CLR Header
    /// (Originally from ..\FSComp.txt:1104)
    static member ilSignInvalidMagicValue() = (1301, GetStringFunc("ilSignInvalidMagicValue",",,,") )
    /// Bad image format
    /// (Originally from ..\FSComp.txt:1105)
    static member ilSignBadImageFormat() = (1302, GetStringFunc("ilSignBadImageFormat",",,,") )
    /// Private key expected
    /// (Originally from ..\FSComp.txt:1106)
    static member ilSignPrivateKeyExpected() = (1303, GetStringFunc("ilSignPrivateKeyExpected",",,,") )
    /// RSA key expected
    /// (Originally from ..\FSComp.txt:1107)
    static member ilSignRsaKeyExpected() = (1304, GetStringFunc("ilSignRsaKeyExpected",",,,") )
    /// Invalid bit Length
    /// (Originally from ..\FSComp.txt:1108)
    static member ilSignInvalidBitLen() = (1305, GetStringFunc("ilSignInvalidBitLen",",,,") )
    /// Invalid RSAParameters structure - '{0}' expected
    /// (Originally from ..\FSComp.txt:1109)
    static member ilSignInvalidRSAParams() = (1306, GetStringFunc("ilSignInvalidRSAParams",",,,") )
    /// Invalid algId - 'Exponent' expected
    /// (Originally from ..\FSComp.txt:1110)
    static member ilSignInvalidAlgId() = (1307, GetStringFunc("ilSignInvalidAlgId",",,,") )
    /// Invalid signature size
    /// (Originally from ..\FSComp.txt:1111)
    static member ilSignInvalidSignatureSize() = (1308, GetStringFunc("ilSignInvalidSignatureSize",",,,") )
    /// No signature directory
    /// (Originally from ..\FSComp.txt:1112)
    static member ilSignNoSignatureDirectory() = (1309, GetStringFunc("ilSignNoSignatureDirectory",",,,") )
    /// Invalid Public Key blob
    /// (Originally from ..\FSComp.txt:1113)
    static member ilSignInvalidPKBlob() = (1310, GetStringFunc("ilSignInvalidPKBlob",",,,") )
    /// Exiting - too many errors
    /// (Originally from ..\FSComp.txt:1115)
    static member fscTooManyErrors() = (GetStringFunc("fscTooManyErrors",",,,") )
    /// The documentation file has no .xml suffix
    /// (Originally from ..\FSComp.txt:1116)
    static member docfileNoXmlSuffix() = (2001, GetStringFunc("docfileNoXmlSuffix",",,,") )
    /// No implementation files specified
    /// (Originally from ..\FSComp.txt:1117)
    static member fscNoImplementationFiles() = (2002, GetStringFunc("fscNoImplementationFiles",",,,") )
    /// The attribute %s specified version '%s', but this value is invalid and has been ignored
    /// (Originally from ..\FSComp.txt:1118)
    static member fscBadAssemblyVersion(a0 : System.String, a1 : System.String) = (2003, GetStringFunc("fscBadAssemblyVersion",",,,%s,,,%s,,,") a0 a1)
    /// Conflicting options specified: 'win32manifest' and 'win32res'. Only one of these can be used.
    /// (Originally from ..\FSComp.txt:1119)
    static member fscTwoResourceManifests() = (2004, GetStringFunc("fscTwoResourceManifests",",,,") )
    /// The code in assembly '%s' makes uses of quotation literals. Static linking may not include components that make use of quotation literals unless all assemblies are compiled with at least F# 4.0.
    /// (Originally from ..\FSComp.txt:1120)
    static member fscQuotationLiteralsStaticLinking(a0 : System.String) = (2005, GetStringFunc("fscQuotationLiteralsStaticLinking",",,,%s,,,") a0)
    /// Code in this assembly makes uses of quotation literals. Static linking may not include components that make use of quotation literals unless all assemblies are compiled with at least F# 4.0.
    /// (Originally from ..\FSComp.txt:1121)
    static member fscQuotationLiteralsStaticLinking0() = (2006, GetStringFunc("fscQuotationLiteralsStaticLinking0",",,,") )
    /// Static linking may not include a .EXE
    /// (Originally from ..\FSComp.txt:1122)
    static member fscStaticLinkingNoEXE() = (2007, GetStringFunc("fscStaticLinkingNoEXE",",,,") )
    /// Static linking may not include a mixed managed/unmanaged DLL
    /// (Originally from ..\FSComp.txt:1123)
    static member fscStaticLinkingNoMixedDLL() = (2008, GetStringFunc("fscStaticLinkingNoMixedDLL",",,,") )
    /// Ignoring mixed managed/unmanaged assembly '%s' during static linking
    /// (Originally from ..\FSComp.txt:1124)
    static member fscIgnoringMixedWhenLinking(a0 : System.String) = (2009, GetStringFunc("fscIgnoringMixedWhenLinking",",,,%s,,,") a0)
    /// Assembly '%s' was referenced transitively and the assembly could not be resolved automatically. Static linking will assume this DLL has no dependencies on the F# library or other statically linked DLLs. Consider adding an explicit reference to this DLL.
    /// (Originally from ..\FSComp.txt:1125)
    static member fscAssumeStaticLinkContainsNoDependencies(a0 : System.String) = (2011, GetStringFunc("fscAssumeStaticLinkContainsNoDependencies",",,,%s,,,") a0)
    /// Assembly '%s' not found in dependency set of target binary. Statically linked roots should be specified using an assembly name, without a DLL or EXE extension. If this assembly was referenced explicitly then it is possible the assembly was not actually required by the generated binary, in which case it should not be statically linked.
    /// (Originally from ..\FSComp.txt:1126)
    static member fscAssemblyNotFoundInDependencySet(a0 : System.String) = (2012, GetStringFunc("fscAssemblyNotFoundInDependencySet",",,,%s,,,") a0)
    /// The key file '%s' could not be opened
    /// (Originally from ..\FSComp.txt:1127)
    static member fscKeyFileCouldNotBeOpened(a0 : System.String) = (2013, GetStringFunc("fscKeyFileCouldNotBeOpened",",,,%s,,,") a0)
    /// A problem occurred writing the binary '%s': %s
    /// (Originally from ..\FSComp.txt:1128)
    static member fscProblemWritingBinary(a0 : System.String, a1 : System.String) = (2014, GetStringFunc("fscProblemWritingBinary",",,,%s,,,%s,,,") a0 a1)
    /// The 'AssemblyVersionAttribute' has been ignored because a version was given using a command line option
    /// (Originally from ..\FSComp.txt:1129)
    static member fscAssemblyVersionAttributeIgnored() = (2015, GetStringFunc("fscAssemblyVersionAttributeIgnored",",,,") )
    /// Error emitting 'System.Reflection.AssemblyCultureAttribute' attribute -- 'Executables cannot be satellite assemblies, Culture should always be empty'
    /// (Originally from ..\FSComp.txt:1130)
    static member fscAssemblyCultureAttributeError() = (2016, GetStringFunc("fscAssemblyCultureAttributeError",",,,") )
    /// Option '--delaysign' overrides attribute 'System.Reflection.AssemblyDelaySignAttribute' given in a source file or added module
    /// (Originally from ..\FSComp.txt:1131)
    static member fscDelaySignWarning() = (2017, GetStringFunc("fscDelaySignWarning",",,,") )
    /// Option '--keyfile' overrides attribute 'System.Reflection.AssemblyKeyFileAttribute' given in a source file or added module
    /// (Originally from ..\FSComp.txt:1132)
    static member fscKeyFileWarning() = (2018, GetStringFunc("fscKeyFileWarning",",,,") )
    /// Option '--keycontainer' overrides attribute 'System.Reflection.AssemblyNameAttribute' given in a source file or added module
    /// (Originally from ..\FSComp.txt:1133)
    static member fscKeyNameWarning() = (2019, GetStringFunc("fscKeyNameWarning",",,,") )
    /// The assembly '%s' is listed on the command line. Assemblies should be referenced using a command line flag such as '-r'.
    /// (Originally from ..\FSComp.txt:1134)
    static member fscReferenceOnCommandLine(a0 : System.String) = (2020, GetStringFunc("fscReferenceOnCommandLine",",,,%s,,,") a0)
    /// The resident compilation service was not used because a problem occured in communicating with the server.
    /// (Originally from ..\FSComp.txt:1135)
    static member fscRemotingError() = (2021, GetStringFunc("fscRemotingError",",,,") )
    /// Problem with filename '%s': Illegal characters in path.
    /// (Originally from ..\FSComp.txt:1136)
    static member pathIsInvalid(a0 : System.String) = (2022, GetStringFunc("pathIsInvalid",",,,%s,,,") a0)
    /// Passing a .resx file (%s) as a source file to the compiler is deprecated. Use resgen.exe to transform the .resx file into a .resources file to pass as a --resource option. If you are using MSBuild, this can be done via an <EmbeddedResource> item in the .fsproj project file.
    /// (Originally from ..\FSComp.txt:1137)
    static member fscResxSourceFileDeprecated(a0 : System.String) = (2023, GetStringFunc("fscResxSourceFileDeprecated",",,,%s,,,") a0)
    /// Static linking may not be used on an assembly referencing mscorlib (e.g. a .NET Framework assembly) when generating an assembly that references System.Runtime (e.g. a .NET Core or Portable assembly).
    /// (Originally from ..\FSComp.txt:1138)
    static member fscStaticLinkingNoProfileMismatches() = (2024, GetStringFunc("fscStaticLinkingNoProfileMismatches",",,,") )
    /// An %s specified version '%s', but this value is a wildcard, and you have requested a deterministic build, these are in conflict.
    /// (Originally from ..\FSComp.txt:1139)
    static member fscAssemblyWildcardAndDeterminism(a0 : System.String, a1 : System.String) = (2025, GetStringFunc("fscAssemblyWildcardAndDeterminism",",,,%s,,,%s,,,") a0 a1)
    /// Determinstic builds only support portable PDBs (--debug:portable or --debug:embedded)
    /// (Originally from ..\FSComp.txt:1140)
    static member fscDeterministicDebugRequiresPortablePdb() = (2026, GetStringFunc("fscDeterministicDebugRequiresPortablePdb",",,,") )
    /// Character '%s' is not allowed in provided namespace name '%s'
    /// (Originally from ..\FSComp.txt:1141)
    static member etIllegalCharactersInNamespaceName(a0 : System.String, a1 : System.String) = (3000, GetStringFunc("etIllegalCharactersInNamespaceName",",,,%s,,,%s,,,") a0 a1)
    /// The provided type '%s' returned a member with a null or empty member name
    /// (Originally from ..\FSComp.txt:1142)
    static member etNullOrEmptyMemberName(a0 : System.String) = (3001, GetStringFunc("etNullOrEmptyMemberName",",,,%s,,,") a0)
    /// The provided type '%s' returned a null member
    /// (Originally from ..\FSComp.txt:1143)
    static member etNullMember(a0 : System.String) = (3002, GetStringFunc("etNullMember",",,,%s,,,") a0)
    /// The provided type '%s' member info '%s' has null declaring type
    /// (Originally from ..\FSComp.txt:1144)
    static member etNullMemberDeclaringType(a0 : System.String, a1 : System.String) = (3003, GetStringFunc("etNullMemberDeclaringType",",,,%s,,,%s,,,") a0 a1)
    /// The provided type '%s' has member '%s' which has declaring type '%s'. Expected declaring type to be the same as provided type.
    /// (Originally from ..\FSComp.txt:1145)
    static member etNullMemberDeclaringTypeDifferentFromProvidedType(a0 : System.String, a1 : System.String, a2 : System.String) = (3004, GetStringFunc("etNullMemberDeclaringTypeDifferentFromProvidedType",",,,%s,,,%s,,,%s,,,") a0 a1 a2)
    /// Referenced assembly '%s' has assembly level attribute '%s' but no public type provider classes were found
    /// (Originally from ..\FSComp.txt:1146)
    static member etHostingAssemblyFoundWithoutHosts(a0 : System.String, a1 : System.String) = (3005, GetStringFunc("etHostingAssemblyFoundWithoutHosts",",,,%s,,,%s,,,") a0 a1)
    /// Type '%s' from type provider '%s' has an empty namespace. Use 'null' for the global namespace.
    /// (Originally from ..\FSComp.txt:1147)
    static member etEmptyNamespaceOfTypeNotAllowed(a0 : System.String, a1 : System.String) = (3006, GetStringFunc("etEmptyNamespaceOfTypeNotAllowed",",,,%s,,,%s,,,") a0 a1)
    /// Empty namespace found from the type provider '%s'. Use 'null' for the global namespace.
    /// (Originally from ..\FSComp.txt:1148)
    static member etEmptyNamespaceNotAllowed(a0 : System.String) = (3007, GetStringFunc("etEmptyNamespaceNotAllowed",",,,%s,,,") a0)
    /// Provided type '%s' has 'IsGenericType' as true, but generic types are not supported.
    /// (Originally from ..\FSComp.txt:1149)
    static member etMustNotBeGeneric(a0 : System.String) = (3011, GetStringFunc("etMustNotBeGeneric",",,,%s,,,") a0)
    /// Provided type '%s' has 'IsArray' as true, but array types are not supported.
    /// (Originally from ..\FSComp.txt:1150)
    static member etMustNotBeAnArray(a0 : System.String) = (3013, GetStringFunc("etMustNotBeAnArray",",,,%s,,,") a0)
    /// Invalid member '%s' on provided type '%s'. Provided type members must be public, and not be generic, virtual, or abstract.
    /// (Originally from ..\FSComp.txt:1151)
    static member etMethodHasRequirements(a0 : System.String, a1 : System.String) = (3014, GetStringFunc("etMethodHasRequirements",",,,%s,,,%s,,,") a0 a1)
    /// Invalid member '%s' on provided type '%s'. Only properties, methods and constructors are allowed
    /// (Originally from ..\FSComp.txt:1152)
    static member etUnsupportedMemberKind(a0 : System.String, a1 : System.String) = (3015, GetStringFunc("etUnsupportedMemberKind",",,,%s,,,%s,,,") a0 a1)
    /// Property '%s' on provided type '%s' has CanRead=true but there was no value from GetGetMethod()
    /// (Originally from ..\FSComp.txt:1153)
    static member etPropertyCanReadButHasNoGetter(a0 : System.String, a1 : System.String) = (3016, GetStringFunc("etPropertyCanReadButHasNoGetter",",,,%s,,,%s,,,") a0 a1)
    /// Property '%s' on provided type '%s' has CanRead=false but GetGetMethod() returned a method
    /// (Originally from ..\FSComp.txt:1154)
    static member etPropertyHasGetterButNoCanRead(a0 : System.String, a1 : System.String) = (3017, GetStringFunc("etPropertyHasGetterButNoCanRead",",,,%s,,,%s,,,") a0 a1)
    /// Property '%s' on provided type '%s' has CanWrite=true but there was no value from GetSetMethod()
    /// (Originally from ..\FSComp.txt:1155)
    static member etPropertyCanWriteButHasNoSetter(a0 : System.String, a1 : System.String) = (3018, GetStringFunc("etPropertyCanWriteButHasNoSetter",",,,%s,,,%s,,,") a0 a1)
    /// Property '%s' on provided type '%s' has CanWrite=false but GetSetMethod() returned a method
    /// (Originally from ..\FSComp.txt:1156)
    static member etPropertyHasSetterButNoCanWrite(a0 : System.String, a1 : System.String) = (3019, GetStringFunc("etPropertyHasSetterButNoCanWrite",",,,%s,,,%s,,,") a0 a1)
    /// One or more errors seen during provided type setup
    /// (Originally from ..\FSComp.txt:1157)
    static member etOneOrMoreErrorsSeenDuringExtensionTypeSetting() = (3020, GetStringFunc("etOneOrMoreErrorsSeenDuringExtensionTypeSetting",",,,") )
    /// Unexpected exception from provided type '%s' member '%s': %s
    /// (Originally from ..\FSComp.txt:1158)
    static member etUnexpectedExceptionFromProvidedTypeMember(a0 : System.String, a1 : System.String, a2 : System.String) = (3021, GetStringFunc("etUnexpectedExceptionFromProvidedTypeMember",",,,%s,,,%s,,,%s,,,") a0 a1 a2)
    /// Unsupported constant type '%s'. Quotations provided by type providers can only contain simple constants. The implementation of the type provider may need to be adjusted by moving a value declared outside a provided quotation literal to be a 'let' binding inside the quotation literal.
    /// (Originally from ..\FSComp.txt:1159)
    static member etUnsupportedConstantType(a0 : System.String) = (3022, GetStringFunc("etUnsupportedConstantType",",,,%s,,,") a0)
    /// Unsupported expression '%s' from type provider. If you are the author of this type provider, consider adjusting it to provide a different provided expression.
    /// (Originally from ..\FSComp.txt:1160)
    static member etUnsupportedProvidedExpression(a0 : System.String) = (3025, GetStringFunc("etUnsupportedProvidedExpression",",,,%s,,,") a0)
    /// Expected provided type named '%s' but provided type has 'Name' with value '%s'
    /// (Originally from ..\FSComp.txt:1161)
    static member etProvidedTypeHasUnexpectedName(a0 : System.String, a1 : System.String) = (3028, GetStringFunc("etProvidedTypeHasUnexpectedName",",,,%s,,,%s,,,") a0 a1)
    /// Event '%s' on provided type '%s' has no value from GetAddMethod()
    /// (Originally from ..\FSComp.txt:1162)
    static member etEventNoAdd(a0 : System.String, a1 : System.String) = (3029, GetStringFunc("etEventNoAdd",",,,%s,,,%s,,,") a0 a1)
    /// Event '%s' on provided type '%s' has no value from GetRemoveMethod()
    /// (Originally from ..\FSComp.txt:1163)
    static member etEventNoRemove(a0 : System.String, a1 : System.String) = (3030, GetStringFunc("etEventNoRemove",",,,%s,,,%s,,,") a0 a1)
    /// Assembly attribute '%s' refers to a designer assembly '%s' which cannot be loaded or doesn't exist. %s
    /// (Originally from ..\FSComp.txt:1164)
    static member etProviderHasWrongDesignerAssembly(a0 : System.String, a1 : System.String, a2 : System.String) = (3031, GetStringFunc("etProviderHasWrongDesignerAssembly",",,,%s,,,%s,,,%s,,,") a0 a1 a2)
    /// The type provider does not have a valid constructor. A constructor taking either no arguments or one argument of type 'TypeProviderConfig' was expected.
    /// (Originally from ..\FSComp.txt:1165)
    static member etProviderDoesNotHaveValidConstructor() = (3032, GetStringFunc("etProviderDoesNotHaveValidConstructor",",,,") )
    /// The type provider '%s' reported an error: %s
    /// (Originally from ..\FSComp.txt:1166)
    static member etProviderError(a0 : System.String, a1 : System.String) = (3033, GetStringFunc("etProviderError",",,,%s,,,%s,,,") a0 a1)
    /// The type provider '%s' used an invalid parameter in the ParameterExpression: %s
    /// (Originally from ..\FSComp.txt:1167)
    static member etIncorrectParameterExpression(a0 : System.String, a1 : System.String) = (3034, GetStringFunc("etIncorrectParameterExpression",",,,%s,,,%s,,,") a0 a1)
    /// The type provider '%s' provided a method with a name '%s' and metadata token '%d', which is not reported among its methods of its declaring type '%s'
    /// (Originally from ..\FSComp.txt:1168)
    static member etIncorrectProvidedMethod(a0 : System.String, a1 : System.String, a2 : System.Int32, a3 : System.String) = (3035, GetStringFunc("etIncorrectProvidedMethod",",,,%s,,,%s,,,%d,,,%s,,,") a0 a1 a2 a3)
    /// The type provider '%s' provided a constructor which is not reported among the constructors of its declaring type '%s'
    /// (Originally from ..\FSComp.txt:1169)
    static member etIncorrectProvidedConstructor(a0 : System.String, a1 : System.String) = (3036, GetStringFunc("etIncorrectProvidedConstructor",",,,%s,,,%s,,,") a0 a1)
    /// A direct reference to the generated type '%s' is not permitted. Instead, use a type definition, e.g. 'type TypeAlias = <path>'. This indicates that a type provider adds generated types to your assembly.
    /// (Originally from ..\FSComp.txt:1170)
    static member etDirectReferenceToGeneratedTypeNotAllowed(a0 : System.String) = (3039, GetStringFunc("etDirectReferenceToGeneratedTypeNotAllowed",",,,%s,,,") a0)
    /// Expected provided type with path '%s' but provided type has path '%s'
    /// (Originally from ..\FSComp.txt:1171)
    static member etProvidedTypeHasUnexpectedPath(a0 : System.String, a1 : System.String) = (3041, GetStringFunc("etProvidedTypeHasUnexpectedPath",",,,%s,,,%s,,,") a0 a1)
    /// Unexpected 'null' return value from provided type '%s' member '%s'
    /// (Originally from ..\FSComp.txt:1172)
    static member etUnexpectedNullFromProvidedTypeMember(a0 : System.String, a1 : System.String) = (3042, GetStringFunc("etUnexpectedNullFromProvidedTypeMember",",,,%s,,,%s,,,") a0 a1)
    /// Unexpected exception from member '%s' of provided type '%s' member '%s': %s
    /// (Originally from ..\FSComp.txt:1173)
    static member etUnexpectedExceptionFromProvidedMemberMember(a0 : System.String, a1 : System.String, a2 : System.String, a3 : System.String) = (3043, GetStringFunc("etUnexpectedExceptionFromProvidedMemberMember",",,,%s,,,%s,,,%s,,,%s,,,") a0 a1 a2 a3)
    /// Nested provided types do not take static arguments or generic parameters
    /// (Originally from ..\FSComp.txt:1174)
    static member etNestedProvidedTypesDoNotTakeStaticArgumentsOrGenericParameters() = (3044, GetStringFunc("etNestedProvidedTypesDoNotTakeStaticArgumentsOrGenericParameters",",,,") )
    /// Invalid static argument to provided type. Expected an argument of kind '%s'.
    /// (Originally from ..\FSComp.txt:1175)
    static member etInvalidStaticArgument(a0 : System.String) = (3045, GetStringFunc("etInvalidStaticArgument",",,,%s,,,") a0)
    /// An error occured applying the static arguments to a provided type
    /// (Originally from ..\FSComp.txt:1176)
    static member etErrorApplyingStaticArgumentsToType() = (3046, GetStringFunc("etErrorApplyingStaticArgumentsToType",",,,") )
    /// Unknown static argument kind '%s' when resolving a reference to a provided type or method '%s'
    /// (Originally from ..\FSComp.txt:1177)
    static member etUnknownStaticArgumentKind(a0 : System.String, a1 : System.String) = (3047, GetStringFunc("etUnknownStaticArgumentKind",",,,%s,,,%s,,,") a0 a1)
    /// invalid namespace for provided type
    /// (Originally from ..\FSComp.txt:1178)
    static member invalidNamespaceForProvidedType() = (GetStringFunc("invalidNamespaceForProvidedType",",,,") )
    /// invalid full name for provided type
    /// (Originally from ..\FSComp.txt:1179)
    static member invalidFullNameForProvidedType() = (GetStringFunc("invalidFullNameForProvidedType",",,,") )
    /// The type provider returned 'null', which is not a valid return value from '%s'
    /// (Originally from ..\FSComp.txt:1181)
    static member etProviderReturnedNull(a0 : System.String) = (3051, GetStringFunc("etProviderReturnedNull",",,,%s,,,") a0)
    /// The type provider constructor has thrown an exception: %s
    /// (Originally from ..\FSComp.txt:1182)
    static member etTypeProviderConstructorException(a0 : System.String) = (3053, GetStringFunc("etTypeProviderConstructorException",",,,%s,,,") a0)
    /// Type provider '%s' returned null from GetInvokerExpression.
    /// (Originally from ..\FSComp.txt:1183)
    static member etNullProvidedExpression(a0 : System.String) = (3056, GetStringFunc("etNullProvidedExpression",",,,%s,,,") a0)
    /// The type provider '%s' returned an invalid type from 'ApplyStaticArguments'. A type with name '%s' was expected, but a type with name '%s' was returned.
    /// (Originally from ..\FSComp.txt:1184)
    static member etProvidedAppliedTypeHadWrongName(a0 : System.String, a1 : System.String, a2 : System.String) = (3057, GetStringFunc("etProvidedAppliedTypeHadWrongName",",,,%s,,,%s,,,%s,,,") a0 a1 a2)
    /// The type provider '%s' returned an invalid method from 'ApplyStaticArgumentsForMethod'. A method with name '%s' was expected, but a method with name '%s' was returned.
    /// (Originally from ..\FSComp.txt:1185)
    static member etProvidedAppliedMethodHadWrongName(a0 : System.String, a1 : System.String, a2 : System.String) = (3058, GetStringFunc("etProvidedAppliedMethodHadWrongName",",,,%s,,,%s,,,%s,,,") a0 a1 a2)
    /// This type test or downcast will erase the provided type '%s' to the type '%s'
    /// (Originally from ..\FSComp.txt:1186)
    static member tcTypeTestLossy(a0 : System.String, a1 : System.String) = (3060, GetStringFunc("tcTypeTestLossy",",,,%s,,,%s,,,") a0 a1)
    /// This downcast will erase the provided type '%s' to the type '%s'.
    /// (Originally from ..\FSComp.txt:1187)
    static member tcTypeCastErased(a0 : System.String, a1 : System.String) = (3061, GetStringFunc("tcTypeCastErased",",,,%s,,,%s,,,") a0 a1)
    /// This type test with a provided type '%s' is not allowed because this provided type will be erased to '%s' at runtime.
    /// (Originally from ..\FSComp.txt:1188)
    static member tcTypeTestErased(a0 : System.String, a1 : System.String) = (3062, GetStringFunc("tcTypeTestErased",",,,%s,,,%s,,,") a0 a1)
    /// Cannot inherit from erased provided type
    /// (Originally from ..\FSComp.txt:1189)
    static member tcCannotInheritFromErasedType() = (3063, GetStringFunc("tcCannotInheritFromErasedType",",,,") )
    /// Assembly '%s' hase TypeProviderAssembly attribute with invalid value '%s'. The value should be a valid assembly name
    /// (Originally from ..\FSComp.txt:1190)
    static member etInvalidTypeProviderAssemblyName(a0 : System.String, a1 : System.String) = (3065, GetStringFunc("etInvalidTypeProviderAssemblyName",",,,%s,,,%s,,,") a0 a1)
    /// Invalid member name. Members may not have name '.ctor' or '.cctor'
    /// (Originally from ..\FSComp.txt:1191)
    static member tcInvalidMemberNameCtor() = (3066, GetStringFunc("tcInvalidMemberNameCtor",",,,") )
    /// The function or member '%s' is used in a way that requires further type annotations at its definition to ensure consistency of inferred types. The inferred signature is '%s'.
    /// (Originally from ..\FSComp.txt:1192)
    static member tcInferredGenericTypeGivesRiseToInconsistency(a0 : System.String, a1 : System.String) = (3068, GetStringFunc("tcInferredGenericTypeGivesRiseToInconsistency",",,,%s,,,%s,,,") a0 a1)
    /// The number of type arguments did not match: '%d' given, '%d' expected. This may be related to a previously reported error.
    /// (Originally from ..\FSComp.txt:1193)
    static member tcInvalidTypeArgumentCount(a0 : System.Int32, a1 : System.Int32) = (3069, GetStringFunc("tcInvalidTypeArgumentCount",",,,%d,,,%d,,,") a0 a1)
    /// Cannot override inherited member '%s' because it is sealed
    /// (Originally from ..\FSComp.txt:1194)
    static member tcCannotOverrideSealedMethod(a0 : System.String) = (3070, GetStringFunc("tcCannotOverrideSealedMethod",",,,%s,,,") a0)
    /// The type provider '%s' reported an error in the context of provided type '%s', member '%s'. The error: %s
    /// (Originally from ..\FSComp.txt:1195)
    static member etProviderErrorWithContext(a0 : System.String, a1 : System.String, a2 : System.String, a3 : System.String) = (3071, GetStringFunc("etProviderErrorWithContext",",,,%s,,,%s,,,%s,,,%s,,,") a0 a1 a2 a3)
    /// An exception occurred when accessing the '%s' of a provided type: %s
    /// (Originally from ..\FSComp.txt:1196)
    static member etProvidedTypeWithNameException(a0 : System.String, a1 : System.String) = (3072, GetStringFunc("etProvidedTypeWithNameException",",,,%s,,,%s,,,") a0 a1)
    /// The '%s' of a provided type was null or empty.
    /// (Originally from ..\FSComp.txt:1197)
    static member etProvidedTypeWithNullOrEmptyName(a0 : System.String) = (3073, GetStringFunc("etProvidedTypeWithNullOrEmptyName",",,,%s,,,") a0)
    /// Character '%s' is not allowed in provided type name '%s'
    /// (Originally from ..\FSComp.txt:1198)
    static member etIllegalCharactersInTypeName(a0 : System.String, a1 : System.String) = (3075, GetStringFunc("etIllegalCharactersInTypeName",",,,%s,,,%s,,,") a0 a1)
    /// In queries, '%s' must use a simple pattern
    /// (Originally from ..\FSComp.txt:1199)
    static member tcJoinMustUseSimplePattern(a0 : System.String) = (3077, GetStringFunc("tcJoinMustUseSimplePattern",",,,%s,,,") a0)
    /// A custom query operation for '%s' is required but not specified
    /// (Originally from ..\FSComp.txt:1200)
    static member tcMissingCustomOperation(a0 : System.String) = (3078, GetStringFunc("tcMissingCustomOperation",",,,%s,,,") a0)
    /// Named static arguments must come after all unnamed static arguments
    /// (Originally from ..\FSComp.txt:1201)
    static member etBadUnnamedStaticArgs() = (3080, GetStringFunc("etBadUnnamedStaticArgs",",,,") )
    /// The static parameter '%s' of the provided type or method '%s' requires a value. Static parameters to type providers may be optionally specified using named arguments, e.g. '%s<%s=...>'.
    /// (Originally from ..\FSComp.txt:1202)
    static member etStaticParameterRequiresAValue(a0 : System.String, a1 : System.String, a2 : System.String, a3 : System.String) = (3081, GetStringFunc("etStaticParameterRequiresAValue",",,,%s,,,%s,,,%s,,,%s,,,") a0 a1 a2 a3)
    /// No static parameter exists with name '%s'
    /// (Originally from ..\FSComp.txt:1203)
    static member etNoStaticParameterWithName(a0 : System.String) = (3082, GetStringFunc("etNoStaticParameterWithName",",,,%s,,,") a0)
    /// The static parameter '%s' has already been given a value
    /// (Originally from ..\FSComp.txt:1204)
    static member etStaticParameterAlreadyHasValue(a0 : System.String) = (3083, GetStringFunc("etStaticParameterAlreadyHasValue",",,,%s,,,") a0)
    /// Multiple static parameters exist with name '%s'
    /// (Originally from ..\FSComp.txt:1205)
    static member etMultipleStaticParameterWithName(a0 : System.String) = (3084, GetStringFunc("etMultipleStaticParameterWithName",",,,%s,,,") a0)
    /// A custom operation may not be used in conjunction with a non-value or recursive 'let' binding in another part of this computation expression
    /// (Originally from ..\FSComp.txt:1206)
    static member tcCustomOperationMayNotBeUsedInConjunctionWithNonSimpleLetBindings() = (3085, GetStringFunc("tcCustomOperationMayNotBeUsedInConjunctionWithNonSimpleLetBindings",",,,") )
    /// A custom operation may not be used in conjunction with 'use', 'try/with', 'try/finally', 'if/then/else' or 'match' operators within this computation expression
    /// (Originally from ..\FSComp.txt:1207)
    static member tcCustomOperationMayNotBeUsedHere() = (3086, GetStringFunc("tcCustomOperationMayNotBeUsedHere",",,,") )
    /// The custom operation '%s' refers to a method which is overloaded. The implementations of custom operations may not be overloaded.
    /// (Originally from ..\FSComp.txt:1208)
    static member tcCustomOperationMayNotBeOverloaded(a0 : System.String) = (3087, GetStringFunc("tcCustomOperationMayNotBeOverloaded",",,,%s,,,") a0)
    /// An if/then/else expression may not be used within queries. Consider using either an if/then expression, or use a sequence expression instead.
    /// (Originally from ..\FSComp.txt:1209)
    static member tcIfThenElseMayNotBeUsedWithinQueries() = (3090, GetStringFunc("tcIfThenElseMayNotBeUsedWithinQueries",",,,") )
    /// Invalid argument to 'methodhandleof' during codegen
    /// (Originally from ..\FSComp.txt:1210)
    static member ilxgenUnexpectedArgumentToMethodHandleOfDuringCodegen() = (3091, GetStringFunc("ilxgenUnexpectedArgumentToMethodHandleOfDuringCodegen",",,,") )
    /// A reference to a provided type was missing a value for the static parameter '%s'. You may need to recompile one or more referenced assemblies.
    /// (Originally from ..\FSComp.txt:1211)
    static member etProvidedTypeReferenceMissingArgument(a0 : System.String) = (3092, GetStringFunc("etProvidedTypeReferenceMissingArgument",",,,%s,,,") a0)
    /// A reference to a provided type had an invalid value '%s' for a static parameter. You may need to recompile one or more referenced assemblies.
    /// (Originally from ..\FSComp.txt:1212)
    static member etProvidedTypeReferenceInvalidText(a0 : System.String) = (3093, GetStringFunc("etProvidedTypeReferenceInvalidText",",,,%s,,,") a0)
    /// '%s' is not used correctly. This is a custom operation in this query or computation expression.
    /// (Originally from ..\FSComp.txt:1213)
    static member tcCustomOperationNotUsedCorrectly(a0 : System.String) = (3095, GetStringFunc("tcCustomOperationNotUsedCorrectly",",,,%s,,,") a0)
    /// '%s' is not used correctly. Usage: %s. This is a custom operation in this query or computation expression.
    /// (Originally from ..\FSComp.txt:1214)
    static member tcCustomOperationNotUsedCorrectly2(a0 : System.String, a1 : System.String) = (3095, GetStringFunc("tcCustomOperationNotUsedCorrectly2",",,,%s,,,%s,,,") a0 a1)
    /// %s var in collection %s (outerKey = innerKey). Note that parentheses are required after '%s'
    /// (Originally from ..\FSComp.txt:1215)
    static member customOperationTextLikeJoin(a0 : System.String, a1 : System.String, a2 : System.String) = (GetStringFunc("customOperationTextLikeJoin",",,,%s,,,%s,,,%s,,,") a0 a1 a2)
    /// %s var in collection %s (outerKey = innerKey) into group. Note that parentheses are required after '%s'
    /// (Originally from ..\FSComp.txt:1216)
    static member customOperationTextLikeGroupJoin(a0 : System.String, a1 : System.String, a2 : System.String) = (GetStringFunc("customOperationTextLikeGroupJoin",",,,%s,,,%s,,,%s,,,") a0 a1 a2)
    /// %s var in collection
    /// (Originally from ..\FSComp.txt:1217)
    static member customOperationTextLikeZip(a0 : System.String) = (GetStringFunc("customOperationTextLikeZip",",,,%s,,,") a0)
    /// '%s' must be followed by a variable name. Usage: %s.
    /// (Originally from ..\FSComp.txt:1218)
    static member tcBinaryOperatorRequiresVariable(a0 : System.String, a1 : System.String) = (3096, GetStringFunc("tcBinaryOperatorRequiresVariable",",,,%s,,,%s,,,") a0 a1)
    /// Incorrect syntax for '%s'. Usage: %s.
    /// (Originally from ..\FSComp.txt:1219)
    static member tcOperatorIncorrectSyntax(a0 : System.String, a1 : System.String) = (3097, GetStringFunc("tcOperatorIncorrectSyntax",",,,%s,,,%s,,,") a0 a1)
    /// '%s' must come after a 'for' selection clause and be followed by the rest of the query. Syntax: ... %s ...
    /// (Originally from ..\FSComp.txt:1220)
    static member tcBinaryOperatorRequiresBody(a0 : System.String, a1 : System.String) = (3098, GetStringFunc("tcBinaryOperatorRequiresBody",",,,%s,,,%s,,,") a0 a1)
    /// '%s' is used with an incorrect number of arguments. This is a custom operation in this query or computation expression. Expected %d argument(s), but given %d.
    /// (Originally from ..\FSComp.txt:1221)
    static member tcCustomOperationHasIncorrectArgCount(a0 : System.String, a1 : System.Int32, a2 : System.Int32) = (3099, GetStringFunc("tcCustomOperationHasIncorrectArgCount",",,,%s,,,%d,,,%d,,,") a0 a1 a2)
    /// Expected an expression after this point
    /// (Originally from ..\FSComp.txt:1222)
    static member parsExpectedExpressionAfterToken() = (3100, GetStringFunc("parsExpectedExpressionAfterToken",",,,") )
    /// Expected a type after this point
    /// (Originally from ..\FSComp.txt:1223)
    static member parsExpectedTypeAfterToken() = (3101, GetStringFunc("parsExpectedTypeAfterToken",",,,") )
    /// Unmatched '[<'. Expected closing '>]'
    /// (Originally from ..\FSComp.txt:1224)
    static member parsUnmatchedLBrackLess() = (3102, GetStringFunc("parsUnmatchedLBrackLess",",,,") )
    /// Unexpected end of input in 'match' expression. Expected 'match <expr> with | <pat> -> <expr> | <pat> -> <expr> ...'.
    /// (Originally from ..\FSComp.txt:1225)
    static member parsUnexpectedEndOfFileMatch() = (3103, GetStringFunc("parsUnexpectedEndOfFileMatch",",,,") )
    /// Unexpected end of input in 'try' expression. Expected 'try <expr> with <rules>' or 'try <expr> finally <expr>'.
    /// (Originally from ..\FSComp.txt:1226)
    static member parsUnexpectedEndOfFileTry() = (3104, GetStringFunc("parsUnexpectedEndOfFileTry",",,,") )
    /// Unexpected end of input in 'while' expression. Expected 'while <expr> do <expr>'.
    /// (Originally from ..\FSComp.txt:1227)
    static member parsUnexpectedEndOfFileWhile() = (3105, GetStringFunc("parsUnexpectedEndOfFileWhile",",,,") )
    /// Unexpected end of input in 'for' expression. Expected 'for <pat> in <expr> do <expr>'.
    /// (Originally from ..\FSComp.txt:1228)
    static member parsUnexpectedEndOfFileFor() = (3106, GetStringFunc("parsUnexpectedEndOfFileFor",",,,") )
    /// Unexpected end of input in 'match' or 'try' expression
    /// (Originally from ..\FSComp.txt:1229)
    static member parsUnexpectedEndOfFileWith() = (3107, GetStringFunc("parsUnexpectedEndOfFileWith",",,,") )
    /// Unexpected end of input in 'then' branch of conditional expression. Expected 'if <expr> then <expr>' or 'if <expr> then <expr> else <expr>'.
    /// (Originally from ..\FSComp.txt:1230)
    static member parsUnexpectedEndOfFileThen() = (3108, GetStringFunc("parsUnexpectedEndOfFileThen",",,,") )
    /// Unexpected end of input in 'else' branch of conditional expression. Expected 'if <expr> then <expr>' or 'if <expr> then <expr> else <expr>'.
    /// (Originally from ..\FSComp.txt:1231)
    static member parsUnexpectedEndOfFileElse() = (3109, GetStringFunc("parsUnexpectedEndOfFileElse",",,,") )
    /// Unexpected end of input in body of lambda expression. Expected 'fun <pat> ... <pat> -> <expr>'.
    /// (Originally from ..\FSComp.txt:1232)
    static member parsUnexpectedEndOfFileFunBody() = (3110, GetStringFunc("parsUnexpectedEndOfFileFunBody",",,,") )
    /// Unexpected end of input in type arguments
    /// (Originally from ..\FSComp.txt:1233)
    static member parsUnexpectedEndOfFileTypeArgs() = (3111, GetStringFunc("parsUnexpectedEndOfFileTypeArgs",",,,") )
    /// Unexpected end of input in type signature
    /// (Originally from ..\FSComp.txt:1234)
    static member parsUnexpectedEndOfFileTypeSignature() = (3112, GetStringFunc("parsUnexpectedEndOfFileTypeSignature",",,,") )
    /// Unexpected end of input in type definition
    /// (Originally from ..\FSComp.txt:1235)
    static member parsUnexpectedEndOfFileTypeDefinition() = (3113, GetStringFunc("parsUnexpectedEndOfFileTypeDefinition",",,,") )
    /// Unexpected end of input in object members
    /// (Originally from ..\FSComp.txt:1236)
    static member parsUnexpectedEndOfFileObjectMembers() = (3114, GetStringFunc("parsUnexpectedEndOfFileObjectMembers",",,,") )
    /// Unexpected end of input in value, function or member definition
    /// (Originally from ..\FSComp.txt:1237)
    static member parsUnexpectedEndOfFileDefinition() = (3115, GetStringFunc("parsUnexpectedEndOfFileDefinition",",,,") )
    /// Unexpected end of input in expression
    /// (Originally from ..\FSComp.txt:1238)
    static member parsUnexpectedEndOfFileExpression() = (3116, GetStringFunc("parsUnexpectedEndOfFileExpression",",,,") )
    /// Unexpected end of type. Expected a name after this point.
    /// (Originally from ..\FSComp.txt:1239)
    static member parsExpectedNameAfterToken() = (3117, GetStringFunc("parsExpectedNameAfterToken",",,,") )
    /// Incomplete value or function definition. If this is in an expression, the body of the expression must be indented to the same column as the 'let' keyword.
    /// (Originally from ..\FSComp.txt:1240)
    static member parsUnmatchedLet() = (3118, GetStringFunc("parsUnmatchedLet",",,,") )
    /// Incomplete value definition. If this is in an expression, the body of the expression must be indented to the same column as the 'let!' keyword.
    /// (Originally from ..\FSComp.txt:1241)
    static member parsUnmatchedLetBang() = (3119, GetStringFunc("parsUnmatchedLetBang",",,,") )
    /// Incomplete value definition. If this is in an expression, the body of the expression must be indented to the same column as the 'use!' keyword.
    /// (Originally from ..\FSComp.txt:1242)
    static member parsUnmatchedUseBang() = (3120, GetStringFunc("parsUnmatchedUseBang",",,,") )
    /// Incomplete value definition. If this is in an expression, the body of the expression must be indented to the same column as the 'use' keyword.
    /// (Originally from ..\FSComp.txt:1243)
    static member parsUnmatchedUse() = (3121, GetStringFunc("parsUnmatchedUse",",,,") )
    /// Missing 'do' in 'while' expression. Expected 'while <expr> do <expr>'.
    /// (Originally from ..\FSComp.txt:1244)
    static member parsWhileDoExpected() = (3122, GetStringFunc("parsWhileDoExpected",",,,") )
    /// Missing 'do' in 'for' expression. Expected 'for <pat> in <expr> do <expr>'.
    /// (Originally from ..\FSComp.txt:1245)
    static member parsForDoExpected() = (3123, GetStringFunc("parsForDoExpected",",,,") )
    /// Invalid join relation in '%s'. Expected 'expr <op> expr', where <op> is =, =?, ?= or ?=?.
    /// (Originally from ..\FSComp.txt:1246)
    static member tcInvalidRelationInJoin(a0 : System.String) = (3125, GetStringFunc("tcInvalidRelationInJoin",",,,%s,,,") a0)
    /// Calls
    /// (Originally from ..\FSComp.txt:1247)
    static member typeInfoCallsWord() = (GetStringFunc("typeInfoCallsWord",",,,") )
    /// Invalid number of generic arguments to type '%s' in provided type. Expected '%d' arguments, given '%d'.
    /// (Originally from ..\FSComp.txt:1248)
    static member impInvalidNumberOfGenericArguments(a0 : System.String, a1 : System.Int32, a2 : System.Int32) = (3126, GetStringFunc("impInvalidNumberOfGenericArguments",",,,%s,,,%d,,,%d,,,") a0 a1 a2)
    /// Invalid value '%s' for unit-of-measure parameter '%s'
    /// (Originally from ..\FSComp.txt:1249)
    static member impInvalidMeasureArgument1(a0 : System.String, a1 : System.String) = (3127, GetStringFunc("impInvalidMeasureArgument1",",,,%s,,,%s,,,") a0 a1)
    /// Invalid value unit-of-measure parameter '%s'
    /// (Originally from ..\FSComp.txt:1250)
    static member impInvalidMeasureArgument2(a0 : System.String) = (3127, GetStringFunc("impInvalidMeasureArgument2",",,,%s,,,") a0)
    /// Property '%s' on provided type '%s' is neither readable nor writable as it has CanRead=false and CanWrite=false
    /// (Originally from ..\FSComp.txt:1251)
    static member etPropertyNeedsCanWriteOrCanRead(a0 : System.String, a1 : System.String) = (3128, GetStringFunc("etPropertyNeedsCanWriteOrCanRead",",,,%s,,,%s,,,") a0 a1)
    /// A use of 'into' must be followed by the remainder of the computation
    /// (Originally from ..\FSComp.txt:1252)
    static member tcIntoNeedsRestOfQuery() = (3129, GetStringFunc("tcIntoNeedsRestOfQuery",",,,") )
    /// The operator '%s' does not accept the use of 'into'
    /// (Originally from ..\FSComp.txt:1253)
    static member tcOperatorDoesntAcceptInto(a0 : System.String) = (3130, GetStringFunc("tcOperatorDoesntAcceptInto",",,,%s,,,") a0)
    /// The definition of the custom operator '%s' does not use a valid combination of attribute flags
    /// (Originally from ..\FSComp.txt:1254)
    static member tcCustomOperationInvalid(a0 : System.String) = (3131, GetStringFunc("tcCustomOperationInvalid",",,,%s,,,") a0)
    /// This type definition may not have the 'CLIMutable' attribute. Only record types may have this attribute.
    /// (Originally from ..\FSComp.txt:1255)
    static member tcThisTypeMayNotHaveACLIMutableAttribute() = (3132, GetStringFunc("tcThisTypeMayNotHaveACLIMutableAttribute",",,,") )
    /// 'member val' definitions are only permitted in types with a primary constructor. Consider adding arguments to your type definition, e.g. 'type X(args) = ...'.
    /// (Originally from ..\FSComp.txt:1256)
    static member tcAutoPropertyRequiresImplicitConstructionSequence() = (3133, GetStringFunc("tcAutoPropertyRequiresImplicitConstructionSequence",",,,") )
    /// Property definitions may not be declared mutable. To indicate that this property can be set, use 'member val PropertyName = expr with get,set'.
    /// (Originally from ..\FSComp.txt:1257)
    static member parsMutableOnAutoPropertyShouldBeGetSet() = (3134, GetStringFunc("parsMutableOnAutoPropertyShouldBeGetSet",",,,") )
    /// To indicate that this property can be set, use 'member val PropertyName = expr with get,set'.
    /// (Originally from ..\FSComp.txt:1258)
    static member parsMutableOnAutoPropertyShouldBeGetSetNotJustSet() = (3135, GetStringFunc("parsMutableOnAutoPropertyShouldBeGetSetNotJustSet",",,,") )
    /// Type '%s' is illegal because in byref<T>, T cannot contain byref types.
    /// (Originally from ..\FSComp.txt:1259)
    static member chkNoByrefsOfByrefs(a0 : System.String) = (3136, GetStringFunc("chkNoByrefsOfByrefs",",,,%s,,,") a0)
    /// F# supports array ranks between 1 and 32. The value %d is not allowed.
    /// (Originally from ..\FSComp.txt:1260)
    static member tastopsMaxArrayThirtyTwo(a0 : System.Int32) = (3138, GetStringFunc("tastopsMaxArrayThirtyTwo",",,,%d,,,") a0)
    /// In queries, use the form 'for x in n .. m do ...' for ranging over integers
    /// (Originally from ..\FSComp.txt:1261)
    static member tcNoIntegerForLoopInQuery() = (3139, GetStringFunc("tcNoIntegerForLoopInQuery",",,,") )
    /// 'while' expressions may not be used in queries
    /// (Originally from ..\FSComp.txt:1262)
    static member tcNoWhileInQuery() = (3140, GetStringFunc("tcNoWhileInQuery",",,,") )
    /// 'try/finally' expressions may not be used in queries
    /// (Originally from ..\FSComp.txt:1263)
    static member tcNoTryFinallyInQuery() = (3141, GetStringFunc("tcNoTryFinallyInQuery",",,,") )
    /// 'use' expressions may not be used in queries
    /// (Originally from ..\FSComp.txt:1264)
    static member tcUseMayNotBeUsedInQueries() = (3142, GetStringFunc("tcUseMayNotBeUsedInQueries",",,,") )
    /// 'let!', 'use!' and 'do!' expressions may not be used in queries
    /// (Originally from ..\FSComp.txt:1265)
    static member tcBindMayNotBeUsedInQueries() = (3143, GetStringFunc("tcBindMayNotBeUsedInQueries",",,,") )
    /// 'return' and 'return!' may not be used in queries
    /// (Originally from ..\FSComp.txt:1266)
    static member tcReturnMayNotBeUsedInQueries() = (3144, GetStringFunc("tcReturnMayNotBeUsedInQueries",",,,") )
    /// This is not a known query operator. Query operators are identifiers such as 'select', 'where', 'sortBy', 'thenBy', 'groupBy', 'groupValBy', 'join', 'groupJoin', 'sumBy' and 'averageBy', defined using corresponding methods on the 'QueryBuilder' type.
    /// (Originally from ..\FSComp.txt:1267)
    static member tcUnrecognizedQueryOperator() = (3145, GetStringFunc("tcUnrecognizedQueryOperator",",,,") )
    /// 'try/with' expressions may not be used in queries
    /// (Originally from ..\FSComp.txt:1268)
    static member tcTryWithMayNotBeUsedInQueries() = (3146, GetStringFunc("tcTryWithMayNotBeUsedInQueries",",,,") )
    /// This 'let' definition may not be used in a query. Only simple value definitions may be used in queries.
    /// (Originally from ..\FSComp.txt:1269)
    static member tcNonSimpleLetBindingInQuery() = (3147, GetStringFunc("tcNonSimpleLetBindingInQuery",",,,") )
    /// Too many static parameters. Expected at most %d parameters, but got %d unnamed and %d named parameters.
    /// (Originally from ..\FSComp.txt:1270)
    static member etTooManyStaticParameters(a0 : System.Int32, a1 : System.Int32, a2 : System.Int32) = (3148, GetStringFunc("etTooManyStaticParameters",",,,%d,,,%d,,,%d,,,") a0 a1 a2)
    /// Invalid provided literal value '%s'
    /// (Originally from ..\FSComp.txt:1271)
    static member infosInvalidProvidedLiteralValue(a0 : System.String) = (3149, GetStringFunc("infosInvalidProvidedLiteralValue",",,,%s,,,") a0)
    /// The 'anycpu32bitpreferred' platform can only be used with EXE targets. You must use 'anycpu' instead.
    /// (Originally from ..\FSComp.txt:1272)
    static member invalidPlatformTarget() = (3150, GetStringFunc("invalidPlatformTarget",",,,") )
    /// This member, function or value declaration may not be declared 'inline'
    /// (Originally from ..\FSComp.txt:1273)
    static member tcThisValueMayNotBeInlined() = (3151, GetStringFunc("tcThisValueMayNotBeInlined",",,,") )
    /// The provider '%s' returned a non-generated type '%s' in the context of a set of generated types. Consider adjusting the type provider to only return generated types.
    /// (Originally from ..\FSComp.txt:1274)
    static member etErasedTypeUsedInGeneration(a0 : System.String, a1 : System.String) = (3152, GetStringFunc("etErasedTypeUsedInGeneration",",,,%s,,,%s,,,") a0 a1)
    /// Arguments to query operators may require parentheses, e.g. 'where (x > y)' or 'groupBy (x.Length / 10)'
    /// (Originally from ..\FSComp.txt:1275)
    static member tcUnrecognizedQueryBinaryOperator() = (3153, GetStringFunc("tcUnrecognizedQueryBinaryOperator",",,,") )
    /// A quotation may not involve an assignment to or taking the address of a captured local variable
    /// (Originally from ..\FSComp.txt:1276)
    static member crefNoSetOfHole() = (3155, GetStringFunc("crefNoSetOfHole",",,,") )
    /// + 1 overload
    /// (Originally from ..\FSComp.txt:1277)
    static member nicePrintOtherOverloads1() = (GetStringFunc("nicePrintOtherOverloads1",",,,") )
    /// + %d overloads
    /// (Originally from ..\FSComp.txt:1278)
    static member nicePrintOtherOverloadsN(a0 : System.Int32) = (GetStringFunc("nicePrintOtherOverloadsN",",,,%d,,,") a0)
    /// Erased to
    /// (Originally from ..\FSComp.txt:1279)
    static member erasedTo() = (GetStringFunc("erasedTo",",,,") )
    /// Unexpected token '%s' or incomplete expression
    /// (Originally from ..\FSComp.txt:1280)
    static member parsUnfinishedExpression(a0 : System.String) = (3156, GetStringFunc("parsUnfinishedExpression",",,,%s,,,") a0)
    /// Cannot find code target for this attribute, possibly because the code after the attribute is incomplete.
    /// (Originally from ..\FSComp.txt:1281)
    static member parsAttributeOnIncompleteCode() = (3158, GetStringFunc("parsAttributeOnIncompleteCode",",,,") )
    /// Type name cannot be empty.
    /// (Originally from ..\FSComp.txt:1282)
    static member parsTypeNameCannotBeEmpty() = (3159, GetStringFunc("parsTypeNameCannotBeEmpty",",,,") )
    /// Problem reading assembly '%s': %s
    /// (Originally from ..\FSComp.txt:1283)
    static member buildProblemReadingAssembly(a0 : System.String, a1 : System.String) = (3160, GetStringFunc("buildProblemReadingAssembly",",,,%s,,,%s,,,") a0 a1)
    /// Invalid provided field. Provided fields of erased provided types must be literals.
    /// (Originally from ..\FSComp.txt:1284)
    static member tcTPFieldMustBeLiteral() = (3161, GetStringFunc("tcTPFieldMustBeLiteral",",,,") )
    /// (loading description...)
    /// (Originally from ..\FSComp.txt:1285)
    static member loadingDescription() = (GetStringFunc("loadingDescription",",,,") )
    /// (description unavailable...)
    /// (Originally from ..\FSComp.txt:1286)
    static member descriptionUnavailable() = (GetStringFunc("descriptionUnavailable",",,,") )
    /// A type variable has been constrained by multiple different class types. A type variable may only have one class constraint.
    /// (Originally from ..\FSComp.txt:1287)
    static member chkTyparMultipleClassConstraints() = (3162, GetStringFunc("chkTyparMultipleClassConstraints",",,,") )
    /// 'match' expressions may not be used in queries
    /// (Originally from ..\FSComp.txt:1288)
    static member tcMatchMayNotBeUsedWithQuery() = (3163, GetStringFunc("tcMatchMayNotBeUsedWithQuery",",,,") )
    /// Infix operator member '%s' has %d initial argument(s). Expected a tuple of 3 arguments
    /// (Originally from ..\FSComp.txt:1289)
    static member memberOperatorDefinitionWithNonTripleArgument(a0 : System.String, a1 : System.Int32) = (3164, GetStringFunc("memberOperatorDefinitionWithNonTripleArgument",",,,%s,,,%d,,,") a0 a1)
    /// The operator '%s' cannot be resolved. Consider opening the module 'Microsoft.FSharp.Linq.NullableOperators'.
    /// (Originally from ..\FSComp.txt:1290)
    static member cannotResolveNullableOperators(a0 : System.String) = (3165, GetStringFunc("cannotResolveNullableOperators",",,,%s,,,") a0)
    /// '%s' must be followed by 'in'. Usage: %s.
    /// (Originally from ..\FSComp.txt:1291)
    static member tcOperatorRequiresIn(a0 : System.String, a1 : System.String) = (3167, GetStringFunc("tcOperatorRequiresIn",",,,%s,,,%s,,,") a0 a1)
    /// Neither 'member val' nor 'override val' definitions are permitted in object expressions.
    /// (Originally from ..\FSComp.txt:1292)
    static member parsIllegalMemberVarInObjectImplementation() = (3168, GetStringFunc("parsIllegalMemberVarInObjectImplementation",",,,") )
    /// Copy-and-update record expressions must include at least one field.
    /// (Originally from ..\FSComp.txt:1293)
    static member tcEmptyCopyAndUpdateRecordInvalid() = (3169, GetStringFunc("tcEmptyCopyAndUpdateRecordInvalid",",,,") )
    /// '_' cannot be used as field name
    /// (Originally from ..\FSComp.txt:1294)
    static member parsUnderscoreInvalidFieldName() = (3170, GetStringFunc("parsUnderscoreInvalidFieldName",",,,") )
    /// The provided types generated by this use of a type provider may not be used from other F# assemblies and should be marked internal or private. Consider using 'type internal TypeName = ...' or 'type private TypeName = ...'.
    /// (Originally from ..\FSComp.txt:1295)
    static member tcGeneratedTypesShouldBeInternalOrPrivate() = (3171, GetStringFunc("tcGeneratedTypesShouldBeInternalOrPrivate",",,,") )
    /// A property's getter and setter must have the same type. Property '%s' has getter of type '%s' but setter of type '%s'.
    /// (Originally from ..\FSComp.txt:1296)
    static member chkGetterAndSetterHaveSamePropertyType(a0 : System.String, a1 : System.String, a2 : System.String) = (3172, GetStringFunc("chkGetterAndSetterHaveSamePropertyType",",,,%s,,,%s,,,%s,,,") a0 a1 a2)
    /// Array method '%s' is supplied by the runtime and cannot be directly used in code. For operations with array elements consider using family of GetArray/SetArray functions from LanguagePrimitives.IntrinsicFunctions module.
    /// (Originally from ..\FSComp.txt:1297)
    static member tcRuntimeSuppliedMethodCannotBeUsedInUserCode(a0 : System.String) = (3173, GetStringFunc("tcRuntimeSuppliedMethodCannotBeUsedInUserCode",",,,%s,,,") a0)
    /// The union case '%s' does not have a field named '%s'.
    /// (Originally from ..\FSComp.txt:1298)
    static member tcUnionCaseConstructorDoesNotHaveFieldWithGivenName(a0 : System.String, a1 : System.String) = (3174, GetStringFunc("tcUnionCaseConstructorDoesNotHaveFieldWithGivenName",",,,%s,,,%s,,,") a0 a1)
    /// The exception '%s' does not have a field named '%s'.
    /// (Originally from ..\FSComp.txt:1299)
    static member tcExceptionConstructorDoesNotHaveFieldWithGivenName(a0 : System.String, a1 : System.String) = (3174, GetStringFunc("tcExceptionConstructorDoesNotHaveFieldWithGivenName",",,,%s,,,%s,,,") a0 a1)
    /// Active patterns do not have fields. This syntax is invalid.
    /// (Originally from ..\FSComp.txt:1300)
    static member tcActivePatternsDoNotHaveFields() = (3174, GetStringFunc("tcActivePatternsDoNotHaveFields",",,,") )
    /// The constructor does not have a field named '%s'.
    /// (Originally from ..\FSComp.txt:1301)
    static member tcConstructorDoesNotHaveFieldWithGivenName(a0 : System.String) = (3174, GetStringFunc("tcConstructorDoesNotHaveFieldWithGivenName",",,,%s,,,") a0)
    /// Union case/exception field '%s' cannot be used more than once.
    /// (Originally from ..\FSComp.txt:1302)
    static member tcUnionCaseFieldCannotBeUsedMoreThanOnce(a0 : System.String) = (3175, GetStringFunc("tcUnionCaseFieldCannotBeUsedMoreThanOnce",",,,%s,,,") a0)
    /// Named field '%s' is used more than once.
    /// (Originally from ..\FSComp.txt:1303)
    static member tcFieldNameIsUsedModeThanOnce(a0 : System.String) = (3176, GetStringFunc("tcFieldNameIsUsedModeThanOnce",",,,%s,,,") a0)
    /// Named field '%s' conflicts with autogenerated name for anonymous field.
    /// (Originally from ..\FSComp.txt:1304)
    static member tcFieldNameConflictsWithGeneratedNameForAnonymousField(a0 : System.String) = (3176, GetStringFunc("tcFieldNameConflictsWithGeneratedNameForAnonymousField",",,,%s,,,") a0)
    /// This literal expression or attribute argument results in an arithmetic overflow.
    /// (Originally from ..\FSComp.txt:1305)
    static member tastConstantExpressionOverflow() = (3177, GetStringFunc("tastConstantExpressionOverflow",",,,") )
    /// This is not valid literal expression. The [<Literal>] attribute will be ignored.
    /// (Originally from ..\FSComp.txt:1306)
    static member tcIllegalStructTypeForConstantExpression() = (3178, GetStringFunc("tcIllegalStructTypeForConstantExpression",",,,") )
    /// System.Runtime.InteropServices assembly is required to use UnknownWrapper\DispatchWrapper classes.
    /// (Originally from ..\FSComp.txt:1307)
    static member fscSystemRuntimeInteropServicesIsRequired() = (3179, GetStringFunc("fscSystemRuntimeInteropServicesIsRequired",",,,") )
    /// The mutable local '%s' is implicitly allocated as a reference cell because it has been captured by a closure. This warning is for informational purposes only to indicate where implicit allocations are performed.
    /// (Originally from ..\FSComp.txt:1308)
    static member abImplicitHeapAllocation(a0 : System.String) = (3180, GetStringFunc("abImplicitHeapAllocation",",,,%s,,,") a0)
    /// A type provider implemented GetStaticParametersForMethod, but ApplyStaticArgumentsForMethod was not implemented or invalid
    /// (Originally from ..\FSComp.txt:1309)
    static member estApplyStaticArgumentsForMethodNotImplemented() = (GetStringFunc("estApplyStaticArgumentsForMethodNotImplemented",",,,") )
    /// An error occured applying the static arguments to a provided method
    /// (Originally from ..\FSComp.txt:1310)
    static member etErrorApplyingStaticArgumentsToMethod() = (3181, GetStringFunc("etErrorApplyingStaticArgumentsToMethod",",,,") )
    /// Unexpected character '%s' in preprocessor expression
    /// (Originally from ..\FSComp.txt:1311)
    static member pplexUnexpectedChar(a0 : System.String) = (3182, GetStringFunc("pplexUnexpectedChar",",,,%s,,,") a0)
    /// Unexpected token '%s' in preprocessor expression
    /// (Originally from ..\FSComp.txt:1312)
    static member ppparsUnexpectedToken(a0 : System.String) = (3183, GetStringFunc("ppparsUnexpectedToken",",,,%s,,,") a0)
    /// Incomplete preprocessor expression
    /// (Originally from ..\FSComp.txt:1313)
    static member ppparsIncompleteExpression() = (3184, GetStringFunc("ppparsIncompleteExpression",",,,") )
    /// Missing token '%s' in preprocessor expression
    /// (Originally from ..\FSComp.txt:1314)
    static member ppparsMissingToken(a0 : System.String) = (3185, GetStringFunc("ppparsMissingToken",",,,%s,,,") a0)
    /// An error occurred while reading the F# metadata node at position %d in table '%s' of assembly '%s'. The node had no matching declaration. Please report this warning. You may need to recompile the F# assembly you are using.
    /// (Originally from ..\FSComp.txt:1315)
    static member pickleMissingDefinition(a0 : System.Int32, a1 : System.String, a2 : System.String) = (3186, GetStringFunc("pickleMissingDefinition",",,,%d,,,%s,,,%s,,,") a0 a1 a2)
    /// Type inference caused the type variable %s to escape its scope. Consider adding an explicit type parameter declaration or adjusting your code to be less generic.
    /// (Originally from ..\FSComp.txt:1316)
    static member checkNotSufficientlyGenericBecauseOfScope(a0 : System.String) = (3187, GetStringFunc("checkNotSufficientlyGenericBecauseOfScope",",,,%s,,,") a0)
    /// Type inference caused an inference type variable to escape its scope. Consider adding type annotations to make your code less generic.
    /// (Originally from ..\FSComp.txt:1317)
    static member checkNotSufficientlyGenericBecauseOfScopeAnon() = (3188, GetStringFunc("checkNotSufficientlyGenericBecauseOfScopeAnon",",,,") )
    /// Redundant arguments are being ignored in function '%s'. Expected %d but got %d arguments.
    /// (Originally from ..\FSComp.txt:1318)
    static member checkRaiseFamilyFunctionArgumentCount(a0 : System.String, a1 : System.Int32, a2 : System.Int32) = (3189, GetStringFunc("checkRaiseFamilyFunctionArgumentCount",",,,%s,,,%d,,,%d,,,") a0 a1 a2)
    /// Lowercase literal '%s' is being shadowed by a new pattern with the same name. Only uppercase and module-prefixed literals can be used as named patterns.
    /// (Originally from ..\FSComp.txt:1319)
    static member checkLowercaseLiteralBindingInPattern(a0 : System.String) = (3190, GetStringFunc("checkLowercaseLiteralBindingInPattern",",,,%s,,,") a0)
    /// This literal pattern does not take arguments
    /// (Originally from ..\FSComp.txt:1320)
    static member tcLiteralDoesNotTakeArguments() = (3191, GetStringFunc("tcLiteralDoesNotTakeArguments",",,,") )
    /// Constructors are not permitted as extension members - they must be defined as part of the original definition of the type
    /// (Originally from ..\FSComp.txt:1321)
    static member tcConstructorsIllegalInAugmentation() = (3192, GetStringFunc("tcConstructorsIllegalInAugmentation",",,,") )
    /// Invalid response file '%s' ( '%s' )
    /// (Originally from ..\FSComp.txt:1322)
    static member optsInvalidResponseFile(a0 : System.String, a1 : System.String) = (3193, GetStringFunc("optsInvalidResponseFile",",,,%s,,,%s,,,") a0 a1)
    /// Response file '%s' not found in '%s'
    /// (Originally from ..\FSComp.txt:1323)
    static member optsResponseFileNotFound(a0 : System.String, a1 : System.String) = (3194, GetStringFunc("optsResponseFileNotFound",",,,%s,,,%s,,,") a0 a1)
    /// Response file name '%s' is empty, contains invalid characters, has a drive specification without an absolute path, or is too long
    /// (Originally from ..\FSComp.txt:1324)
    static member optsResponseFileNameInvalid(a0 : System.String) = (3195, GetStringFunc("optsResponseFileNameInvalid",",,,%s,,,") a0)
    /// Cannot find FSharp.Core.dll in compiler's directory
    /// (Originally from ..\FSComp.txt:1325)
    static member fsharpCoreNotFoundToBeCopied() = (3196, GetStringFunc("fsharpCoreNotFoundToBeCopied",",,,") )
    /// One tuple type is a struct tuple, the other is a reference tuple
    /// (Originally from ..\FSComp.txt:1326)
    static member tcTupleStructMismatch() = (GetStringFunc("tcTupleStructMismatch",",,,") )
    /// This provided method requires static parameters
    /// (Originally from ..\FSComp.txt:1327)
    static member etMissingStaticArgumentsToMethod() = (3197, GetStringFunc("etMissingStaticArgumentsToMethod",",,,") )
    /// The conversion from %s to %s is a compile-time safe upcast, not a downcast. Consider using 'upcast' instead of 'downcast'.
    /// (Originally from ..\FSComp.txt:1328)
    static member considerUpcast(a0 : System.String, a1 : System.String) = (3198, GetStringFunc("considerUpcast",",,,%s,,,%s,,,") a0 a1)
    /// The conversion from %s to %s is a compile-time safe upcast, not a downcast. Consider using the :> (upcast) operator instead of the :?> (downcast) operator.
    /// (Originally from ..\FSComp.txt:1329)
    static member considerUpcastOperator(a0 : System.String, a1 : System.String) = (3198, GetStringFunc("considerUpcastOperator",",,,%s,,,%s,,,") a0 a1)
    /// The 'rec' on this module is implied by an outer 'rec' declaration and is being ignored
    /// (Originally from ..\FSComp.txt:1330)
    static member tcRecImplied() = (3199, GetStringFunc("tcRecImplied",",,,") )
    /// In a recursive declaration group, 'open' declarations must come first in each module
    /// (Originally from ..\FSComp.txt:1331)
    static member tcOpenFirstInMutRec() = (3200, GetStringFunc("tcOpenFirstInMutRec",",,,") )
    /// In a recursive declaration group, module abbreviations must come after all 'open' declarations and before other declarations
    /// (Originally from ..\FSComp.txt:1332)
    static member tcModuleAbbrevFirstInMutRec() = (3201, GetStringFunc("tcModuleAbbrevFirstInMutRec",",,,") )
    /// This declaration is not supported in recursive declaration groups
    /// (Originally from ..\FSComp.txt:1333)
    static member tcUnsupportedMutRecDecl() = (3202, GetStringFunc("tcUnsupportedMutRecDecl",",,,") )
    /// Invalid use of 'rec' keyword
    /// (Originally from ..\FSComp.txt:1334)
    static member parsInvalidUseOfRec() = (3203, GetStringFunc("parsInvalidUseOfRec",",,,") )
    /// If a union type has more than one case and is a struct, then all fields within the union type must be given unique names.
    /// (Originally from ..\FSComp.txt:1335)
    static member tcStructUnionMultiCaseDistinctFields() = (3204, GetStringFunc("tcStructUnionMultiCaseDistinctFields",",,,") )
    /// The CallerMemberNameAttribute applied to parameter '%s' will have no effect. It is overridden by the CallerFilePathAttribute.
    /// (Originally from ..\FSComp.txt:1336)
    static member CallerMemberNameIsOverriden(a0 : System.String) = (3206, GetStringFunc("CallerMemberNameIsOverriden",",,,%s,,,") a0)
    /// Invalid use of 'fixed'. 'fixed' may only be used in a declaration of the form 'use x = fixed expr' where the expression is an array, the address of a field, the address of an array element or a string'
    /// (Originally from ..\FSComp.txt:1337)
    static member tcFixedNotAllowed() = (3207, GetStringFunc("tcFixedNotAllowed",",,,") )
    /// Could not find method System.Runtime.CompilerServices.OffsetToStringData in references when building 'fixed' expression.
    /// (Originally from ..\FSComp.txt:1338)
    static member tcCouldNotFindOffsetToStringData() = (3208, GetStringFunc("tcCouldNotFindOffsetToStringData",",,,") )
    /// The address of the variable '%s' or a related expression cannot be used at this point. This is to ensure the address of the local value does not escape its scope.
    /// (Originally from ..\FSComp.txt:1339)
    static member chkNoByrefAddressOfLocal(a0 : System.String) = (3209, GetStringFunc("chkNoByrefAddressOfLocal",",,,%s,,,") a0)
    /// %s is an active pattern and cannot be treated as a discriminated union case with named fields.
    /// (Originally from ..\FSComp.txt:1340)
    static member tcNamedActivePattern(a0 : System.String) = (3210, GetStringFunc("tcNamedActivePattern",",,,%s,,,") a0)
    /// The default value does not have the same type as the argument. The DefaultParameterValue attribute and any Optional attribute will be ignored. Note: 'null' needs to be annotated with the correct type, e.g. 'DefaultParameterValue(null:obj)'.
    /// (Originally from ..\FSComp.txt:1341)
    static member DefaultParameterValueNotAppropriateForArgument() = (3211, GetStringFunc("DefaultParameterValueNotAppropriateForArgument",",,,") )
    /// The system type '%s' was required but no referenced system DLL contained this type
    /// (Originally from ..\FSComp.txt:1342)
    static member tcGlobalsSystemTypeNotFound(a0 : System.String) = (GetStringFunc("tcGlobalsSystemTypeNotFound",",,,%s,,,") a0)
    /// The member '%s' matches multiple overloads of the same method.\nPlease restrict it to one of the following:%s.
    /// (Originally from ..\FSComp.txt:1343)
    static member typrelMemberHasMultiplePossibleDispatchSlots(a0 : System.String, a1 : System.String) = (3213, GetStringFunc("typrelMemberHasMultiplePossibleDispatchSlots",",,,%s,,,%s,,,") a0 a1)
    /// Method or object constructor '%s' is not static
    /// (Originally from ..\FSComp.txt:1344)
    static member methodIsNotStatic(a0 : System.String) = (3214, GetStringFunc("methodIsNotStatic",",,,%s,,,") a0)
    /// Unexpected symbol '=' in expression. Did you intend to use 'for x in y .. z do' instead?
    /// (Originally from ..\FSComp.txt:1345)
    static member parsUnexpectedSymbolEqualsInsteadOfIn() = (3215, GetStringFunc("parsUnexpectedSymbolEqualsInsteadOfIn",",,,") )
    /// Two anonymous record types are from different assemblies '%s' and '%s'
    /// (Originally from ..\FSComp.txt:1346)
    static member tcAnonRecdCcuMismatch(a0 : System.String, a1 : System.String) = (GetStringFunc("tcAnonRecdCcuMismatch",",,,%s,,,%s,,,") a0 a1)
    /// Two anonymous record types have mismatched sets of field names '%s' and '%s'
    /// (Originally from ..\FSComp.txt:1347)
    static member tcAnonRecdFieldNameMismatch(a0 : System.String, a1 : System.String) = (GetStringFunc("tcAnonRecdFieldNameMismatch",",,,%s,,,%s,,,") a0 a1)
    /// Indicates a method that either has no implementation in the type in which it is declared or that is virtual and has a default implementation.
    /// (Originally from ..\FSComp.txt:1348)
    static member keywordDescriptionAbstract() = (GetStringFunc("keywordDescriptionAbstract",",,,") )
    /// Used in mutually recursive bindings, in property declarations, and with multiple constraints on generic parameters.
    /// (Originally from ..\FSComp.txt:1349)
    static member keyworkDescriptionAnd() = (GetStringFunc("keyworkDescriptionAnd",",,,") )
    /// Used to give the current class object an object name. Also used to give a name to a whole pattern within a pattern match.
    /// (Originally from ..\FSComp.txt:1350)
    static member keywordDescriptionAs() = (GetStringFunc("keywordDescriptionAs",",,,") )
    /// Used to verify code during debugging.
    /// (Originally from ..\FSComp.txt:1351)
    static member keywordDescriptionAssert() = (GetStringFunc("keywordDescriptionAssert",",,,") )
    /// Used as the name of the base class object.
    /// (Originally from ..\FSComp.txt:1352)
    static member keywordDescriptionBase() = (GetStringFunc("keywordDescriptionBase",",,,") )
    /// In verbose syntax, indicates the start of a code block.
    /// (Originally from ..\FSComp.txt:1353)
    static member keywordDescriptionBegin() = (GetStringFunc("keywordDescriptionBegin",",,,") )
    /// In verbose syntax, indicates the start of a class definition.
    /// (Originally from ..\FSComp.txt:1354)
    static member keywordDescriptionClass() = (GetStringFunc("keywordDescriptionClass",",,,") )
    /// Indicates an implementation of an abstract method; used together with an abstract method declaration to create a virtual method.
    /// (Originally from ..\FSComp.txt:1355)
    static member keywordDescriptionDefault() = (GetStringFunc("keywordDescriptionDefault",",,,") )
    /// Used to declare a delegate.
    /// (Originally from ..\FSComp.txt:1356)
    static member keywordDescriptionDelegate() = (GetStringFunc("keywordDescriptionDelegate",",,,") )
    /// Used in looping constructs or to execute imperative code.
    /// (Originally from ..\FSComp.txt:1357)
    static member keywordDescriptionDo() = (GetStringFunc("keywordDescriptionDo",",,,") )
    /// In verbose syntax, indicates the end of a block of code in a looping expression.
    /// (Originally from ..\FSComp.txt:1358)
    static member keywordDescriptionDone() = (GetStringFunc("keywordDescriptionDone",",,,") )
    /// Used to convert to a type that is lower in the inheritance chain.
    /// (Originally from ..\FSComp.txt:1359)
    static member keywordDescriptionDowncast() = (GetStringFunc("keywordDescriptionDowncast",",,,") )
    /// In a for expression, used when counting in reverse.
    /// (Originally from ..\FSComp.txt:1360)
    static member keywordDescriptionDownto() = (GetStringFunc("keywordDescriptionDownto",",,,") )
    /// Used in conditional branching. A short form of else if.
    /// (Originally from ..\FSComp.txt:1361)
    static member keywordDescriptionElif() = (GetStringFunc("keywordDescriptionElif",",,,") )
    /// Used in conditional branching.
    /// (Originally from ..\FSComp.txt:1362)
    static member keywordDescriptionElse() = (GetStringFunc("keywordDescriptionElse",",,,") )
    /// In type definitions and type extensions, indicates the end of a section of member definitions. In verbose syntax, used to specify the end of a code block that starts with the begin keyword.
    /// (Originally from ..\FSComp.txt:1363)
    static member keywordDescriptionEnd() = (GetStringFunc("keywordDescriptionEnd",",,,") )
    /// Used to declare an exception type.
    /// (Originally from ..\FSComp.txt:1364)
    static member keywordDescriptionException() = (GetStringFunc("keywordDescriptionException",",,,") )
    /// Indicates that a declared program element is defined in another binary or assembly.
    /// (Originally from ..\FSComp.txt:1365)
    static member keywordDescriptionExtern() = (GetStringFunc("keywordDescriptionExtern",",,,") )
    /// Used as a Boolean literal.
    /// (Originally from ..\FSComp.txt:1366)
    static member keywordDescriptionTrueFalse() = (GetStringFunc("keywordDescriptionTrueFalse",",,,") )
    /// Used together with try to introduce a block of code that executes regardless of whether an exception occurs.
    /// (Originally from ..\FSComp.txt:1367)
    static member keywordDescriptionFinally() = (GetStringFunc("keywordDescriptionFinally",",,,") )
    /// Used in looping constructs.
    /// (Originally from ..\FSComp.txt:1368)
    static member keywordDescriptionFor() = (GetStringFunc("keywordDescriptionFor",",,,") )
    /// Used in lambda expressions, also known as anonymous functions.
    /// (Originally from ..\FSComp.txt:1369)
    static member keywordDescriptionFun() = (GetStringFunc("keywordDescriptionFun",",,,") )
    /// Used as a shorter alternative to the fun keyword and a match expression in a lambda expression that has pattern matching on a single argument.
    /// (Originally from ..\FSComp.txt:1370)
    static member keywordDescriptionFunction() = (GetStringFunc("keywordDescriptionFunction",",,,") )
    /// Used to reference the top-level .NET namespace.
    /// (Originally from ..\FSComp.txt:1371)
    static member keywordDescriptionGlobal() = (GetStringFunc("keywordDescriptionGlobal",",,,") )
    /// Used in conditional branching constructs.
    /// (Originally from ..\FSComp.txt:1372)
    static member keywordDescriptionIf() = (GetStringFunc("keywordDescriptionIf",",,,") )
    /// Used for sequence expressions and, in verbose syntax, to separate expressions from bindings.
    /// (Originally from ..\FSComp.txt:1373)
    static member keywordDescriptionIn() = (GetStringFunc("keywordDescriptionIn",",,,") )
    /// Used to specify a base class or base interface.
    /// (Originally from ..\FSComp.txt:1374)
    static member keywordDescriptionInherit() = (GetStringFunc("keywordDescriptionInherit",",,,") )
    /// Used to indicate a function that should be integrated directly into the caller's code.
    /// (Originally from ..\FSComp.txt:1375)
    static member keywordDescriptionInline() = (GetStringFunc("keywordDescriptionInline",",,,") )
    /// Used to declare and implement interfaces.
    /// (Originally from ..\FSComp.txt:1376)
    static member keywordDescriptionInterface() = (GetStringFunc("keywordDescriptionInterface",",,,") )
    /// Used to specify that a member is visible inside an assembly but not outside it.
    /// (Originally from ..\FSComp.txt:1377)
    static member keywordDescriptionInternal() = (GetStringFunc("keywordDescriptionInternal",",,,") )
    /// Used to specify a computation that is to be performed only when a result is needed.
    /// (Originally from ..\FSComp.txt:1378)
    static member keywordDescriptionLazy() = (GetStringFunc("keywordDescriptionLazy",",,,") )
    /// Used to associate, or bind, a name to a value or function.
    /// (Originally from ..\FSComp.txt:1379)
    static member keywordDescriptionLet() = (GetStringFunc("keywordDescriptionLet",",,,") )
    /// Used in computation expressions to bind a name to the result of another computation expression.
    /// (Originally from ..\FSComp.txt:1380)
    static member keywordDescriptionLetBang() = (GetStringFunc("keywordDescriptionLetBang",",,,") )
    /// Used to branch by comparing a value to a pattern.
    /// (Originally from ..\FSComp.txt:1381)
    static member keywordDescriptionMatch() = (GetStringFunc("keywordDescriptionMatch",",,,") )
    /// Used in computation expressions to pattern match directly over the result of another computation expression.
    /// (Originally from ..\FSComp.txt:1382)
    static member keywordDescriptionMatchBang() = (GetStringFunc("keywordDescriptionMatchBang",",,,") )
    /// Used to declare a property or method in an object type.
    /// (Originally from ..\FSComp.txt:1383)
    static member keywordDescriptionMember() = (GetStringFunc("keywordDescriptionMember",",,,") )
    /// Used to associate a name with a group of related types, values, and functions, to logically separate it from other code.
    /// (Originally from ..\FSComp.txt:1384)
    static member keywordDescriptionModule() = (GetStringFunc("keywordDescriptionModule",",,,") )
    /// Used to declare a variable, that is, a value that can be changed.
    /// (Originally from ..\FSComp.txt:1385)
    static member keywordDescriptionMutable() = (GetStringFunc("keywordDescriptionMutable",",,,") )
    /// Used to associate a name with a group of related types and modules, to logically separate it from other code.
    /// (Originally from ..\FSComp.txt:1386)
    static member keywordDescriptionNamespace() = (GetStringFunc("keywordDescriptionNamespace",",,,") )
    /// Used to declare, define, or invoke a constructor that creates or that can create an object. Also used in generic parameter constraints to indicate that a type must have a certain constructor.
    /// (Originally from ..\FSComp.txt:1387)
    static member keywordDescriptionNew() = (GetStringFunc("keywordDescriptionNew",",,,") )
    /// Not actually a keyword. However, not struct in combination is used as a generic parameter constraint.
    /// (Originally from ..\FSComp.txt:1388)
    static member keywordDescriptionNot() = (GetStringFunc("keywordDescriptionNot",",,,") )
    /// Indicates the absence of an object. Also used in generic parameter constraints.
    /// (Originally from ..\FSComp.txt:1389)
    static member keywordDescriptionNull() = (GetStringFunc("keywordDescriptionNull",",,,") )
    /// Used in discriminated unions to indicate the type of categories of values, and in delegate and exception declarations.
    /// (Originally from ..\FSComp.txt:1390)
    static member keywordDescriptionOf() = (GetStringFunc("keywordDescriptionOf",",,,") )
    /// Used to make the contents of a namespace or module available without qualification.
    /// (Originally from ..\FSComp.txt:1391)
    static member keywordDescriptionOpen() = (GetStringFunc("keywordDescriptionOpen",",,,") )
    /// Used with Boolean conditions as a Boolean or operator. Equivalent to ||. Also used in member constraints.
    /// (Originally from ..\FSComp.txt:1392)
    static member keywordDescriptionOr() = (GetStringFunc("keywordDescriptionOr",",,,") )
    /// Used to implement a version of an abstract or virtual method that differs from the base version.
    /// (Originally from ..\FSComp.txt:1393)
    static member keywordDescriptionOverride() = (GetStringFunc("keywordDescriptionOverride",",,,") )
    /// Restricts access to a member to code in the same type or module.
    /// (Originally from ..\FSComp.txt:1394)
    static member keywordDescriptionPrivate() = (GetStringFunc("keywordDescriptionPrivate",",,,") )
    /// Allows access to a member from outside the type.
    /// (Originally from ..\FSComp.txt:1395)
    static member keywordDescriptionPublic() = (GetStringFunc("keywordDescriptionPublic",",,,") )
    /// Used to indicate that a function is recursive.
    /// (Originally from ..\FSComp.txt:1396)
    static member keywordDescriptionRec() = (GetStringFunc("keywordDescriptionRec",",,,") )
    /// Used to provide a value for the result of the containing computation expression.
    /// (Originally from ..\FSComp.txt:1397)
    static member keywordDescriptionReturn() = (GetStringFunc("keywordDescriptionReturn",",,,") )
    /// Used to provide a value for the result of the containing computation expression, where that value itself comes from the result another computation expression.
    /// (Originally from ..\FSComp.txt:1398)
    static member keywordDescriptionReturnBang() = (GetStringFunc("keywordDescriptionReturnBang",",,,") )
    /// Used in query expressions to specify what fields or columns to extract. Note that this is a contextual keyword, which means that it is not actually a reserved word and it only acts like a keyword in appropriate context.
    /// (Originally from ..\FSComp.txt:1399)
    static member keywordDescriptionSelect() = (GetStringFunc("keywordDescriptionSelect",",,,") )
    /// Used to indicate a method or property that can be called without an instance of a type, or a value member that is shared among all instances of a type.
    /// (Originally from ..\FSComp.txt:1400)
    static member keywordDescriptionStatic() = (GetStringFunc("keywordDescriptionStatic",",,,") )
    /// Used to declare a structure type. Also used in generic parameter constraints. Used for OCaml compatibility in module definitions.
    /// (Originally from ..\FSComp.txt:1401)
    static member keywordDescriptionStruct() = (GetStringFunc("keywordDescriptionStruct",",,,") )
    /// Used in conditional expressions. Also used to perform side effects after object construction.
    /// (Originally from ..\FSComp.txt:1402)
    static member keywordDescriptionThen() = (GetStringFunc("keywordDescriptionThen",",,,") )
    /// Used in for loops to indicate a range.
    /// (Originally from ..\FSComp.txt:1403)
    static member keywordDescriptionTo() = (GetStringFunc("keywordDescriptionTo",",,,") )
    /// Used to introduce a block of code that might generate an exception. Used together with with or finally.
    /// (Originally from ..\FSComp.txt:1404)
    static member keywordDescriptionTry() = (GetStringFunc("keywordDescriptionTry",",,,") )
    /// Used to declare a class, record, structure, discriminated union, enumeration type, unit of measure, or type abbreviation.
    /// (Originally from ..\FSComp.txt:1405)
    static member keywordDescriptionType() = (GetStringFunc("keywordDescriptionType",",,,") )
    /// Used to convert to a type that is higher in the inheritance chain.
    /// (Originally from ..\FSComp.txt:1406)
    static member keywordDescriptionUpcast() = (GetStringFunc("keywordDescriptionUpcast",",,,") )
    /// Used instead of let for values that implement IDisposable"
    /// (Originally from ..\FSComp.txt:1407)
    static member keywordDescriptionUse() = (GetStringFunc("keywordDescriptionUse",",,,") )
    /// Used instead of let! in computation expressions for computation expression results that implement IDisposable.
    /// (Originally from ..\FSComp.txt:1408)
    static member keywordDescriptionUseBang() = (GetStringFunc("keywordDescriptionUseBang",",,,") )
    /// Used in a signature to indicate a value, or in a type to declare a member, in limited situations.
    /// (Originally from ..\FSComp.txt:1409)
    static member keywordDescriptionVal() = (GetStringFunc("keywordDescriptionVal",",,,") )
    /// Indicates the .NET void type. Used when interoperating with other .NET languages.
    /// (Originally from ..\FSComp.txt:1410)
    static member keywordDescriptionVoid() = (GetStringFunc("keywordDescriptionVoid",",,,") )
    /// Used for Boolean conditions (when guards) on pattern matches and to introduce a constraint clause for a generic type parameter.
    /// (Originally from ..\FSComp.txt:1411)
    static member keywordDescriptionWhen() = (GetStringFunc("keywordDescriptionWhen",",,,") )
    /// Introduces a looping construct.
    /// (Originally from ..\FSComp.txt:1412)
    static member keywordDescriptionWhile() = (GetStringFunc("keywordDescriptionWhile",",,,") )
    /// Used together with the match keyword in pattern matching expressions. Also used in object expressions, record copying expressions, and type extensions to introduce member definitions, and to introduce exception handlers.
    /// (Originally from ..\FSComp.txt:1413)
    static member keywordDescriptionWith() = (GetStringFunc("keywordDescriptionWith",",,,") )
    /// Used in a sequence expression to produce a value for a sequence.
    /// (Originally from ..\FSComp.txt:1414)
    static member keywordDescriptionYield() = (GetStringFunc("keywordDescriptionYield",",,,") )
    /// Used in a computation expression to append the result of a given computation expression to a collection of results for the containing computation expression.
    /// (Originally from ..\FSComp.txt:1415)
    static member keywordDescriptionYieldBang() = (GetStringFunc("keywordDescriptionYieldBang",",,,") )
    /// In function types, delimits arguments and return values. Yields an expression (in sequence expressions); equivalent to the yield keyword. Used in match expressions
    /// (Originally from ..\FSComp.txt:1416)
    static member keywordDescriptionRightArrow() = (GetStringFunc("keywordDescriptionRightArrow",",,,") )
    /// Assigns a value to a variable.
    /// (Originally from ..\FSComp.txt:1417)
    static member keywordDescriptionLeftArrow() = (GetStringFunc("keywordDescriptionLeftArrow",",,,") )
    /// Converts a type to type that is higher in the hierarchy.
    /// (Originally from ..\FSComp.txt:1418)
    static member keywordDescriptionCast() = (GetStringFunc("keywordDescriptionCast",",,,") )
    /// Converts a type to a type that is lower in the hierarchy.
    /// (Originally from ..\FSComp.txt:1419)
    static member keywordDescriptionDynamicCast() = (GetStringFunc("keywordDescriptionDynamicCast",",,,") )
    /// Delimits a typed code quotation.
    /// (Originally from ..\FSComp.txt:1420)
    static member keywordDescriptionTypedQuotation() = (GetStringFunc("keywordDescriptionTypedQuotation",",,,") )
    /// Delimits a untyped code quotation.
    /// (Originally from ..\FSComp.txt:1421)
    static member keywordDescriptionUntypedQuotation() = (GetStringFunc("keywordDescriptionUntypedQuotation",",,,") )
    /// %s '%s' not found in assembly '%s'. A possible cause may be a version incompatibility. You may need to explicitly reference the correct version of this assembly to allow all referenced components to use the correct version.
    /// (Originally from ..\FSComp.txt:1422)
    static member itemNotFoundDuringDynamicCodeGen(a0 : System.String, a1 : System.String, a2 : System.String) = (3216, GetStringFunc("itemNotFoundDuringDynamicCodeGen",",,,%s,,,%s,,,%s,,,") a0 a1 a2)
    /// %s '%s' not found in type '%s' from assembly '%s'. A possible cause may be a version incompatibility. You may need to explicitly reference the correct version of this assembly to allow all referenced components to use the correct version.
    /// (Originally from ..\FSComp.txt:1423)
    static member itemNotFoundInTypeDuringDynamicCodeGen(a0 : System.String, a1 : System.String, a2 : System.String, a3 : System.String) = (3216, GetStringFunc("itemNotFoundInTypeDuringDynamicCodeGen",",,,%s,,,%s,,,%s,,,%s,,,") a0 a1 a2 a3)
    /// is
    /// (Originally from ..\FSComp.txt:1424)
    static member descriptionWordIs() = (GetStringFunc("descriptionWordIs",",,,") )
    /// This value is not a function and cannot be applied.
    /// (Originally from ..\FSComp.txt:1425)
    static member notAFunction() = (GetStringFunc("notAFunction",",,,") )
    /// This value is not a function and cannot be applied. Did you intend to access the indexer via %s.[index] instead?
    /// (Originally from ..\FSComp.txt:1426)
    static member notAFunctionButMaybeIndexerWithName(a0 : System.String) = (GetStringFunc("notAFunctionButMaybeIndexerWithName",",,,%s,,,") a0)
    /// This expression is not a function and cannot be applied. Did you intend to access the indexer via expr.[index] instead?
    /// (Originally from ..\FSComp.txt:1427)
    static member notAFunctionButMaybeIndexer() = (GetStringFunc("notAFunctionButMaybeIndexer",",,,") )
    /// 
    /// (Originally from ..\FSComp.txt:1428)
    static member notAFunctionButMaybeIndexerErrorCode() = (3217, GetStringFunc("notAFunctionButMaybeIndexerErrorCode",",,,") )
    /// This value is not a function and cannot be applied. Did you forget to terminate a declaration?
    /// (Originally from ..\FSComp.txt:1429)
    static member notAFunctionButMaybeDeclaration() = (GetStringFunc("notAFunctionButMaybeDeclaration",",,,") )
    /// The argument names in the signature '%s' and implementation '%s' do not match. The argument name from the signature file will be used. This may cause problems when debugging or profiling.
    /// (Originally from ..\FSComp.txt:1430)
    static member ArgumentsInSigAndImplMismatch(a0 : System.String, a1 : System.String) = (3218, GetStringFunc("ArgumentsInSigAndImplMismatch",",,,%s,,,%s,,,") a0 a1)
    /// An error occurred while reading the F# metadata of assembly '%s'. A reserved construct was utilized. You may need to upgrade your F# compiler or use an earlier version of the assembly that doesn't make use of a specific construct.
    /// (Originally from ..\FSComp.txt:1431)
    static member pickleUnexpectedNonZero(a0 : System.String) = (3219, GetStringFunc("pickleUnexpectedNonZero",",,,%s,,,") a0)
    /// This method or property is not normally used from F# code, use an explicit tuple pattern for deconstruction instead.
    /// (Originally from ..\FSComp.txt:1432)
    static member tcTupleMemberNotNormallyUsed() = (3220, GetStringFunc("tcTupleMemberNotNormallyUsed",",,,") )
    /// This expression returns a value of type '%s' but is implicitly discarded. Consider using 'let' to bind the result to a name, e.g. 'let result = expression'. If you intended to use the expression as a value in the sequence then use an explicit 'yield'.
    /// (Originally from ..\FSComp.txt:1433)
    static member implicitlyDiscardedInSequenceExpression(a0 : System.String) = (3221, GetStringFunc("implicitlyDiscardedInSequenceExpression",",,,%s,,,") a0)
    /// This expression returns a value of type '%s' but is implicitly discarded. Consider using 'let' to bind the result to a name, e.g. 'let result = expression'. If you intended to use the expression as a value in the sequence then use an explicit 'yield!'.
    /// (Originally from ..\FSComp.txt:1434)
    static member implicitlyDiscardedSequenceInSequenceExpression(a0 : System.String) = (3222, GetStringFunc("implicitlyDiscardedSequenceInSequenceExpression",",,,%s,,,") a0)
    /// The file '%s' changed on disk unexpectedly, please reload.
    /// (Originally from ..\FSComp.txt:1435)
    static member ilreadFileChanged(a0 : System.String) = (3223, GetStringFunc("ilreadFileChanged",",,,%s,,,") a0)
    /// The byref pointer is readonly, so this write is not permitted.
    /// (Originally from ..\FSComp.txt:1436)
    static member writeToReadOnlyByref() = (3224, GetStringFunc("writeToReadOnlyByref",",,,") )
    /// A ReadOnly attribute has been applied to a struct type with a mutable field.
    /// (Originally from ..\FSComp.txt:1437)
    static member readOnlyAttributeOnStructWithMutableField() = (3225, GetStringFunc("readOnlyAttributeOnStructWithMutableField",",,,") )
    /// A byref pointer returned by a function or method is implicitly dereferenced as of F# 4.5. To acquire the return value as a pointer, use the address-of operator, e.g. '&f(x)' or '&obj.Method(arg1, arg2)'.
    /// (Originally from ..\FSComp.txt:1438)
    static member tcByrefReturnImplicitlyDereferenced() = (3226, GetStringFunc("tcByrefReturnImplicitlyDereferenced",",,,") )
    /// A type annotated with IsByRefLike must also be a struct. Consider adding the [<Struct>] attribute to the type.
    /// (Originally from ..\FSComp.txt:1439)
    static member tcByRefLikeNotStruct() = (3227, GetStringFunc("tcByRefLikeNotStruct",",,,") )
    /// The address of a value returned from the expression cannot be used at this point. This is to ensure the address of the local value does not escape its scope.
    /// (Originally from ..\FSComp.txt:1440)
    static member chkNoByrefAddressOfValueFromExpression() = (3228, GetStringFunc("chkNoByrefAddressOfValueFromExpression",",,,") )
    /// The Span or IsByRefLike expression cannot be returned from this function or method, because it is composed using elements that may escape their scope.
    /// (Originally from ..\FSComp.txt:1441)
    static member chkNoReturnOfLimitedSpan() = (3229, GetStringFunc("chkNoReturnOfLimitedSpan",",,,") )
    /// This value can't be assigned because the target '%s' may refer to non-stack-local memory, while the expression being assigned is assessed to potentially refer to stack-local memory. This is to help prevent pointers to stack-bound memory escaping their scope.
    /// (Originally from ..\FSComp.txt:1442)
    static member chkNoWriteToLimitedSpan(a0 : System.String) = (3230, GetStringFunc("chkNoWriteToLimitedSpan",",,,%s,,,") a0)
    /// A value defined in a module must be mutable in order to take its address, e.g. 'let mutable x = ...'
    /// (Originally from ..\FSComp.txt:1443)
    static member tastValueMustBeLocal() = (3231, GetStringFunc("tastValueMustBeLocal",",,,") )
    /// A type annotated with IsReadOnly must also be a struct. Consider adding the [<Struct>] attribute to the type.
    /// (Originally from ..\FSComp.txt:1444)
    static member tcIsReadOnlyNotStruct() = (3232, GetStringFunc("tcIsReadOnlyNotStruct",",,,") )
    /// Struct members cannot return the address of fields of the struct by reference
    /// (Originally from ..\FSComp.txt:1445)
    static member chkStructsMayNotReturnAddressesOfContents() = (3233, GetStringFunc("chkStructsMayNotReturnAddressesOfContents",",,,") )
    /// The function or method call cannot be used at this point, because one argument that is a byref of a non-stack-local Span or IsByRefLike type is used with another argument that is a stack-local Span or IsByRefLike type. This is to ensure the address of the local value does not escape its scope.
    /// (Originally from ..\FSComp.txt:1446)
    static member chkNoByrefLikeFunctionCall() = (3234, GetStringFunc("chkNoByrefLikeFunctionCall",",,,") )
    /// The Span or IsByRefLike variable '%s' cannot be used at this point. This is to ensure the address of the local value does not escape its scope.
    /// (Originally from ..\FSComp.txt:1447)
    static member chkNoSpanLikeVariable(a0 : System.String) = (3235, GetStringFunc("chkNoSpanLikeVariable",",,,%s,,,") a0)
    /// A Span or IsByRefLike value returned from the expression cannot be used at ths point. This is to ensure the address of the local value does not escape its scope.
    /// (Originally from ..\FSComp.txt:1448)
    static member chkNoSpanLikeValueFromExpression() = (3236, GetStringFunc("chkNoSpanLikeValueFromExpression",",,,") )
    /// Cannot take the address of the value returned from the expression. Assign the returned value to a let-bound value before taking the address.
    /// (Originally from ..\FSComp.txt:1449)
    static member tastCantTakeAddressOfExpression() = (3237, GetStringFunc("tastCantTakeAddressOfExpression",",,,") )
    /// This type does not inherit Attribute, it will not work correctly with other .NET languages.
    /// (Originally from ..\FSComp.txt:1450)
    static member tcTypeDoesNotInheritAttribute() = (3242, GetStringFunc("tcTypeDoesNotInheritAttribute",",,,") )
    /// Invalid anonymous record expression
    /// (Originally from ..\FSComp.txt:1451)
    static member parsInvalidAnonRecdExpr() = (3243, GetStringFunc("parsInvalidAnonRecdExpr",",,,") )
    /// Invalid anonymous record type
    /// (Originally from ..\FSComp.txt:1452)
    static member parsInvalidAnonRecdType() = (3244, GetStringFunc("parsInvalidAnonRecdType",",,,") )
    /// The input to a copy-and-update expression that creates an anonymous record must be either an anonymous record or a record
    /// (Originally from ..\FSComp.txt:1453)
    static member tcCopyAndUpdateNeedsRecordType() = (3245, GetStringFunc("tcCopyAndUpdateNeedsRecordType",",,,") )

    /// Call this method once to validate that all known resources are valid; throws if not
    static member RunStartupValidation() =
        ignore(GetString("undefinedNameNamespace"))
        ignore(GetString("undefinedNameNamespaceOrModule"))
        ignore(GetString("undefinedNameFieldConstructorOrMember"))
        ignore(GetString("undefinedNameValueConstructorNamespaceOrType"))
        ignore(GetString("undefinedNameValueOfConstructor"))
        ignore(GetString("undefinedNameValueNamespaceTypeOrModule"))
        ignore(GetString("undefinedNameConstructorModuleOrNamespace"))
        ignore(GetString("undefinedNameType"))
        ignore(GetString("undefinedNameTypeIn"))
        ignore(GetString("undefinedNameRecordLabelOrNamespace"))
        ignore(GetString("undefinedNameRecordLabel"))
        ignore(GetString("undefinedNameSuggestionsIntro"))
        ignore(GetString("undefinedNameTypeParameter"))
        ignore(GetString("undefinedNamePatternDiscriminator"))
        ignore(GetString("replaceWithSuggestion"))
        ignore(GetString("addIndexerDot"))
        ignore(GetString("listElementHasWrongType"))
        ignore(GetString("arrayElementHasWrongType"))
        ignore(GetString("missingElseBranch"))
        ignore(GetString("ifExpression"))
        ignore(GetString("elseBranchHasWrongType"))
        ignore(GetString("followingPatternMatchClauseHasWrongType"))
        ignore(GetString("patternMatchGuardIsNotBool"))
        ignore(GetString("commaInsteadOfSemicolonInRecord"))
        ignore(GetString("derefInsteadOfNot"))
        ignore(GetString("buildUnexpectedTypeArgs"))
        ignore(GetString("returnUsedInsteadOfReturnBang"))
        ignore(GetString("yieldUsedInsteadOfYieldBang"))
        ignore(GetString("tupleRequiredInAbstractMethod"))
        ignore(GetString("buildInvalidWarningNumber"))
        ignore(GetString("buildInvalidVersionString"))
        ignore(GetString("buildInvalidVersionFile"))
        ignore(GetString("buildProductName"))
        ignore(GetString("buildProductNameCommunity"))
        ignore(GetString("buildProblemWithFilename"))
        ignore(GetString("buildNoInputsSpecified"))
        ignore(GetString("buildPdbRequiresDebug"))
        ignore(GetString("buildInvalidSearchDirectory"))
        ignore(GetString("buildSearchDirectoryNotFound"))
        ignore(GetString("buildInvalidFilename"))
        ignore(GetString("buildInvalidAssemblyName"))
        ignore(GetString("buildInvalidPrivacy"))
        ignore(GetString("buildMultipleReferencesNotAllowed"))
        ignore(GetString("buildCouldNotReadVersionInfoFromMscorlib"))
        ignore(GetString("buildCannotReadAssembly"))
        ignore(GetString("buildAssemblyResolutionFailed"))
        ignore(GetString("buildImplicitModuleIsNotLegalIdentifier"))
        ignore(GetString("buildMultiFileRequiresNamespaceOrModule"))
        ignore(GetString("noEqualSignAfterModule"))
        ignore(GetString("buildMultipleToplevelModules"))
        ignore(GetString("buildOptionRequiresParameter"))
        ignore(GetString("buildCouldNotFindSourceFile"))
        ignore(GetString("buildInvalidSourceFileExtension"))
        ignore(GetString("buildCouldNotResolveAssembly"))
        ignore(GetString("buildCouldNotResolveAssemblyRequiredByFile"))
        ignore(GetString("buildErrorOpeningBinaryFile"))
        ignore(GetString("buildDifferentVersionMustRecompile"))
        ignore(GetString("buildInvalidHashIDirective"))
        ignore(GetString("buildInvalidHashrDirective"))
        ignore(GetString("buildInvalidHashloadDirective"))
        ignore(GetString("buildInvalidHashtimeDirective"))
        ignore(GetString("buildDirectivesInModulesAreIgnored"))
        ignore(GetString("buildSignatureAlreadySpecified"))
        ignore(GetString("buildImplementationAlreadyGivenDetail"))
        ignore(GetString("buildImplementationAlreadyGiven"))
        ignore(GetString("buildSignatureWithoutImplementation"))
        ignore(GetString("buildArgInvalidInt"))
        ignore(GetString("buildArgInvalidFloat"))
        ignore(GetString("buildUnrecognizedOption"))
        ignore(GetString("buildInvalidModuleOrNamespaceName"))
        ignore(GetString("pickleErrorReadingWritingMetadata"))
        ignore(GetString("tastTypeOrModuleNotConcrete"))
        ignore(GetString("tastTypeHasAssemblyCodeRepresentation"))
        ignore(GetString("tastNamespaceAndModuleWithSameNameInAssembly"))
        ignore(GetString("tastTwoModulesWithSameNameInAssembly"))
        ignore(GetString("tastDuplicateTypeDefinitionInAssembly"))
        ignore(GetString("tastConflictingModuleAndTypeDefinitionInAssembly"))
        ignore(GetString("tastInvalidMemberSignature"))
        ignore(GetString("tastValueDoesNotHaveSetterType"))
        ignore(GetString("tastInvalidFormForPropertyGetter"))
        ignore(GetString("tastInvalidFormForPropertySetter"))
        ignore(GetString("tastUnexpectedByRef"))
        ignore(GetString("tastValueMustBeMutable"))
        ignore(GetString("tastInvalidMutationOfConstant"))
        ignore(GetString("tastValueHasBeenCopied"))
        ignore(GetString("tastRecursiveValuesMayNotBeInConstructionOfTuple"))
        ignore(GetString("tastRecursiveValuesMayNotAppearInConstructionOfType"))
        ignore(GetString("tastRecursiveValuesMayNotBeAssignedToNonMutableField"))
        ignore(GetString("tastUnexpectedDecodeOfAutoOpenAttribute"))
        ignore(GetString("tastUnexpectedDecodeOfInternalsVisibleToAttribute"))
        ignore(GetString("tastUnexpectedDecodeOfInterfaceDataVersionAttribute"))
        ignore(GetString("tastActivePatternsLimitedToSeven"))
        ignore(GetString("tastNotAConstantExpression"))
        ignore(GetString("ValueNotContainedMutabilityAttributesDiffer"))
        ignore(GetString("ValueNotContainedMutabilityNamesDiffer"))
        ignore(GetString("ValueNotContainedMutabilityCompiledNamesDiffer"))
        ignore(GetString("ValueNotContainedMutabilityDisplayNamesDiffer"))
        ignore(GetString("ValueNotContainedMutabilityAccessibilityMore"))
        ignore(GetString("ValueNotContainedMutabilityInlineFlagsDiffer"))
        ignore(GetString("ValueNotContainedMutabilityLiteralConstantValuesDiffer"))
        ignore(GetString("ValueNotContainedMutabilityOneIsTypeFunction"))
        ignore(GetString("ValueNotContainedMutabilityParameterCountsDiffer"))
        ignore(GetString("ValueNotContainedMutabilityTypesDiffer"))
        ignore(GetString("ValueNotContainedMutabilityExtensionsDiffer"))
        ignore(GetString("ValueNotContainedMutabilityArityNotInferred"))
        ignore(GetString("ValueNotContainedMutabilityGenericParametersDiffer"))
        ignore(GetString("ValueNotContainedMutabilityGenericParametersAreDifferentKinds"))
        ignore(GetString("ValueNotContainedMutabilityAritiesDiffer"))
        ignore(GetString("ValueNotContainedMutabilityDotNetNamesDiffer"))
        ignore(GetString("ValueNotContainedMutabilityStaticsDiffer"))
        ignore(GetString("ValueNotContainedMutabilityVirtualsDiffer"))
        ignore(GetString("ValueNotContainedMutabilityAbstractsDiffer"))
        ignore(GetString("ValueNotContainedMutabilityFinalsDiffer"))
        ignore(GetString("ValueNotContainedMutabilityOverridesDiffer"))
        ignore(GetString("ValueNotContainedMutabilityOneIsConstructor"))
        ignore(GetString("ValueNotContainedMutabilityStaticButInstance"))
        ignore(GetString("ValueNotContainedMutabilityInstanceButStatic"))
        ignore(GetString("DefinitionsInSigAndImplNotCompatibleNamesDiffer"))
        ignore(GetString("DefinitionsInSigAndImplNotCompatibleParameterCountsDiffer"))
        ignore(GetString("DefinitionsInSigAndImplNotCompatibleAccessibilityDiffer"))
        ignore(GetString("DefinitionsInSigAndImplNotCompatibleMissingInterface"))
        ignore(GetString("DefinitionsInSigAndImplNotCompatibleImplementationSaysNull"))
        ignore(GetString("DefinitionsInSigAndImplNotCompatibleImplementationSaysNull2"))
        ignore(GetString("DefinitionsInSigAndImplNotCompatibleSignatureSaysNull"))
        ignore(GetString("DefinitionsInSigAndImplNotCompatibleSignatureSaysNull2"))
        ignore(GetString("DefinitionsInSigAndImplNotCompatibleImplementationSealed"))
        ignore(GetString("DefinitionsInSigAndImplNotCompatibleImplementationIsNotSealed"))
        ignore(GetString("DefinitionsInSigAndImplNotCompatibleImplementationIsAbstract"))
        ignore(GetString("DefinitionsInSigAndImplNotCompatibleSignatureIsAbstract"))
        ignore(GetString("DefinitionsInSigAndImplNotCompatibleTypesHaveDifferentBaseTypes"))
        ignore(GetString("DefinitionsInSigAndImplNotCompatibleNumbersDiffer"))
        ignore(GetString("DefinitionsInSigAndImplNotCompatibleSignatureDefinesButImplDoesNot"))
        ignore(GetString("DefinitionsInSigAndImplNotCompatibleImplDefinesButSignatureDoesNot"))
        ignore(GetString("DefinitionsInSigAndImplNotCompatibleImplDefinesStruct"))
        ignore(GetString("DefinitionsInSigAndImplNotCompatibleDotNetTypeRepresentationIsHidden"))
        ignore(GetString("DefinitionsInSigAndImplNotCompatibleTypeIsHidden"))
        ignore(GetString("DefinitionsInSigAndImplNotCompatibleTypeIsDifferentKind"))
        ignore(GetString("DefinitionsInSigAndImplNotCompatibleILDiffer"))
        ignore(GetString("DefinitionsInSigAndImplNotCompatibleRepresentationsDiffer"))
        ignore(GetString("DefinitionsInSigAndImplNotCompatibleFieldWasPresent"))
        ignore(GetString("DefinitionsInSigAndImplNotCompatibleFieldOrderDiffer"))
        ignore(GetString("DefinitionsInSigAndImplNotCompatibleFieldRequiredButNotSpecified"))
        ignore(GetString("DefinitionsInSigAndImplNotCompatibleFieldIsInImplButNotSig"))
        ignore(GetString("DefinitionsInSigAndImplNotCompatibleAbstractMemberMissingInImpl"))
        ignore(GetString("DefinitionsInSigAndImplNotCompatibleAbstractMemberMissingInSig"))
        ignore(GetString("DefinitionsInSigAndImplNotCompatibleSignatureDeclaresDiffer"))
        ignore(GetString("DefinitionsInSigAndImplNotCompatibleAbbreviationsDiffer"))
        ignore(GetString("DefinitionsInSigAndImplNotCompatibleAbbreviationHiddenBySig"))
        ignore(GetString("DefinitionsInSigAndImplNotCompatibleSigHasAbbreviation"))
        ignore(GetString("ModuleContainsConstructorButNamesDiffer"))
        ignore(GetString("ModuleContainsConstructorButDataFieldsDiffer"))
        ignore(GetString("ModuleContainsConstructorButTypesOfFieldsDiffer"))
        ignore(GetString("ModuleContainsConstructorButAccessibilityDiffers"))
        ignore(GetString("FieldNotContainedNamesDiffer"))
        ignore(GetString("FieldNotContainedAccessibilitiesDiffer"))
        ignore(GetString("FieldNotContainedStaticsDiffer"))
        ignore(GetString("FieldNotContainedMutablesDiffer"))
        ignore(GetString("FieldNotContainedLiteralsDiffer"))
        ignore(GetString("FieldNotContainedTypesDiffer"))
        ignore(GetString("typrelCannotResolveImplicitGenericInstantiation"))
        ignore(GetString("typrelCannotResolveAmbiguityInPrintf"))
        ignore(GetString("typrelCannotResolveAmbiguityInEnum"))
        ignore(GetString("typrelCannotResolveAmbiguityInDelegate"))
        ignore(GetString("typrelInvalidValue"))
        ignore(GetString("typrelSigImplNotCompatibleParamCountsDiffer"))
        ignore(GetString("typrelSigImplNotCompatibleCompileTimeRequirementsDiffer"))
        ignore(GetString("typrelSigImplNotCompatibleConstraintsDiffer"))
        ignore(GetString("typrelSigImplNotCompatibleConstraintsDifferRemove"))
        ignore(GetString("typrelTypeImplementsIComparableShouldOverrideObjectEquals"))
        ignore(GetString("typrelTypeImplementsIComparableDefaultObjectEqualsProvided"))
        ignore(GetString("typrelExplicitImplementationOfGetHashCodeOrEquals"))
        ignore(GetString("typrelExplicitImplementationOfGetHashCode"))
        ignore(GetString("typrelExplicitImplementationOfEquals"))
        ignore(GetString("ExceptionDefsNotCompatibleHiddenBySignature"))
        ignore(GetString("ExceptionDefsNotCompatibleDotNetRepresentationsDiffer"))
        ignore(GetString("ExceptionDefsNotCompatibleAbbreviationHiddenBySignature"))
        ignore(GetString("ExceptionDefsNotCompatibleSignaturesDiffer"))
        ignore(GetString("ExceptionDefsNotCompatibleExceptionDeclarationsDiffer"))
        ignore(GetString("ExceptionDefsNotCompatibleFieldInSigButNotImpl"))
        ignore(GetString("ExceptionDefsNotCompatibleFieldInImplButNotSig"))
        ignore(GetString("ExceptionDefsNotCompatibleFieldOrderDiffers"))
        ignore(GetString("typrelModuleNamespaceAttributesDifferInSigAndImpl"))
        ignore(GetString("typrelMethodIsOverconstrained"))
        ignore(GetString("typrelOverloadNotFound"))
        ignore(GetString("typrelOverrideWasAmbiguous"))
        ignore(GetString("typrelMoreThenOneOverride"))
        ignore(GetString("typrelMethodIsSealed"))
        ignore(GetString("typrelOverrideImplementsMoreThenOneSlot"))
        ignore(GetString("typrelDuplicateInterface"))
        ignore(GetString("typrelNeedExplicitImplementation"))
        ignore(GetString("typrelNamedArgumentHasBeenAssignedMoreThenOnce"))
        ignore(GetString("typrelNoImplementationGiven"))
        ignore(GetString("typrelNoImplementationGivenWithSuggestion"))
        ignore(GetString("typrelMemberDoesNotHaveCorrectNumberOfArguments"))
        ignore(GetString("typrelMemberDoesNotHaveCorrectNumberOfTypeParameters"))
        ignore(GetString("typrelMemberDoesNotHaveCorrectKindsOfGenericParameters"))
        ignore(GetString("typrelMemberCannotImplement"))
        ignore(GetString("astParseEmbeddedILError"))
        ignore(GetString("astParseEmbeddedILTypeError"))
        ignore(GetString("astDeprecatedIndexerNotation"))
        ignore(GetString("astInvalidExprLeftHandOfAssignment"))
        ignore(GetString("augNoRefEqualsOnStruct"))
        ignore(GetString("augInvalidAttrs"))
        ignore(GetString("augNoEqualityNeedsNoComparison"))
        ignore(GetString("augStructCompNeedsStructEquality"))
        ignore(GetString("augStructEqNeedsNoCompOrStructComp"))
        ignore(GetString("augTypeCantHaveRefEqAndStructAttrs"))
        ignore(GetString("augOnlyCertainTypesCanHaveAttrs"))
        ignore(GetString("augRefEqCantHaveObjEquals"))
        ignore(GetString("augCustomEqNeedsObjEquals"))
        ignore(GetString("augCustomCompareNeedsIComp"))
        ignore(GetString("augNoEqNeedsNoObjEquals"))
        ignore(GetString("augNoCompCantImpIComp"))
        ignore(GetString("augCustomEqNeedsNoCompOrCustomComp"))
        ignore(GetString("forPositionalSpecifiersNotPermitted"))
        ignore(GetString("forMissingFormatSpecifier"))
        ignore(GetString("forFlagSetTwice"))
        ignore(GetString("forPrefixFlagSpacePlusSetTwice"))
        ignore(GetString("forHashSpecifierIsInvalid"))
        ignore(GetString("forBadPrecision"))
        ignore(GetString("forBadWidth"))
        ignore(GetString("forDoesNotSupportZeroFlag"))
        ignore(GetString("forPrecisionMissingAfterDot"))
        ignore(GetString("forFormatDoesntSupportPrecision"))
        ignore(GetString("forBadFormatSpecifier"))
        ignore(GetString("forLIsUnnecessary"))
        ignore(GetString("forHIsUnnecessary"))
        ignore(GetString("forDoesNotSupportPrefixFlag"))
        ignore(GetString("forBadFormatSpecifierGeneral"))
        ignore(GetString("elSysEnvExitDidntExit"))
        ignore(GetString("elDeprecatedOperator"))
        ignore(GetString("chkProtectedOrBaseCalled"))
        ignore(GetString("chkByrefUsedInInvalidWay"))
        ignore(GetString("chkBaseUsedInInvalidWay"))
        ignore(GetString("chkVariableUsedInInvalidWay"))
        ignore(GetString("chkTypeLessAccessibleThanType"))
        ignore(GetString("chkSystemVoidOnlyInTypeof"))
        ignore(GetString("chkErrorUseOfByref"))
        ignore(GetString("chkErrorContainsCallToRethrow"))
        ignore(GetString("chkSplicingOnlyInQuotations"))
        ignore(GetString("chkNoFirstClassSplicing"))
        ignore(GetString("chkNoFirstClassAddressOf"))
        ignore(GetString("chkNoFirstClassRethrow"))
        ignore(GetString("chkNoByrefAtThisPoint"))
        ignore(GetString("chkLimitationsOfBaseKeyword"))
        ignore(GetString("chkObjCtorsCantUseExceptionHandling"))
        ignore(GetString("chkNoAddressOfAtThisPoint"))
        ignore(GetString("chkNoAddressStaticFieldAtThisPoint"))
        ignore(GetString("chkNoAddressFieldAtThisPoint"))
        ignore(GetString("chkNoAddressOfArrayElementAtThisPoint"))
        ignore(GetString("chkFirstClassFuncNoByref"))
        ignore(GetString("chkReturnTypeNoByref"))
        ignore(GetString("chkInvalidCustAttrVal"))
        ignore(GetString("chkAttrHasAllowMultiFalse"))
        ignore(GetString("chkMemberUsedInInvalidWay"))
        ignore(GetString("chkNoByrefAsTopValue"))
        ignore(GetString("chkReflectedDefCantSplice"))
        ignore(GetString("chkEntryPointUsage"))
        ignore(GetString("chkUnionCaseCompiledForm"))
        ignore(GetString("chkUnionCaseDefaultAugmentation"))
        ignore(GetString("chkPropertySameNameMethod"))
        ignore(GetString("chkGetterSetterDoNotMatchAbstract"))
        ignore(GetString("chkPropertySameNameIndexer"))
        ignore(GetString("chkCantStoreByrefValue"))
        ignore(GetString("chkDuplicateMethod"))
        ignore(GetString("chkDuplicateMethodWithSuffix"))
        ignore(GetString("chkDuplicateMethodCurried"))
        ignore(GetString("chkCurriedMethodsCantHaveOutParams"))
        ignore(GetString("chkDuplicateProperty"))
        ignore(GetString("chkDuplicatePropertyWithSuffix"))
        ignore(GetString("chkDuplicateMethodInheritedType"))
        ignore(GetString("chkDuplicateMethodInheritedTypeWithSuffix"))
        ignore(GetString("chkMultipleGenericInterfaceInstantiations"))
        ignore(GetString("chkValueWithDefaultValueMustHaveDefaultValue"))
        ignore(GetString("chkNoByrefInTypeAbbrev"))
        ignore(GetString("crefBoundVarUsedInSplice"))
        ignore(GetString("crefQuotationsCantContainGenericExprs"))
        ignore(GetString("crefQuotationsCantContainGenericFunctions"))
        ignore(GetString("crefQuotationsCantContainObjExprs"))
        ignore(GetString("crefQuotationsCantContainAddressOf"))
        ignore(GetString("crefQuotationsCantContainStaticFieldRef"))
        ignore(GetString("crefQuotationsCantContainInlineIL"))
        ignore(GetString("crefQuotationsCantContainDescendingForLoops"))
        ignore(GetString("crefQuotationsCantFetchUnionIndexes"))
        ignore(GetString("crefQuotationsCantSetUnionFields"))
        ignore(GetString("crefQuotationsCantSetExceptionFields"))
        ignore(GetString("crefQuotationsCantRequireByref"))
        ignore(GetString("crefQuotationsCantCallTraitMembers"))
        ignore(GetString("crefQuotationsCantContainThisConstant"))
        ignore(GetString("crefQuotationsCantContainThisPatternMatch"))
        ignore(GetString("crefQuotationsCantContainArrayPatternMatching"))
        ignore(GetString("crefQuotationsCantContainThisType"))
        ignore(GetString("csTypeCannotBeResolvedAtCompileTime"))
        ignore(GetString("csCodeLessGeneric"))
        ignore(GetString("csTypeInferenceMaxDepth"))
        ignore(GetString("csExpectedArguments"))
        ignore(GetString("csIndexArgumentMismatch"))
        ignore(GetString("csExpectTypeWithOperatorButGivenFunction"))
        ignore(GetString("csExpectTypeWithOperatorButGivenTuple"))
        ignore(GetString("csTypesDoNotSupportOperator"))
        ignore(GetString("csTypeDoesNotSupportOperator"))
        ignore(GetString("csTypesDoNotSupportOperatorNullable"))
        ignore(GetString("csTypeDoesNotSupportOperatorNullable"))
        ignore(GetString("csTypeDoesNotSupportConversion"))
        ignore(GetString("csMethodFoundButIsStatic"))
        ignore(GetString("csMethodFoundButIsNotStatic"))
        ignore(GetString("csStructConstraintInconsistent"))
        ignore(GetString("csTypeDoesNotHaveNull"))
        ignore(GetString("csNullableTypeDoesNotHaveNull"))
        ignore(GetString("csTypeDoesNotSupportComparison1"))
        ignore(GetString("csTypeDoesNotSupportComparison2"))
        ignore(GetString("csTypeDoesNotSupportComparison3"))
        ignore(GetString("csTypeDoesNotSupportEquality1"))
        ignore(GetString("csTypeDoesNotSupportEquality2"))
        ignore(GetString("csTypeDoesNotSupportEquality3"))
        ignore(GetString("csTypeIsNotEnumType"))
        ignore(GetString("csTypeHasNonStandardDelegateType"))
        ignore(GetString("csTypeIsNotDelegateType"))
        ignore(GetString("csTypeParameterCannotBeNullable"))
        ignore(GetString("csGenericConstructRequiresStructType"))
        ignore(GetString("csGenericConstructRequiresUnmanagedType"))
        ignore(GetString("csTypeNotCompatibleBecauseOfPrintf"))
        ignore(GetString("csGenericConstructRequiresReferenceSemantics"))
        ignore(GetString("csGenericConstructRequiresNonAbstract"))
        ignore(GetString("csGenericConstructRequiresPublicDefaultConstructor"))
        ignore(GetString("csTypeInstantiationLengthMismatch"))
        ignore(GetString("csOptionalArgumentNotPermittedHere"))
        ignore(GetString("csMemberIsNotStatic"))
        ignore(GetString("csMemberIsNotInstance"))
        ignore(GetString("csArgumentLengthMismatch"))
        ignore(GetString("csArgumentTypesDoNotMatch"))
        ignore(GetString("csMethodExpectsParams"))
        ignore(GetString("csMemberIsNotAccessible"))
        ignore(GetString("csMemberIsNotAccessible2"))
        ignore(GetString("csMethodIsNotAStaticMethod"))
        ignore(GetString("csMethodIsNotAnInstanceMethod"))
        ignore(GetString("csMemberHasNoArgumentOrReturnProperty"))
        ignore(GetString("csCtorHasNoArgumentOrReturnProperty"))
        ignore(GetString("csRequiredSignatureIs"))
        ignore(GetString("csMemberSignatureMismatch"))
        ignore(GetString("csMemberSignatureMismatch2"))
        ignore(GetString("csMemberSignatureMismatch3"))
        ignore(GetString("csMemberSignatureMismatch4"))
        ignore(GetString("csMemberSignatureMismatchArityNamed"))
        ignore(GetString("csMemberSignatureMismatchArity"))
        ignore(GetString("csCtorSignatureMismatchArity"))
        ignore(GetString("csCtorSignatureMismatchArityProp"))
        ignore(GetString("csMemberSignatureMismatchArityType"))
        ignore(GetString("csMemberNotAccessible"))
        ignore(GetString("csIncorrectGenericInstantiation"))
        ignore(GetString("csMemberOverloadArityMismatch"))
        ignore(GetString("csNoMemberTakesTheseArguments"))
        ignore(GetString("csNoMemberTakesTheseArguments2"))
        ignore(GetString("csNoMemberTakesTheseArguments3"))
        ignore(GetString("csMethodNotFound"))
        ignore(GetString("csNoOverloadsFound"))
        ignore(GetString("csMethodIsOverloaded"))
        ignore(GetString("csCandidates"))
        ignore(GetString("csSeeAvailableOverloads"))
        ignore(GetString("parsDoCannotHaveVisibilityDeclarations"))
        ignore(GetString("parsEofInHashIf"))
        ignore(GetString("parsEofInString"))
        ignore(GetString("parsEofInVerbatimString"))
        ignore(GetString("parsEofInComment"))
        ignore(GetString("parsEofInStringInComment"))
        ignore(GetString("parsEofInVerbatimStringInComment"))
        ignore(GetString("parsEofInIfOcaml"))
        ignore(GetString("parsEofInDirective"))
        ignore(GetString("parsNoHashEndIfFound"))
        ignore(GetString("parsAttributesIgnored"))
        ignore(GetString("parsUseBindingsIllegalInImplicitClassConstructors"))
        ignore(GetString("parsUseBindingsIllegalInModules"))
        ignore(GetString("parsIntegerForLoopRequiresSimpleIdentifier"))
        ignore(GetString("parsOnlyOneWithAugmentationAllowed"))
        ignore(GetString("parsUnexpectedSemicolon"))
        ignore(GetString("parsUnexpectedEndOfFile"))
        ignore(GetString("parsUnexpectedVisibilityDeclaration"))
        ignore(GetString("parsOnlyHashDirectivesAllowed"))
        ignore(GetString("parsVisibilityDeclarationsShouldComePriorToIdentifier"))
        ignore(GetString("parsNamespaceOrModuleNotBoth"))
        ignore(GetString("parsModuleAbbreviationMustBeSimpleName"))
        ignore(GetString("parsIgnoreAttributesOnModuleAbbreviation"))
        ignore(GetString("parsIgnoreAttributesOnModuleAbbreviationAlwaysPrivate"))
        ignore(GetString("parsIgnoreVisibilityOnModuleAbbreviationAlwaysPrivate"))
        ignore(GetString("parsUnClosedBlockInHashLight"))
        ignore(GetString("parsUnmatchedBeginOrStruct"))
        ignore(GetString("parsModuleDefnMustBeSimpleName"))
        ignore(GetString("parsUnexpectedEmptyModuleDefn"))
        ignore(GetString("parsAttributesMustComeBeforeVal"))
        ignore(GetString("parsAttributesAreNotPermittedOnInterfaceImplementations"))
        ignore(GetString("parsSyntaxError"))
        ignore(GetString("parsAugmentationsIllegalOnDelegateType"))
        ignore(GetString("parsUnmatchedClassInterfaceOrStruct"))
        ignore(GetString("parsEmptyTypeDefinition"))
        ignore(GetString("parsUnmatchedWith"))
        ignore(GetString("parsGetOrSetRequired"))
        ignore(GetString("parsOnlyClassCanTakeValueArguments"))
        ignore(GetString("parsUnmatchedBegin"))
        ignore(GetString("parsInvalidDeclarationSyntax"))
        ignore(GetString("parsGetAndOrSetRequired"))
        ignore(GetString("parsTypeAnnotationsOnGetSet"))
        ignore(GetString("parsGetterMustHaveAtLeastOneArgument"))
        ignore(GetString("parsMultipleAccessibilitiesForGetSet"))
        ignore(GetString("parsSetSyntax"))
        ignore(GetString("parsInterfacesHaveSameVisibilityAsEnclosingType"))
        ignore(GetString("parsAccessibilityModsIllegalForAbstract"))
        ignore(GetString("parsAttributesIllegalOnInherit"))
        ignore(GetString("parsVisibilityIllegalOnInherit"))
        ignore(GetString("parsInheritDeclarationsCannotHaveAsBindings"))
        ignore(GetString("parsAttributesIllegalHere"))
        ignore(GetString("parsTypeAbbreviationsCannotHaveVisibilityDeclarations"))
        ignore(GetString("parsEnumTypesCannotHaveVisibilityDeclarations"))
        ignore(GetString("parsAllEnumFieldsRequireValues"))
        ignore(GetString("parsInlineAssemblyCannotHaveVisibilityDeclarations"))
        ignore(GetString("parsUnexpectedIdentifier"))
        ignore(GetString("parsUnionCasesCannotHaveVisibilityDeclarations"))
        ignore(GetString("parsEnumFieldsCannotHaveVisibilityDeclarations"))
        ignore(GetString("parsConsiderUsingSeparateRecordType"))
        ignore(GetString("parsRecordFieldsCannotHaveVisibilityDeclarations"))
        ignore(GetString("parsLetAndForNonRecBindings"))
        ignore(GetString("parsUnmatchedParen"))
        ignore(GetString("parsSuccessivePatternsShouldBeSpacedOrTupled"))
        ignore(GetString("parsNoMatchingInForLet"))
        ignore(GetString("parsErrorInReturnForLetIncorrectIndentation"))
        ignore(GetString("parsExpectedExpressionAfterLet"))
        ignore(GetString("parsIncompleteIf"))
        ignore(GetString("parsAssertIsNotFirstClassValue"))
        ignore(GetString("parsIdentifierExpected"))
        ignore(GetString("parsInOrEqualExpected"))
        ignore(GetString("parsArrowUseIsLimited"))
        ignore(GetString("parsSuccessiveArgsShouldBeSpacedOrTupled"))
        ignore(GetString("parsUnmatchedBracket"))
        ignore(GetString("parsMissingQualificationAfterDot"))
        ignore(GetString("parsParenFormIsForML"))
        ignore(GetString("parsMismatchedQuote"))
        ignore(GetString("parsUnmatched"))
        ignore(GetString("parsUnmatchedBracketBar"))
        ignore(GetString("parsUnmatchedBrace"))
        ignore(GetString("parsUnmatchedBraceBar"))
        ignore(GetString("parsFieldBinding"))
        ignore(GetString("parsMemberIllegalInObjectImplementation"))
        ignore(GetString("parsMissingFunctionBody"))
        ignore(GetString("parsSyntaxErrorInLabeledType"))
        ignore(GetString("parsUnexpectedInfixOperator"))
        ignore(GetString("parsMultiArgumentGenericTypeFormDeprecated"))
        ignore(GetString("parsInvalidLiteralInType"))
        ignore(GetString("parsUnexpectedOperatorForUnitOfMeasure"))
        ignore(GetString("parsUnexpectedIntegerLiteralForUnitOfMeasure"))
        ignore(GetString("parsUnexpectedTypeParameter"))
        ignore(GetString("parsMismatchedQuotationName"))
        ignore(GetString("parsActivePatternCaseMustBeginWithUpperCase"))
        ignore(GetString("parsActivePatternCaseContainsPipe"))
        ignore(GetString("parsIllegalDenominatorForMeasureExponent"))
        ignore(GetString("parsNoEqualShouldFollowNamespace"))
        ignore(GetString("parsSyntaxModuleStructEndDeprecated"))
        ignore(GetString("parsSyntaxModuleSigEndDeprecated"))
        ignore(GetString("tcStaticFieldUsedWhenInstanceFieldExpected"))
        ignore(GetString("tcMethodNotAccessible"))
        ignore(GetString("tcImplicitMeasureFollowingSlash"))
        ignore(GetString("tcUnexpectedMeasureAnon"))
        ignore(GetString("tcNonZeroConstantCannotHaveGenericUnit"))
        ignore(GetString("tcSeqResultsUseYield"))
        ignore(GetString("tcUnexpectedBigRationalConstant"))
        ignore(GetString("tcInvalidTypeForUnitsOfMeasure"))
        ignore(GetString("tcUnexpectedConstUint16Array"))
        ignore(GetString("tcUnexpectedConstByteArray"))
        ignore(GetString("tcParameterRequiresName"))
        ignore(GetString("tcReturnValuesCannotHaveNames"))
        ignore(GetString("tcMemberKindPropertyGetSetNotExpected"))
        ignore(GetString("tcNamespaceCannotContainValues"))
        ignore(GetString("tcNamespaceCannotContainExtensionMembers"))
        ignore(GetString("tcMultipleVisibilityAttributes"))
        ignore(GetString("tcMultipleVisibilityAttributesWithLet"))
        ignore(GetString("tcInvalidMethodNameForRelationalOperator"))
        ignore(GetString("tcInvalidMethodNameForEquality"))
        ignore(GetString("tcInvalidMemberName"))
        ignore(GetString("tcInvalidMemberNameFixedTypes"))
        ignore(GetString("tcInvalidOperatorDefinitionRelational"))
        ignore(GetString("tcInvalidOperatorDefinitionEquality"))
        ignore(GetString("tcInvalidOperatorDefinition"))
        ignore(GetString("tcInvalidIndexOperatorDefinition"))
        ignore(GetString("tcExpectModuleOrNamespaceParent"))
        ignore(GetString("tcImplementsIComparableExplicitly"))
        ignore(GetString("tcImplementsGenericIComparableExplicitly"))
        ignore(GetString("tcImplementsIStructuralComparableExplicitly"))
        ignore(GetString("tcRecordFieldInconsistentTypes"))
        ignore(GetString("tcDllImportStubsCannotBeInlined"))
        ignore(GetString("tcStructsCanOnlyBindThisAtMemberDeclaration"))
        ignore(GetString("tcUnexpectedExprAtRecInfPoint"))
        ignore(GetString("tcLessGenericBecauseOfAnnotation"))
        ignore(GetString("tcConstrainedTypeVariableCannotBeGeneralized"))
        ignore(GetString("tcGenericParameterHasBeenConstrained"))
        ignore(GetString("tcTypeParameterHasBeenConstrained"))
        ignore(GetString("tcTypeParametersInferredAreNotStable"))
        ignore(GetString("tcExplicitTypeParameterInvalid"))
        ignore(GetString("tcOverridingMethodRequiresAllOrNoTypeParameters"))
        ignore(GetString("tcFieldsDoNotDetermineUniqueRecordType"))
        ignore(GetString("tcFieldAppearsTwiceInRecord"))
        ignore(GetString("tcUnknownUnion"))
        ignore(GetString("tcNotSufficientlyGenericBecauseOfScope"))
        ignore(GetString("tcPropertyRequiresExplicitTypeParameters"))
        ignore(GetString("tcConstructorCannotHaveTypeParameters"))
        ignore(GetString("tcInstanceMemberRequiresTarget"))
        ignore(GetString("tcUnexpectedPropertyInSyntaxTree"))
        ignore(GetString("tcStaticInitializerRequiresArgument"))
        ignore(GetString("tcObjectConstructorRequiresArgument"))
        ignore(GetString("tcStaticMemberShouldNotHaveThis"))
        ignore(GetString("tcExplicitStaticInitializerSyntax"))
        ignore(GetString("tcExplicitObjectConstructorSyntax"))
        ignore(GetString("tcUnexpectedPropertySpec"))
        ignore(GetString("tcObjectExpressionFormDeprecated"))
        ignore(GetString("tcInvalidDeclaration"))
        ignore(GetString("tcAttributesInvalidInPatterns"))
        ignore(GetString("tcFunctionRequiresExplicitTypeArguments"))
        ignore(GetString("tcDoesNotAllowExplicitTypeArguments"))
        ignore(GetString("tcTypeParameterArityMismatch"))
        ignore(GetString("tcDefaultStructConstructorCall"))
        ignore(GetString("tcCouldNotFindIDisposable"))
        ignore(GetString("tcNonLiteralCannotBeUsedInPattern"))
        ignore(GetString("tcFieldIsReadonly"))
        ignore(GetString("tcNameArgumentsMustAppearLast"))
        ignore(GetString("tcFunctionRequiresExplicitLambda"))
        ignore(GetString("tcTypeCannotBeEnumerated"))
        ignore(GetString("tcInvalidMixtureOfRecursiveForms"))
        ignore(GetString("tcInvalidObjectConstructionExpression"))
        ignore(GetString("tcInvalidConstraint"))
        ignore(GetString("tcInvalidConstraintTypeSealed"))
        ignore(GetString("tcInvalidEnumConstraint"))
        ignore(GetString("tcInvalidNewConstraint"))
        ignore(GetString("tcInvalidPropertyType"))
        ignore(GetString("tcExpectedUnitOfMeasureMarkWithAttribute"))
        ignore(GetString("tcExpectedTypeParameter"))
        ignore(GetString("tcExpectedTypeNotUnitOfMeasure"))
        ignore(GetString("tcExpectedUnitOfMeasureNotType"))
        ignore(GetString("tcInvalidUnitsOfMeasurePrefix"))
        ignore(GetString("tcUnitsOfMeasureInvalidInTypeConstructor"))
        ignore(GetString("tcRequireBuilderMethod"))
        ignore(GetString("tcTypeHasNoNestedTypes"))
        ignore(GetString("tcUnexpectedSymbolInTypeExpression"))
        ignore(GetString("tcTypeParameterInvalidAsTypeConstructor"))
        ignore(GetString("tcIllegalSyntaxInTypeExpression"))
        ignore(GetString("tcAnonymousUnitsOfMeasureCannotBeNested"))
        ignore(GetString("tcAnonymousTypeInvalidInDeclaration"))
        ignore(GetString("tcUnexpectedSlashInType"))
        ignore(GetString("tcUnexpectedTypeArguments"))
        ignore(GetString("tcOptionalArgsOnlyOnMembers"))
        ignore(GetString("tcNameNotBoundInPattern"))
        ignore(GetString("tcInvalidNonPrimitiveLiteralInPatternMatch"))
        ignore(GetString("tcInvalidTypeArgumentUsage"))
        ignore(GetString("tcRequireActivePatternWithOneResult"))
        ignore(GetString("tcInvalidArgForParameterizedPattern"))
        ignore(GetString("tcInvalidIndexIntoActivePatternArray"))
        ignore(GetString("tcUnionCaseDoesNotTakeArguments"))
        ignore(GetString("tcUnionCaseRequiresOneArgument"))
        ignore(GetString("tcUnionCaseExpectsTupledArguments"))
        ignore(GetString("tcFieldIsNotStatic"))
        ignore(GetString("tcFieldNotLiteralCannotBeUsedInPattern"))
        ignore(GetString("tcRequireVarConstRecogOrLiteral"))
        ignore(GetString("tcInvalidPattern"))
        ignore(GetString("tcUseWhenPatternGuard"))
        ignore(GetString("tcIllegalPattern"))
        ignore(GetString("tcSyntaxErrorUnexpectedQMark"))
        ignore(GetString("tcExpressionCountMisMatch"))
        ignore(GetString("tcExprUndelayed"))
        ignore(GetString("tcExpressionRequiresSequence"))
        ignore(GetString("tcInvalidObjectExpressionSyntaxForm"))
        ignore(GetString("tcInvalidObjectSequenceOrRecordExpression"))
        ignore(GetString("tcInvalidSequenceExpressionSyntaxForm"))
        ignore(GetString("tcExpressionWithIfRequiresParenthesis"))
        ignore(GetString("tcUnableToParseFormatString"))
        ignore(GetString("tcListLiteralMaxSize"))
        ignore(GetString("tcExpressionFormRequiresObjectConstructor"))
        ignore(GetString("tcNamedArgumentsCannotBeUsedInMemberTraits"))
        ignore(GetString("tcNotValidEnumCaseName"))
        ignore(GetString("tcFieldIsNotMutable"))
        ignore(GetString("tcConstructRequiresListArrayOrSequence"))
        ignore(GetString("tcConstructRequiresComputationExpressions"))
        ignore(GetString("tcConstructRequiresSequenceOrComputations"))
        ignore(GetString("tcConstructRequiresComputationExpression"))
        ignore(GetString("tcInvalidIndexerExpression"))
        ignore(GetString("tcObjectOfIndeterminateTypeUsedRequireTypeConstraint"))
        ignore(GetString("tcCannotInheritFromVariableType"))
        ignore(GetString("tcObjectConstructorsOnTypeParametersCannotTakeArguments"))
        ignore(GetString("tcCompiledNameAttributeMisused"))
        ignore(GetString("tcNamedTypeRequired"))
        ignore(GetString("tcInheritCannotBeUsedOnInterfaceType"))
        ignore(GetString("tcNewCannotBeUsedOnInterfaceType"))
        ignore(GetString("tcAbstractTypeCannotBeInstantiated"))
        ignore(GetString("tcIDisposableTypeShouldUseNew"))
        ignore(GetString("tcSyntaxCanOnlyBeUsedToCreateObjectTypes"))
        ignore(GetString("tcConstructorRequiresCall"))
        ignore(GetString("tcUndefinedField"))
        ignore(GetString("tcFieldRequiresAssignment"))
        ignore(GetString("tcExtraneousFieldsGivenValues"))
        ignore(GetString("tcObjectExpressionsCanOnlyOverrideAbstractOrVirtual"))
        ignore(GetString("tcNoAbstractOrVirtualMemberFound"))
        ignore(GetString("tcMemberFoundIsNotAbstractOrVirtual"))
        ignore(GetString("tcArgumentArityMismatch"))
        ignore(GetString("tcArgumentArityMismatchOneOverload"))
        ignore(GetString("tcSimpleMethodNameRequired"))
        ignore(GetString("tcPredefinedTypeCannotBeUsedAsSuperType"))
        ignore(GetString("tcNewMustBeUsedWithNamedType"))
        ignore(GetString("tcCannotCreateExtensionOfSealedType"))
        ignore(GetString("tcNoArgumentsForRecordValue"))
        ignore(GetString("tcNoInterfaceImplementationForConstructionExpression"))
        ignore(GetString("tcObjectConstructionCanOnlyBeUsedInClassTypes"))
        ignore(GetString("tcOnlySimpleBindingsCanBeUsedInConstructionExpressions"))
        ignore(GetString("tcObjectsMustBeInitializedWithObjectExpression"))
        ignore(GetString("tcExpectedInterfaceType"))
        ignore(GetString("tcConstructorForInterfacesDoNotTakeArguments"))
        ignore(GetString("tcConstructorRequiresArguments"))
        ignore(GetString("tcNewRequiresObjectConstructor"))
        ignore(GetString("tcAtLeastOneOverrideIsInvalid"))
        ignore(GetString("tcNumericLiteralRequiresModule"))
        ignore(GetString("tcInvalidRecordConstruction"))
        ignore(GetString("tcExpressionFormRequiresRecordTypes"))
        ignore(GetString("tcInheritedTypeIsNotObjectModelType"))
        ignore(GetString("tcObjectConstructionExpressionCanOnlyImplementConstructorsInObjectModelTypes"))
        ignore(GetString("tcEmptyRecordInvalid"))
        ignore(GetString("tcTypeIsNotARecordTypeNeedConstructor"))
        ignore(GetString("tcTypeIsNotARecordType"))
        ignore(GetString("tcConstructIsAmbiguousInComputationExpression"))
        ignore(GetString("tcConstructIsAmbiguousInSequenceExpression"))
        ignore(GetString("tcDoBangIllegalInSequenceExpression"))
        ignore(GetString("tcUseForInSequenceExpression"))
        ignore(GetString("tcTryIllegalInSequenceExpression"))
        ignore(GetString("tcUseYieldBangForMultipleResults"))
        ignore(GetString("tcInvalidAssignment"))
        ignore(GetString("tcInvalidUseOfTypeName"))
        ignore(GetString("tcTypeHasNoAccessibleConstructor"))
        ignore(GetString("tcInvalidUseOfInterfaceType"))
        ignore(GetString("tcInvalidUseOfDelegate"))
        ignore(GetString("tcPropertyIsNotStatic"))
        ignore(GetString("tcPropertyIsNotReadable"))
        ignore(GetString("tcLookupMayNotBeUsedHere"))
        ignore(GetString("tcPropertyIsStatic"))
        ignore(GetString("tcPropertyCannotBeSet1"))
        ignore(GetString("tcConstructorsCannotBeFirstClassValues"))
        ignore(GetString("tcSyntaxFormUsedOnlyWithRecordLabelsPropertiesAndFields"))
        ignore(GetString("tcEventIsStatic"))
        ignore(GetString("tcEventIsNotStatic"))
        ignore(GetString("tcNamedArgumentDidNotMatch"))
        ignore(GetString("tcOverloadsCannotHaveCurriedArguments"))
        ignore(GetString("tcUnnamedArgumentsDoNotFormPrefix"))
        ignore(GetString("tcStaticOptimizationConditionalsOnlyForFSharpLibrary"))
        ignore(GetString("tcFormalArgumentIsNotOptional"))
        ignore(GetString("tcInvalidOptionalAssignmentToPropertyOrField"))
        ignore(GetString("tcDelegateConstructorMustBePassed"))
        ignore(GetString("tcBindingCannotBeUseAndRec"))
        ignore(GetString("tcVolatileOnlyOnClassLetBindings"))
        ignore(GetString("tcAttributesAreNotPermittedOnLetBindings"))
        ignore(GetString("tcDefaultValueAttributeRequiresVal"))
        ignore(GetString("tcConditionalAttributeRequiresMembers"))
        ignore(GetString("tcInvalidActivePatternName"))
        ignore(GetString("tcEntryPointAttributeRequiresFunctionInModule"))
        ignore(GetString("tcMutableValuesCannotBeInline"))
        ignore(GetString("tcMutableValuesMayNotHaveGenericParameters"))
        ignore(GetString("tcMutableValuesSyntax"))
        ignore(GetString("tcOnlyFunctionsCanBeInline"))
        ignore(GetString("tcIllegalAttributesForLiteral"))
        ignore(GetString("tcLiteralCannotBeMutable"))
        ignore(GetString("tcLiteralCannotBeInline"))
        ignore(GetString("tcLiteralCannotHaveGenericParameters"))
        ignore(GetString("tcInvalidConstantExpression"))
        ignore(GetString("tcTypeIsInaccessible"))
        ignore(GetString("tcUnexpectedConditionInImportedAssembly"))
        ignore(GetString("tcUnrecognizedAttributeTarget"))
        ignore(GetString("tcAttributeIsNotValidForLanguageElementUseDo"))
        ignore(GetString("tcAttributeIsNotValidForLanguageElement"))
        ignore(GetString("tcOptionalArgumentsCannotBeUsedInCustomAttribute"))
        ignore(GetString("tcPropertyCannotBeSet0"))
        ignore(GetString("tcPropertyOrFieldNotFoundInAttribute"))
        ignore(GetString("tcCustomAttributeMustBeReferenceType"))
        ignore(GetString("tcCustomAttributeArgumentMismatch"))
        ignore(GetString("tcCustomAttributeMustInvokeConstructor"))
        ignore(GetString("tcAttributeExpressionsMustBeConstructorCalls"))
        ignore(GetString("tcUnsupportedAttribute"))
        ignore(GetString("tcInvalidInlineSpecification"))
        ignore(GetString("tcInvalidUseBinding"))
        ignore(GetString("tcAbstractMembersIllegalInAugmentation"))
        ignore(GetString("tcMethodOverridesIllegalHere"))
        ignore(GetString("tcNoMemberFoundForOverride"))
        ignore(GetString("tcOverrideArityMismatch"))
        ignore(GetString("tcDefaultImplementationAlreadyExists"))
        ignore(GetString("tcDefaultAmbiguous"))
        ignore(GetString("tcNoPropertyFoundForOverride"))
        ignore(GetString("tcAbstractPropertyMissingGetOrSet"))
        ignore(GetString("tcInvalidSignatureForSet"))
        ignore(GetString("tcNewMemberHidesAbstractMember"))
        ignore(GetString("tcNewMemberHidesAbstractMemberWithSuffix"))
        ignore(GetString("tcStaticInitializersIllegalInInterface"))
        ignore(GetString("tcObjectConstructorsIllegalInInterface"))
        ignore(GetString("tcMemberOverridesIllegalInInterface"))
        ignore(GetString("tcConcreteMembersIllegalInInterface"))
        ignore(GetString("tcConstructorsDisallowedInExceptionAugmentation"))
        ignore(GetString("tcStructsCannotHaveConstructorWithNoArguments"))
        ignore(GetString("tcConstructorsIllegalForThisType"))
        ignore(GetString("tcRecursiveBindingsWithMembersMustBeDirectAugmentation"))
        ignore(GetString("tcOnlySimplePatternsInLetRec"))
        ignore(GetString("tcOnlyRecordFieldsAndSimpleLetCanBeMutable"))
        ignore(GetString("tcMemberIsNotSufficientlyGeneric"))
        ignore(GetString("tcLiteralAttributeRequiresConstantValue"))
        ignore(GetString("tcValueInSignatureRequiresLiteralAttribute"))
        ignore(GetString("tcThreadStaticAndContextStaticMustBeStatic"))
        ignore(GetString("tcVolatileFieldsMustBeMutable"))
        ignore(GetString("tcUninitializedValFieldsMustBeMutable"))
        ignore(GetString("tcStaticValFieldsMustBeMutableAndPrivate"))
        ignore(GetString("tcFieldRequiresName"))
        ignore(GetString("tcInvalidNamespaceModuleTypeUnionName"))
        ignore(GetString("tcIllegalFormForExplicitTypeDeclaration"))
        ignore(GetString("tcReturnTypesForUnionMustBeSameAsType"))
        ignore(GetString("tcInvalidEnumerationLiteral"))
        ignore(GetString("tcTypeIsNotInterfaceType1"))
        ignore(GetString("tcDuplicateSpecOfInterface"))
        ignore(GetString("tcFieldValIllegalHere"))
        ignore(GetString("tcInheritIllegalHere"))
        ignore(GetString("tcModuleRequiresQualifiedAccess"))
        ignore(GetString("tcOpenUsedWithPartiallyQualifiedPath"))
        ignore(GetString("tcLocalClassBindingsCannotBeInline"))
        ignore(GetString("tcTypeAbbreviationsMayNotHaveMembers"))
        ignore(GetString("tcTypeAbbreviationsCheckedAtCompileTime"))
        ignore(GetString("tcEnumerationsMayNotHaveMembers"))
        ignore(GetString("tcMeasureDeclarationsRequireStaticMembers"))
        ignore(GetString("tcStructsMayNotContainDoBindings"))
        ignore(GetString("tcStructsMayNotContainLetBindings"))
        ignore(GetString("tcStaticLetBindingsRequireClassesWithImplicitConstructors"))
        ignore(GetString("tcMeasureDeclarationsRequireStaticMembersNotConstructors"))
        ignore(GetString("tcMemberAndLocalClassBindingHaveSameName"))
        ignore(GetString("tcTypeAbbreviationsCannotHaveInterfaceDeclaration"))
        ignore(GetString("tcEnumerationsCannotHaveInterfaceDeclaration"))
        ignore(GetString("tcTypeIsNotInterfaceType0"))
        ignore(GetString("tcAllImplementedInterfacesShouldBeDeclared"))
        ignore(GetString("tcDefaultImplementationForInterfaceHasAlreadyBeenAdded"))
        ignore(GetString("tcMemberNotPermittedInInterfaceImplementation"))
        ignore(GetString("tcDeclarationElementNotPermittedInAugmentation"))
        ignore(GetString("tcTypesCannotContainNestedTypes"))
        ignore(GetString("tcTypeExceptionOrModule"))
        ignore(GetString("tcTypeOrModule"))
        ignore(GetString("tcImplementsIStructuralEquatableExplicitly"))
        ignore(GetString("tcImplementsIEquatableExplicitly"))
        ignore(GetString("tcExplicitTypeSpecificationCannotBeUsedForExceptionConstructors"))
        ignore(GetString("tcExceptionAbbreviationsShouldNotHaveArgumentList"))
        ignore(GetString("tcAbbreviationsFordotNetExceptionsCannotTakeArguments"))
        ignore(GetString("tcExceptionAbbreviationsMustReferToValidExceptions"))
        ignore(GetString("tcAbbreviationsFordotNetExceptionsMustHaveMatchingObjectConstructor"))
        ignore(GetString("tcNotAnException"))
        ignore(GetString("tcInvalidModuleName"))
        ignore(GetString("tcInvalidTypeExtension"))
        ignore(GetString("tcAttributesOfTypeSpecifyMultipleKindsForType"))
        ignore(GetString("tcKindOfTypeSpecifiedDoesNotMatchDefinition"))
        ignore(GetString("tcMeasureDefinitionsCannotHaveTypeParameters"))
        ignore(GetString("tcTypeRequiresDefinition"))
        ignore(GetString("tcTypeAbbreviationHasTypeParametersMissingOnType"))
        ignore(GetString("tcStructsInterfacesEnumsDelegatesMayNotInheritFromOtherTypes"))
        ignore(GetString("tcTypesCannotInheritFromMultipleConcreteTypes"))
        ignore(GetString("tcRecordsUnionsAbbreviationsStructsMayNotHaveAllowNullLiteralAttribute"))
        ignore(GetString("tcAllowNullTypesMayOnlyInheritFromAllowNullTypes"))
        ignore(GetString("tcGenericTypesCannotHaveStructLayout"))
        ignore(GetString("tcOnlyStructsCanHaveStructLayout"))
        ignore(GetString("tcRepresentationOfTypeHiddenBySignature"))
        ignore(GetString("tcOnlyClassesCanHaveAbstract"))
        ignore(GetString("tcOnlyTypesRepresentingUnitsOfMeasureCanHaveMeasure"))
        ignore(GetString("tcOverridesCannotHaveVisibilityDeclarations"))
        ignore(GetString("tcTypesAreAlwaysSealedDU"))
        ignore(GetString("tcTypesAreAlwaysSealedRecord"))
        ignore(GetString("tcTypesAreAlwaysSealedAssemblyCode"))
        ignore(GetString("tcTypesAreAlwaysSealedStruct"))
        ignore(GetString("tcTypesAreAlwaysSealedDelegate"))
        ignore(GetString("tcTypesAreAlwaysSealedEnum"))
        ignore(GetString("tcInterfaceTypesAndDelegatesCannotContainFields"))
        ignore(GetString("tcAbbreviatedTypesCannotBeSealed"))
        ignore(GetString("tcCannotInheritFromSealedType"))
        ignore(GetString("tcCannotInheritFromInterfaceType"))
        ignore(GetString("tcStructTypesCannotContainAbstractMembers"))
        ignore(GetString("tcInterfaceTypesCannotBeSealed"))
        ignore(GetString("tcInvalidDelegateSpecification"))
        ignore(GetString("tcDelegatesCannotBeCurried"))
        ignore(GetString("tcInvalidTypeForLiteralEnumeration"))
        ignore(GetString("tcTypeDefinitionIsCyclic"))
        ignore(GetString("tcTypeDefinitionIsCyclicThroughInheritance"))
        ignore(GetString("tcReservedSyntaxForAugmentation"))
        ignore(GetString("tcMembersThatExtendInterfaceMustBePlacedInSeparateModule"))
        ignore(GetString("tcDeclaredTypeParametersForExtensionDoNotMatchOriginal"))
        ignore(GetString("tcTypeDefinitionsWithImplicitConstructionMustHaveOneInherit"))
        ignore(GetString("tcTypeDefinitionsWithImplicitConstructionMustHaveLocalBindingsBeforeMembers"))
        ignore(GetString("tcInheritDeclarationMissingArguments"))
        ignore(GetString("tcInheritConstructionCallNotPartOfImplicitSequence"))
        ignore(GetString("tcLetAndDoRequiresImplicitConstructionSequence"))
        ignore(GetString("tcTypeAbbreviationsCannotHaveAugmentations"))
        ignore(GetString("tcModuleAbbreviationForNamespace"))
        ignore(GetString("tcTypeUsedInInvalidWay"))
        ignore(GetString("tcMemberUsedInInvalidWay"))
        ignore(GetString("tcAttributeAutoOpenWasIgnored"))
        ignore(GetString("ilUndefinedValue"))
        ignore(GetString("ilLabelNotFound"))
        ignore(GetString("ilIncorrectNumberOfTypeArguments"))
        ignore(GetString("ilDynamicInvocationNotSupported"))
        ignore(GetString("ilAddressOfLiteralFieldIsInvalid"))
        ignore(GetString("ilAddressOfValueHereIsInvalid"))
        ignore(GetString("ilCustomMarshallersCannotBeUsedInFSharp"))
        ignore(GetString("ilMarshalAsAttributeCannotBeDecoded"))
        ignore(GetString("ilSignatureForExternalFunctionContainsTypeParameters"))
        ignore(GetString("ilDllImportAttributeCouldNotBeDecoded"))
        ignore(GetString("ilLiteralFieldsCannotBeSet"))
        ignore(GetString("ilStaticMethodIsNotLambda"))
        ignore(GetString("ilMutableVariablesCannotEscapeMethod"))
        ignore(GetString("ilUnexpectedUnrealizedValue"))
        ignore(GetString("ilMainModuleEmpty"))
        ignore(GetString("ilTypeCannotBeUsedForLiteralField"))
        ignore(GetString("ilUnexpectedGetSetAnnotation"))
        ignore(GetString("ilFieldOffsetAttributeCouldNotBeDecoded"))
        ignore(GetString("ilStructLayoutAttributeCouldNotBeDecoded"))
        ignore(GetString("ilDefaultAugmentationAttributeCouldNotBeDecoded"))
        ignore(GetString("ilReflectedDefinitionsCannotUseSliceOperator"))
        ignore(GetString("optsProblemWithCodepage"))
        ignore(GetString("optsCopyright"))
        ignore(GetString("optsCopyrightCommunity"))
        ignore(GetString("optsNameOfOutputFile"))
        ignore(GetString("optsBuildConsole"))
        ignore(GetString("optsBuildWindows"))
        ignore(GetString("optsBuildLibrary"))
        ignore(GetString("optsBuildModule"))
        ignore(GetString("optsDelaySign"))
        ignore(GetString("optsPublicSign"))
        ignore(GetString("optsWriteXml"))
        ignore(GetString("optsStrongKeyFile"))
        ignore(GetString("optsStrongKeyContainer"))
        ignore(GetString("optsPlatform"))
        ignore(GetString("optsNoOpt"))
        ignore(GetString("optsNoInterface"))
        ignore(GetString("optsSig"))
        ignore(GetString("optsReference"))
        ignore(GetString("optsWin32res"))
        ignore(GetString("optsWin32manifest"))
        ignore(GetString("optsNowin32manifest"))
        ignore(GetString("optsEmbedAllSource"))
        ignore(GetString("optsEmbedSource"))
        ignore(GetString("optsSourceLink"))
        ignore(GetString("optsEmbeddedSourceRequirePortablePDBs"))
        ignore(GetString("optsSourceLinkRequirePortablePDBs"))
        ignore(GetString("srcFileTooLarge"))
        ignore(GetString("optsResource"))
        ignore(GetString("optsLinkresource"))
        ignore(GetString("optsDebugPM"))
        ignore(GetString("optsDebug"))
        ignore(GetString("optsOptimize"))
        ignore(GetString("optsTailcalls"))
        ignore(GetString("optsDeterministic"))
        ignore(GetString("optsCrossoptimize"))
        ignore(GetString("optsWarnaserrorPM"))
        ignore(GetString("optsWarnaserror"))
        ignore(GetString("optsWarn"))
        ignore(GetString("optsNowarn"))
        ignore(GetString("optsWarnOn"))
        ignore(GetString("optsChecked"))
        ignore(GetString("optsDefine"))
        ignore(GetString("optsMlcompatibility"))
        ignore(GetString("optsNologo"))
        ignore(GetString("optsHelp"))
        ignore(GetString("optsResponseFile"))
        ignore(GetString("optsCodepage"))
        ignore(GetString("optsUtf8output"))
        ignore(GetString("optsFullpaths"))
        ignore(GetString("optsLib"))
        ignore(GetString("optsBaseaddress"))
        ignore(GetString("optsNoframework"))
        ignore(GetString("optsStandalone"))
        ignore(GetString("optsStaticlink"))
        ignore(GetString("optsResident"))
        ignore(GetString("optsPdb"))
        ignore(GetString("optsSimpleresolution"))
        ignore(GetString("optsUnrecognizedTarget"))
        ignore(GetString("optsUnrecognizedDebugType"))
        ignore(GetString("optsInvalidWarningLevel"))
        ignore(GetString("optsShortFormOf"))
        ignore(GetString("optsClirootDeprecatedMsg"))
        ignore(GetString("optsClirootDescription"))
        ignore(GetString("optsHelpBannerOutputFiles"))
        ignore(GetString("optsHelpBannerInputFiles"))
        ignore(GetString("optsHelpBannerResources"))
        ignore(GetString("optsHelpBannerCodeGen"))
        ignore(GetString("optsHelpBannerAdvanced"))
        ignore(GetString("optsHelpBannerMisc"))
        ignore(GetString("optsHelpBannerLanguage"))
        ignore(GetString("optsHelpBannerErrsAndWarns"))
        ignore(GetString("optsUnknownArgumentToTheTestSwitch"))
        ignore(GetString("optsUnknownPlatform"))
        ignore(GetString("optsInternalNoDescription"))
        ignore(GetString("optsDCLONoDescription"))
        ignore(GetString("optsDCLODeprecatedSuggestAlternative"))
        ignore(GetString("optsDCLOHtmlDoc"))
        ignore(GetString("optsConsoleColors"))
        ignore(GetString("optsUseHighEntropyVA"))
        ignore(GetString("optsSubSystemVersion"))
        ignore(GetString("optsTargetProfile"))
        ignore(GetString("optsEmitDebugInfoInQuotations"))
        ignore(GetString("optsPreferredUiLang"))
        ignore(GetString("optsNoCopyFsharpCore"))
        ignore(GetString("optsInvalidSubSystemVersion"))
        ignore(GetString("optsInvalidTargetProfile"))
        ignore(GetString("typeInfoFullName"))
        ignore(GetString("typeInfoOtherOverloads"))
        ignore(GetString("typeInfoUnionCase"))
        ignore(GetString("typeInfoActivePatternResult"))
        ignore(GetString("typeInfoActiveRecognizer"))
        ignore(GetString("typeInfoField"))
        ignore(GetString("typeInfoEvent"))
        ignore(GetString("typeInfoProperty"))
        ignore(GetString("typeInfoExtension"))
        ignore(GetString("typeInfoCustomOperation"))
        ignore(GetString("typeInfoArgument"))
        ignore(GetString("typeInfoAnonRecdField"))
        ignore(GetString("typeInfoPatternVariable"))
        ignore(GetString("typeInfoNamespace"))
        ignore(GetString("typeInfoModule"))
        ignore(GetString("typeInfoNamespaceOrModule"))
        ignore(GetString("typeInfoFromFirst"))
        ignore(GetString("typeInfoFromNext"))
        ignore(GetString("typeInfoGeneratedProperty"))
        ignore(GetString("typeInfoGeneratedType"))
        ignore(GetString("assemblyResolutionFoundByAssemblyFoldersKey"))
        ignore(GetString("assemblyResolutionFoundByAssemblyFoldersExKey"))
        ignore(GetString("assemblyResolutionNetFramework"))
        ignore(GetString("assemblyResolutionGAC"))
        ignore(GetString("recursiveClassHierarchy"))
        ignore(GetString("InvalidRecursiveReferenceToAbstractSlot"))
        ignore(GetString("eventHasNonStandardType"))
        ignore(GetString("typeIsNotAccessible"))
        ignore(GetString("unionCasesAreNotAccessible"))
        ignore(GetString("valueIsNotAccessible"))
        ignore(GetString("unionCaseIsNotAccessible"))
        ignore(GetString("fieldIsNotAccessible"))
        ignore(GetString("structOrClassFieldIsNotAccessible"))
        ignore(GetString("experimentalConstruct"))
        ignore(GetString("noInvokeMethodsFound"))
        ignore(GetString("moreThanOneInvokeMethodFound"))
        ignore(GetString("delegatesNotAllowedToHaveCurriedSignatures"))
        ignore(GetString("tlrUnexpectedTExpr"))
        ignore(GetString("tlrLambdaLiftingOptimizationsNotApplied"))
        ignore(GetString("lexhlpIdentifiersContainingAtSymbolReserved"))
        ignore(GetString("lexhlpIdentifierReserved"))
        ignore(GetString("patcMissingVariable"))
        ignore(GetString("patcPartialActivePatternsGenerateOneResult"))
        ignore(GetString("impTypeRequiredUnavailable"))
        ignore(GetString("impReferencedTypeCouldNotBeFoundInAssembly"))
        ignore(GetString("impNotEnoughTypeParamsInScopeWhileImporting"))
        ignore(GetString("impReferenceToDllRequiredByAssembly"))
        ignore(GetString("impImportedAssemblyUsesNotPublicType"))
        ignore(GetString("optValueMarkedInlineButIncomplete"))
        ignore(GetString("optValueMarkedInlineButWasNotBoundInTheOptEnv"))
        ignore(GetString("optLocalValueNotFoundDuringOptimization"))
        ignore(GetString("optValueMarkedInlineHasUnexpectedValue"))
        ignore(GetString("optValueMarkedInlineCouldNotBeInlined"))
        ignore(GetString("optFailedToInlineValue"))
        ignore(GetString("optRecursiveValValue"))
        ignore(GetString("lexfltIncorrentIndentationOfIn"))
        ignore(GetString("lexfltTokenIsOffsideOfContextStartedEarlier"))
        ignore(GetString("lexfltSeparatorTokensOfPatternMatchMisaligned"))
        ignore(GetString("nrInvalidModuleExprType"))
        ignore(GetString("nrTypeInstantiationNeededToDisambiguateTypesWithSameName"))
        ignore(GetString("nrTypeInstantiationIsMissingAndCouldNotBeInferred"))
        ignore(GetString("nrGlobalUsedOnlyAsFirstName"))
        ignore(GetString("nrIsNotConstructorOrLiteral"))
        ignore(GetString("nrUnexpectedEmptyLongId"))
        ignore(GetString("nrRecordDoesNotContainSuchLabel"))
        ignore(GetString("nrInvalidFieldLabel"))
        ignore(GetString("nrInvalidExpression"))
        ignore(GetString("nrNoConstructorsAvailableForType"))
        ignore(GetString("nrUnionTypeNeedsQualifiedAccess"))
        ignore(GetString("nrRecordTypeNeedsQualifiedAccess"))
        ignore(GetString("ilwriteErrorCreatingPdb"))
        ignore(GetString("lexOutsideIntegerRange"))
        ignore(GetString("lexCharNotAllowedInOperatorNames"))
        ignore(GetString("lexUnexpectedChar"))
        ignore(GetString("lexByteArrayCannotEncode"))
        ignore(GetString("lexIdentEndInMarkReserved"))
        ignore(GetString("lexOutsideEightBitSigned"))
        ignore(GetString("lexOutsideEightBitSignedHex"))
        ignore(GetString("lexOutsideEightBitUnsigned"))
        ignore(GetString("lexOutsideSixteenBitSigned"))
        ignore(GetString("lexOutsideSixteenBitUnsigned"))
        ignore(GetString("lexOutsideThirtyTwoBitSigned"))
        ignore(GetString("lexOutsideThirtyTwoBitUnsigned"))
        ignore(GetString("lexOutsideSixtyFourBitSigned"))
        ignore(GetString("lexOutsideSixtyFourBitUnsigned"))
        ignore(GetString("lexOutsideNativeSigned"))
        ignore(GetString("lexOutsideNativeUnsigned"))
        ignore(GetString("lexInvalidFloat"))
        ignore(GetString("lexOusideDecimal"))
        ignore(GetString("lexOusideThirtyTwoBitFloat"))
        ignore(GetString("lexInvalidNumericLiteral"))
        ignore(GetString("lexInvalidByteLiteral"))
        ignore(GetString("lexInvalidCharLiteral"))
        ignore(GetString("lexThisUnicodeOnlyInStringLiterals"))
        ignore(GetString("lexTokenReserved"))
        ignore(GetString("lexTabsNotAllowed"))
        ignore(GetString("lexInvalidLineNumber"))
        ignore(GetString("lexHashIfMustBeFirst"))
        ignore(GetString("lexHashElseNoMatchingIf"))
        ignore(GetString("lexHashEndifRequiredForElse"))
        ignore(GetString("lexHashElseMustBeFirst"))
        ignore(GetString("lexHashEndingNoMatchingIf"))
        ignore(GetString("lexHashEndifMustBeFirst"))
        ignore(GetString("lexHashIfMustHaveIdent"))
        ignore(GetString("lexWrongNestedHashEndif"))
        ignore(GetString("lexHashBangMustBeFirstInFile"))
        ignore(GetString("pplexExpectedSingleLineComment"))
        ignore(GetString("memberOperatorDefinitionWithNoArguments"))
        ignore(GetString("memberOperatorDefinitionWithNonPairArgument"))
        ignore(GetString("memberOperatorDefinitionWithCurriedArguments"))
        ignore(GetString("tcFSharpCoreRequiresExplicit"))
        ignore(GetString("tcStructuralComparisonNotSatisfied1"))
        ignore(GetString("tcStructuralComparisonNotSatisfied2"))
        ignore(GetString("tcNoComparisonNeeded1"))
        ignore(GetString("tcNoComparisonNeeded2"))
        ignore(GetString("tcNoEqualityNeeded1"))
        ignore(GetString("tcNoEqualityNeeded2"))
        ignore(GetString("tcStructuralEqualityNotSatisfied1"))
        ignore(GetString("tcStructuralEqualityNotSatisfied2"))
        ignore(GetString("tcStructsMustDeclareTypesOfImplicitCtorArgsExplicitly"))
        ignore(GetString("chkUnusedValue"))
        ignore(GetString("chkUnusedThisVariable"))
        ignore(GetString("parsGetterAtMostOneArgument"))
        ignore(GetString("parsSetterAtMostTwoArguments"))
        ignore(GetString("parsInvalidProperty"))
        ignore(GetString("parsIndexerPropertyRequiresAtLeastOneArgument"))
        ignore(GetString("tastInvalidAddressOfMutableAcrossAssemblyBoundary"))
        ignore(GetString("parsNonAdjacentTypars"))
        ignore(GetString("parsNonAdjacentTyargs"))
        ignore(GetString("parsNonAtomicType"))
        ignore(GetString("tastUndefinedItemRefModuleNamespace"))
        ignore(GetString("tastUndefinedItemRefVal"))
        ignore(GetString("tastUndefinedItemRefModuleNamespaceType"))
        ignore(GetString("tcInvalidUseNullAsTrueValue"))
        ignore(GetString("tcParameterInferredByref"))
        ignore(GetString("tcNonUniformMemberUse"))
        ignore(GetString("tcAttribArgsDiffer"))
        ignore(GetString("tcCannotCallAbstractBaseMember"))
        ignore(GetString("typrelCannotResolveAmbiguityInUnmanaged"))
        ignore(GetString("mlCompatMessage"))
        ignore(GetString("ilFieldDoesNotHaveValidOffsetForStructureLayout"))
        ignore(GetString("tcInterfacesShouldUseInheritNotInterface"))
        ignore(GetString("parsInvalidPrefixOperator"))
        ignore(GetString("parsInvalidPrefixOperatorDefinition"))
        ignore(GetString("buildCompilingExtensionIsForML"))
        ignore(GetString("lexIndentOffForML"))
        ignore(GetString("activePatternIdentIsNotFunctionTyped"))
        ignore(GetString("activePatternChoiceHasFreeTypars"))
        ignore(GetString("ilFieldHasOffsetForSequentialLayout"))
        ignore(GetString("tcOptionalArgsMustComeAfterNonOptionalArgs"))
        ignore(GetString("tcConditionalAttributeUsage"))
        ignore(GetString("tcMemberOperatorDefinitionInExtrinsic"))
        ignore(GetString("ilwriteMDBFileNameCannotBeChangedWarning"))
        ignore(GetString("ilwriteMDBMemberMissing"))
        ignore(GetString("ilwriteErrorCreatingMdb"))
        ignore(GetString("tcUnionCaseNameConflictsWithGeneratedType"))
        ignore(GetString("chkNoReflectedDefinitionOnStructMember"))
        ignore(GetString("tcDllImportNotAllowed"))
        ignore(GetString("buildExplicitCoreLibRequiresNoFramework"))
        ignore(GetString("buildExpectedSigdataFile"))
        ignore(GetString("buildExpectedFileAlongSideFSharpCore"))
        ignore(GetString("buildUnexpectedFileNameCharacter"))
        ignore(GetString("tcInvalidUseBangBinding"))
        ignore(GetString("crefNoInnerGenericsInQuotations"))
        ignore(GetString("tcEnumTypeCannotBeEnumerated"))
        ignore(GetString("parsEofInTripleQuoteString"))
        ignore(GetString("parsEofInTripleQuoteStringInComment"))
        ignore(GetString("tcTypeTestLosesMeasures"))
        ignore(GetString("parsMissingTypeArgs"))
        ignore(GetString("parsMissingGreaterThan"))
        ignore(GetString("parsUnexpectedQuotationOperatorInTypeAliasDidYouMeanVerbatimString"))
        ignore(GetString("parsErrorParsingAsOperatorName"))
        ignore(GetString("lexInvalidUnicodeLiteral"))
        ignore(GetString("tcCallerInfoWrongType"))
        ignore(GetString("tcCallerInfoNotOptional"))
        ignore(GetString("toolLocationHelperUnsupportedFrameworkVersion"))
        ignore(GetString("ilSignInvalidMagicValue"))
        ignore(GetString("ilSignBadImageFormat"))
        ignore(GetString("ilSignPrivateKeyExpected"))
        ignore(GetString("ilSignRsaKeyExpected"))
        ignore(GetString("ilSignInvalidBitLen"))
        ignore(GetString("ilSignInvalidRSAParams"))
        ignore(GetString("ilSignInvalidAlgId"))
        ignore(GetString("ilSignInvalidSignatureSize"))
        ignore(GetString("ilSignNoSignatureDirectory"))
        ignore(GetString("ilSignInvalidPKBlob"))
        ignore(GetString("fscTooManyErrors"))
        ignore(GetString("docfileNoXmlSuffix"))
        ignore(GetString("fscNoImplementationFiles"))
        ignore(GetString("fscBadAssemblyVersion"))
        ignore(GetString("fscTwoResourceManifests"))
        ignore(GetString("fscQuotationLiteralsStaticLinking"))
        ignore(GetString("fscQuotationLiteralsStaticLinking0"))
        ignore(GetString("fscStaticLinkingNoEXE"))
        ignore(GetString("fscStaticLinkingNoMixedDLL"))
        ignore(GetString("fscIgnoringMixedWhenLinking"))
        ignore(GetString("fscAssumeStaticLinkContainsNoDependencies"))
        ignore(GetString("fscAssemblyNotFoundInDependencySet"))
        ignore(GetString("fscKeyFileCouldNotBeOpened"))
        ignore(GetString("fscProblemWritingBinary"))
        ignore(GetString("fscAssemblyVersionAttributeIgnored"))
        ignore(GetString("fscAssemblyCultureAttributeError"))
        ignore(GetString("fscDelaySignWarning"))
        ignore(GetString("fscKeyFileWarning"))
        ignore(GetString("fscKeyNameWarning"))
        ignore(GetString("fscReferenceOnCommandLine"))
        ignore(GetString("fscRemotingError"))
        ignore(GetString("pathIsInvalid"))
        ignore(GetString("fscResxSourceFileDeprecated"))
        ignore(GetString("fscStaticLinkingNoProfileMismatches"))
        ignore(GetString("fscAssemblyWildcardAndDeterminism"))
        ignore(GetString("fscDeterministicDebugRequiresPortablePdb"))
        ignore(GetString("etIllegalCharactersInNamespaceName"))
        ignore(GetString("etNullOrEmptyMemberName"))
        ignore(GetString("etNullMember"))
        ignore(GetString("etNullMemberDeclaringType"))
        ignore(GetString("etNullMemberDeclaringTypeDifferentFromProvidedType"))
        ignore(GetString("etHostingAssemblyFoundWithoutHosts"))
        ignore(GetString("etEmptyNamespaceOfTypeNotAllowed"))
        ignore(GetString("etEmptyNamespaceNotAllowed"))
        ignore(GetString("etMustNotBeGeneric"))
        ignore(GetString("etMustNotBeAnArray"))
        ignore(GetString("etMethodHasRequirements"))
        ignore(GetString("etUnsupportedMemberKind"))
        ignore(GetString("etPropertyCanReadButHasNoGetter"))
        ignore(GetString("etPropertyHasGetterButNoCanRead"))
        ignore(GetString("etPropertyCanWriteButHasNoSetter"))
        ignore(GetString("etPropertyHasSetterButNoCanWrite"))
        ignore(GetString("etOneOrMoreErrorsSeenDuringExtensionTypeSetting"))
        ignore(GetString("etUnexpectedExceptionFromProvidedTypeMember"))
        ignore(GetString("etUnsupportedConstantType"))
        ignore(GetString("etUnsupportedProvidedExpression"))
        ignore(GetString("etProvidedTypeHasUnexpectedName"))
        ignore(GetString("etEventNoAdd"))
        ignore(GetString("etEventNoRemove"))
        ignore(GetString("etProviderHasWrongDesignerAssembly"))
        ignore(GetString("etProviderDoesNotHaveValidConstructor"))
        ignore(GetString("etProviderError"))
        ignore(GetString("etIncorrectParameterExpression"))
        ignore(GetString("etIncorrectProvidedMethod"))
        ignore(GetString("etIncorrectProvidedConstructor"))
        ignore(GetString("etDirectReferenceToGeneratedTypeNotAllowed"))
        ignore(GetString("etProvidedTypeHasUnexpectedPath"))
        ignore(GetString("etUnexpectedNullFromProvidedTypeMember"))
        ignore(GetString("etUnexpectedExceptionFromProvidedMemberMember"))
        ignore(GetString("etNestedProvidedTypesDoNotTakeStaticArgumentsOrGenericParameters"))
        ignore(GetString("etInvalidStaticArgument"))
        ignore(GetString("etErrorApplyingStaticArgumentsToType"))
        ignore(GetString("etUnknownStaticArgumentKind"))
        ignore(GetString("invalidNamespaceForProvidedType"))
        ignore(GetString("invalidFullNameForProvidedType"))
        ignore(GetString("etProviderReturnedNull"))
        ignore(GetString("etTypeProviderConstructorException"))
        ignore(GetString("etNullProvidedExpression"))
        ignore(GetString("etProvidedAppliedTypeHadWrongName"))
        ignore(GetString("etProvidedAppliedMethodHadWrongName"))
        ignore(GetString("tcTypeTestLossy"))
        ignore(GetString("tcTypeCastErased"))
        ignore(GetString("tcTypeTestErased"))
        ignore(GetString("tcCannotInheritFromErasedType"))
        ignore(GetString("etInvalidTypeProviderAssemblyName"))
        ignore(GetString("tcInvalidMemberNameCtor"))
        ignore(GetString("tcInferredGenericTypeGivesRiseToInconsistency"))
        ignore(GetString("tcInvalidTypeArgumentCount"))
        ignore(GetString("tcCannotOverrideSealedMethod"))
        ignore(GetString("etProviderErrorWithContext"))
        ignore(GetString("etProvidedTypeWithNameException"))
        ignore(GetString("etProvidedTypeWithNullOrEmptyName"))
        ignore(GetString("etIllegalCharactersInTypeName"))
        ignore(GetString("tcJoinMustUseSimplePattern"))
        ignore(GetString("tcMissingCustomOperation"))
        ignore(GetString("etBadUnnamedStaticArgs"))
        ignore(GetString("etStaticParameterRequiresAValue"))
        ignore(GetString("etNoStaticParameterWithName"))
        ignore(GetString("etStaticParameterAlreadyHasValue"))
        ignore(GetString("etMultipleStaticParameterWithName"))
        ignore(GetString("tcCustomOperationMayNotBeUsedInConjunctionWithNonSimpleLetBindings"))
        ignore(GetString("tcCustomOperationMayNotBeUsedHere"))
        ignore(GetString("tcCustomOperationMayNotBeOverloaded"))
        ignore(GetString("tcIfThenElseMayNotBeUsedWithinQueries"))
        ignore(GetString("ilxgenUnexpectedArgumentToMethodHandleOfDuringCodegen"))
        ignore(GetString("etProvidedTypeReferenceMissingArgument"))
        ignore(GetString("etProvidedTypeReferenceInvalidText"))
        ignore(GetString("tcCustomOperationNotUsedCorrectly"))
        ignore(GetString("tcCustomOperationNotUsedCorrectly2"))
        ignore(GetString("customOperationTextLikeJoin"))
        ignore(GetString("customOperationTextLikeGroupJoin"))
        ignore(GetString("customOperationTextLikeZip"))
        ignore(GetString("tcBinaryOperatorRequiresVariable"))
        ignore(GetString("tcOperatorIncorrectSyntax"))
        ignore(GetString("tcBinaryOperatorRequiresBody"))
        ignore(GetString("tcCustomOperationHasIncorrectArgCount"))
        ignore(GetString("parsExpectedExpressionAfterToken"))
        ignore(GetString("parsExpectedTypeAfterToken"))
        ignore(GetString("parsUnmatchedLBrackLess"))
        ignore(GetString("parsUnexpectedEndOfFileMatch"))
        ignore(GetString("parsUnexpectedEndOfFileTry"))
        ignore(GetString("parsUnexpectedEndOfFileWhile"))
        ignore(GetString("parsUnexpectedEndOfFileFor"))
        ignore(GetString("parsUnexpectedEndOfFileWith"))
        ignore(GetString("parsUnexpectedEndOfFileThen"))
        ignore(GetString("parsUnexpectedEndOfFileElse"))
        ignore(GetString("parsUnexpectedEndOfFileFunBody"))
        ignore(GetString("parsUnexpectedEndOfFileTypeArgs"))
        ignore(GetString("parsUnexpectedEndOfFileTypeSignature"))
        ignore(GetString("parsUnexpectedEndOfFileTypeDefinition"))
        ignore(GetString("parsUnexpectedEndOfFileObjectMembers"))
        ignore(GetString("parsUnexpectedEndOfFileDefinition"))
        ignore(GetString("parsUnexpectedEndOfFileExpression"))
        ignore(GetString("parsExpectedNameAfterToken"))
        ignore(GetString("parsUnmatchedLet"))
        ignore(GetString("parsUnmatchedLetBang"))
        ignore(GetString("parsUnmatchedUseBang"))
        ignore(GetString("parsUnmatchedUse"))
        ignore(GetString("parsWhileDoExpected"))
        ignore(GetString("parsForDoExpected"))
        ignore(GetString("tcInvalidRelationInJoin"))
        ignore(GetString("typeInfoCallsWord"))
        ignore(GetString("impInvalidNumberOfGenericArguments"))
        ignore(GetString("impInvalidMeasureArgument1"))
        ignore(GetString("impInvalidMeasureArgument2"))
        ignore(GetString("etPropertyNeedsCanWriteOrCanRead"))
        ignore(GetString("tcIntoNeedsRestOfQuery"))
        ignore(GetString("tcOperatorDoesntAcceptInto"))
        ignore(GetString("tcCustomOperationInvalid"))
        ignore(GetString("tcThisTypeMayNotHaveACLIMutableAttribute"))
        ignore(GetString("tcAutoPropertyRequiresImplicitConstructionSequence"))
        ignore(GetString("parsMutableOnAutoPropertyShouldBeGetSet"))
        ignore(GetString("parsMutableOnAutoPropertyShouldBeGetSetNotJustSet"))
        ignore(GetString("chkNoByrefsOfByrefs"))
        ignore(GetString("tastopsMaxArrayThirtyTwo"))
        ignore(GetString("tcNoIntegerForLoopInQuery"))
        ignore(GetString("tcNoWhileInQuery"))
        ignore(GetString("tcNoTryFinallyInQuery"))
        ignore(GetString("tcUseMayNotBeUsedInQueries"))
        ignore(GetString("tcBindMayNotBeUsedInQueries"))
        ignore(GetString("tcReturnMayNotBeUsedInQueries"))
        ignore(GetString("tcUnrecognizedQueryOperator"))
        ignore(GetString("tcTryWithMayNotBeUsedInQueries"))
        ignore(GetString("tcNonSimpleLetBindingInQuery"))
        ignore(GetString("etTooManyStaticParameters"))
        ignore(GetString("infosInvalidProvidedLiteralValue"))
        ignore(GetString("invalidPlatformTarget"))
        ignore(GetString("tcThisValueMayNotBeInlined"))
        ignore(GetString("etErasedTypeUsedInGeneration"))
        ignore(GetString("tcUnrecognizedQueryBinaryOperator"))
        ignore(GetString("crefNoSetOfHole"))
        ignore(GetString("nicePrintOtherOverloads1"))
        ignore(GetString("nicePrintOtherOverloadsN"))
        ignore(GetString("erasedTo"))
        ignore(GetString("parsUnfinishedExpression"))
        ignore(GetString("parsAttributeOnIncompleteCode"))
        ignore(GetString("parsTypeNameCannotBeEmpty"))
        ignore(GetString("buildProblemReadingAssembly"))
        ignore(GetString("tcTPFieldMustBeLiteral"))
        ignore(GetString("loadingDescription"))
        ignore(GetString("descriptionUnavailable"))
        ignore(GetString("chkTyparMultipleClassConstraints"))
        ignore(GetString("tcMatchMayNotBeUsedWithQuery"))
        ignore(GetString("memberOperatorDefinitionWithNonTripleArgument"))
        ignore(GetString("cannotResolveNullableOperators"))
        ignore(GetString("tcOperatorRequiresIn"))
        ignore(GetString("parsIllegalMemberVarInObjectImplementation"))
        ignore(GetString("tcEmptyCopyAndUpdateRecordInvalid"))
        ignore(GetString("parsUnderscoreInvalidFieldName"))
        ignore(GetString("tcGeneratedTypesShouldBeInternalOrPrivate"))
        ignore(GetString("chkGetterAndSetterHaveSamePropertyType"))
        ignore(GetString("tcRuntimeSuppliedMethodCannotBeUsedInUserCode"))
        ignore(GetString("tcUnionCaseConstructorDoesNotHaveFieldWithGivenName"))
        ignore(GetString("tcExceptionConstructorDoesNotHaveFieldWithGivenName"))
        ignore(GetString("tcActivePatternsDoNotHaveFields"))
        ignore(GetString("tcConstructorDoesNotHaveFieldWithGivenName"))
        ignore(GetString("tcUnionCaseFieldCannotBeUsedMoreThanOnce"))
        ignore(GetString("tcFieldNameIsUsedModeThanOnce"))
        ignore(GetString("tcFieldNameConflictsWithGeneratedNameForAnonymousField"))
        ignore(GetString("tastConstantExpressionOverflow"))
        ignore(GetString("tcIllegalStructTypeForConstantExpression"))
        ignore(GetString("fscSystemRuntimeInteropServicesIsRequired"))
        ignore(GetString("abImplicitHeapAllocation"))
        ignore(GetString("estApplyStaticArgumentsForMethodNotImplemented"))
        ignore(GetString("etErrorApplyingStaticArgumentsToMethod"))
        ignore(GetString("pplexUnexpectedChar"))
        ignore(GetString("ppparsUnexpectedToken"))
        ignore(GetString("ppparsIncompleteExpression"))
        ignore(GetString("ppparsMissingToken"))
        ignore(GetString("pickleMissingDefinition"))
        ignore(GetString("checkNotSufficientlyGenericBecauseOfScope"))
        ignore(GetString("checkNotSufficientlyGenericBecauseOfScopeAnon"))
        ignore(GetString("checkRaiseFamilyFunctionArgumentCount"))
        ignore(GetString("checkLowercaseLiteralBindingInPattern"))
        ignore(GetString("tcLiteralDoesNotTakeArguments"))
        ignore(GetString("tcConstructorsIllegalInAugmentation"))
        ignore(GetString("optsInvalidResponseFile"))
        ignore(GetString("optsResponseFileNotFound"))
        ignore(GetString("optsResponseFileNameInvalid"))
        ignore(GetString("fsharpCoreNotFoundToBeCopied"))
        ignore(GetString("tcTupleStructMismatch"))
        ignore(GetString("etMissingStaticArgumentsToMethod"))
        ignore(GetString("considerUpcast"))
        ignore(GetString("considerUpcastOperator"))
        ignore(GetString("tcRecImplied"))
        ignore(GetString("tcOpenFirstInMutRec"))
        ignore(GetString("tcModuleAbbrevFirstInMutRec"))
        ignore(GetString("tcUnsupportedMutRecDecl"))
        ignore(GetString("parsInvalidUseOfRec"))
        ignore(GetString("tcStructUnionMultiCaseDistinctFields"))
        ignore(GetString("CallerMemberNameIsOverriden"))
        ignore(GetString("tcFixedNotAllowed"))
        ignore(GetString("tcCouldNotFindOffsetToStringData"))
        ignore(GetString("chkNoByrefAddressOfLocal"))
        ignore(GetString("tcNamedActivePattern"))
        ignore(GetString("DefaultParameterValueNotAppropriateForArgument"))
        ignore(GetString("tcGlobalsSystemTypeNotFound"))
        ignore(GetString("typrelMemberHasMultiplePossibleDispatchSlots"))
        ignore(GetString("methodIsNotStatic"))
        ignore(GetString("parsUnexpectedSymbolEqualsInsteadOfIn"))
        ignore(GetString("tcAnonRecdCcuMismatch"))
        ignore(GetString("tcAnonRecdFieldNameMismatch"))
        ignore(GetString("keywordDescriptionAbstract"))
        ignore(GetString("keyworkDescriptionAnd"))
        ignore(GetString("keywordDescriptionAs"))
        ignore(GetString("keywordDescriptionAssert"))
        ignore(GetString("keywordDescriptionBase"))
        ignore(GetString("keywordDescriptionBegin"))
        ignore(GetString("keywordDescriptionClass"))
        ignore(GetString("keywordDescriptionDefault"))
        ignore(GetString("keywordDescriptionDelegate"))
        ignore(GetString("keywordDescriptionDo"))
        ignore(GetString("keywordDescriptionDone"))
        ignore(GetString("keywordDescriptionDowncast"))
        ignore(GetString("keywordDescriptionDownto"))
        ignore(GetString("keywordDescriptionElif"))
        ignore(GetString("keywordDescriptionElse"))
        ignore(GetString("keywordDescriptionEnd"))
        ignore(GetString("keywordDescriptionException"))
        ignore(GetString("keywordDescriptionExtern"))
        ignore(GetString("keywordDescriptionTrueFalse"))
        ignore(GetString("keywordDescriptionFinally"))
        ignore(GetString("keywordDescriptionFor"))
        ignore(GetString("keywordDescriptionFun"))
        ignore(GetString("keywordDescriptionFunction"))
        ignore(GetString("keywordDescriptionGlobal"))
        ignore(GetString("keywordDescriptionIf"))
        ignore(GetString("keywordDescriptionIn"))
        ignore(GetString("keywordDescriptionInherit"))
        ignore(GetString("keywordDescriptionInline"))
        ignore(GetString("keywordDescriptionInterface"))
        ignore(GetString("keywordDescriptionInternal"))
        ignore(GetString("keywordDescriptionLazy"))
        ignore(GetString("keywordDescriptionLet"))
        ignore(GetString("keywordDescriptionLetBang"))
        ignore(GetString("keywordDescriptionMatch"))
        ignore(GetString("keywordDescriptionMatchBang"))
        ignore(GetString("keywordDescriptionMember"))
        ignore(GetString("keywordDescriptionModule"))
        ignore(GetString("keywordDescriptionMutable"))
        ignore(GetString("keywordDescriptionNamespace"))
        ignore(GetString("keywordDescriptionNew"))
        ignore(GetString("keywordDescriptionNot"))
        ignore(GetString("keywordDescriptionNull"))
        ignore(GetString("keywordDescriptionOf"))
        ignore(GetString("keywordDescriptionOpen"))
        ignore(GetString("keywordDescriptionOr"))
        ignore(GetString("keywordDescriptionOverride"))
        ignore(GetString("keywordDescriptionPrivate"))
        ignore(GetString("keywordDescriptionPublic"))
        ignore(GetString("keywordDescriptionRec"))
        ignore(GetString("keywordDescriptionReturn"))
        ignore(GetString("keywordDescriptionReturnBang"))
        ignore(GetString("keywordDescriptionSelect"))
        ignore(GetString("keywordDescriptionStatic"))
        ignore(GetString("keywordDescriptionStruct"))
        ignore(GetString("keywordDescriptionThen"))
        ignore(GetString("keywordDescriptionTo"))
        ignore(GetString("keywordDescriptionTry"))
        ignore(GetString("keywordDescriptionType"))
        ignore(GetString("keywordDescriptionUpcast"))
        ignore(GetString("keywordDescriptionUse"))
        ignore(GetString("keywordDescriptionUseBang"))
        ignore(GetString("keywordDescriptionVal"))
        ignore(GetString("keywordDescriptionVoid"))
        ignore(GetString("keywordDescriptionWhen"))
        ignore(GetString("keywordDescriptionWhile"))
        ignore(GetString("keywordDescriptionWith"))
        ignore(GetString("keywordDescriptionYield"))
        ignore(GetString("keywordDescriptionYieldBang"))
        ignore(GetString("keywordDescriptionRightArrow"))
        ignore(GetString("keywordDescriptionLeftArrow"))
        ignore(GetString("keywordDescriptionCast"))
        ignore(GetString("keywordDescriptionDynamicCast"))
        ignore(GetString("keywordDescriptionTypedQuotation"))
        ignore(GetString("keywordDescriptionUntypedQuotation"))
        ignore(GetString("itemNotFoundDuringDynamicCodeGen"))
        ignore(GetString("itemNotFoundInTypeDuringDynamicCodeGen"))
        ignore(GetString("descriptionWordIs"))
        ignore(GetString("notAFunction"))
        ignore(GetString("notAFunctionButMaybeIndexerWithName"))
        ignore(GetString("notAFunctionButMaybeIndexer"))
        ignore(GetString("notAFunctionButMaybeIndexerErrorCode"))
        ignore(GetString("notAFunctionButMaybeDeclaration"))
        ignore(GetString("ArgumentsInSigAndImplMismatch"))
        ignore(GetString("pickleUnexpectedNonZero"))
        ignore(GetString("tcTupleMemberNotNormallyUsed"))
        ignore(GetString("implicitlyDiscardedInSequenceExpression"))
        ignore(GetString("implicitlyDiscardedSequenceInSequenceExpression"))
        ignore(GetString("ilreadFileChanged"))
        ignore(GetString("writeToReadOnlyByref"))
        ignore(GetString("readOnlyAttributeOnStructWithMutableField"))
        ignore(GetString("tcByrefReturnImplicitlyDereferenced"))
        ignore(GetString("tcByRefLikeNotStruct"))
        ignore(GetString("chkNoByrefAddressOfValueFromExpression"))
        ignore(GetString("chkNoReturnOfLimitedSpan"))
        ignore(GetString("chkNoWriteToLimitedSpan"))
        ignore(GetString("tastValueMustBeLocal"))
        ignore(GetString("tcIsReadOnlyNotStruct"))
        ignore(GetString("chkStructsMayNotReturnAddressesOfContents"))
        ignore(GetString("chkNoByrefLikeFunctionCall"))
        ignore(GetString("chkNoSpanLikeVariable"))
        ignore(GetString("chkNoSpanLikeValueFromExpression"))
        ignore(GetString("tastCantTakeAddressOfExpression"))
        ignore(GetString("tcTypeDoesNotInheritAttribute"))
        ignore(GetString("parsInvalidAnonRecdExpr"))
        ignore(GetString("parsInvalidAnonRecdType"))
        ignore(GetString("tcCopyAndUpdateNeedsRecordType"))
        ()<|MERGE_RESOLUTION|>--- conflicted
+++ resolved
@@ -3197,17 +3197,10 @@
     /// (Originally from ..\FSComp.txt:1044)
     static member tastInvalidAddressOfMutableAcrossAssemblyBoundary() = (1188, GetStringFunc("tastInvalidAddressOfMutableAcrossAssemblyBoundary",",,,") )
     /// Remove spaces between the type name and type parameter, e.g. \"type C<'T>\", not type \"C   <'T>\". Type parameters must be placed directly adjacent to the type name.
-<<<<<<< HEAD
     /// (Originally from ..\FSComp.txt:1043)
     static member parsNonAdjacentTypars() = (1189, GetStringFunc("parsNonAdjacentTypars",",,,") )
     /// Remove spaces between the type name and type parameter, e.g. \"C<'T>\", not \"C <'T>\". Type parameters must be placed directly adjacent to the type name.
     /// (Originally from ..\FSComp.txt:1044)
-=======
-    /// (Originally from ..\FSComp.txt:1045)
-    static member parsNonAdjacentTypars() = (1189, GetStringFunc("parsNonAdjacentTypars",",,,") )
-    /// Remove spaces between the type name and type parameter, e.g. \"C<'T>\", not \"C <'T>\". Type parameters must be placed directly adjacent to the type name.
-    /// (Originally from ..\FSComp.txt:1046)
->>>>>>> 5ae8597a
     static member parsNonAdjacentTyargs() = (1190, GetStringFunc("parsNonAdjacentTyargs",",,,") )
     /// The use of the type syntax 'int C' and 'C  <int>' is not permitted here. Consider adjusting this type to be written in the form 'C<int>'
     /// (Originally from ..\FSComp.txt:1047)
