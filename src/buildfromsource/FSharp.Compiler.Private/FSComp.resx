--- conflicted
+++ resolved
@@ -4345,18 +4345,16 @@
   <data name="chkStructsMayNotReturnAddressesOfContents" xml:space="preserve">
     <value>Struct members cannot return the address of fields of the struct by reference</value>
   </data>
-<<<<<<< HEAD
+  <data name="chkNoByrefLikeFunctionCall" xml:space="preserve">
+    <value>The function or method call cannot be used at this point, because one argument that is a byref of a non-stack-local Span or IsByRefLike type is used with another argument that is a stack-local Span or IsByRefLike type. This is to ensure the address of the local value does not escape its scope.</value>
+  </data>
+  <data name="chkNoSpanLikeVariable" xml:space="preserve">
+    <value>The Span or IsByRefLike variable '{0}' cannot be used at this point. This is to ensure the address of the local value does not escape its scope.</value>
+  </data>
+  <data name="chkNoSpanLikeValueFromExpression" xml:space="preserve">
+    <value>A Span or IsByRefLike value returned from the expression cannot be used at ths point. This is to ensure the address of the local value does not escape its scope.</value>
+  </data>
   <data name="tcTypeDoesNotInheritAttribute" xml:space="preserve">
     <value>This type is not an attribute</value>
-=======
-  <data name="chkNoByrefLikeFunctionCall" xml:space="preserve">
-    <value>The function or method call cannot be used at this point, because one argument that is a byref of a non-stack-local Span or IsByRefLike type is used with another argument that is a stack-local Span or IsByRefLike type. This is to ensure the address of the local value does not escape its scope.</value>
-  </data>
-  <data name="chkNoSpanLikeVariable" xml:space="preserve">
-    <value>The Span or IsByRefLike variable '{0}' cannot be used at this point. This is to ensure the address of the local value does not escape its scope.</value>
-  </data>
-  <data name="chkNoSpanLikeValueFromExpression" xml:space="preserve">
-    <value>A Span or IsByRefLike value returned from the expression cannot be used at ths point. This is to ensure the address of the local value does not escape its scope.</value>
->>>>>>> fead0aac
   </data>
 </root>