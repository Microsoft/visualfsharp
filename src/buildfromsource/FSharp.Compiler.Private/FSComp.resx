--- conflicted
+++ resolved
@@ -4360,15 +4360,12 @@
   <data name="tcByrefsMayNotHaveTypeExtensions" xml:space="preserve">
     <value>Byref types are not allowed to have optional type extensions.</value>
   </data>
-<<<<<<< HEAD
+  <data name="tcCannotPartiallyApplyExtensionMethodForByref" xml:space="preserve">
+    <value>Cannot partially apply the extension method '{0}' because the first parameter is a byref type.</value>
+  </data>
   <data name="chkInvalidFunctionParameterType" xml:space="preserve">
     <value>The parameter '{0}' has an invalid type '{1}'. This is not permitted by the rules of Common IL.</value>
   </data>
   <data name="chkInvalidFunctionReturnType" xml:space="preserve">
     <value>The function or method has an invalid return type '{0}'. This is not permitted by the rules of Common IL.</value>
-=======
-  <data name="tcCannotPartiallyApplyExtensionMethodForByref" xml:space="preserve">
-    <value>Cannot partially apply the extension method '{0}' because the first parameter is a byref type.</value>
->>>>>>> c71aa9ff
-  </data>
 </root>