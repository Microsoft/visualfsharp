﻿<?xml version="1.0" encoding="utf-8"?>
<root>
  <!--
    Microsoft ResX Schema 

    Version 2.0

    The primary goals of this format is to allow a simple XML format
    that is mostly human readable. The generation and parsing of the
    various data types are done through the TypeConverter classes
    associated with the data types.

    Example:

    ... ado.net/XML headers & schema ...
    <resheader name="resmimetype">text/microsoft-resx</resheader>
    <resheader name="version">2.0</resheader>
    <resheader name="reader">System.Resources.ResXResourceReader, System.Windows.Forms, ...</resheader>
    <resheader name="writer">System.Resources.ResXResourceWriter, System.Windows.Forms, ...</resheader>
    <data name="Name1"><value>this is my long string</value><comment>this is a comment</comment></data>
    <data name="Color1" type="System.Drawing.Color, System.Drawing">Blue</data>
    <data name="Bitmap1" mimetype="application/x-microsoft.net.object.binary.base64">
        <value>[base64 mime encoded serialized .NET Framework object]</value>
    </data>
    <data name="Icon1" type="System.Drawing.Icon, System.Drawing" mimetype="application/x-microsoft.net.object.bytearray.base64">
        <value>[base64 mime encoded string representing a byte array form of the .NET Framework object]</value>
        <comment>This is a comment</comment>
    </data>

    There are any number of "resheader" rows that contain simple 
    name/value pairs.

    Each data row contains a name, and value. The row also contains a
    type or mimetype. Type corresponds to a .NET class that support
    text/value conversion through the TypeConverter architecture.
    Classes that don't support this are serialized and stored with the
    mimetype set.

    The mimetype is used for serialized objects, and tells the
    ResXResourceReader how to depersist the object. This is currently not
    extensible. For a given mimetype the value must be set accordingly:

    Note - application/x-microsoft.net.object.binary.base64 is the format
    that the ResXResourceWriter will generate, however the reader can
    read any of the formats listed below.

    mimetype: application/x-microsoft.net.object.binary.base64
    value   : The object must be serialized with
            : System.Runtime.Serialization.Formatters.Binary.BinaryFormatter
            : and then encoded with base64 encoding.

    mimetype: application/x-microsoft.net.object.soap.base64
    value   : The object must be serialized with
            : System.Runtime.Serialization.Formatters.Soap.SoapFormatter
            : and then encoded with base64 encoding.

    mimetype: application/x-microsoft.net.object.bytearray.base64
    value   : The object must be serialized into a byte array
            : using a System.ComponentModel.TypeConverter
            : and then encoded with base64 encoding.
    -->
  <xsd:schema id="root" xmlns="" xmlns:xsd="http://www.w3.org/2001/XMLSchema" xmlns:msdata="urn:schemas-microsoft-com:xml-msdata">
    <xsd:import namespace="http://www.w3.org/XML/1998/namespace" />
    <xsd:element name="root" msdata:IsDataSet="true">
      <xsd:complexType>
        <xsd:choice maxOccurs="unbounded">
          <xsd:element name="metadata">
            <xsd:complexType>
              <xsd:sequence>
                <xsd:element name="value" type="xsd:string" minOccurs="0" />
              </xsd:sequence>
              <xsd:attribute name="name" use="required" type="xsd:string" />
              <xsd:attribute name="type" type="xsd:string" />
              <xsd:attribute name="mimetype" type="xsd:string" />
              <xsd:attribute ref="xml:space" />
            </xsd:complexType>
          </xsd:element>
          <xsd:element name="assembly">
            <xsd:complexType>
              <xsd:attribute name="alias" type="xsd:string" />
              <xsd:attribute name="name" type="xsd:string" />
            </xsd:complexType>
          </xsd:element>
          <xsd:element name="data">
            <xsd:complexType>
              <xsd:sequence>
                <xsd:element name="value" type="xsd:string" minOccurs="0" msdata:Ordinal="1" />
                <xsd:element name="comment" type="xsd:string" minOccurs="0" msdata:Ordinal="2" />
              </xsd:sequence>
              <xsd:attribute name="name" type="xsd:string" use="required" msdata:Ordinal="1" />
              <xsd:attribute name="type" type="xsd:string" msdata:Ordinal="3" />
              <xsd:attribute name="mimetype" type="xsd:string" msdata:Ordinal="4" />
              <xsd:attribute ref="xml:space" />
            </xsd:complexType>
          </xsd:element>
          <xsd:element name="resheader">
            <xsd:complexType>
              <xsd:sequence>
                <xsd:element name="value" type="xsd:string" minOccurs="0" msdata:Ordinal="1" />
              </xsd:sequence>
              <xsd:attribute name="name" type="xsd:string" use="required" />
            </xsd:complexType>
          </xsd:element>
        </xsd:choice>
      </xsd:complexType>
    </xsd:element>
  </xsd:schema>
  <resheader name="resmimetype">
    <value>text/microsoft-resx</value>
  </resheader>
  <resheader name="version">
    <value>2.0</value>
  </resheader>
  <resheader name="reader">
    <value>System.Resources.ResXResourceReader, System.Windows.Forms, Version=4.0.0.0, Culture=neutral, PublicKeyToken=b77a5c561934e089</value>
  </resheader>
  <resheader name="writer">
    <value>System.Resources.ResXResourceWriter, System.Windows.Forms, Version=4.0.0.0, Culture=neutral, PublicKeyToken=b77a5c561934e089</value>
  </resheader>
  <data name="undefinedNameNamespace" xml:space="preserve">
    <value>The namespace '{0}' is not defined.</value>
  </data>
  <data name="undefinedNameNamespaceOrModule" xml:space="preserve">
    <value>The namespace or module '{0}' is not defined.</value>
  </data>
  <data name="undefinedNameFieldConstructorOrMember" xml:space="preserve">
    <value>The field, constructor or member '{0}' is not defined.</value>
  </data>
  <data name="undefinedNameValueConstructorNamespaceOrType" xml:space="preserve">
    <value>The value, constructor, namespace or type '{0}' is not defined.</value>
  </data>
  <data name="undefinedNameValueOfConstructor" xml:space="preserve">
    <value>The value or constructor '{0}' is not defined.</value>
  </data>
  <data name="undefinedNameValueNamespaceTypeOrModule" xml:space="preserve">
    <value>The value, namespace, type or module '{0}' is not defined.</value>
  </data>
  <data name="undefinedNameConstructorModuleOrNamespace" xml:space="preserve">
    <value>The constructor, module or namespace '{0}' is not defined.</value>
  </data>
  <data name="undefinedNameType" xml:space="preserve">
    <value>The type '{0}' is not defined.</value>
  </data>
  <data name="undefinedNameTypeIn" xml:space="preserve">
    <value>The type '{0}' is not defined in '{1}'.</value>
  </data>
  <data name="undefinedNameRecordLabelOrNamespace" xml:space="preserve">
    <value>The record label or namespace '{0}' is not defined.</value>
  </data>
  <data name="undefinedNameRecordLabel" xml:space="preserve">
    <value>The record label '{0}' is not defined.</value>
  </data>
  <data name="undefinedNameSuggestionsIntro" xml:space="preserve">
    <value>Maybe you want one of the following:</value>
  </data>
  <data name="undefinedNameTypeParameter" xml:space="preserve">
    <value>The type parameter {0} is not defined.</value>
  </data>
  <data name="undefinedNamePatternDiscriminator" xml:space="preserve">
    <value>The pattern discriminator '{0}' is not defined.</value>
  </data>
  <data name="replaceWithSuggestion" xml:space="preserve">
    <value>Replace with '{0}'</value>
  </data>
  <data name="addIndexerDot" xml:space="preserve">
    <value>Add . for indexer access.</value>
  </data>
  <data name="listElementHasWrongType" xml:space="preserve">
    <value>All elements of a list constructor expression must have the same type. This expression was expected to have type '{0}', but here has type '{1}'.</value>
  </data>
  <data name="arrayElementHasWrongType" xml:space="preserve">
    <value>All elements of an array constructor expression must have the same type. This expression was expected to have type '{0}', but here has type '{1}'.</value>
  </data>
  <data name="missingElseBranch" xml:space="preserve">
    <value>The 'if' expression is missing an 'else' branch. The 'then' branch has type '{0}'. Because 'if' is an expression, and not a statement, add an 'else' branch which returns a value of the same type.</value>
  </data>
  <data name="ifExpression" xml:space="preserve">
    <value>The 'if' expression needs to have type '{0}' to satisfy context type requirements. It currently has type '{1}'.</value>
  </data>
  <data name="elseBranchHasWrongType" xml:space="preserve">
    <value>All branches of an 'if' expression must have the same type. This expression was expected to have type '{0}', but here has type '{1}'.</value>
  </data>
  <data name="followingPatternMatchClauseHasWrongType" xml:space="preserve">
    <value>All branches of a pattern match expression must have the same type. This expression was expected to have type '{0}', but here has type '{1}'.</value>
  </data>
  <data name="patternMatchGuardIsNotBool" xml:space="preserve">
    <value>A pattern match guard must be of type 'bool', but this 'when' expression is of type '{0}'.</value>
  </data>
  <data name="commaInsteadOfSemicolonInRecord" xml:space="preserve">
    <value>A ';' is used to separate field values in records. Consider replacing ',' with ';'.</value>
  </data>
  <data name="derefInsteadOfNot" xml:space="preserve">
    <value>The '!' operator is used to dereference a ref cell. Consider using 'not expr' here.</value>
  </data>
  <data name="buildUnexpectedTypeArgs" xml:space="preserve">
    <value>The non-generic type '{0}' does not expect any type arguments, but here is given {1} type argument(s)</value>
  </data>
  <data name="returnUsedInsteadOfReturnBang" xml:space="preserve">
    <value>Consider using 'return!' instead of 'return'.</value>
  </data>
  <data name="yieldUsedInsteadOfYieldBang" xml:space="preserve">
    <value>Consider using 'yield!' instead of 'yield'.</value>
  </data>
  <data name="tupleRequiredInAbstractMethod" xml:space="preserve">
    <value>\nA tuple type is required for one or more arguments. Consider wrapping the given arguments in additional parentheses or review the definition of the interface.</value>
  </data>
  <data name="buildInvalidWarningNumber" xml:space="preserve">
    <value>Invalid warning number '{0}'</value>
  </data>
  <data name="buildInvalidVersionString" xml:space="preserve">
    <value>Invalid version string '{0}'</value>
  </data>
  <data name="buildInvalidVersionFile" xml:space="preserve">
    <value>Invalid version file '{0}'</value>
  </data>
  <data name="buildProductName" xml:space="preserve">
    <value>Microsoft (R) F# Compiler version {0}</value>
  </data>
  <data name="buildProductNameCommunity" xml:space="preserve">
    <value>F# Compiler for F# {0}</value>
  </data>
  <data name="buildProblemWithFilename" xml:space="preserve">
    <value>Problem with filename '{0}': {1}</value>
  </data>
  <data name="buildNoInputsSpecified" xml:space="preserve">
    <value>No inputs specified</value>
  </data>
  <data name="buildPdbRequiresDebug" xml:space="preserve">
    <value>The '--pdb' option requires the '--debug' option to be used</value>
  </data>
  <data name="buildInvalidSearchDirectory" xml:space="preserve">
    <value>The search directory '{0}' is invalid</value>
  </data>
  <data name="buildSearchDirectoryNotFound" xml:space="preserve">
    <value>The search directory '{0}' could not be found</value>
  </data>
  <data name="buildInvalidFilename" xml:space="preserve">
    <value>'{0}' is not a valid filename</value>
  </data>
  <data name="buildInvalidAssemblyName" xml:space="preserve">
    <value>'{0}' is not a valid assembly name</value>
  </data>
  <data name="buildInvalidPrivacy" xml:space="preserve">
    <value>Unrecognized privacy setting '{0}' for managed resource, valid options are 'public' and 'private'</value>
  </data>
  <data name="buildMultipleReferencesNotAllowed" xml:space="preserve">
    <value>Multiple references to '{0}.dll' are not permitted</value>
  </data>
  <data name="buildCouldNotReadVersionInfoFromMscorlib" xml:space="preserve">
    <value>Could not read version from mscorlib.dll</value>
  </data>
  <data name="buildCannotReadAssembly" xml:space="preserve">
    <value>Unable to read assembly '{0}'</value>
  </data>
  <data name="buildAssemblyResolutionFailed" xml:space="preserve">
    <value>Assembly resolution failure at or near this location</value>
  </data>
  <data name="buildImplicitModuleIsNotLegalIdentifier" xml:space="preserve">
    <value>The declarations in this file will be placed in an implicit module '{0}' based on the file name '{1}'. However this is not a valid F# identifier, so the contents will not be accessible from other files. Consider renaming the file or adding a 'module' or 'namespace' declaration at the top of the file.</value>
  </data>
  <data name="buildMultiFileRequiresNamespaceOrModule" xml:space="preserve">
    <value>Files in libraries or multiple-file applications must begin with a namespace or module declaration, e.g. 'namespace SomeNamespace.SubNamespace' or 'module SomeNamespace.SomeModule'. Only the last source file of an application may omit such a declaration.</value>
  </data>
  <data name="noEqualSignAfterModule" xml:space="preserve">
    <value>Files in libraries or multiple-file applications must begin with a namespace or module declaration. When using a module declaration at the start of a file the '=' sign is not allowed. If this is a top-level module, consider removing the = to resolve this error.</value>
  </data>
  <data name="buildMultipleToplevelModules" xml:space="preserve">
    <value>This file contains multiple declarations of the form 'module SomeNamespace.SomeModule'. Only one declaration of this form is permitted in a file. Change your file to use an initial namespace declaration and/or use 'module ModuleName = ...' to define your modules.</value>
  </data>
  <data name="buildOptionRequiresParameter" xml:space="preserve">
    <value>Option requires parameter: {0}</value>
  </data>
  <data name="buildCouldNotFindSourceFile" xml:space="preserve">
    <value>Source file '{0}' could not be found</value>
  </data>
  <data name="buildInvalidSourceFileExtension" xml:space="preserve">
    <value>The file extension of '{0}' is not recognized. Source files must have extension .fs, .fsi, .fsx, .fsscript, .ml or .mli.</value>
  </data>
  <data name="buildCouldNotResolveAssembly" xml:space="preserve">
    <value>Could not resolve assembly '{0}'</value>
  </data>
  <data name="buildCouldNotResolveAssemblyRequiredByFile" xml:space="preserve">
    <value>Could not resolve assembly '{0}' required by '{1}'</value>
  </data>
  <data name="buildErrorOpeningBinaryFile" xml:space="preserve">
    <value>Error opening binary file '{0}': {1}</value>
  </data>
  <data name="buildDifferentVersionMustRecompile" xml:space="preserve">
    <value>The F#-compiled DLL '{0}' needs to be recompiled to be used with this version of F#</value>
  </data>
  <data name="buildInvalidHashIDirective" xml:space="preserve">
    <value>Invalid directive. Expected '#I \"&lt;path&gt;\"'.</value>
  </data>
  <data name="buildInvalidHashrDirective" xml:space="preserve">
    <value>Invalid directive. Expected '#r \"&lt;file-or-assembly&gt;\"'.</value>
  </data>
  <data name="buildInvalidHashloadDirective" xml:space="preserve">
    <value>Invalid directive. Expected '#load \"&lt;file&gt;\" ... \"&lt;file&gt;\"'.</value>
  </data>
  <data name="buildInvalidHashtimeDirective" xml:space="preserve">
    <value>Invalid directive. Expected '#time', '#time \"on\"' or '#time \"off\"'.</value>
  </data>
  <data name="buildDirectivesInModulesAreIgnored" xml:space="preserve">
    <value>Directives inside modules are ignored</value>
  </data>
  <data name="buildSignatureAlreadySpecified" xml:space="preserve">
    <value>A signature for the file or module '{0}' has already been specified</value>
  </data>
  <data name="buildImplementationAlreadyGivenDetail" xml:space="preserve">
    <value>An implementation of file or module '{0}' has already been given. Compilation order is significant in F# because of type inference. You may need to adjust the order of your files to place the signature file before the implementation. In Visual Studio files are type-checked in the order they appear in the project file, which can be edited manually or adjusted using the solution explorer.</value>
  </data>
  <data name="buildImplementationAlreadyGiven" xml:space="preserve">
    <value>An implementation of the file or module '{0}' has already been given</value>
  </data>
  <data name="buildSignatureWithoutImplementation" xml:space="preserve">
    <value>The signature file '{0}' does not have a corresponding implementation file. If an implementation file exists then check the 'module' and 'namespace' declarations in the signature and implementation files match.</value>
  </data>
  <data name="buildArgInvalidInt" xml:space="preserve">
    <value>'{0}' is not a valid integer argument</value>
  </data>
  <data name="buildArgInvalidFloat" xml:space="preserve">
    <value>'{0}' is not a valid floating point argument</value>
  </data>
  <data name="buildUnrecognizedOption" xml:space="preserve">
    <value>Unrecognized option: '{0}'</value>
  </data>
  <data name="buildInvalidModuleOrNamespaceName" xml:space="preserve">
    <value>Invalid module or namespace name</value>
  </data>
  <data name="pickleErrorReadingWritingMetadata" xml:space="preserve">
    <value>Error reading/writing metadata for the F# compiled DLL '{0}'. Was the DLL compiled with an earlier version of the F# compiler? (error: '{1}').</value>
  </data>
  <data name="tastTypeOrModuleNotConcrete" xml:space="preserve">
    <value>The type/module '{0}' is not a concrete module or type</value>
  </data>
  <data name="tastTypeHasAssemblyCodeRepresentation" xml:space="preserve">
    <value>The type '{0}' has an inline assembly code representation</value>
  </data>
  <data name="tastNamespaceAndModuleWithSameNameInAssembly" xml:space="preserve">
    <value>A namespace and a module named '{0}' both occur in two parts of this assembly</value>
  </data>
  <data name="tastTwoModulesWithSameNameInAssembly" xml:space="preserve">
    <value>Two modules named '{0}' occur in two parts of this assembly</value>
  </data>
  <data name="tastDuplicateTypeDefinitionInAssembly" xml:space="preserve">
    <value>Two type definitions named '{0}' occur in namespace '{1}' in two parts of this assembly</value>
  </data>
  <data name="tastConflictingModuleAndTypeDefinitionInAssembly" xml:space="preserve">
    <value>A module and a type definition named '{0}' occur in namespace '{1}' in two parts of this assembly</value>
  </data>
  <data name="tastInvalidMemberSignature" xml:space="preserve">
    <value>Invalid member signature encountered because of an earlier error</value>
  </data>
  <data name="tastValueDoesNotHaveSetterType" xml:space="preserve">
    <value>This value does not have a valid property setter type</value>
  </data>
  <data name="tastInvalidFormForPropertyGetter" xml:space="preserve">
    <value>Invalid form for a property getter. At least one '()' argument is required when using the explicit syntax.</value>
  </data>
  <data name="tastInvalidFormForPropertySetter" xml:space="preserve">
    <value>Invalid form for a property setter. At least one argument is required.</value>
  </data>
  <data name="tastUnexpectedByRef" xml:space="preserve">
    <value>Unexpected use of a byref-typed variable</value>
  </data>
  <data name="tastValueMustBeLocalAndMutable" xml:space="preserve">
    <value>A value must be mutable in order to mutate the contents or take the address of a value type, e.g. 'let mutable x = ...'</value>
  </data>
  <data name="tastInvalidMutationOfConstant" xml:space="preserve">
    <value>Invalid mutation of a constant expression. Consider copying the expression to a mutable local, e.g. 'let mutable x = ...'.</value>
  </data>
  <data name="tastValueHasBeenCopied" xml:space="preserve">
    <value>The value has been copied to ensure the original is not mutated by this operation or because the copy is implicit when returning a struct from a member and another member is then accessed</value>
  </data>
  <data name="tastRecursiveValuesMayNotBeInConstructionOfTuple" xml:space="preserve">
    <value>Recursively defined values cannot appear directly as part of the construction of a tuple value within a recursive binding</value>
  </data>
  <data name="tastRecursiveValuesMayNotAppearInConstructionOfType" xml:space="preserve">
    <value>Recursive values cannot appear directly as a construction of the type '{0}' within a recursive binding. This feature has been removed from the F# language. Consider using a record instead.</value>
  </data>
  <data name="tastRecursiveValuesMayNotBeAssignedToNonMutableField" xml:space="preserve">
    <value>Recursive values cannot be directly assigned to the non-mutable field '{0}' of the type '{1}' within a recursive binding. Consider using a mutable field instead.</value>
  </data>
  <data name="tastUnexpectedDecodeOfAutoOpenAttribute" xml:space="preserve">
    <value>Unexpected decode of AutoOpenAttribute</value>
  </data>
  <data name="tastUnexpectedDecodeOfInternalsVisibleToAttribute" xml:space="preserve">
    <value>Unexpected decode of InternalsVisibleToAttribute</value>
  </data>
  <data name="tastUnexpectedDecodeOfInterfaceDataVersionAttribute" xml:space="preserve">
    <value>Unexpected decode of InterfaceDataVersionAttribute</value>
  </data>
  <data name="tastActivePatternsLimitedToSeven" xml:space="preserve">
    <value>Active patterns cannot return more than 7 possibilities</value>
  </data>
  <data name="tastNotAConstantExpression" xml:space="preserve">
    <value>This is not a valid constant expression or custom attribute value</value>
  </data>
  <data name="ValueNotContainedMutabilityAttributesDiffer" xml:space="preserve">
    <value>Module '{0}' contains\n    {1}    \nbut its signature specifies\n    {2}    \nThe mutability attributes differ</value>
  </data>
  <data name="ValueNotContainedMutabilityNamesDiffer" xml:space="preserve">
    <value>Module '{0}' contains\n    {1}    \nbut its signature specifies\n    {2}    \nThe names differ</value>
  </data>
  <data name="ValueNotContainedMutabilityCompiledNamesDiffer" xml:space="preserve">
    <value>Module '{0}' contains\n    {1}    \nbut its signature specifies\n    {2}    \nThe compiled names differ</value>
  </data>
  <data name="ValueNotContainedMutabilityDisplayNamesDiffer" xml:space="preserve">
    <value>Module '{0}' contains\n    {1}    \nbut its signature specifies\n    {2}    \nThe display names differ</value>
  </data>
  <data name="ValueNotContainedMutabilityAccessibilityMore" xml:space="preserve">
    <value>Module '{0}' contains\n    {1}    \nbut its signature specifies\n    {2}    \nThe accessibility specified in the signature is more than that specified in the implementation</value>
  </data>
  <data name="ValueNotContainedMutabilityInlineFlagsDiffer" xml:space="preserve">
    <value>Module '{0}' contains\n    {1}    \nbut its signature specifies\n    {2}    \nThe inline flags differ</value>
  </data>
  <data name="ValueNotContainedMutabilityLiteralConstantValuesDiffer" xml:space="preserve">
    <value>Module '{0}' contains\n    {1}    \nbut its signature specifies\n    {2}    \nThe literal constant values and/or attributes differ</value>
  </data>
  <data name="ValueNotContainedMutabilityOneIsTypeFunction" xml:space="preserve">
    <value>Module '{0}' contains\n    {1}    \nbut its signature specifies\n    {2}    \nOne is a type function and the other is not. The signature requires explicit type parameters if they are present in the implementation.</value>
  </data>
  <data name="ValueNotContainedMutabilityParameterCountsDiffer" xml:space="preserve">
    <value>Module '{0}' contains\n    {1}    \nbut its signature specifies\n    {2}    \nThe respective type parameter counts differ</value>
  </data>
  <data name="ValueNotContainedMutabilityTypesDiffer" xml:space="preserve">
    <value>Module '{0}' contains\n    {1}    \nbut its signature specifies\n    {2}    \nThe types differ</value>
  </data>
  <data name="ValueNotContainedMutabilityExtensionsDiffer" xml:space="preserve">
    <value>Module '{0}' contains\n    {1}    \nbut its signature specifies\n    {2}    \nOne is an extension member and the other is not</value>
  </data>
  <data name="ValueNotContainedMutabilityArityNotInferred" xml:space="preserve">
    <value>Module '{0}' contains\n    {1}    \nbut its signature specifies\n    {2}    \nAn arity was not inferred for this value</value>
  </data>
  <data name="ValueNotContainedMutabilityGenericParametersDiffer" xml:space="preserve">
    <value>Module '{0}' contains\n    {1}    \nbut its signature specifies\n    {2}    \nThe number of generic parameters in the signature and implementation differ (the signature declares {3} but the implementation declares {4}</value>
  </data>
  <data name="ValueNotContainedMutabilityGenericParametersAreDifferentKinds" xml:space="preserve">
    <value>Module '{0}' contains\n    {1}    \nbut its signature specifies\n    {2}    \nThe generic parameters in the signature and implementation have different kinds. Perhaps there is a missing [&lt;Measure&gt;] attribute.</value>
  </data>
  <data name="ValueNotContainedMutabilityAritiesDiffer" xml:space="preserve">
    <value>Module '{0}' contains\n    {1}    \nbut its signature specifies\n    {2}    \nThe arities in the signature and implementation differ. The signature specifies that '{3}' is function definition or lambda expression accepting at least {4} argument(s), but the implementation is a computed function value. To declare that a computed function value is a permitted implementation simply parenthesize its type in the signature, e.g.\n\tval {5}: int -&gt; (int -&gt; int)\ninstead of\n\tval {6}: int -&gt; int -&gt; int.</value>
  </data>
  <data name="ValueNotContainedMutabilityDotNetNamesDiffer" xml:space="preserve">
    <value>Module '{0}' contains\n    {1}    \nbut its signature specifies\n    {2}    \nThe CLI member names differ</value>
  </data>
  <data name="ValueNotContainedMutabilityStaticsDiffer" xml:space="preserve">
    <value>Module '{0}' contains\n    {1}    \nbut its signature specifies\n    {2}    \nOne is static and the other isn't</value>
  </data>
  <data name="ValueNotContainedMutabilityVirtualsDiffer" xml:space="preserve">
    <value>Module '{0}' contains\n    {1}    \nbut its signature specifies\n    {2}    \nOne is virtual and the other isn't</value>
  </data>
  <data name="ValueNotContainedMutabilityAbstractsDiffer" xml:space="preserve">
    <value>Module '{0}' contains\n    {1}    \nbut its signature specifies\n    {2}    \nOne is abstract and the other isn't</value>
  </data>
  <data name="ValueNotContainedMutabilityFinalsDiffer" xml:space="preserve">
    <value>Module '{0}' contains\n    {1}    \nbut its signature specifies\n    {2}    \nOne is final and the other isn't</value>
  </data>
  <data name="ValueNotContainedMutabilityOverridesDiffer" xml:space="preserve">
    <value>Module '{0}' contains\n    {1}    \nbut its signature specifies\n    {2}    \nOne is marked as an override and the other isn't</value>
  </data>
  <data name="ValueNotContainedMutabilityOneIsConstructor" xml:space="preserve">
    <value>Module '{0}' contains\n    {1}    \nbut its signature specifies\n    {2}    \nOne is a constructor/property and the other is not</value>
  </data>
  <data name="ValueNotContainedMutabilityStaticButInstance" xml:space="preserve">
    <value>Module '{0}' contains\n    {1}    \nbut its signature specifies\n    {2}    \nThe compiled representation of this method is as a static member but the signature indicates its compiled representation is as an instance member</value>
  </data>
  <data name="ValueNotContainedMutabilityInstanceButStatic" xml:space="preserve">
    <value>Module '{0}' contains\n    {1}    \nbut its signature specifies\n    {2}    \nThe compiled representation of this method is as an instance member, but the signature indicates its compiled representation is as a static member</value>
  </data>
  <data name="DefinitionsInSigAndImplNotCompatibleNamesDiffer" xml:space="preserve">
    <value>The {0} definitions in the signature and implementation are not compatible because the names differ. The type is called '{1}' in the signature file but '{2}' in implementation.</value>
  </data>
  <data name="DefinitionsInSigAndImplNotCompatibleParameterCountsDiffer" xml:space="preserve">
    <value>The {0} definitions for type '{1}' in the signature and implementation are not compatible because the respective type parameter counts differ</value>
  </data>
  <data name="DefinitionsInSigAndImplNotCompatibleAccessibilityDiffer" xml:space="preserve">
    <value>The {0} definitions for type '{1}' in the signature and implementation are not compatible because the accessibility specified in the signature is more than that specified in the implementation</value>
  </data>
  <data name="DefinitionsInSigAndImplNotCompatibleMissingInterface" xml:space="preserve">
    <value>The {0} definitions for type '{1}' in the signature and implementation are not compatible because the signature requires that the type supports the interface {2} but the interface has not been implemented</value>
  </data>
  <data name="DefinitionsInSigAndImplNotCompatibleImplementationSaysNull" xml:space="preserve">
    <value>The {0} definitions for type '{1}' in the signature and implementation are not compatible because the implementation says this type may use nulls as a representation but the signature does not</value>
  </data>
  <data name="DefinitionsInSigAndImplNotCompatibleImplementationSaysNull2" xml:space="preserve">
    <value>The {0} definitions for type '{1}' in the signature and implementation are not compatible because the implementation says this type may use nulls as an extra value but the signature does not</value>
  </data>
  <data name="DefinitionsInSigAndImplNotCompatibleSignatureSaysNull" xml:space="preserve">
    <value>The {0} definitions for type '{1}' in the signature and implementation are not compatible because the signature says this type may use nulls as a representation but the implementation does not</value>
  </data>
  <data name="DefinitionsInSigAndImplNotCompatibleSignatureSaysNull2" xml:space="preserve">
    <value>The {0} definitions for type '{1}' in the signature and implementation are not compatible because the signature says this type may use nulls as an extra value but the implementation does not</value>
  </data>
  <data name="DefinitionsInSigAndImplNotCompatibleImplementationSealed" xml:space="preserve">
    <value>The {0} definitions for type '{1}' in the signature and implementation are not compatible because the implementation type is sealed but the signature implies it is not. Consider adding the [&lt;Sealed&gt;] attribute to the signature.</value>
  </data>
  <data name="DefinitionsInSigAndImplNotCompatibleImplementationIsNotSealed" xml:space="preserve">
    <value>The {0} definitions for type '{1}' in the signature and implementation are not compatible because the implementation type is not sealed but signature implies it is. Consider adding the [&lt;Sealed&gt;] attribute to the implementation.</value>
  </data>
  <data name="DefinitionsInSigAndImplNotCompatibleImplementationIsAbstract" xml:space="preserve">
    <value>The {0} definitions for type '{1}' in the signature and implementation are not compatible because the implementation is an abstract class but the signature is not. Consider adding the [&lt;AbstractClass&gt;] attribute to the signature.</value>
  </data>
  <data name="DefinitionsInSigAndImplNotCompatibleSignatureIsAbstract" xml:space="preserve">
    <value>The {0} definitions for type '{1}' in the signature and implementation are not compatible because the signature is an abstract class but the implementation is not. Consider adding the [&lt;AbstractClass&gt;] attribute to the implementation.</value>
  </data>
  <data name="DefinitionsInSigAndImplNotCompatibleTypesHaveDifferentBaseTypes" xml:space="preserve">
    <value>The {0} definitions for type '{1}' in the signature and implementation are not compatible because the types have different base types</value>
  </data>
  <data name="DefinitionsInSigAndImplNotCompatibleNumbersDiffer" xml:space="preserve">
    <value>The {0} definitions for type '{1}' in the signature and implementation are not compatible because the number of {2}s differ</value>
  </data>
  <data name="DefinitionsInSigAndImplNotCompatibleSignatureDefinesButImplDoesNot" xml:space="preserve">
    <value>The {0} definitions for type '{1}' in the signature and implementation are not compatible because the signature defines the {2} '{3}' but the implementation does not (or does, but not in the same order)</value>
  </data>
  <data name="DefinitionsInSigAndImplNotCompatibleImplDefinesButSignatureDoesNot" xml:space="preserve">
    <value>The {0} definitions for type '{1}' in the signature and implementation are not compatible because the implementation defines the {2} '{3}' but the signature does not (or does, but not in the same order)</value>
  </data>
  <data name="DefinitionsInSigAndImplNotCompatibleImplDefinesStruct" xml:space="preserve">
    <value>The {0} definitions for type '{1}' in the signature and implementation are not compatible because the implementation defines a struct but the signature defines a type with a hidden representation</value>
  </data>
  <data name="DefinitionsInSigAndImplNotCompatibleDotNetTypeRepresentationIsHidden" xml:space="preserve">
    <value>The {0} definitions for type '{1}' in the signature and implementation are not compatible because a CLI type representation is being hidden by a signature</value>
  </data>
  <data name="DefinitionsInSigAndImplNotCompatibleTypeIsHidden" xml:space="preserve">
    <value>The {0} definitions for type '{1}' in the signature and implementation are not compatible because a type representation is being hidden by a signature</value>
  </data>
  <data name="DefinitionsInSigAndImplNotCompatibleTypeIsDifferentKind" xml:space="preserve">
    <value>The {0} definitions for type '{1}' in the signature and implementation are not compatible because the types are of different kinds</value>
  </data>
  <data name="DefinitionsInSigAndImplNotCompatibleILDiffer" xml:space="preserve">
    <value>The {0} definitions for type '{1}' in the signature and implementation are not compatible because the IL representations differ</value>
  </data>
  <data name="DefinitionsInSigAndImplNotCompatibleRepresentationsDiffer" xml:space="preserve">
    <value>The {0} definitions for type '{1}' in the signature and implementation are not compatible because the representations differ</value>
  </data>
  <data name="DefinitionsInSigAndImplNotCompatibleFieldWasPresent" xml:space="preserve">
    <value>The {0} definitions for type '{1}' in the signature and implementation are not compatible because the field {2} was present in the implementation but not in the signature</value>
  </data>
  <data name="DefinitionsInSigAndImplNotCompatibleFieldOrderDiffer" xml:space="preserve">
    <value>The {0} definitions for type '{1}' in the signature and implementation are not compatible because the order of the fields is different in the signature and implementation</value>
  </data>
  <data name="DefinitionsInSigAndImplNotCompatibleFieldRequiredButNotSpecified" xml:space="preserve">
    <value>The {0} definitions for type '{1}' in the signature and implementation are not compatible because the field {2} was required by the signature but was not specified by the implementation</value>
  </data>
  <data name="DefinitionsInSigAndImplNotCompatibleFieldIsInImplButNotSig" xml:space="preserve">
    <value>The {0} definitions for type '{1}' in the signature and implementation are not compatible because the field '{2}' was present in the implementation but not in the signature. Struct types must now reveal their fields in the signature for the type, though the fields may still be labelled 'private' or 'internal'.</value>
  </data>
  <data name="DefinitionsInSigAndImplNotCompatibleAbstractMemberMissingInImpl" xml:space="preserve">
    <value>The {0} definitions for type '{1}' in the signature and implementation are not compatible because the abstract member '{2}' was required by the signature but was not specified by the implementation</value>
  </data>
  <data name="DefinitionsInSigAndImplNotCompatibleAbstractMemberMissingInSig" xml:space="preserve">
    <value>The {0} definitions for type '{1}' in the signature and implementation are not compatible because the abstract member '{2}' was present in the implementation but not in the signature</value>
  </data>
  <data name="DefinitionsInSigAndImplNotCompatibleSignatureDeclaresDiffer" xml:space="preserve">
    <value>The {0} definitions for type '{1}' in the signature and implementation are not compatible because the signature declares a {2} while the implementation declares a {3}</value>
  </data>
  <data name="DefinitionsInSigAndImplNotCompatibleAbbreviationsDiffer" xml:space="preserve">
    <value>The {0} definitions for type '{1}' in the signature and implementation are not compatible because the abbreviations differ: {2} versus {3}</value>
  </data>
  <data name="DefinitionsInSigAndImplNotCompatibleAbbreviationHiddenBySig" xml:space="preserve">
    <value>The {0} definitions for type '{1}' in the signature and implementation are not compatible because an abbreviation is being hidden by a signature. The abbreviation must be visible to other CLI languages. Consider making the abbreviation visible in the signature.</value>
  </data>
  <data name="DefinitionsInSigAndImplNotCompatibleSigHasAbbreviation" xml:space="preserve">
    <value>The {0} definitions for type '{1}' in the signature and implementation are not compatible because the signature has an abbreviation while the implementation does not</value>
  </data>
  <data name="ModuleContainsConstructorButNamesDiffer" xml:space="preserve">
    <value>The module contains the constructor\n    {0}    \nbut its signature specifies\n    {1}    \nThe names differ</value>
  </data>
  <data name="ModuleContainsConstructorButDataFieldsDiffer" xml:space="preserve">
    <value>The module contains the constructor\n    {0}    \nbut its signature specifies\n    {1}    \nThe respective number of data fields differ</value>
  </data>
  <data name="ModuleContainsConstructorButTypesOfFieldsDiffer" xml:space="preserve">
    <value>The module contains the constructor\n    {0}    \nbut its signature specifies\n    {1}    \nThe types of the fields differ</value>
  </data>
  <data name="ModuleContainsConstructorButAccessibilityDiffers" xml:space="preserve">
    <value>The module contains the constructor\n    {0}    \nbut its signature specifies\n    {1}    \nthe accessibility specified in the signature is more than that specified in the implementation</value>
  </data>
  <data name="FieldNotContainedNamesDiffer" xml:space="preserve">
    <value>The module contains the field\n    {0}    \nbut its signature specifies\n    {1}    \nThe names differ</value>
  </data>
  <data name="FieldNotContainedAccessibilitiesDiffer" xml:space="preserve">
    <value>The module contains the field\n    {0}    \nbut its signature specifies\n    {1}    \nthe accessibility specified in the signature is more than that specified in the implementation</value>
  </data>
  <data name="FieldNotContainedStaticsDiffer" xml:space="preserve">
    <value>The module contains the field\n    {0}    \nbut its signature specifies\n    {1}    \nThe 'static' modifiers differ</value>
  </data>
  <data name="FieldNotContainedMutablesDiffer" xml:space="preserve">
    <value>The module contains the field\n    {0}    \nbut its signature specifies\n    {1}    \nThe 'mutable' modifiers differ</value>
  </data>
  <data name="FieldNotContainedLiteralsDiffer" xml:space="preserve">
    <value>The module contains the field\n    {0}    \nbut its signature specifies\n    {1}    \nThe 'literal' modifiers differ</value>
  </data>
  <data name="FieldNotContainedTypesDiffer" xml:space="preserve">
    <value>The module contains the field\n    {0}    \nbut its signature specifies\n    {1}    \nThe types differ</value>
  </data>
  <data name="typrelCannotResolveImplicitGenericInstantiation" xml:space="preserve">
    <value>The implicit instantiation of a generic construct at or near this point could not be resolved because it could resolve to multiple unrelated types, e.g. '{0}' and '{1}'. Consider using type annotations to resolve the ambiguity</value>
  </data>
  <data name="typrelCannotResolveAmbiguityInPrintf" xml:space="preserve">
    <value>Could not resolve the ambiguity inherent in the use of a 'printf'-style format string</value>
  </data>
  <data name="typrelCannotResolveAmbiguityInEnum" xml:space="preserve">
    <value>Could not resolve the ambiguity in the use of a generic construct with an 'enum' constraint at or near this position</value>
  </data>
  <data name="typrelCannotResolveAmbiguityInDelegate" xml:space="preserve">
    <value>Could not resolve the ambiguity in the use of a generic construct with a 'delegate' constraint at or near this position</value>
  </data>
  <data name="typrelInvalidValue" xml:space="preserve">
    <value>Invalid value</value>
  </data>
  <data name="typrelSigImplNotCompatibleParamCountsDiffer" xml:space="preserve">
    <value>The signature and implementation are not compatible because the respective type parameter counts differ</value>
  </data>
  <data name="typrelSigImplNotCompatibleCompileTimeRequirementsDiffer" xml:space="preserve">
    <value>The signature and implementation are not compatible because the type parameter in the class/signature has a different compile-time requirement to the one in the member/implementation</value>
  </data>
  <data name="typrelSigImplNotCompatibleConstraintsDiffer" xml:space="preserve">
    <value>The signature and implementation are not compatible because the declaration of the type parameter '{0}' requires a constraint of the form {1}</value>
  </data>
  <data name="typrelSigImplNotCompatibleConstraintsDifferRemove" xml:space="preserve">
    <value>The signature and implementation are not compatible because the type parameter '{0}' has a constraint of the form {1} but the implementation does not. Either remove this constraint from the signature or add it to the implementation.</value>
  </data>
  <data name="typrelTypeImplementsIComparableShouldOverrideObjectEquals" xml:space="preserve">
    <value>The type '{0}' implements 'System.IComparable'. Consider also adding an explicit override for 'Object.Equals'</value>
  </data>
  <data name="typrelTypeImplementsIComparableDefaultObjectEqualsProvided" xml:space="preserve">
    <value>The type '{0}' implements 'System.IComparable' explicitly but provides no corresponding override for 'Object.Equals'. An implementation of 'Object.Equals' has been automatically provided, implemented via 'System.IComparable'. Consider implementing the override 'Object.Equals' explicitly</value>
  </data>
  <data name="typrelExplicitImplementationOfGetHashCodeOrEquals" xml:space="preserve">
    <value>The struct, record or union type '{0}' has an explicit implementation of 'Object.GetHashCode' or 'Object.Equals'. You must apply the 'CustomEquality' attribute to the type</value>
  </data>
  <data name="typrelExplicitImplementationOfGetHashCode" xml:space="preserve">
    <value>The struct, record or union type '{0}' has an explicit implementation of 'Object.GetHashCode'. Consider implementing a matching override for 'Object.Equals(obj)'</value>
  </data>
  <data name="typrelExplicitImplementationOfEquals" xml:space="preserve">
    <value>The struct, record or union type '{0}' has an explicit implementation of 'Object.Equals'. Consider implementing a matching override for 'Object.GetHashCode()'</value>
  </data>
  <data name="ExceptionDefsNotCompatibleHiddenBySignature" xml:space="preserve">
    <value>The exception definitions are not compatible because a CLI exception mapping is being hidden by a signature. The exception mapping must be visible to other modules. The module contains the exception definition\n    {0}    \nbut its signature specifies\n\t{1}</value>
  </data>
  <data name="ExceptionDefsNotCompatibleDotNetRepresentationsDiffer" xml:space="preserve">
    <value>The exception definitions are not compatible because the CLI representations differ. The module contains the exception definition\n    {0}    \nbut its signature specifies\n\t{1}</value>
  </data>
  <data name="ExceptionDefsNotCompatibleAbbreviationHiddenBySignature" xml:space="preserve">
    <value>The exception definitions are not compatible because the exception abbreviation is being hidden by the signature. The abbreviation must be visible to other CLI languages. Consider making the abbreviation visible in the signature. The module contains the exception definition\n    {0}    \nbut its signature specifies\n\t{1}.</value>
  </data>
  <data name="ExceptionDefsNotCompatibleSignaturesDiffer" xml:space="preserve">
    <value>The exception definitions are not compatible because the exception abbreviations in the signature and implementation differ. The module contains the exception definition\n    {0}    \nbut its signature specifies\n\t{1}.</value>
  </data>
  <data name="ExceptionDefsNotCompatibleExceptionDeclarationsDiffer" xml:space="preserve">
    <value>The exception definitions are not compatible because the exception declarations differ. The module contains the exception definition\n    {0}    \nbut its signature specifies\n\t{1}.</value>
  </data>
  <data name="ExceptionDefsNotCompatibleFieldInSigButNotImpl" xml:space="preserve">
    <value>The exception definitions are not compatible because the field '{0}' was required by the signature but was not specified by the implementation. The module contains the exception definition\n    {1}    \nbut its signature specifies\n\t{2}.</value>
  </data>
  <data name="ExceptionDefsNotCompatibleFieldInImplButNotSig" xml:space="preserve">
    <value>The exception definitions are not compatible because the field '{0}' was present in the implementation but not in the signature. The module contains the exception definition\n    {1}    \nbut its signature specifies\n\t{2}.</value>
  </data>
  <data name="ExceptionDefsNotCompatibleFieldOrderDiffers" xml:space="preserve">
    <value>The exception definitions are not compatible because the order of the fields is different in the signature and implementation. The module contains the exception definition\n    {0}    \nbut its signature specifies\n\t{1}.</value>
  </data>
  <data name="typrelModuleNamespaceAttributesDifferInSigAndImpl" xml:space="preserve">
    <value>The namespace or module attributes differ between signature and implementation</value>
  </data>
  <data name="typrelMethodIsOverconstrained" xml:space="preserve">
    <value>This method is over-constrained in its type parameters</value>
  </data>
  <data name="typrelOverloadNotFound" xml:space="preserve">
    <value>No implementations of '{0}' had the correct number of arguments and type parameters. The required signature is '{1}'.</value>
  </data>
  <data name="typrelOverrideWasAmbiguous" xml:space="preserve">
    <value>The override for '{0}' was ambiguous</value>
  </data>
  <data name="typrelMoreThenOneOverride" xml:space="preserve">
    <value>More than one override implements '{0}'</value>
  </data>
  <data name="typrelMethodIsSealed" xml:space="preserve">
    <value>The method '{0}' is sealed and cannot be overridden</value>
  </data>
  <data name="typrelOverrideImplementsMoreThenOneSlot" xml:space="preserve">
    <value>The override '{0}' implements more than one abstract slot, e.g. '{1}' and '{2}'</value>
  </data>
  <data name="typrelDuplicateInterface" xml:space="preserve">
    <value>Duplicate or redundant interface</value>
  </data>
  <data name="typrelNeedExplicitImplementation" xml:space="preserve">
    <value>The interface '{0}' is included in multiple explicitly implemented interface types. Add an explicit implementation of this interface.</value>
  </data>
  <data name="typrelNamedArgumentHasBeenAssignedMoreThenOnce" xml:space="preserve">
    <value>A named argument has been assigned more than one value</value>
  </data>
  <data name="typrelNoImplementationGiven" xml:space="preserve">
    <value>No implementation was given for '{0}'</value>
  </data>
  <data name="typrelNoImplementationGivenWithSuggestion" xml:space="preserve">
    <value>No implementation was given for '{0}'. Note that all interface members must be implemented and listed under an appropriate 'interface' declaration, e.g. 'interface ... with member ...'.</value>
  </data>
  <data name="typrelMemberDoesNotHaveCorrectNumberOfArguments" xml:space="preserve">
    <value>The member '{0}' does not have the correct number of arguments. The required signature is '{1}'.</value>
  </data>
  <data name="typrelMemberDoesNotHaveCorrectNumberOfTypeParameters" xml:space="preserve">
    <value>The member '{0}' does not have the correct number of method type parameters. The required signature is '{1}'.</value>
  </data>
  <data name="typrelMemberDoesNotHaveCorrectKindsOfGenericParameters" xml:space="preserve">
    <value>The member '{0}' does not have the correct kinds of generic parameters. The required signature is '{1}'.</value>
  </data>
  <data name="typrelMemberCannotImplement" xml:space="preserve">
    <value>The member '{0}' cannot be used to implement '{1}'. The required signature is '{2}'.</value>
  </data>
  <data name="astParseEmbeddedILError" xml:space="preserve">
    <value>Error while parsing embedded IL</value>
  </data>
  <data name="astParseEmbeddedILTypeError" xml:space="preserve">
    <value>Error while parsing embedded IL type</value>
  </data>
  <data name="astDeprecatedIndexerNotation" xml:space="preserve">
    <value>This indexer notation has been removed from the F# language</value>
  </data>
  <data name="astInvalidExprLeftHandOfAssignment" xml:space="preserve">
    <value>Invalid expression on left of assignment</value>
  </data>
  <data name="augNoRefEqualsOnStruct" xml:space="preserve">
    <value>The 'ReferenceEquality' attribute cannot be used on structs. Consider using the 'StructuralEquality' attribute instead, or implement an override for 'System.Object.Equals(obj)'.</value>
  </data>
  <data name="augInvalidAttrs" xml:space="preserve">
    <value>This type uses an invalid mix of the attributes 'NoEquality', 'ReferenceEquality', 'StructuralEquality', 'NoComparison' and 'StructuralComparison'</value>
  </data>
  <data name="augNoEqualityNeedsNoComparison" xml:space="preserve">
    <value>The 'NoEquality' attribute must be used in conjunction with the 'NoComparison' attribute</value>
  </data>
  <data name="augStructCompNeedsStructEquality" xml:space="preserve">
    <value>The 'StructuralComparison' attribute must be used in conjunction with the 'StructuralEquality' attribute</value>
  </data>
  <data name="augStructEqNeedsNoCompOrStructComp" xml:space="preserve">
    <value>The 'StructuralEquality' attribute must be used in conjunction with the 'NoComparison' or 'StructuralComparison' attributes</value>
  </data>
  <data name="augTypeCantHaveRefEqAndStructAttrs" xml:space="preserve">
    <value>A type cannot have both the 'ReferenceEquality' and 'StructuralEquality' or 'StructuralComparison' attributes</value>
  </data>
  <data name="augOnlyCertainTypesCanHaveAttrs" xml:space="preserve">
    <value>Only record, union, exception and struct types may be augmented with the 'ReferenceEquality', 'StructuralEquality' and 'StructuralComparison' attributes</value>
  </data>
  <data name="augRefEqCantHaveObjEquals" xml:space="preserve">
    <value>A type with attribute 'ReferenceEquality' cannot have an explicit implementation of 'Object.Equals(obj)', 'System.IEquatable&lt;_&gt;' or 'System.Collections.IStructuralEquatable'</value>
  </data>
  <data name="augCustomEqNeedsObjEquals" xml:space="preserve">
    <value>A type with attribute 'CustomEquality' must have an explicit implementation of at least one of 'Object.Equals(obj)', 'System.IEquatable&lt;_&gt;' or 'System.Collections.IStructuralEquatable'</value>
  </data>
  <data name="augCustomCompareNeedsIComp" xml:space="preserve">
    <value>A type with attribute 'CustomComparison' must have an explicit implementation of at least one of 'System.IComparable' or 'System.Collections.IStructuralComparable'</value>
  </data>
  <data name="augNoEqNeedsNoObjEquals" xml:space="preserve">
    <value>A type with attribute 'NoEquality' should not usually have an explicit implementation of 'Object.Equals(obj)'. Disable this warning if this is intentional for interoperability purposes</value>
  </data>
  <data name="augNoCompCantImpIComp" xml:space="preserve">
    <value>A type with attribute 'NoComparison' should not usually have an explicit implementation of 'System.IComparable', 'System.IComparable&lt;_&gt;' or 'System.Collections.IStructuralComparable'. Disable this warning if this is intentional for interoperability purposes</value>
  </data>
  <data name="augCustomEqNeedsNoCompOrCustomComp" xml:space="preserve">
    <value>The 'CustomEquality' attribute must be used in conjunction with the 'NoComparison' or 'CustomComparison' attributes</value>
  </data>
  <data name="forPositionalSpecifiersNotPermitted" xml:space="preserve">
    <value>Positional specifiers are not permitted in format strings</value>
  </data>
  <data name="forMissingFormatSpecifier" xml:space="preserve">
    <value>Missing format specifier</value>
  </data>
  <data name="forFlagSetTwice" xml:space="preserve">
    <value>'{0}' flag set twice</value>
  </data>
  <data name="forPrefixFlagSpacePlusSetTwice" xml:space="preserve">
    <value>Prefix flag (' ' or '+') set twice</value>
  </data>
  <data name="forHashSpecifierIsInvalid" xml:space="preserve">
    <value>The # formatting modifier is invalid in F#</value>
  </data>
  <data name="forBadPrecision" xml:space="preserve">
    <value>Bad precision in format specifier</value>
  </data>
  <data name="forBadWidth" xml:space="preserve">
    <value>Bad width in format specifier</value>
  </data>
  <data name="forDoesNotSupportZeroFlag" xml:space="preserve">
    <value>'{0}' format does not support '0' flag</value>
  </data>
  <data name="forPrecisionMissingAfterDot" xml:space="preserve">
    <value>Precision missing after the '.'</value>
  </data>
  <data name="forFormatDoesntSupportPrecision" xml:space="preserve">
    <value>'{0}' format does not support precision</value>
  </data>
  <data name="forBadFormatSpecifier" xml:space="preserve">
    <value>Bad format specifier (after l or L): Expected ld,li,lo,lu,lx or lX. In F# code you can use %d, %x, %o or %u instead, which are overloaded to work with all basic integer types.</value>
  </data>
  <data name="forLIsUnnecessary" xml:space="preserve">
    <value>The 'l' or 'L' in this format specifier is unnecessary. In F# code you can use %d, %x, %o or %u instead, which are overloaded to work with all basic integer types.</value>
  </data>
  <data name="forHIsUnnecessary" xml:space="preserve">
    <value>The 'h' or 'H' in this format specifier is unnecessary. You can use %d, %x, %o or %u instead, which are overloaded to work with all basic integer types.</value>
  </data>
  <data name="forDoesNotSupportPrefixFlag" xml:space="preserve">
    <value>'{0}' does not support prefix '{1}' flag</value>
  </data>
  <data name="forBadFormatSpecifierGeneral" xml:space="preserve">
    <value>Bad format specifier: '{0}'</value>
  </data>
  <data name="elSysEnvExitDidntExit" xml:space="preserve">
    <value>System.Environment.Exit did not exit</value>
  </data>
  <data name="elDeprecatedOperator" xml:space="preserve">
    <value>The treatment of this operator is now handled directly by the F# compiler and its meaning cannot be redefined</value>
  </data>
  <data name="chkProtectedOrBaseCalled" xml:space="preserve">
    <value>A protected member is called or 'base' is being used. This is only allowed in the direct implementation of members since they could escape their object scope.</value>
  </data>
  <data name="chkByrefUsedInInvalidWay" xml:space="preserve">
    <value>The byref-typed variable '{0}' is used in an invalid way. Byrefs cannot be captured by closures or passed to inner functions.</value>
  </data>
  <data name="chkBaseUsedInInvalidWay" xml:space="preserve">
    <value>The 'base' keyword is used in an invalid way. Base calls cannot be used in closures. Consider using a private member to make base calls.</value>
  </data>
  <data name="chkVariableUsedInInvalidWay" xml:space="preserve">
    <value>The variable '{0}' is used in an invalid way</value>
  </data>
  <data name="chkTypeLessAccessibleThanType" xml:space="preserve">
    <value>The type '{0}' is less accessible than the value, member or type '{1}' it is used in.</value>
  </data>
  <data name="chkSystemVoidOnlyInTypeof" xml:space="preserve">
    <value>'System.Void' can only be used as 'typeof&lt;System.Void&gt;' in F#</value>
  </data>
  <data name="chkErrorUseOfByref" xml:space="preserve">
    <value>A type instantiation involves a byref type. This is not permitted by the rules of Common IL.</value>
  </data>
  <data name="chkErrorContainsCallToRethrow" xml:space="preserve">
    <value>Calls to 'reraise' may only occur directly in a handler of a try-with</value>
  </data>
  <data name="chkSplicingOnlyInQuotations" xml:space="preserve">
    <value>Expression-splicing operators may only be used within quotations</value>
  </data>
  <data name="chkNoFirstClassSplicing" xml:space="preserve">
    <value>First-class uses of the expression-splicing operator are not permitted</value>
  </data>
  <data name="chkNoFirstClassAddressOf" xml:space="preserve">
    <value>First-class uses of the address-of operators are not permitted</value>
  </data>
  <data name="chkNoFirstClassRethrow" xml:space="preserve">
    <value>First-class uses of the 'reraise' function is not permitted</value>
  </data>
  <data name="chkNoByrefAtThisPoint" xml:space="preserve">
    <value>The byref typed value '{0}' cannot be used at this point</value>
  </data>
  <data name="chkLimitationsOfBaseKeyword" xml:space="preserve">
    <value>'base' values may only be used to make direct calls to the base implementations of overridden members</value>
  </data>
  <data name="chkObjCtorsCantUseExceptionHandling" xml:space="preserve">
    <value>Object constructors cannot directly use try/with and try/finally prior to the initialization of the object. This includes constructs such as 'for x in ...' that may elaborate to uses of these constructs. This is a limitation imposed by Common IL.</value>
  </data>
  <data name="chkNoAddressOfAtThisPoint" xml:space="preserve">
    <value>The address of the variable '{0}' cannot be used at this point</value>
  </data>
  <data name="chkNoAddressStaticFieldAtThisPoint" xml:space="preserve">
    <value>The address of the static field '{0}' cannot be used at this point</value>
  </data>
  <data name="chkNoAddressFieldAtThisPoint" xml:space="preserve">
    <value>The address of the field '{0}' cannot be used at this point</value>
  </data>
  <data name="chkNoAddressOfArrayElementAtThisPoint" xml:space="preserve">
    <value>The address of an array element cannot be used at this point</value>
  </data>
  <data name="chkFirstClassFuncNoByref" xml:space="preserve">
    <value>The type of a first-class function cannot contain byrefs</value>
  </data>
  <data name="chkReturnTypeNoByref" xml:space="preserve">
    <value>A method return type would contain byrefs which is not permitted</value>
  </data>
  <data name="chkInvalidCustAttrVal" xml:space="preserve">
    <value>Invalid custom attribute value (not a constant or literal)</value>
  </data>
  <data name="chkAttrHasAllowMultiFalse" xml:space="preserve">
    <value>The attribute type '{0}' has 'AllowMultiple=false'. Multiple instances of this attribute cannot be attached to a single language element.</value>
  </data>
  <data name="chkMemberUsedInInvalidWay" xml:space="preserve">
    <value>The member '{0}' is used in an invalid way. A use of '{1}' has been inferred prior to its definition at or near '{2}'. This is an invalid forward reference.</value>
  </data>
  <data name="chkNoByrefAsTopValue" xml:space="preserve">
    <value>A byref typed value would be stored here. Top-level let-bound byref values are not permitted.</value>
  </data>
  <data name="chkReflectedDefCantSplice" xml:space="preserve">
    <value>[&lt;ReflectedDefinition&gt;] terms cannot contain uses of the prefix splice operator '%'</value>
  </data>
  <data name="chkEntryPointUsage" xml:space="preserve">
    <value>A function labeled with the 'EntryPointAttribute' attribute must be the last declaration in the last file in the compilation sequence.</value>
  </data>
  <data name="chkUnionCaseCompiledForm" xml:space="preserve">
    <value>compiled form of the union case</value>
  </data>
  <data name="chkUnionCaseDefaultAugmentation" xml:space="preserve">
    <value>default augmentation of the union case</value>
  </data>
  <data name="chkPropertySameNameMethod" xml:space="preserve">
    <value>The property '{0}' has the same name as a method in type '{1}'.</value>
  </data>
  <data name="chkGetterSetterDoNotMatchAbstract" xml:space="preserve">
    <value>The property '{0}' of type '{1}' has a getter and a setter that do not match. If one is abstract then the other must be as well.</value>
  </data>
  <data name="chkPropertySameNameIndexer" xml:space="preserve">
    <value>The property '{0}' has the same name as another property in type '{1}', but one takes indexer arguments and the other does not. You may be missing an indexer argument to one of your properties.</value>
  </data>
  <data name="chkCantStoreByrefValue" xml:space="preserve">
    <value>A type would store a byref typed value. This is not permitted by Common IL.</value>
  </data>
  <data name="chkDuplicateMethod" xml:space="preserve">
    <value>Duplicate method. The method '{0}' has the same name and signature as another method in type '{1}'.</value>
  </data>
  <data name="chkDuplicateMethodWithSuffix" xml:space="preserve">
    <value>Duplicate method. The method '{0}' has the same name and signature as another method in type '{1}' once tuples, functions, units of measure and/or provided types are erased.</value>
  </data>
  <data name="chkDuplicateMethodCurried" xml:space="preserve">
    <value>The method '{0}' has curried arguments but has the same name as another method in type '{1}'. Methods with curried arguments cannot be overloaded. Consider using a method taking tupled arguments.</value>
  </data>
  <data name="chkCurriedMethodsCantHaveOutParams" xml:space="preserve">
    <value>Methods with curried arguments cannot declare 'out', 'ParamArray', 'optional', 'ReflectedDefinition', 'byref', 'CallerLineNumber', 'CallerMemberName', or 'CallerFilePath' arguments</value>
  </data>
  <data name="chkDuplicateProperty" xml:space="preserve">
    <value>Duplicate property. The property '{0}' has the same name and signature as another property in type '{1}'.</value>
  </data>
  <data name="chkDuplicatePropertyWithSuffix" xml:space="preserve">
    <value>Duplicate property. The property '{0}' has the same name and signature as another property in type '{1}' once tuples, functions, units of measure and/or provided types are erased.</value>
  </data>
  <data name="chkDuplicateMethodInheritedType" xml:space="preserve">
    <value>Duplicate method. The abstract method '{0}' has the same name and signature as an abstract method in an inherited type.</value>
  </data>
  <data name="chkDuplicateMethodInheritedTypeWithSuffix" xml:space="preserve">
    <value>Duplicate method. The abstract method '{0}' has the same name and signature as an abstract method in an inherited type once tuples, functions, units of measure and/or provided types are erased.</value>
  </data>
  <data name="chkMultipleGenericInterfaceInstantiations" xml:space="preserve">
    <value>This type implements the same interface at different generic instantiations '{0}' and '{1}'. This is not permitted in this version of F#.</value>
  </data>
  <data name="chkValueWithDefaultValueMustHaveDefaultValue" xml:space="preserve">
    <value>The type of a field using the 'DefaultValue' attribute must admit default initialization, i.e. have 'null' as a proper value or be a struct type whose fields all admit default initialization. You can use 'DefaultValue(false)' to disable this check</value>
  </data>
  <data name="chkNoByrefInTypeAbbrev" xml:space="preserve">
    <value>The type abbreviation contains byrefs. This is not permitted by F#.</value>
  </data>
  <data name="crefBoundVarUsedInSplice" xml:space="preserve">
    <value>The variable '{0}' is bound in a quotation but is used as part of a spliced expression. This is not permitted since it may escape its scope.</value>
  </data>
  <data name="crefQuotationsCantContainGenericExprs" xml:space="preserve">
    <value>Quotations cannot contain uses of generic expressions</value>
  </data>
  <data name="crefQuotationsCantContainGenericFunctions" xml:space="preserve">
    <value>Quotations cannot contain function definitions that are inferred or declared to be generic. Consider adding some type constraints to make this a valid quoted expression.</value>
  </data>
  <data name="crefQuotationsCantContainObjExprs" xml:space="preserve">
    <value>Quotations cannot contain object expressions</value>
  </data>
  <data name="crefQuotationsCantContainAddressOf" xml:space="preserve">
    <value>Quotations cannot contain expressions that take the address of a field</value>
  </data>
  <data name="crefQuotationsCantContainStaticFieldRef" xml:space="preserve">
    <value>Quotations cannot contain expressions that fetch static fields</value>
  </data>
  <data name="crefQuotationsCantContainInlineIL" xml:space="preserve">
    <value>Quotations cannot contain inline assembly code or pattern matching on arrays</value>
  </data>
  <data name="crefQuotationsCantContainDescendingForLoops" xml:space="preserve">
    <value>Quotations cannot contain descending for loops</value>
  </data>
  <data name="crefQuotationsCantFetchUnionIndexes" xml:space="preserve">
    <value>Quotations cannot contain expressions that fetch union case indexes</value>
  </data>
  <data name="crefQuotationsCantSetUnionFields" xml:space="preserve">
    <value>Quotations cannot contain expressions that set union case fields</value>
  </data>
  <data name="crefQuotationsCantSetExceptionFields" xml:space="preserve">
    <value>Quotations cannot contain expressions that set fields in exception values</value>
  </data>
  <data name="crefQuotationsCantRequireByref" xml:space="preserve">
    <value>Quotations cannot contain expressions that require byref pointers</value>
  </data>
  <data name="crefQuotationsCantCallTraitMembers" xml:space="preserve">
    <value>Quotations cannot contain expressions that make member constraint calls, or uses of operators that implicitly resolve to a member constraint call</value>
  </data>
  <data name="crefQuotationsCantContainThisConstant" xml:space="preserve">
    <value>Quotations cannot contain this kind of constant</value>
  </data>
  <data name="crefQuotationsCantContainThisPatternMatch" xml:space="preserve">
    <value>Quotations cannot contain this kind of pattern match</value>
  </data>
  <data name="crefQuotationsCantContainArrayPatternMatching" xml:space="preserve">
    <value>Quotations cannot contain array pattern matching</value>
  </data>
  <data name="crefQuotationsCantContainThisType" xml:space="preserve">
    <value>Quotations cannot contain this kind of type</value>
  </data>
  <data name="csTypeCannotBeResolvedAtCompileTime" xml:space="preserve">
    <value>The declared type parameter '{0}' cannot be used here since the type parameter cannot be resolved at compile time</value>
  </data>
  <data name="csCodeLessGeneric" xml:space="preserve">
    <value>This code is less generic than indicated by its annotations. A unit-of-measure specified using '_' has been determined to be '1', i.e. dimensionless. Consider making the code generic, or removing the use of '_'.</value>
  </data>
  <data name="csTypeInferenceMaxDepth" xml:space="preserve">
    <value>Type inference problem too complicated (maximum iteration depth reached). Consider adding further type annotations.</value>
  </data>
  <data name="csExpectedArguments" xml:space="preserve">
    <value>Expected arguments to an instance member</value>
  </data>
  <data name="csIndexArgumentMismatch" xml:space="preserve">
    <value>This indexer expects {0} arguments but is here given {1}</value>
  </data>
  <data name="csExpectTypeWithOperatorButGivenFunction" xml:space="preserve">
    <value>Expecting a type supporting the operator '{0}' but given a function type. You may be missing an argument to a function.</value>
  </data>
  <data name="csExpectTypeWithOperatorButGivenTuple" xml:space="preserve">
    <value>Expecting a type supporting the operator '{0}' but given a tuple type</value>
  </data>
  <data name="csTypesDoNotSupportOperator" xml:space="preserve">
    <value>None of the types '{0}' support the operator '{1}'</value>
  </data>
  <data name="csTypeDoesNotSupportOperator" xml:space="preserve">
    <value>The type '{0}' does not support the operator '{1}'</value>
  </data>
  <data name="csTypesDoNotSupportOperatorNullable" xml:space="preserve">
    <value>None of the types '{0}' support the operator '{1}'. Consider opening the module 'Microsoft.FSharp.Linq.NullableOperators'.</value>
  </data>
  <data name="csTypeDoesNotSupportOperatorNullable" xml:space="preserve">
    <value>The type '{0}' does not support the operator '{1}'. Consider opening the module 'Microsoft.FSharp.Linq.NullableOperators'.</value>
  </data>
  <data name="csTypeDoesNotSupportConversion" xml:space="preserve">
    <value>The type '{0}' does not support a conversion to the type '{1}'</value>
  </data>
  <data name="csMethodFoundButIsStatic" xml:space="preserve">
    <value>The type '{0}' has a method '{1}' (full name '{2}'), but the method is static</value>
  </data>
  <data name="csMethodFoundButIsNotStatic" xml:space="preserve">
    <value>The type '{0}' has a method '{1}' (full name '{2}'), but the method is not static</value>
  </data>
  <data name="csStructConstraintInconsistent" xml:space="preserve">
    <value>The constraints 'struct' and 'not struct' are inconsistent</value>
  </data>
  <data name="csTypeDoesNotHaveNull" xml:space="preserve">
    <value>The type '{0}' does not have 'null' as a proper value</value>
  </data>
  <data name="csNullableTypeDoesNotHaveNull" xml:space="preserve">
    <value>The type '{0}' does not have 'null' as a proper value. To create a null value for a Nullable type use 'System.Nullable()'.</value>
  </data>
  <data name="csTypeDoesNotSupportComparison1" xml:space="preserve">
    <value>The type '{0}' does not support the 'comparison' constraint because it has the 'NoComparison' attribute</value>
  </data>
  <data name="csTypeDoesNotSupportComparison2" xml:space="preserve">
    <value>The type '{0}' does not support the 'comparison' constraint. For example, it does not support the 'System.IComparable' interface</value>
  </data>
  <data name="csTypeDoesNotSupportComparison3" xml:space="preserve">
    <value>The type '{0}' does not support the 'comparison' constraint because it is a record, union or struct with one or more structural element types which do not support the 'comparison' constraint. Either avoid the use of comparison with this type, or add the 'StructuralComparison' attribute to the type to determine which field type does not support comparison</value>
  </data>
  <data name="csTypeDoesNotSupportEquality1" xml:space="preserve">
    <value>The type '{0}' does not support the 'equality' constraint because it has the 'NoEquality' attribute</value>
  </data>
  <data name="csTypeDoesNotSupportEquality2" xml:space="preserve">
    <value>The type '{0}' does not support the 'equality' constraint because it is a function type</value>
  </data>
  <data name="csTypeDoesNotSupportEquality3" xml:space="preserve">
    <value>The type '{0}' does not support the 'equality' constraint because it is a record, union or struct with one or more structural element types which do not support the 'equality' constraint. Either avoid the use of equality with this type, or add the 'StructuralEquality' attribute to the type to determine which field type does not support equality</value>
  </data>
  <data name="csTypeIsNotEnumType" xml:space="preserve">
    <value>The type '{0}' is not a CLI enum type</value>
  </data>
  <data name="csTypeHasNonStandardDelegateType" xml:space="preserve">
    <value>The type '{0}' has a non-standard delegate type</value>
  </data>
  <data name="csTypeIsNotDelegateType" xml:space="preserve">
    <value>The type '{0}' is not a CLI delegate type</value>
  </data>
  <data name="csTypeParameterCannotBeNullable" xml:space="preserve">
    <value>This type parameter cannot be instantiated to 'Nullable'. This is a restriction imposed in order to ensure the meaning of 'null' in some CLI languages is not confusing when used in conjunction with 'Nullable' values.</value>
  </data>
  <data name="csGenericConstructRequiresStructType" xml:space="preserve">
    <value>A generic construct requires that the type '{0}' is a CLI or F# struct type</value>
  </data>
  <data name="csGenericConstructRequiresUnmanagedType" xml:space="preserve">
    <value>A generic construct requires that the type '{0}' is an unmanaged type</value>
  </data>
  <data name="csTypeNotCompatibleBecauseOfPrintf" xml:space="preserve">
    <value>The type '{0}' is not compatible with any of the types {1}, arising from the use of a printf-style format string</value>
  </data>
  <data name="csGenericConstructRequiresReferenceSemantics" xml:space="preserve">
    <value>A generic construct requires that the type '{0}' have reference semantics, but it does not, i.e. it is a struct</value>
  </data>
  <data name="csGenericConstructRequiresNonAbstract" xml:space="preserve">
    <value>A generic construct requires that the type '{0}' be non-abstract</value>
  </data>
  <data name="csGenericConstructRequiresPublicDefaultConstructor" xml:space="preserve">
    <value>A generic construct requires that the type '{0}' have a public default constructor</value>
  </data>
  <data name="csTypeInstantiationLengthMismatch" xml:space="preserve">
    <value>Type instantiation length mismatch</value>
  </data>
  <data name="csOptionalArgumentNotPermittedHere" xml:space="preserve">
    <value>Optional arguments not permitted here</value>
  </data>
  <data name="csMemberIsNotStatic" xml:space="preserve">
    <value>{0} is not a static member</value>
  </data>
  <data name="csMemberIsNotInstance" xml:space="preserve">
    <value>{0} is not an instance member</value>
  </data>
  <data name="csArgumentLengthMismatch" xml:space="preserve">
    <value>Argument length mismatch</value>
  </data>
  <data name="csArgumentTypesDoNotMatch" xml:space="preserve">
    <value>The argument types don't match</value>
  </data>
  <data name="csMethodExpectsParams" xml:space="preserve">
    <value>This method expects a CLI 'params' parameter in this position. 'params' is a way of passing a variable number of arguments to a method in languages such as C#. Consider passing an array for this argument</value>
  </data>
  <data name="csMemberIsNotAccessible" xml:space="preserve">
    <value>The member or object constructor '{0}' is not {1}</value>
  </data>
  <data name="csMemberIsNotAccessible2" xml:space="preserve">
    <value>The member or object constructor '{0}' is not {1}. Private members may only be accessed from within the declaring type. Protected members may only be accessed from an extending type and cannot be accessed from within inner lambda expressions, object expressions or computation expressions (such as async { }). If {0} is a protected member, consider creating a member in this type that calls it.</value>
  </data>
  <data name="csMethodIsNotAStaticMethod" xml:space="preserve">
    <value>{0} is not a static method</value>
  </data>
  <data name="csMethodIsNotAnInstanceMethod" xml:space="preserve">
    <value>{0} is not an instance method</value>
  </data>
  <data name="csMemberHasNoArgumentOrReturnProperty" xml:space="preserve">
    <value>The member or object constructor '{0}' has no argument or settable return property '{1}'. {2}.</value>
  </data>
  <data name="csCtorHasNoArgumentOrReturnProperty" xml:space="preserve">
    <value>The object constructor '{0}' has no argument or settable return property '{1}'. {2}.</value>
  </data>
  <data name="csRequiredSignatureIs" xml:space="preserve">
    <value>The required signature is {0}</value>
  </data>
  <data name="csMemberSignatureMismatch" xml:space="preserve">
    <value>The member or object constructor '{0}' requires {1} argument(s). The required signature is '{2}'.</value>
  </data>
  <data name="csMemberSignatureMismatch2" xml:space="preserve">
    <value>The member or object constructor '{0}' requires {1} additional argument(s). The required signature is '{2}'.</value>
  </data>
  <data name="csMemberSignatureMismatch3" xml:space="preserve">
    <value>The member or object constructor '{0}' requires {1} argument(s). The required signature is '{2}'. Some names for missing arguments are {3}.</value>
  </data>
  <data name="csMemberSignatureMismatch4" xml:space="preserve">
    <value>The member or object constructor '{0}' requires {1} additional argument(s). The required signature is '{2}'. Some names for missing arguments are {3}.</value>
  </data>
  <data name="csMemberSignatureMismatchArityNamed" xml:space="preserve">
    <value>The member or object constructor '{0}' requires {1} argument(s) but is here given {2} unnamed and {3} named argument(s). The required signature is '{4}'.</value>
  </data>
  <data name="csMemberSignatureMismatchArity" xml:space="preserve">
    <value>The member or object constructor '{0}' takes {1} argument(s) but is here given {2}. The required signature is '{3}'.</value>
  </data>
  <data name="csCtorSignatureMismatchArity" xml:space="preserve">
    <value>The object constructor '{0}' takes {1} argument(s) but is here given {2}. The required signature is '{3}'.</value>
  </data>
  <data name="csCtorSignatureMismatchArityProp" xml:space="preserve">
    <value>The object constructor '{0}' takes {1} argument(s) but is here given {2}. The required signature is '{3}'. If some of the arguments are meant to assign values to properties, consider separating those arguments with a comma (',').</value>
  </data>
  <data name="csMemberSignatureMismatchArityType" xml:space="preserve">
    <value>The member or object constructor '{0}' takes {1} type argument(s) but is here given {2}. The required signature is '{3}'.</value>
  </data>
  <data name="csMemberNotAccessible" xml:space="preserve">
    <value>A member or object constructor '{0}' taking {1} arguments is not accessible from this code location. All accessible versions of method '{2}' take {3} arguments.</value>
  </data>
  <data name="csIncorrectGenericInstantiation" xml:space="preserve">
    <value>Incorrect generic instantiation. No {0} member named '{1}' takes {2} generic arguments.</value>
  </data>
  <data name="csMemberOverloadArityMismatch" xml:space="preserve">
    <value>The member or object constructor '{0}' does not take {1} argument(s). An overload was found taking {2} arguments.</value>
  </data>
  <data name="csNoMemberTakesTheseArguments" xml:space="preserve">
    <value>No {0} member or object constructor named '{1}' takes {2} arguments</value>
  </data>
  <data name="csNoMemberTakesTheseArguments2" xml:space="preserve">
    <value>No {0} member or object constructor named '{1}' takes {2} arguments. Note the call to this member also provides {3} named arguments.</value>
  </data>
  <data name="csNoMemberTakesTheseArguments3" xml:space="preserve">
    <value>No {0} member or object constructor named '{1}' takes {2} arguments. The named argument '{3}' doesn't correspond to any argument or settable return property for any overload.</value>
  </data>
  <data name="csMethodNotFound" xml:space="preserve">
    <value>Method or object constructor '{0}' not found</value>
  </data>
  <data name="csNoOverloadsFound" xml:space="preserve">
    <value>No overloads match for method '{0}'.</value>
  </data>
  <data name="csMethodIsOverloaded" xml:space="preserve">
    <value>A unique overload for method '{0}' could not be determined based on type information prior to this program point. A type annotation may be needed.</value>
  </data>
  <data name="csCandidates" xml:space="preserve">
    <value>Candidates: {0}</value>
  </data>
  <data name="csSeeAvailableOverloads" xml:space="preserve">
    <value>The available overloads are shown below.</value>
  </data>
  <data name="parsDoCannotHaveVisibilityDeclarations" xml:space="preserve">
    <value>Accessibility modifiers are not permitted on 'do' bindings, but '{0}' was given.</value>
  </data>
  <data name="parsEofInHashIf" xml:space="preserve">
    <value>End of file in #if section begun at or after here</value>
  </data>
  <data name="parsEofInString" xml:space="preserve">
    <value>End of file in string begun at or before here</value>
  </data>
  <data name="parsEofInVerbatimString" xml:space="preserve">
    <value>End of file in verbatim string begun at or before here</value>
  </data>
  <data name="parsEofInComment" xml:space="preserve">
    <value>End of file in comment begun at or before here</value>
  </data>
  <data name="parsEofInStringInComment" xml:space="preserve">
    <value>End of file in string embedded in comment begun at or before here</value>
  </data>
  <data name="parsEofInVerbatimStringInComment" xml:space="preserve">
    <value>End of file in verbatim string embedded in comment begun at or before here</value>
  </data>
  <data name="parsEofInIfOcaml" xml:space="preserve">
    <value>End of file in IF-OCAML section begun at or before here</value>
  </data>
  <data name="parsEofInDirective" xml:space="preserve">
    <value>End of file in directive begun at or before here</value>
  </data>
  <data name="parsNoHashEndIfFound" xml:space="preserve">
    <value>No #endif found for #if or #else</value>
  </data>
  <data name="parsAttributesIgnored" xml:space="preserve">
    <value>Attributes have been ignored in this construct</value>
  </data>
  <data name="parsUseBindingsIllegalInImplicitClassConstructors" xml:space="preserve">
    <value>'use' bindings are not permitted in primary constructors</value>
  </data>
  <data name="parsUseBindingsIllegalInModules" xml:space="preserve">
    <value>'use' bindings are not permitted in modules and are treated as 'let' bindings</value>
  </data>
  <data name="parsIntegerForLoopRequiresSimpleIdentifier" xml:space="preserve">
    <value>An integer for loop must use a simple identifier</value>
  </data>
  <data name="parsOnlyOneWithAugmentationAllowed" xml:space="preserve">
    <value>At most one 'with' augmentation is permitted</value>
  </data>
  <data name="parsUnexpectedSemicolon" xml:space="preserve">
    <value>A semicolon is not expected at this point</value>
  </data>
  <data name="parsUnexpectedEndOfFile" xml:space="preserve">
    <value>Unexpected end of input</value>
  </data>
  <data name="parsUnexpectedVisibilityDeclaration" xml:space="preserve">
    <value>Accessibility modifiers are not permitted here, but '{0}' was given.</value>
  </data>
  <data name="parsOnlyHashDirectivesAllowed" xml:space="preserve">
    <value>Only '#' compiler directives may occur prior to the first 'namespace' declaration</value>
  </data>
  <data name="parsVisibilityDeclarationsShouldComePriorToIdentifier" xml:space="preserve">
    <value>Accessibility modifiers should come immediately prior to the identifier naming a construct</value>
  </data>
  <data name="parsNamespaceOrModuleNotBoth" xml:space="preserve">
    <value>Files should begin with either a namespace or module declaration, e.g. 'namespace SomeNamespace.SubNamespace' or 'module SomeNamespace.SomeModule', but not both. To define a module within a namespace use 'module SomeModule = ...'</value>
  </data>
  <data name="parsModuleAbbreviationMustBeSimpleName" xml:space="preserve">
    <value>A module abbreviation must be a simple name, not a path</value>
  </data>
  <data name="parsIgnoreAttributesOnModuleAbbreviation" xml:space="preserve">
    <value>Ignoring attributes on module abbreviation</value>
  </data>
  <data name="parsIgnoreAttributesOnModuleAbbreviationAlwaysPrivate" xml:space="preserve">
    <value>The '{0}' accessibility attribute is not allowed on module abbreviation. Module abbreviations are always private.</value>
  </data>
  <data name="parsIgnoreVisibilityOnModuleAbbreviationAlwaysPrivate" xml:space="preserve">
    <value>The '{0}' visibility attribute is not allowed on module abbreviation. Module abbreviations are always private.</value>
  </data>
  <data name="parsUnClosedBlockInHashLight" xml:space="preserve">
    <value>Unclosed block</value>
  </data>
  <data name="parsUnmatchedBeginOrStruct" xml:space="preserve">
    <value>Unmatched 'begin' or 'struct'</value>
  </data>
  <data name="parsModuleDefnMustBeSimpleName" xml:space="preserve">
    <value>A module name must be a simple name, not a path</value>
  </data>
  <data name="parsUnexpectedEmptyModuleDefn" xml:space="preserve">
    <value>Unexpected empty type moduleDefn list</value>
  </data>
  <data name="parsAttributesMustComeBeforeVal" xml:space="preserve">
    <value>Attributes should be placed before 'val'</value>
  </data>
  <data name="parsAttributesAreNotPermittedOnInterfaceImplementations" xml:space="preserve">
    <value>Attributes are not permitted on interface implementations</value>
  </data>
  <data name="parsSyntaxError" xml:space="preserve">
    <value>Syntax error</value>
  </data>
  <data name="parsAugmentationsIllegalOnDelegateType" xml:space="preserve">
    <value>Augmentations are not permitted on delegate type moduleDefns</value>
  </data>
  <data name="parsUnmatchedClassInterfaceOrStruct" xml:space="preserve">
    <value>Unmatched 'class', 'interface' or 'struct'</value>
  </data>
  <data name="parsEmptyTypeDefinition" xml:space="preserve">
    <value>A type definition requires one or more members or other declarations. If you intend to define an empty class, struct or interface, then use 'type ... = class end', 'interface end' or 'struct end'.</value>
  </data>
  <data name="parsUnmatchedWith" xml:space="preserve">
    <value>Unmatched 'with' or badly formatted 'with' block</value>
  </data>
  <data name="parsGetOrSetRequired" xml:space="preserve">
    <value>'get', 'set' or 'get,set' required</value>
  </data>
  <data name="parsOnlyClassCanTakeValueArguments" xml:space="preserve">
    <value>Only class types may take value arguments</value>
  </data>
  <data name="parsUnmatchedBegin" xml:space="preserve">
    <value>Unmatched 'begin'</value>
  </data>
  <data name="parsInvalidDeclarationSyntax" xml:space="preserve">
    <value>Invalid declaration syntax</value>
  </data>
  <data name="parsGetAndOrSetRequired" xml:space="preserve">
    <value>'get' and/or 'set' required</value>
  </data>
  <data name="parsTypeAnnotationsOnGetSet" xml:space="preserve">
    <value>Type annotations on property getters and setters must be given after the 'get()' or 'set(v)', e.g. 'with get() : string = ...'</value>
  </data>
  <data name="parsGetterMustHaveAtLeastOneArgument" xml:space="preserve">
    <value>A getter property is expected to be a function, e.g. 'get() = ...' or 'get(index) = ...'</value>
  </data>
  <data name="parsMultipleAccessibilitiesForGetSet" xml:space="preserve">
    <value>Multiple accessibilities given for property getter or setter</value>
  </data>
  <data name="parsSetSyntax" xml:space="preserve">
    <value>Property setters must be defined using 'set value = ', 'set idx value = ' or 'set (idx1,...,idxN) value = ... '</value>
  </data>
  <data name="parsInterfacesHaveSameVisibilityAsEnclosingType" xml:space="preserve">
    <value>Interfaces always have the same visibility as the enclosing type</value>
  </data>
  <data name="parsAccessibilityModsIllegalForAbstract" xml:space="preserve">
    <value>Accessibility modifiers are not allowed on this member. Abstract slots always have the same visibility as the enclosing type.</value>
  </data>
  <data name="parsAttributesIllegalOnInherit" xml:space="preserve">
    <value>Attributes are not permitted on 'inherit' declarations</value>
  </data>
  <data name="parsVisibilityIllegalOnInherit" xml:space="preserve">
    <value>Accessibility modifiers are not permitted on an 'inherits' declaration</value>
  </data>
  <data name="parsInheritDeclarationsCannotHaveAsBindings" xml:space="preserve">
    <value>'inherit' declarations cannot have 'as' bindings. To access members of the base class when overriding a method, the syntax 'base.SomeMember' may be used; 'base' is a keyword. Remove this 'as' binding.</value>
  </data>
  <data name="parsAttributesIllegalHere" xml:space="preserve">
    <value>Attributes are not allowed here</value>
  </data>
  <data name="parsTypeAbbreviationsCannotHaveVisibilityDeclarations" xml:space="preserve">
    <value>Accessibility modifiers are not permitted in this position for type abbreviations</value>
  </data>
  <data name="parsEnumTypesCannotHaveVisibilityDeclarations" xml:space="preserve">
    <value>Accessibility modifiers are not permitted in this position for enum types</value>
  </data>
  <data name="parsAllEnumFieldsRequireValues" xml:space="preserve">
    <value>All enum fields must be given values</value>
  </data>
  <data name="parsInlineAssemblyCannotHaveVisibilityDeclarations" xml:space="preserve">
    <value>Accessibility modifiers are not permitted on inline assembly code types</value>
  </data>
  <data name="parsUnexpectedIdentifier" xml:space="preserve">
    <value>Unexpected identifier: '{0}'</value>
  </data>
  <data name="parsUnionCasesCannotHaveVisibilityDeclarations" xml:space="preserve">
    <value>Accessibility modifiers are not permitted on union cases. Use 'type U = internal ...' or 'type U = private ...' to give an accessibility to the whole representation.</value>
  </data>
  <data name="parsEnumFieldsCannotHaveVisibilityDeclarations" xml:space="preserve">
    <value>Accessibility modifiers are not permitted on enumeration fields</value>
  </data>
  <data name="parsConsiderUsingSeparateRecordType" xml:space="preserve">
    <value>Consider using a separate record type instead</value>
  </data>
  <data name="parsRecordFieldsCannotHaveVisibilityDeclarations" xml:space="preserve">
    <value>Accessibility modifiers are not permitted on record fields. Use 'type R = internal ...' or 'type R = private ...' to give an accessibility to the whole representation.</value>
  </data>
  <data name="parsLetAndForNonRecBindings" xml:space="preserve">
    <value>The declaration form 'let ... and ...' for non-recursive bindings is not used in F# code. Consider using a sequence of 'let' bindings</value>
  </data>
  <data name="parsUnmatchedParen" xml:space="preserve">
    <value>Unmatched '('</value>
  </data>
  <data name="parsSuccessivePatternsShouldBeSpacedOrTupled" xml:space="preserve">
    <value>Successive patterns should be separated by spaces or tupled</value>
  </data>
  <data name="parsNoMatchingInForLet" xml:space="preserve">
    <value>No matching 'in' found for this 'let'</value>
  </data>
  <data name="parsErrorInReturnForLetIncorrectIndentation" xml:space="preserve">
    <value>Error in the return expression for this 'let'. Possible incorrect indentation.</value>
  </data>
  <data name="parsExpectedExpressionAfterLet" xml:space="preserve">
    <value>The block following this '{0}' is unfinished. Every code block is an expression and must have a result. '{1}' cannot be the final code element in a block. Consider giving this block an explicit result.</value>
  </data>
  <data name="parsIncompleteIf" xml:space="preserve">
    <value>Incomplete conditional. Expected 'if &lt;expr&gt; then &lt;expr&gt;' or 'if &lt;expr&gt; then &lt;expr&gt; else &lt;expr&gt;'.</value>
  </data>
  <data name="parsAssertIsNotFirstClassValue" xml:space="preserve">
    <value>'assert' may not be used as a first class value. Use 'assert &lt;expr&gt;' instead.</value>
  </data>
  <data name="parsIdentifierExpected" xml:space="preserve">
    <value>Identifier expected</value>
  </data>
  <data name="parsInOrEqualExpected" xml:space="preserve">
    <value>'in' or '=' expected</value>
  </data>
  <data name="parsArrowUseIsLimited" xml:space="preserve">
    <value>The use of '-&gt;' in sequence and computation expressions is limited to the form 'for pat in expr -&gt; expr'. Use the syntax 'for ... in ... do ... yield...' to generate elements in more complex sequence expressions.</value>
  </data>
  <data name="parsSuccessiveArgsShouldBeSpacedOrTupled" xml:space="preserve">
    <value>Successive arguments should be separated by spaces or tupled, and arguments involving function or method applications should be parenthesized</value>
  </data>
  <data name="parsUnmatchedBracket" xml:space="preserve">
    <value>Unmatched '['</value>
  </data>
  <data name="parsMissingQualificationAfterDot" xml:space="preserve">
    <value>Missing qualification after '.'</value>
  </data>
  <data name="parsParenFormIsForML" xml:space="preserve">
    <value>In F# code you may use 'expr.[expr]'. A type annotation may be required to indicate the first expression is an array</value>
  </data>
  <data name="parsMismatchedQuote" xml:space="preserve">
    <value>Mismatched quotation, beginning with '{0}'</value>
  </data>
  <data name="parsUnmatched" xml:space="preserve">
    <value>Unmatched '{0}'</value>
  </data>
  <data name="parsUnmatchedBracketBar" xml:space="preserve">
    <value>Unmatched '[|'</value>
  </data>
  <data name="parsUnmatchedBrace" xml:space="preserve">
    <value>Unmatched '{{'</value>
  </data>
  <data name="parsFieldBinding" xml:space="preserve">
    <value>Field bindings must have the form 'id = expr;'</value>
  </data>
  <data name="parsMemberIllegalInObjectImplementation" xml:space="preserve">
    <value>This member is not permitted in an object implementation</value>
  </data>
  <data name="parsMissingFunctionBody" xml:space="preserve">
    <value>Missing function body</value>
  </data>
  <data name="parsSyntaxErrorInLabeledType" xml:space="preserve">
    <value>Syntax error in labelled type argument</value>
  </data>
  <data name="parsUnexpectedInfixOperator" xml:space="preserve">
    <value>Unexpected infix operator in type expression</value>
  </data>
  <data name="parsMultiArgumentGenericTypeFormDeprecated" xml:space="preserve">
    <value>The syntax '(typ,...,typ) ident' is not used in F# code. Consider using 'ident&lt;typ,...,typ&gt;' instead</value>
  </data>
  <data name="parsInvalidLiteralInType" xml:space="preserve">
    <value>Invalid literal in type</value>
  </data>
  <data name="parsUnexpectedOperatorForUnitOfMeasure" xml:space="preserve">
    <value>Unexpected infix operator in unit-of-measure expression. Legal operators are '*', '/' and '^'.</value>
  </data>
  <data name="parsUnexpectedIntegerLiteralForUnitOfMeasure" xml:space="preserve">
    <value>Unexpected integer literal in unit-of-measure expression</value>
  </data>
  <data name="parsUnexpectedTypeParameter" xml:space="preserve">
    <value>Syntax error: unexpected type parameter specification</value>
  </data>
  <data name="parsMismatchedQuotationName" xml:space="preserve">
    <value>Mismatched quotation operator name, beginning with '{0}'</value>
  </data>
  <data name="parsActivePatternCaseMustBeginWithUpperCase" xml:space="preserve">
    <value>Active pattern case identifiers must begin with an uppercase letter</value>
  </data>
  <data name="parsActivePatternCaseContainsPipe" xml:space="preserve">
    <value>The '|' character is not permitted in active pattern case identifiers</value>
  </data>
  <data name="parsIllegalDenominatorForMeasureExponent" xml:space="preserve">
    <value>Denominator must not be 0 in unit-of-measure exponent</value>
  </data>
  <data name="parsNoEqualShouldFollowNamespace" xml:space="preserve">
    <value>No '=' symbol should follow a 'namespace' declaration</value>
  </data>
  <data name="parsSyntaxModuleStructEndDeprecated" xml:space="preserve">
    <value>The syntax 'module ... = struct .. end' is not used in F# code. Consider using 'module ... = begin .. end'</value>
  </data>
  <data name="parsSyntaxModuleSigEndDeprecated" xml:space="preserve">
    <value>The syntax 'module ... : sig .. end' is not used in F# code. Consider using 'module ... = begin .. end'</value>
  </data>
  <data name="tcStaticFieldUsedWhenInstanceFieldExpected" xml:space="preserve">
    <value>A static field was used where an instance field is expected</value>
  </data>
  <data name="tcMethodNotAccessible" xml:space="preserve">
    <value>Method '{0}' is not accessible from this code location</value>
  </data>
  <data name="tcImplicitMeasureFollowingSlash" xml:space="preserve">
    <value>Implicit product of measures following /</value>
  </data>
  <data name="tcUnexpectedMeasureAnon" xml:space="preserve">
    <value>Unexpected SynMeasure.Anon</value>
  </data>
  <data name="tcNonZeroConstantCannotHaveGenericUnit" xml:space="preserve">
    <value>Non-zero constants cannot have generic units. For generic zero, write 0.0&lt;_&gt;.</value>
  </data>
  <data name="tcSeqResultsUseYield" xml:space="preserve">
    <value>In sequence expressions, results are generated using 'yield'</value>
  </data>
  <data name="tcUnexpectedBigRationalConstant" xml:space="preserve">
    <value>Unexpected big rational constant</value>
  </data>
  <data name="tcInvalidTypeForUnitsOfMeasure" xml:space="preserve">
    <value>Units-of-measure supported only on float, float32, decimal and signed integer types</value>
  </data>
  <data name="tcUnexpectedConstUint16Array" xml:space="preserve">
    <value>Unexpected Const_uint16array</value>
  </data>
  <data name="tcUnexpectedConstByteArray" xml:space="preserve">
    <value>Unexpected Const_bytearray</value>
  </data>
  <data name="tcParameterRequiresName" xml:space="preserve">
    <value>A parameter with attributes must also be given a name, e.g. '[&lt;Attribute&gt;] Name : Type'</value>
  </data>
  <data name="tcReturnValuesCannotHaveNames" xml:space="preserve">
    <value>Return values cannot have names</value>
  </data>
  <data name="tcMemberKindPropertyGetSetNotExpected" xml:space="preserve">
    <value>MemberKind.PropertyGetSet only expected in parse trees</value>
  </data>
  <data name="tcNamespaceCannotContainValues" xml:space="preserve">
    <value>Namespaces cannot contain values. Consider using a module to hold your value declarations.</value>
  </data>
  <data name="tcNamespaceCannotContainExtensionMembers" xml:space="preserve">
    <value>Namespaces cannot contain extension members except in the same file and namespace declaration group where the type is defined. Consider using a module to hold declarations of extension members.</value>
  </data>
  <data name="tcMultipleVisibilityAttributes" xml:space="preserve">
    <value>Multiple visibility attributes have been specified for this identifier</value>
  </data>
  <data name="tcMultipleVisibilityAttributesWithLet" xml:space="preserve">
    <value>Multiple visibility attributes have been specified for this identifier. 'let' bindings in classes are always private, as are any 'let' bindings inside expressions.</value>
  </data>
  <data name="tcInvalidMethodNameForRelationalOperator" xml:space="preserve">
    <value>The name '({0})' should not be used as a member name. To define comparison semantics for a type, implement the 'System.IComparable' interface. If defining a static member for use from other CLI languages then use the name '{1}' instead.</value>
  </data>
  <data name="tcInvalidMethodNameForEquality" xml:space="preserve">
    <value>The name '({0})' should not be used as a member name. To define equality semantics for a type, override the 'Object.Equals' member. If defining a static member for use from other CLI languages then use the name '{1}' instead.</value>
  </data>
  <data name="tcInvalidMemberName" xml:space="preserve">
    <value>The name '({0})' should not be used as a member name. If defining a static member for use from other CLI languages then use the name '{1}' instead.</value>
  </data>
  <data name="tcInvalidMemberNameFixedTypes" xml:space="preserve">
    <value>The name '({0})' should not be used as a member name because it is given a standard definition in the F# library over fixed types</value>
  </data>
  <data name="tcInvalidOperatorDefinitionRelational" xml:space="preserve">
    <value>The '{0}' operator should not normally be redefined. To define overloaded comparison semantics for a particular type, implement the 'System.IComparable' interface in the definition of that type.</value>
  </data>
  <data name="tcInvalidOperatorDefinitionEquality" xml:space="preserve">
    <value>The '{0}' operator should not normally be redefined. To define equality semantics for a type, override the 'Object.Equals' member in the definition of that type.</value>
  </data>
  <data name="tcInvalidOperatorDefinition" xml:space="preserve">
    <value>The '{0}' operator should not normally be redefined. Consider using a different operator name</value>
  </data>
  <data name="tcInvalidIndexOperatorDefinition" xml:space="preserve">
    <value>The '{0}' operator cannot be redefined. Consider using a different operator name</value>
  </data>
  <data name="tcExpectModuleOrNamespaceParent" xml:space="preserve">
    <value>Expected module or namespace parent {0}</value>
  </data>
  <data name="tcImplementsIComparableExplicitly" xml:space="preserve">
    <value>The struct, record or union type '{0}' implements the interface 'System.IComparable' explicitly. You must apply the 'CustomComparison' attribute to the type.</value>
  </data>
  <data name="tcImplementsGenericIComparableExplicitly" xml:space="preserve">
    <value>The struct, record or union type '{0}' implements the interface 'System.IComparable&lt;_&gt;' explicitly. You must apply the 'CustomComparison' attribute to the type, and should also provide a consistent implementation of the non-generic interface System.IComparable.</value>
  </data>
  <data name="tcImplementsIStructuralComparableExplicitly" xml:space="preserve">
    <value>The struct, record or union type '{0}' implements the interface 'System.IStructuralComparable' explicitly. Apply the 'CustomComparison' attribute to the type.</value>
  </data>
  <data name="tcRecordFieldInconsistentTypes" xml:space="preserve">
    <value>This record contains fields from inconsistent types</value>
  </data>
  <data name="tcDllImportStubsCannotBeInlined" xml:space="preserve">
    <value>DLLImport stubs cannot be inlined</value>
  </data>
  <data name="tcStructsCanOnlyBindThisAtMemberDeclaration" xml:space="preserve">
    <value>Structs may only bind a 'this' parameter at member declarations</value>
  </data>
  <data name="tcUnexpectedExprAtRecInfPoint" xml:space="preserve">
    <value>Unexpected expression at recursive inference point</value>
  </data>
  <data name="tcLessGenericBecauseOfAnnotation" xml:space="preserve">
    <value>This code is less generic than required by its annotations because the explicit type variable '{0}' could not be generalized. It was constrained to be '{1}'.</value>
  </data>
  <data name="tcConstrainedTypeVariableCannotBeGeneralized" xml:space="preserve">
    <value>One or more of the explicit class or function type variables for this binding could not be generalized, because they were constrained to other types</value>
  </data>
  <data name="tcGenericParameterHasBeenConstrained" xml:space="preserve">
    <value>A generic type parameter has been used in a way that constrains it to always be '{0}'</value>
  </data>
  <data name="tcTypeParameterHasBeenConstrained" xml:space="preserve">
    <value>This type parameter has been used in a way that constrains it to always be '{0}'</value>
  </data>
  <data name="tcTypeParametersInferredAreNotStable" xml:space="preserve">
    <value>The type parameters inferred for this value are not stable under the erasure of type abbreviations. This is due to the use of type abbreviations which drop or reorder type parameters, e.g. \n\ttype taggedInt&lt;'a&gt; = int or\n\ttype swap&lt;'a,'b&gt; = 'b * 'a.\nConsider declaring the type parameters for this value explicitly, e.g.\n\tlet f&lt;'a,'b&gt; ((x,y) : swap&lt;'b,'a&gt;) : swap&lt;'a,'b&gt; = (y,x).</value>
  </data>
  <data name="tcExplicitTypeParameterInvalid" xml:space="preserve">
    <value>Explicit type parameters may only be used on module or member bindings</value>
  </data>
  <data name="tcOverridingMethodRequiresAllOrNoTypeParameters" xml:space="preserve">
    <value>You must explicitly declare either all or no type parameters when overriding a generic abstract method</value>
  </data>
  <data name="tcFieldsDoNotDetermineUniqueRecordType" xml:space="preserve">
    <value>The field labels and expected type of this record expression or pattern do not uniquely determine a corresponding record type</value>
  </data>
  <data name="tcFieldAppearsTwiceInRecord" xml:space="preserve">
    <value>The field '{0}' appears twice in this record expression or pattern</value>
  </data>
  <data name="tcUnknownUnion" xml:space="preserve">
    <value>Unknown union case</value>
  </data>
  <data name="tcNotSufficientlyGenericBecauseOfScope" xml:space="preserve">
    <value>This code is not sufficiently generic. The type variable {0} could not be generalized because it would escape its scope.</value>
  </data>
  <data name="tcPropertyRequiresExplicitTypeParameters" xml:space="preserve">
    <value>A property cannot have explicit type parameters. Consider using a method instead.</value>
  </data>
  <data name="tcConstructorCannotHaveTypeParameters" xml:space="preserve">
    <value>A constructor cannot have explicit type parameters. Consider using a static construction method instead.</value>
  </data>
  <data name="tcInstanceMemberRequiresTarget" xml:space="preserve">
    <value>This instance member needs a parameter to represent the object being invoked. Make the member static or use the notation 'member x.Member(args) = ...'.</value>
  </data>
  <data name="tcUnexpectedPropertyInSyntaxTree" xml:space="preserve">
    <value>Unexpected source-level property specification in syntax tree</value>
  </data>
  <data name="tcStaticInitializerRequiresArgument" xml:space="preserve">
    <value>A static initializer requires an argument</value>
  </data>
  <data name="tcObjectConstructorRequiresArgument" xml:space="preserve">
    <value>An object constructor requires an argument</value>
  </data>
  <data name="tcStaticMemberShouldNotHaveThis" xml:space="preserve">
    <value>This static member should not have a 'this' parameter. Consider using the notation 'member Member(args) = ...'.</value>
  </data>
  <data name="tcExplicitStaticInitializerSyntax" xml:space="preserve">
    <value>An explicit static initializer should use the syntax 'static new(args) = expr'</value>
  </data>
  <data name="tcExplicitObjectConstructorSyntax" xml:space="preserve">
    <value>An explicit object constructor should use the syntax 'new(args) = expr'</value>
  </data>
  <data name="tcUnexpectedPropertySpec" xml:space="preserve">
    <value>Unexpected source-level property specification</value>
  </data>
  <data name="tcObjectExpressionFormDeprecated" xml:space="preserve">
    <value>This form of object expression is not used in F#. Use 'member this.MemberName ... = ...' to define member implementations in object expressions.</value>
  </data>
  <data name="tcInvalidDeclaration" xml:space="preserve">
    <value>Invalid declaration</value>
  </data>
  <data name="tcAttributesInvalidInPatterns" xml:space="preserve">
    <value>Attributes are not allowed within patterns</value>
  </data>
  <data name="tcFunctionRequiresExplicitTypeArguments" xml:space="preserve">
    <value>The generic function '{0}' must be given explicit type argument(s)</value>
  </data>
  <data name="tcDoesNotAllowExplicitTypeArguments" xml:space="preserve">
    <value>The method or function '{0}' should not be given explicit type argument(s) because it does not declare its type parameters explicitly</value>
  </data>
  <data name="tcTypeParameterArityMismatch" xml:space="preserve">
    <value>This value, type or method expects {0} type parameter(s) but was given {1}</value>
  </data>
  <data name="tcDefaultStructConstructorCall" xml:space="preserve">
    <value>The default, zero-initializing constructor of a struct type may only be used if all the fields of the struct type admit default initialization</value>
  </data>
  <data name="tcCouldNotFindIDisposable" xml:space="preserve">
    <value>Couldn't find Dispose on IDisposable, or it was overloaded</value>
  </data>
  <data name="tcNonLiteralCannotBeUsedInPattern" xml:space="preserve">
    <value>This value is not a literal and cannot be used in a pattern</value>
  </data>
  <data name="tcFieldIsReadonly" xml:space="preserve">
    <value>This field is readonly</value>
  </data>
  <data name="tcNameArgumentsMustAppearLast" xml:space="preserve">
    <value>Named arguments must appear after all other arguments</value>
  </data>
  <data name="tcFunctionRequiresExplicitLambda" xml:space="preserve">
    <value>This function value is being used to construct a delegate type whose signature includes a byref argument. You must use an explicit lambda expression taking {0} arguments.</value>
  </data>
  <data name="tcTypeCannotBeEnumerated" xml:space="preserve">
    <value>The type '{0}' is not a type whose values can be enumerated with this syntax, i.e. is not compatible with either seq&lt;_&gt;, IEnumerable&lt;_&gt; or IEnumerable and does not have a GetEnumerator method</value>
  </data>
  <data name="tcInvalidMixtureOfRecursiveForms" xml:space="preserve">
    <value>This recursive binding uses an invalid mixture of recursive forms</value>
  </data>
  <data name="tcInvalidObjectConstructionExpression" xml:space="preserve">
    <value>This is not a valid object construction expression. Explicit object constructors must either call an alternate constructor or initialize all fields of the object and specify a call to a super class constructor.</value>
  </data>
  <data name="tcInvalidConstraint" xml:space="preserve">
    <value>Invalid constraint</value>
  </data>
  <data name="tcInvalidConstraintTypeSealed" xml:space="preserve">
    <value>Invalid constraint: the type used for the constraint is sealed, which means the constraint could only be satisfied by at most one solution</value>
  </data>
  <data name="tcInvalidEnumConstraint" xml:space="preserve">
    <value>An 'enum' constraint must be of the form 'enum&lt;type&gt;'</value>
  </data>
  <data name="tcInvalidNewConstraint" xml:space="preserve">
    <value>'new' constraints must take one argument of type 'unit' and return the constructed type</value>
  </data>
  <data name="tcInvalidPropertyType" xml:space="preserve">
    <value>This property has an invalid type. Properties taking multiple indexer arguments should have types of the form 'ty1 * ty2 -&gt; ty3'. Properties returning functions should have types of the form '(ty1 -&gt; ty2)'.</value>
  </data>
  <data name="tcExpectedUnitOfMeasureMarkWithAttribute" xml:space="preserve">
    <value>Expected unit-of-measure parameter, not type parameter. Explicit unit-of-measure parameters must be marked with the [&lt;Measure&gt;] attribute.</value>
  </data>
  <data name="tcExpectedTypeParameter" xml:space="preserve">
    <value>Expected type parameter, not unit-of-measure parameter</value>
  </data>
  <data name="tcExpectedTypeNotUnitOfMeasure" xml:space="preserve">
    <value>Expected type, not unit-of-measure</value>
  </data>
  <data name="tcExpectedUnitOfMeasureNotType" xml:space="preserve">
    <value>Expected unit-of-measure, not type</value>
  </data>
  <data name="tcInvalidUnitsOfMeasurePrefix" xml:space="preserve">
    <value>Units-of-measure cannot be used as prefix arguments to a type. Rewrite as postfix arguments in angle brackets.</value>
  </data>
  <data name="tcUnitsOfMeasureInvalidInTypeConstructor" xml:space="preserve">
    <value>Unit-of-measure cannot be used in type constructor application</value>
  </data>
  <data name="tcRequireBuilderMethod" xml:space="preserve">
    <value>This control construct may only be used if the computation expression builder defines a '{0}' method</value>
  </data>
  <data name="tcTypeHasNoNestedTypes" xml:space="preserve">
    <value>This type has no nested types</value>
  </data>
  <data name="tcUnexpectedSymbolInTypeExpression" xml:space="preserve">
    <value>Unexpected {0} in type expression</value>
  </data>
  <data name="tcTypeParameterInvalidAsTypeConstructor" xml:space="preserve">
    <value>Type parameter cannot be used as type constructor</value>
  </data>
  <data name="tcIllegalSyntaxInTypeExpression" xml:space="preserve">
    <value>Illegal syntax in type expression</value>
  </data>
  <data name="tcAnonymousUnitsOfMeasureCannotBeNested" xml:space="preserve">
    <value>Anonymous unit-of-measure cannot be nested inside another unit-of-measure expression</value>
  </data>
  <data name="tcAnonymousTypeInvalidInDeclaration" xml:space="preserve">
    <value>Anonymous type variables are not permitted in this declaration</value>
  </data>
  <data name="tcUnexpectedSlashInType" xml:space="preserve">
    <value>Unexpected / in type</value>
  </data>
  <data name="tcUnexpectedTypeArguments" xml:space="preserve">
    <value>Unexpected type arguments</value>
  </data>
  <data name="tcOptionalArgsOnlyOnMembers" xml:space="preserve">
    <value>Optional arguments are only permitted on type members</value>
  </data>
  <data name="tcNameNotBoundInPattern" xml:space="preserve">
    <value>Name '{0}' not bound in pattern context</value>
  </data>
  <data name="tcInvalidNonPrimitiveLiteralInPatternMatch" xml:space="preserve">
    <value>Non-primitive numeric literal constants cannot be used in pattern matches because they can be mapped to multiple different types through the use of a NumericLiteral module. Consider using replacing with a variable, and use 'when &lt;variable&gt; = &lt;constant&gt;' at the end of the match clause.</value>
  </data>
  <data name="tcInvalidTypeArgumentUsage" xml:space="preserve">
    <value>Type arguments cannot be specified here</value>
  </data>
  <data name="tcRequireActivePatternWithOneResult" xml:space="preserve">
    <value>Only active patterns returning exactly one result may accept arguments</value>
  </data>
  <data name="tcInvalidArgForParameterizedPattern" xml:space="preserve">
    <value>Invalid argument to parameterized pattern label</value>
  </data>
  <data name="tcInvalidIndexIntoActivePatternArray" xml:space="preserve">
    <value>Internal error. Invalid index into active pattern array</value>
  </data>
  <data name="tcUnionCaseDoesNotTakeArguments" xml:space="preserve">
    <value>This union case does not take arguments</value>
  </data>
  <data name="tcUnionCaseRequiresOneArgument" xml:space="preserve">
    <value>This union case takes one argument</value>
  </data>
  <data name="tcUnionCaseExpectsTupledArguments" xml:space="preserve">
    <value>This union case expects {0} arguments in tupled form</value>
  </data>
  <data name="tcFieldIsNotStatic" xml:space="preserve">
    <value>Field '{0}' is not static</value>
  </data>
  <data name="tcFieldNotLiteralCannotBeUsedInPattern" xml:space="preserve">
    <value>This field is not a literal and cannot be used in a pattern</value>
  </data>
  <data name="tcRequireVarConstRecogOrLiteral" xml:space="preserve">
    <value>This is not a variable, constant, active recognizer or literal</value>
  </data>
  <data name="tcInvalidPattern" xml:space="preserve">
    <value>This is not a valid pattern</value>
  </data>
  <data name="tcUseWhenPatternGuard" xml:space="preserve">
    <value>Character range matches have been removed in F#. Consider using a 'when' pattern guard instead.</value>
  </data>
  <data name="tcIllegalPattern" xml:space="preserve">
    <value>Illegal pattern</value>
  </data>
  <data name="tcSyntaxErrorUnexpectedQMark" xml:space="preserve">
    <value>Syntax error - unexpected '?' symbol</value>
  </data>
  <data name="tcExpressionCountMisMatch" xml:space="preserve">
    <value>Expected {0} expressions, got {1}</value>
  </data>
  <data name="tcExprUndelayed" xml:space="preserve">
    <value>TcExprUndelayed: delayed</value>
  </data>
  <data name="tcExpressionRequiresSequence" xml:space="preserve">
    <value>This expression form may only be used in sequence and computation expressions</value>
  </data>
  <data name="tcInvalidObjectExpressionSyntaxForm" xml:space="preserve">
    <value>Invalid object expression. Objects without overrides or interfaces should use the expression form 'new Type(args)' without braces.</value>
  </data>
  <data name="tcInvalidObjectSequenceOrRecordExpression" xml:space="preserve">
    <value>Invalid object, sequence or record expression</value>
  </data>
  <data name="tcInvalidSequenceExpressionSyntaxForm" xml:space="preserve">
    <value>Invalid record, sequence or computation expression. Sequence expressions should be of the form 'seq {{ ... }}'</value>
  </data>
  <data name="tcExpressionWithIfRequiresParenthesis" xml:space="preserve">
    <value>This list or array expression includes an element of the form 'if ... then ... else'. Parenthesize this expression to indicate it is an individual element of the list or array, to disambiguate this from a list generated using a sequence expression</value>
  </data>
  <data name="tcUnableToParseFormatString" xml:space="preserve">
    <value>Unable to parse format string '{0}'</value>
  </data>
  <data name="tcListLiteralMaxSize" xml:space="preserve">
    <value>This list expression exceeds the maximum size for list literals. Use an array for larger literals and call Array.ToList.</value>
  </data>
  <data name="tcExpressionFormRequiresObjectConstructor" xml:space="preserve">
    <value>The expression form 'expr then expr' may only be used as part of an explicit object constructor</value>
  </data>
  <data name="tcNamedArgumentsCannotBeUsedInMemberTraits" xml:space="preserve">
    <value>Named arguments cannot be given to member trait calls</value>
  </data>
  <data name="tcNotValidEnumCaseName" xml:space="preserve">
    <value>This is not a valid name for an enumeration case</value>
  </data>
  <data name="tcFieldIsNotMutable" xml:space="preserve">
    <value>This field is not mutable</value>
  </data>
  <data name="tcConstructRequiresListArrayOrSequence" xml:space="preserve">
    <value>This construct may only be used within list, array and sequence expressions, e.g. expressions of the form 'seq {{ ... }}', '[ ... ]' or '[| ... |]'. These use the syntax 'for ... in ... do ... yield...' to generate elements</value>
  </data>
  <data name="tcConstructRequiresComputationExpressions" xml:space="preserve">
    <value>This construct may only be used within computation expressions. To return a value from an ordinary function simply write the expression without 'return'.</value>
  </data>
  <data name="tcConstructRequiresSequenceOrComputations" xml:space="preserve">
    <value>This construct may only be used within sequence or computation expressions</value>
  </data>
  <data name="tcConstructRequiresComputationExpression" xml:space="preserve">
    <value>This construct may only be used within computation expressions</value>
  </data>
  <data name="tcInvalidIndexerExpression" xml:space="preserve">
    <value>Invalid indexer expression</value>
  </data>
  <data name="tcObjectOfIndeterminateTypeUsedRequireTypeConstraint" xml:space="preserve">
    <value>The operator 'expr.[idx]' has been used on an object of indeterminate type based on information prior to this program point. Consider adding further type constraints</value>
  </data>
  <data name="tcCannotInheritFromVariableType" xml:space="preserve">
    <value>Cannot inherit from a variable type</value>
  </data>
  <data name="tcObjectConstructorsOnTypeParametersCannotTakeArguments" xml:space="preserve">
    <value>Calls to object constructors on type parameters cannot be given arguments</value>
  </data>
  <data name="tcCompiledNameAttributeMisused" xml:space="preserve">
    <value>The 'CompiledName' attribute cannot be used with this language element</value>
  </data>
  <data name="tcNamedTypeRequired" xml:space="preserve">
    <value>'{0}' may only be used with named types</value>
  </data>
  <data name="tcInheritCannotBeUsedOnInterfaceType" xml:space="preserve">
    <value>'inherit' cannot be used on interface types. Consider implementing the interface by using 'interface ... with ... end' instead.</value>
  </data>
  <data name="tcNewCannotBeUsedOnInterfaceType" xml:space="preserve">
    <value>'new' cannot be used on interface types. Consider using an object expression '{{ new ... with ... }}' instead.</value>
  </data>
  <data name="tcAbstractTypeCannotBeInstantiated" xml:space="preserve">
    <value>Instances of this type cannot be created since it has been marked abstract or not all methods have been given implementations. Consider using an object expression '{{ new ... with ... }}' instead.</value>
  </data>
  <data name="tcIDisposableTypeShouldUseNew" xml:space="preserve">
    <value>It is recommended that objects supporting the IDisposable interface are created using the syntax 'new Type(args)', rather than 'Type(args)' or 'Type' as a function value representing the constructor, to indicate that resources may be owned by the generated value</value>
  </data>
  <data name="tcSyntaxCanOnlyBeUsedToCreateObjectTypes" xml:space="preserve">
    <value>'{0}' may only be used to construct object types</value>
  </data>
  <data name="tcConstructorRequiresCall" xml:space="preserve">
    <value>Constructors for the type '{0}' must directly or indirectly call its implicit object constructor. Use a call to the implicit object constructor instead of a record expression.</value>
  </data>
  <data name="tcUndefinedField" xml:space="preserve">
    <value>The field '{0}' has been given a value, but is not present in the type '{1}'</value>
  </data>
  <data name="tcFieldRequiresAssignment" xml:space="preserve">
    <value>No assignment given for field '{0}' of type '{1}'</value>
  </data>
  <data name="tcExtraneousFieldsGivenValues" xml:space="preserve">
    <value>Extraneous fields have been given values</value>
  </data>
  <data name="tcObjectExpressionsCanOnlyOverrideAbstractOrVirtual" xml:space="preserve">
    <value>Only overrides of abstract and virtual members may be specified in object expressions</value>
  </data>
  <data name="tcNoAbstractOrVirtualMemberFound" xml:space="preserve">
    <value>The member '{0}' does not correspond to any abstract or virtual method available to override or implement.</value>
  </data>
  <data name="tcMemberFoundIsNotAbstractOrVirtual" xml:space="preserve">
    <value>The type {0} contains the member '{1}' but it is not a virtual or abstract method that is available to override or implement.</value>
  </data>
  <data name="tcArgumentArityMismatch" xml:space="preserve">
    <value>The member '{0}' does not accept the correct number of arguments. {1} argument(s) are expected, but {2} were given. The required signature is '{3}'.{4}</value>
  </data>
  <data name="tcArgumentArityMismatchOneOverload" xml:space="preserve">
    <value>The member '{0}' does not accept the correct number of arguments. One overload accepts {1} arguments, but {2} were given. The required signature is '{3}'.{4}</value>
  </data>
  <data name="tcSimpleMethodNameRequired" xml:space="preserve">
    <value>A simple method name is required here</value>
  </data>
  <data name="tcPredefinedTypeCannotBeUsedAsSuperType" xml:space="preserve">
    <value>The types System.ValueType, System.Enum, System.Delegate, System.MulticastDelegate and System.Array cannot be used as super types in an object expression or class</value>
  </data>
  <data name="tcNewMustBeUsedWithNamedType" xml:space="preserve">
    <value>'new' must be used with a named type</value>
  </data>
  <data name="tcCannotCreateExtensionOfSealedType" xml:space="preserve">
    <value>Cannot create an extension of a sealed type</value>
  </data>
  <data name="tcNoArgumentsForRecordValue" xml:space="preserve">
    <value>No arguments may be given when constructing a record value</value>
  </data>
  <data name="tcNoInterfaceImplementationForConstructionExpression" xml:space="preserve">
    <value>Interface implementations cannot be given on construction expressions</value>
  </data>
  <data name="tcObjectConstructionCanOnlyBeUsedInClassTypes" xml:space="preserve">
    <value>Object construction expressions may only be used to implement constructors in class types</value>
  </data>
  <data name="tcOnlySimpleBindingsCanBeUsedInConstructionExpressions" xml:space="preserve">
    <value>Only simple bindings of the form 'id = expr' can be used in construction expressions</value>
  </data>
  <data name="tcObjectsMustBeInitializedWithObjectExpression" xml:space="preserve">
    <value>Objects must be initialized by an object construction expression that calls an inherited object constructor and assigns a value to each field</value>
  </data>
  <data name="tcExpectedInterfaceType" xml:space="preserve">
    <value>Expected an interface type</value>
  </data>
  <data name="tcConstructorForInterfacesDoNotTakeArguments" xml:space="preserve">
    <value>Constructor expressions for interfaces do not take arguments</value>
  </data>
  <data name="tcConstructorRequiresArguments" xml:space="preserve">
    <value>This object constructor requires arguments</value>
  </data>
  <data name="tcNewRequiresObjectConstructor" xml:space="preserve">
    <value>'new' may only be used with object constructors</value>
  </data>
  <data name="tcAtLeastOneOverrideIsInvalid" xml:space="preserve">
    <value>At least one override did not correctly implement its corresponding abstract member</value>
  </data>
  <data name="tcNumericLiteralRequiresModule" xml:space="preserve">
    <value>This numeric literal requires that a module '{0}' defining functions FromZero, FromOne, FromInt32, FromInt64 and FromString be in scope</value>
  </data>
  <data name="tcInvalidRecordConstruction" xml:space="preserve">
    <value>Invalid record construction</value>
  </data>
  <data name="tcExpressionFormRequiresRecordTypes" xml:space="preserve">
    <value>The expression form {{ expr with ... }} may only be used with record types. To build object types use {{ new Type(...) with ... }}</value>
  </data>
  <data name="tcInheritedTypeIsNotObjectModelType" xml:space="preserve">
    <value>The inherited type is not an object model type</value>
  </data>
  <data name="tcObjectConstructionExpressionCanOnlyImplementConstructorsInObjectModelTypes" xml:space="preserve">
    <value>Object construction expressions (i.e. record expressions with inheritance specifications) may only be used to implement constructors in object model types. Use 'new ObjectType(args)' to construct instances of object model types outside of constructors</value>
  </data>
  <data name="tcEmptyRecordInvalid" xml:space="preserve">
    <value>'{{ }}' is not a valid expression. Records must include at least one field. Empty sequences are specified by using Seq.empty or an empty list '[]'.</value>
  </data>
  <data name="tcTypeIsNotARecordTypeNeedConstructor" xml:space="preserve">
    <value>This type is not a record type. Values of class and struct types must be created using calls to object constructors.</value>
  </data>
  <data name="tcTypeIsNotARecordType" xml:space="preserve">
    <value>This type is not a record type</value>
  </data>
  <data name="tcConstructIsAmbiguousInComputationExpression" xml:space="preserve">
    <value>This construct is ambiguous as part of a computation expression. Nested expressions may be written using 'let _ = (...)' and nested computations using 'let! res = builder {{ ... }}'.</value>
  </data>
  <data name="tcConstructIsAmbiguousInSequenceExpression" xml:space="preserve">
    <value>This construct is ambiguous as part of a sequence expression. Nested expressions may be written using 'let _ = (...)' and nested sequences using 'yield! seq {{... }}'.</value>
  </data>
  <data name="tcDoBangIllegalInSequenceExpression" xml:space="preserve">
    <value>'do!' cannot be used within sequence expressions</value>
  </data>
  <data name="tcUseForInSequenceExpression" xml:space="preserve">
    <value>The use of 'let! x = coll' in sequence expressions is not permitted. Use 'for x in coll' instead.</value>
  </data>
  <data name="tcTryIllegalInSequenceExpression" xml:space="preserve">
    <value>'try'/'with' cannot be used within sequence expressions</value>
  </data>
  <data name="tcUseYieldBangForMultipleResults" xml:space="preserve">
    <value>In sequence expressions, multiple results are generated using 'yield!'</value>
  </data>
  <data name="tcInvalidAssignment" xml:space="preserve">
    <value>Invalid assignment</value>
  </data>
  <data name="tcInvalidUseOfTypeName" xml:space="preserve">
    <value>Invalid use of a type name</value>
  </data>
  <data name="tcTypeHasNoAccessibleConstructor" xml:space="preserve">
    <value>This type has no accessible object constructors</value>
  </data>
  <data name="tcInvalidUseOfInterfaceType" xml:space="preserve">
    <value>Invalid use of an interface type</value>
  </data>
  <data name="tcInvalidUseOfDelegate" xml:space="preserve">
    <value>Invalid use of a delegate constructor. Use the syntax 'new Type(args)' or just 'Type(args)'.</value>
  </data>
  <data name="tcPropertyIsNotStatic" xml:space="preserve">
    <value>Property '{0}' is not static</value>
  </data>
  <data name="tcPropertyIsNotReadable" xml:space="preserve">
    <value>Property '{0}' is not readable</value>
  </data>
  <data name="tcLookupMayNotBeUsedHere" xml:space="preserve">
    <value>This lookup cannot be used here</value>
  </data>
  <data name="tcPropertyIsStatic" xml:space="preserve">
    <value>Property '{0}' is static</value>
  </data>
  <data name="tcPropertyCannotBeSet1" xml:space="preserve">
    <value>Property '{0}' cannot be set</value>
  </data>
  <data name="tcConstructorsCannotBeFirstClassValues" xml:space="preserve">
    <value>Constructors must be applied to arguments and cannot be used as first-class values. If necessary use an anonymous function '(fun arg1 ... argN -&gt; new Type(arg1,...,argN))'.</value>
  </data>
  <data name="tcSyntaxFormUsedOnlyWithRecordLabelsPropertiesAndFields" xml:space="preserve">
    <value>The syntax 'expr.id' may only be used with record labels, properties and fields</value>
  </data>
  <data name="tcEventIsStatic" xml:space="preserve">
    <value>Event '{0}' is static</value>
  </data>
  <data name="tcEventIsNotStatic" xml:space="preserve">
    <value>Event '{0}' is not static</value>
  </data>
  <data name="tcNamedArgumentDidNotMatch" xml:space="preserve">
    <value>The named argument '{0}' did not match any argument or mutable property</value>
  </data>
  <data name="tcOverloadsCannotHaveCurriedArguments" xml:space="preserve">
    <value>One or more of the overloads of this method has curried arguments. Consider redesigning these members to take arguments in tupled form.</value>
  </data>
  <data name="tcUnnamedArgumentsDoNotFormPrefix" xml:space="preserve">
    <value>The unnamed arguments do not form a prefix of the arguments of the method called</value>
  </data>
  <data name="tcStaticOptimizationConditionalsOnlyForFSharpLibrary" xml:space="preserve">
    <value>Static optimization conditionals are only for use within the F# library</value>
  </data>
  <data name="tcFormalArgumentIsNotOptional" xml:space="preserve">
    <value>The corresponding formal argument is not optional</value>
  </data>
  <data name="tcInvalidOptionalAssignmentToPropertyOrField" xml:space="preserve">
    <value>Invalid optional assignment to a property or field</value>
  </data>
  <data name="tcDelegateConstructorMustBePassed" xml:space="preserve">
    <value>A delegate constructor must be passed a single function value</value>
  </data>
  <data name="tcBindingCannotBeUseAndRec" xml:space="preserve">
    <value>A binding cannot be marked both 'use' and 'rec'</value>
  </data>
  <data name="tcVolatileOnlyOnClassLetBindings" xml:space="preserve">
    <value>The 'VolatileField' attribute may only be used on 'let' bindings in classes</value>
  </data>
  <data name="tcAttributesAreNotPermittedOnLetBindings" xml:space="preserve">
    <value>Attributes are not permitted on 'let' bindings in expressions</value>
  </data>
  <data name="tcDefaultValueAttributeRequiresVal" xml:space="preserve">
    <value>The 'DefaultValue' attribute may only be used on 'val' declarations</value>
  </data>
  <data name="tcConditionalAttributeRequiresMembers" xml:space="preserve">
    <value>The 'ConditionalAttribute' attribute may only be used on members</value>
  </data>
  <data name="tcInvalidActivePatternName" xml:space="preserve">
    <value>This is not a valid name for an active pattern</value>
  </data>
  <data name="tcEntryPointAttributeRequiresFunctionInModule" xml:space="preserve">
    <value>The 'EntryPointAttribute' attribute may only be used on function definitions in modules</value>
  </data>
  <data name="tcMutableValuesCannotBeInline" xml:space="preserve">
    <value>Mutable values cannot be marked 'inline'</value>
  </data>
  <data name="tcMutableValuesMayNotHaveGenericParameters" xml:space="preserve">
    <value>Mutable values cannot have generic parameters</value>
  </data>
  <data name="tcMutableValuesSyntax" xml:space="preserve">
    <value>Mutable function values should be written 'let mutable f = (fun args -&gt; ...)'</value>
  </data>
  <data name="tcOnlyFunctionsCanBeInline" xml:space="preserve">
    <value>Only functions may be marked 'inline'</value>
  </data>
  <data name="tcIllegalAttributesForLiteral" xml:space="preserve">
    <value>A literal value cannot be given the [&lt;ThreadStatic&gt;] or [&lt;ContextStatic&gt;] attributes</value>
  </data>
  <data name="tcLiteralCannotBeMutable" xml:space="preserve">
    <value>A literal value cannot be marked 'mutable'</value>
  </data>
  <data name="tcLiteralCannotBeInline" xml:space="preserve">
    <value>A literal value cannot be marked 'inline'</value>
  </data>
  <data name="tcLiteralCannotHaveGenericParameters" xml:space="preserve">
    <value>Literal values cannot have generic parameters</value>
  </data>
  <data name="tcInvalidConstantExpression" xml:space="preserve">
    <value>This is not a valid constant expression</value>
  </data>
  <data name="tcTypeIsInaccessible" xml:space="preserve">
    <value>This type is not accessible from this code location</value>
  </data>
  <data name="tcUnexpectedConditionInImportedAssembly" xml:space="preserve">
    <value>Unexpected condition in imported assembly: failed to decode AttributeUsage attribute</value>
  </data>
  <data name="tcUnrecognizedAttributeTarget" xml:space="preserve">
    <value>Unrecognized attribute target. Valid attribute targets are 'assembly', 'module', 'type', 'method', 'property', 'return', 'param', 'field', 'event', 'constructor'.</value>
  </data>
  <data name="tcAttributeIsNotValidForLanguageElementUseDo" xml:space="preserve">
    <value>This attribute is not valid for use on this language element. Assembly attributes should be attached to a 'do ()' declaration, if necessary within an F# module.</value>
  </data>
  <data name="tcAttributeIsNotValidForLanguageElement" xml:space="preserve">
    <value>This attribute is not valid for use on this language element</value>
  </data>
  <data name="tcOptionalArgumentsCannotBeUsedInCustomAttribute" xml:space="preserve">
    <value>Optional arguments cannot be used in custom attributes</value>
  </data>
  <data name="tcPropertyCannotBeSet0" xml:space="preserve">
    <value>This property cannot be set</value>
  </data>
  <data name="tcPropertyOrFieldNotFoundInAttribute" xml:space="preserve">
    <value>This property or field was not found on this custom attribute type</value>
  </data>
  <data name="tcCustomAttributeMustBeReferenceType" xml:space="preserve">
    <value>A custom attribute must be a reference type</value>
  </data>
  <data name="tcCustomAttributeArgumentMismatch" xml:space="preserve">
    <value>The number of args for a custom attribute does not match the expected number of args for the attribute constructor</value>
  </data>
  <data name="tcCustomAttributeMustInvokeConstructor" xml:space="preserve">
    <value>A custom attribute must invoke an object constructor</value>
  </data>
  <data name="tcAttributeExpressionsMustBeConstructorCalls" xml:space="preserve">
    <value>Attribute expressions must be calls to object constructors</value>
  </data>
  <data name="tcUnsupportedAttribute" xml:space="preserve">
    <value>This attribute cannot be used in this version of F#</value>
  </data>
  <data name="tcInvalidInlineSpecification" xml:space="preserve">
    <value>Invalid inline specification</value>
  </data>
  <data name="tcInvalidUseBinding" xml:space="preserve">
    <value>'use' bindings must be of the form 'use &lt;var&gt; = &lt;expr&gt;'</value>
  </data>
  <data name="tcAbstractMembersIllegalInAugmentation" xml:space="preserve">
    <value>Abstract members are not permitted in an augmentation - they must be defined as part of the type itself</value>
  </data>
  <data name="tcMethodOverridesIllegalHere" xml:space="preserve">
    <value>Method overrides and interface implementations are not permitted here</value>
  </data>
  <data name="tcNoMemberFoundForOverride" xml:space="preserve">
    <value>No abstract or interface member was found that corresponds to this override</value>
  </data>
  <data name="tcOverrideArityMismatch" xml:space="preserve">
    <value>This override takes a different number of arguments to the corresponding abstract member. The following abstract members were found:{0}</value>
  </data>
  <data name="tcDefaultImplementationAlreadyExists" xml:space="preserve">
    <value>This method already has a default implementation</value>
  </data>
  <data name="tcDefaultAmbiguous" xml:space="preserve">
    <value>The method implemented by this default is ambiguous</value>
  </data>
  <data name="tcNoPropertyFoundForOverride" xml:space="preserve">
    <value>No abstract property was found that corresponds to this override</value>
  </data>
  <data name="tcAbstractPropertyMissingGetOrSet" xml:space="preserve">
    <value>This property overrides or implements an abstract property but the abstract property doesn't have a corresponding {0}</value>
  </data>
  <data name="tcInvalidSignatureForSet" xml:space="preserve">
    <value>Invalid signature for set member</value>
  </data>
  <data name="tcNewMemberHidesAbstractMember" xml:space="preserve">
    <value>This new member hides the abstract member '{0}'. Rename the member or use 'override' instead.</value>
  </data>
  <data name="tcNewMemberHidesAbstractMemberWithSuffix" xml:space="preserve">
    <value>This new member hides the abstract member '{0}' once tuples, functions, units of measure and/or provided types are erased. Rename the member or use 'override' instead.</value>
  </data>
  <data name="tcStaticInitializersIllegalInInterface" xml:space="preserve">
    <value>Interfaces cannot contain definitions of static initializers</value>
  </data>
  <data name="tcObjectConstructorsIllegalInInterface" xml:space="preserve">
    <value>Interfaces cannot contain definitions of object constructors</value>
  </data>
  <data name="tcMemberOverridesIllegalInInterface" xml:space="preserve">
    <value>Interfaces cannot contain definitions of member overrides</value>
  </data>
  <data name="tcConcreteMembersIllegalInInterface" xml:space="preserve">
    <value>Interfaces cannot contain definitions of concrete members. You may need to define a constructor on your type to indicate that the type is a class.</value>
  </data>
  <data name="tcConstructorsDisallowedInExceptionAugmentation" xml:space="preserve">
    <value>Constructors cannot be specified in exception augmentations</value>
  </data>
  <data name="tcStructsCannotHaveConstructorWithNoArguments" xml:space="preserve">
    <value>Structs cannot have an object constructor with no arguments. This is a restriction imposed on all CLI languages as structs automatically support a default constructor.</value>
  </data>
  <data name="tcConstructorsIllegalForThisType" xml:space="preserve">
    <value>Constructors cannot be defined for this type</value>
  </data>
  <data name="tcRecursiveBindingsWithMembersMustBeDirectAugmentation" xml:space="preserve">
    <value>Recursive bindings that include member specifications can only occur as a direct augmentation of a type</value>
  </data>
  <data name="tcOnlySimplePatternsInLetRec" xml:space="preserve">
    <value>Only simple variable patterns can be bound in 'let rec' constructs</value>
  </data>
  <data name="tcOnlyRecordFieldsAndSimpleLetCanBeMutable" xml:space="preserve">
    <value>Only record fields and simple, non-recursive 'let' bindings may be marked mutable</value>
  </data>
  <data name="tcMemberIsNotSufficientlyGeneric" xml:space="preserve">
    <value>This member is not sufficiently generic</value>
  </data>
  <data name="tcLiteralAttributeRequiresConstantValue" xml:space="preserve">
    <value>A declaration may only be the [&lt;Literal&gt;] attribute if a constant value is also given, e.g. 'val x : int = 1'</value>
  </data>
  <data name="tcValueInSignatureRequiresLiteralAttribute" xml:space="preserve">
    <value>A declaration may only be given a value in a signature if the declaration has the [&lt;Literal&gt;] attribute</value>
  </data>
  <data name="tcThreadStaticAndContextStaticMustBeStatic" xml:space="preserve">
    <value>Thread-static and context-static variables must be static and given the [&lt;DefaultValue&gt;] attribute to indicate that the value is initialized to the default value on each new thread</value>
  </data>
  <data name="tcVolatileFieldsMustBeMutable" xml:space="preserve">
    <value>Volatile fields must be marked 'mutable' and cannot be thread-static</value>
  </data>
  <data name="tcUninitializedValFieldsMustBeMutable" xml:space="preserve">
    <value>Uninitialized 'val' fields must be mutable and marked with the '[&lt;DefaultValue&gt;]' attribute. Consider using a 'let' binding instead of a 'val' field.</value>
  </data>
  <data name="tcStaticValFieldsMustBeMutableAndPrivate" xml:space="preserve">
    <value>Static 'val' fields in types must be mutable, private and marked with the '[&lt;DefaultValue&gt;]' attribute. They are initialized to the 'null' or 'zero' value for their type. Consider also using a 'static let mutable' binding in a class type.</value>
  </data>
  <data name="tcFieldRequiresName" xml:space="preserve">
    <value>This field requires a name</value>
  </data>
  <data name="tcInvalidNamespaceModuleTypeUnionName" xml:space="preserve">
    <value>Invalid namespace, module, type or union case name</value>
  </data>
  <data name="tcIllegalFormForExplicitTypeDeclaration" xml:space="preserve">
    <value>Explicit type declarations for constructors must be of the form 'ty1 * ... * tyN -&gt; resTy'. Parentheses may be required around 'resTy'</value>
  </data>
  <data name="tcReturnTypesForUnionMustBeSameAsType" xml:space="preserve">
    <value>Return types of union cases must be identical to the type being defined, up to abbreviations</value>
  </data>
  <data name="tcInvalidEnumerationLiteral" xml:space="preserve">
    <value>This is not a valid value for an enumeration literal</value>
  </data>
  <data name="tcTypeIsNotInterfaceType1" xml:space="preserve">
    <value>The type '{0}' is not an interface type</value>
  </data>
  <data name="tcDuplicateSpecOfInterface" xml:space="preserve">
    <value>Duplicate specification of an interface</value>
  </data>
  <data name="tcFieldValIllegalHere" xml:space="preserve">
    <value>A field/val declaration is not permitted here</value>
  </data>
  <data name="tcInheritIllegalHere" xml:space="preserve">
    <value>A inheritance declaration is not permitted here</value>
  </data>
  <data name="tcModuleRequiresQualifiedAccess" xml:space="preserve">
    <value>This declaration opens the module '{0}', which is marked as 'RequireQualifiedAccess'. Adjust your code to use qualified references to the elements of the module instead, e.g. 'List.map' instead of 'map'. This change will ensure that your code is robust as new constructs are added to libraries.</value>
  </data>
  <data name="tcOpenUsedWithPartiallyQualifiedPath" xml:space="preserve">
    <value>This declaration opens the namespace or module '{0}' through a partially qualified path. Adjust this code to use the full path of the namespace. This change will make your code more robust as new constructs are added to the F# and CLI libraries.</value>
  </data>
  <data name="tcLocalClassBindingsCannotBeInline" xml:space="preserve">
    <value>Local class bindings cannot be marked inline. Consider lifting the definition out of the class or else do not mark it as inline.</value>
  </data>
  <data name="tcTypeAbbreviationsMayNotHaveMembers" xml:space="preserve">
    <value>Type abbreviations cannot have members</value>
  </data>
  <data name="tcTypeAbbreviationsCheckedAtCompileTime" xml:space="preserve">
    <value>As of F# 4.1, the accessibility of type abbreviations is checked at compile-time. Consider changing the accessibility of the type abbreviation. Ignoring this warning might lead to runtime errors.</value>
  </data>
  <data name="tcEnumerationsMayNotHaveMembers" xml:space="preserve">
    <value>Enumerations cannot have members</value>
  </data>
  <data name="tcMeasureDeclarationsRequireStaticMembers" xml:space="preserve">
    <value>Measure declarations may have only static members</value>
  </data>
  <data name="tcStructsMayNotContainDoBindings" xml:space="preserve">
    <value>Structs cannot contain 'do' bindings because the default constructor for structs would not execute these bindings</value>
  </data>
  <data name="tcStructsMayNotContainLetBindings" xml:space="preserve">
    <value>Structs cannot contain value definitions because the default constructor for structs will not execute these bindings. Consider adding additional arguments to the primary constructor for the type.</value>
  </data>
  <data name="tcStaticLetBindingsRequireClassesWithImplicitConstructors" xml:space="preserve">
    <value>Static value definitions may only be used in types with a primary constructor. Consider adding arguments to the type definition, e.g. 'type X(args) = ...'.</value>
  </data>
  <data name="tcMeasureDeclarationsRequireStaticMembersNotConstructors" xml:space="preserve">
    <value>Measure declarations may have only static members: constructors are not available</value>
  </data>
  <data name="tcMemberAndLocalClassBindingHaveSameName" xml:space="preserve">
    <value>A member and a local class binding both have the name '{0}'</value>
  </data>
  <data name="tcTypeAbbreviationsCannotHaveInterfaceDeclaration" xml:space="preserve">
    <value>Type abbreviations cannot have interface declarations</value>
  </data>
  <data name="tcEnumerationsCannotHaveInterfaceDeclaration" xml:space="preserve">
    <value>Enumerations cannot have interface declarations</value>
  </data>
  <data name="tcTypeIsNotInterfaceType0" xml:space="preserve">
    <value>This type is not an interface type</value>
  </data>
  <data name="tcAllImplementedInterfacesShouldBeDeclared" xml:space="preserve">
    <value>All implemented interfaces should be declared on the initial declaration of the type</value>
  </data>
  <data name="tcDefaultImplementationForInterfaceHasAlreadyBeenAdded" xml:space="preserve">
    <value>A default implementation of this interface has already been added because the explicit implementation of the interface was not specified at the definition of the type</value>
  </data>
  <data name="tcMemberNotPermittedInInterfaceImplementation" xml:space="preserve">
    <value>This member is not permitted in an interface implementation</value>
  </data>
  <data name="tcDeclarationElementNotPermittedInAugmentation" xml:space="preserve">
    <value>This declaration element is not permitted in an augmentation</value>
  </data>
  <data name="tcTypesCannotContainNestedTypes" xml:space="preserve">
    <value>Types cannot contain nested type definitions</value>
  </data>
  <data name="tcTypeExceptionOrModule" xml:space="preserve">
    <value>type, exception or module</value>
  </data>
  <data name="tcTypeOrModule" xml:space="preserve">
    <value>type or module</value>
  </data>
  <data name="tcImplementsIStructuralEquatableExplicitly" xml:space="preserve">
    <value>The struct, record or union type '{0}' implements the interface 'System.IStructuralEquatable' explicitly. Apply the 'CustomEquality' attribute to the type.</value>
  </data>
  <data name="tcImplementsIEquatableExplicitly" xml:space="preserve">
    <value>The struct, record or union type '{0}' implements the interface 'System.IEquatable&lt;_&gt;' explicitly. Apply the 'CustomEquality' attribute to the type and provide a consistent implementation of the non-generic override 'System.Object.Equals(obj)'.</value>
  </data>
  <data name="tcExplicitTypeSpecificationCannotBeUsedForExceptionConstructors" xml:space="preserve">
    <value>Explicit type specifications cannot be used for exception constructors</value>
  </data>
  <data name="tcExceptionAbbreviationsShouldNotHaveArgumentList" xml:space="preserve">
    <value>Exception abbreviations should not have argument lists</value>
  </data>
  <data name="tcAbbreviationsFordotNetExceptionsCannotTakeArguments" xml:space="preserve">
    <value>Abbreviations for Common IL exceptions cannot take arguments</value>
  </data>
  <data name="tcExceptionAbbreviationsMustReferToValidExceptions" xml:space="preserve">
    <value>Exception abbreviations must refer to existing exceptions or F# types deriving from System.Exception</value>
  </data>
  <data name="tcAbbreviationsFordotNetExceptionsMustHaveMatchingObjectConstructor" xml:space="preserve">
    <value>Abbreviations for Common IL exception types must have a matching object constructor</value>
  </data>
  <data name="tcNotAnException" xml:space="preserve">
    <value>Not an exception</value>
  </data>
  <data name="tcInvalidModuleName" xml:space="preserve">
    <value>Invalid module name</value>
  </data>
  <data name="tcInvalidTypeExtension" xml:space="preserve">
    <value>Invalid type extension</value>
  </data>
  <data name="tcAttributesOfTypeSpecifyMultipleKindsForType" xml:space="preserve">
    <value>The attributes of this type specify multiple kinds for the type</value>
  </data>
  <data name="tcKindOfTypeSpecifiedDoesNotMatchDefinition" xml:space="preserve">
    <value>The kind of the type specified by its attributes does not match the kind implied by its definition</value>
  </data>
  <data name="tcMeasureDefinitionsCannotHaveTypeParameters" xml:space="preserve">
    <value>Measure definitions cannot have type parameters</value>
  </data>
  <data name="tcTypeRequiresDefinition" xml:space="preserve">
    <value>This type requires a definition</value>
  </data>
  <data name="tcTypeAbbreviationHasTypeParametersMissingOnType" xml:space="preserve">
    <value>This type abbreviation has one or more declared type parameters that do not appear in the type being abbreviated. Type abbreviations must use all declared type parameters in the type being abbreviated. Consider removing one or more type parameters, or use a concrete type definition that wraps an underlying type, such as 'type C&lt;'a&gt; = C of ...'.</value>
  </data>
  <data name="tcStructsInterfacesEnumsDelegatesMayNotInheritFromOtherTypes" xml:space="preserve">
    <value>Structs, interfaces, enums and delegates cannot inherit from other types</value>
  </data>
  <data name="tcTypesCannotInheritFromMultipleConcreteTypes" xml:space="preserve">
    <value>Types cannot inherit from multiple concrete types</value>
  </data>
  <data name="tcRecordsUnionsAbbreviationsStructsMayNotHaveAllowNullLiteralAttribute" xml:space="preserve">
    <value>Records, union, abbreviations and struct types cannot have the 'AllowNullLiteral' attribute</value>
  </data>
  <data name="tcAllowNullTypesMayOnlyInheritFromAllowNullTypes" xml:space="preserve">
    <value>Types with the 'AllowNullLiteral' attribute may only inherit from or implement types which also allow the use of the null literal</value>
  </data>
  <data name="tcGenericTypesCannotHaveStructLayout" xml:space="preserve">
    <value>Generic types cannot be given the 'StructLayout' attribute</value>
  </data>
  <data name="tcOnlyStructsCanHaveStructLayout" xml:space="preserve">
    <value>Only structs and classes without primary constructors may be given the 'StructLayout' attribute</value>
  </data>
  <data name="tcRepresentationOfTypeHiddenBySignature" xml:space="preserve">
    <value>The representation of this type is hidden by the signature. It must be given an attribute such as [&lt;Sealed&gt;], [&lt;Class&gt;] or [&lt;Interface&gt;] to indicate the characteristics of the type.</value>
  </data>
  <data name="tcOnlyClassesCanHaveAbstract" xml:space="preserve">
    <value>Only classes may be given the 'AbstractClass' attribute</value>
  </data>
  <data name="tcOnlyTypesRepresentingUnitsOfMeasureCanHaveMeasure" xml:space="preserve">
    <value>Only types representing units-of-measure may be given the 'Measure' attribute</value>
  </data>
  <data name="tcOverridesCannotHaveVisibilityDeclarations" xml:space="preserve">
    <value>Accessibility modifiers are not permitted on overrides or interface implementations</value>
  </data>
  <data name="tcTypesAreAlwaysSealedDU" xml:space="preserve">
    <value>Discriminated union types are always sealed</value>
  </data>
  <data name="tcTypesAreAlwaysSealedRecord" xml:space="preserve">
    <value>Record types are always sealed</value>
  </data>
  <data name="tcTypesAreAlwaysSealedAssemblyCode" xml:space="preserve">
    <value>Assembly code types are always sealed</value>
  </data>
  <data name="tcTypesAreAlwaysSealedStruct" xml:space="preserve">
    <value>Struct types are always sealed</value>
  </data>
  <data name="tcTypesAreAlwaysSealedDelegate" xml:space="preserve">
    <value>Delegate types are always sealed</value>
  </data>
  <data name="tcTypesAreAlwaysSealedEnum" xml:space="preserve">
    <value>Enum types are always sealed</value>
  </data>
  <data name="tcInterfaceTypesAndDelegatesCannotContainFields" xml:space="preserve">
    <value>Interface types and delegate types cannot contain fields</value>
  </data>
  <data name="tcAbbreviatedTypesCannotBeSealed" xml:space="preserve">
    <value>Abbreviated types cannot be given the 'Sealed' attribute</value>
  </data>
  <data name="tcCannotInheritFromSealedType" xml:space="preserve">
    <value>Cannot inherit a sealed type</value>
  </data>
  <data name="tcCannotInheritFromInterfaceType" xml:space="preserve">
    <value>Cannot inherit from interface type. Use interface ... with instead.</value>
  </data>
  <data name="tcStructTypesCannotContainAbstractMembers" xml:space="preserve">
    <value>Struct types cannot contain abstract members</value>
  </data>
  <data name="tcInterfaceTypesCannotBeSealed" xml:space="preserve">
    <value>Interface types cannot be sealed</value>
  </data>
  <data name="tcInvalidDelegateSpecification" xml:space="preserve">
    <value>Delegate specifications must be of the form 'typ -&gt; typ'</value>
  </data>
  <data name="tcDelegatesCannotBeCurried" xml:space="preserve">
    <value>Delegate specifications must not be curried types. Use 'typ * ... * typ -&gt; typ' for multi-argument delegates, and 'typ -&gt; (typ -&gt; typ)' for delegates returning function values.</value>
  </data>
  <data name="tcInvalidTypeForLiteralEnumeration" xml:space="preserve">
    <value>Literal enumerations must have type int, uint, int16, uint16, int64, uint64, byte, sbyte or char</value>
  </data>
  <data name="tcTypeDefinitionIsCyclic" xml:space="preserve">
    <value>This type definition involves an immediate cyclic reference through an abbreviation</value>
  </data>
  <data name="tcTypeDefinitionIsCyclicThroughInheritance" xml:space="preserve">
    <value>This type definition involves an immediate cyclic reference through a struct field or inheritance relation</value>
  </data>
  <data name="tcReservedSyntaxForAugmentation" xml:space="preserve">
    <value>The syntax 'type X with ...' is reserved for augmentations. Types whose representations are hidden but which have members are now declared in signatures using 'type X = ...'. You may also need to add the '[&lt;Sealed&gt;] attribute to the type definition in the signature</value>
  </data>
  <data name="tcMembersThatExtendInterfaceMustBePlacedInSeparateModule" xml:space="preserve">
    <value>Members that extend interface, delegate or enum types must be placed in a module separate to the definition of the type. This module must either have the AutoOpen attribute or be opened explicitly by client code to bring the extension members into scope.</value>
  </data>
  <data name="tcDeclaredTypeParametersForExtensionDoNotMatchOriginal" xml:space="preserve">
    <value>One or more of the declared type parameters for this type extension have a missing or wrong type constraint not matching the original type constraints on '{0}'</value>
  </data>
  <data name="tcTypeDefinitionsWithImplicitConstructionMustHaveOneInherit" xml:space="preserve">
    <value>Type definitions may only have one 'inherit' specification and it must be the first declaration</value>
  </data>
  <data name="tcTypeDefinitionsWithImplicitConstructionMustHaveLocalBindingsBeforeMembers" xml:space="preserve">
    <value>'let' and 'do' bindings must come before member and interface definitions in type definitions</value>
  </data>
  <data name="tcInheritDeclarationMissingArguments" xml:space="preserve">
    <value>This 'inherit' declaration specifies the inherited type but no arguments. Consider supplying arguments, e.g. 'inherit BaseType(args)'.</value>
  </data>
  <data name="tcInheritConstructionCallNotPartOfImplicitSequence" xml:space="preserve">
    <value>This 'inherit' declaration has arguments, but is not in a type with a primary constructor. Consider adding arguments to your type definition, e.g. 'type X(args) = ...'.</value>
  </data>
  <data name="tcLetAndDoRequiresImplicitConstructionSequence" xml:space="preserve">
    <value>This definition may only be used in a type with a primary constructor. Consider adding arguments to your type definition, e.g. 'type X(args) = ...'.</value>
  </data>
  <data name="tcTypeAbbreviationsCannotHaveAugmentations" xml:space="preserve">
    <value>Type abbreviations cannot have augmentations</value>
  </data>
  <data name="tcModuleAbbreviationForNamespace" xml:space="preserve">
    <value>The path '{0}' is a namespace. A module abbreviation may not abbreviate a namespace.</value>
  </data>
  <data name="tcTypeUsedInInvalidWay" xml:space="preserve">
    <value>The type '{0}' is used in an invalid way. A value prior to '{1}' has an inferred type involving '{2}', which is an invalid forward reference.</value>
  </data>
  <data name="tcMemberUsedInInvalidWay" xml:space="preserve">
    <value>The member '{0}' is used in an invalid way. A use of '{1}' has been inferred prior to the definition of '{2}', which is an invalid forward reference.</value>
  </data>
  <data name="tcAttributeAutoOpenWasIgnored" xml:space="preserve">
    <value>The attribute 'AutoOpen(\"{0}\")' in the assembly '{1}' did not refer to a valid module or namespace in that assembly and has been ignored</value>
  </data>
  <data name="ilUndefinedValue" xml:space="preserve">
    <value>Undefined value '{0}'</value>
  </data>
  <data name="ilLabelNotFound" xml:space="preserve">
    <value>Label {0} not found</value>
  </data>
  <data name="ilIncorrectNumberOfTypeArguments" xml:space="preserve">
    <value>Incorrect number of type arguments to local call</value>
  </data>
  <data name="ilDynamicInvocationNotSupported" xml:space="preserve">
    <value>Dynamic invocation of {0} is not supported</value>
  </data>
  <data name="ilAddressOfLiteralFieldIsInvalid" xml:space="preserve">
    <value>Taking the address of a literal field is invalid</value>
  </data>
  <data name="ilAddressOfValueHereIsInvalid" xml:space="preserve">
    <value>This operation involves taking the address of a value '{0}' represented using a local variable or other special representation. This is invalid.</value>
  </data>
  <data name="ilCustomMarshallersCannotBeUsedInFSharp" xml:space="preserve">
    <value>Custom marshallers cannot be specified in F# code. Consider using a C# helper function.</value>
  </data>
  <data name="ilMarshalAsAttributeCannotBeDecoded" xml:space="preserve">
    <value>The MarshalAs attribute could not be decoded</value>
  </data>
  <data name="ilSignatureForExternalFunctionContainsTypeParameters" xml:space="preserve">
    <value>The signature for this external function contains type parameters. Constrain the argument and return types to indicate the types of the corresponding C function.</value>
  </data>
  <data name="ilDllImportAttributeCouldNotBeDecoded" xml:space="preserve">
    <value>The DllImport attribute could not be decoded</value>
  </data>
  <data name="ilLiteralFieldsCannotBeSet" xml:space="preserve">
    <value>Literal fields cannot be set</value>
  </data>
  <data name="ilStaticMethodIsNotLambda" xml:space="preserve">
    <value>GenSetStorage: {0} was represented as a static method but was not an appropriate lambda expression</value>
  </data>
  <data name="ilMutableVariablesCannotEscapeMethod" xml:space="preserve">
    <value>Mutable variables cannot escape their method</value>
  </data>
  <data name="ilUnexpectedUnrealizedValue" xml:space="preserve">
    <value>Compiler error: unexpected unrealized value</value>
  </data>
  <data name="ilMainModuleEmpty" xml:space="preserve">
    <value>Main module of program is empty: nothing will happen when it is run</value>
  </data>
  <data name="ilTypeCannotBeUsedForLiteralField" xml:space="preserve">
    <value>This type cannot be used for a literal field</value>
  </data>
  <data name="ilUnexpectedGetSetAnnotation" xml:space="preserve">
    <value>Unexpected GetSet annotation on a property</value>
  </data>
  <data name="ilFieldOffsetAttributeCouldNotBeDecoded" xml:space="preserve">
    <value>The FieldOffset attribute could not be decoded</value>
  </data>
  <data name="ilStructLayoutAttributeCouldNotBeDecoded" xml:space="preserve">
    <value>The StructLayout attribute could not be decoded</value>
  </data>
  <data name="ilDefaultAugmentationAttributeCouldNotBeDecoded" xml:space="preserve">
    <value>The DefaultAugmentation attribute could not be decoded</value>
  </data>
  <data name="ilReflectedDefinitionsCannotUseSliceOperator" xml:space="preserve">
    <value>Reflected definitions cannot contain uses of the prefix splice operator '%'</value>
  </data>
  <data name="optsProblemWithCodepage" xml:space="preserve">
    <value>Problem with codepage '{0}': {1}</value>
  </data>
  <data name="optsCopyright" xml:space="preserve">
    <value>Copyright (c) Microsoft Corporation. All Rights Reserved.</value>
  </data>
  <data name="optsCopyrightCommunity" xml:space="preserve">
    <value>Freely distributed under the MIT Open Source License.  https://github.com/Microsoft/visualfsharp/blob/master/License.txt</value>
  </data>
  <data name="optsNameOfOutputFile" xml:space="preserve">
    <value>Name of the output file (Short form: -o)</value>
  </data>
  <data name="optsBuildConsole" xml:space="preserve">
    <value>Build a console executable</value>
  </data>
  <data name="optsBuildWindows" xml:space="preserve">
    <value>Build a Windows executable</value>
  </data>
  <data name="optsBuildLibrary" xml:space="preserve">
    <value>Build a library (Short form: -a)</value>
  </data>
  <data name="optsBuildModule" xml:space="preserve">
    <value>Build a module that can be added to another assembly</value>
  </data>
  <data name="optsDelaySign" xml:space="preserve">
    <value>Delay-sign the assembly using only the public portion of the strong name key</value>
  </data>
  <data name="optsPublicSign" xml:space="preserve">
    <value>Public-sign the assembly using only the public portion of the strong name key, and mark the assembly as signed</value>
  </data>
  <data name="optsWriteXml" xml:space="preserve">
    <value>Write the xmldoc of the assembly to the given file</value>
  </data>
  <data name="optsStrongKeyFile" xml:space="preserve">
    <value>Specify a strong name key file</value>
  </data>
  <data name="optsStrongKeyContainer" xml:space="preserve">
    <value>Specify a strong name key container</value>
  </data>
  <data name="optsPlatform" xml:space="preserve">
    <value>Limit which platforms this code can run on: x86, Itanium, x64, anycpu32bitpreferred, or anycpu. The default is anycpu.</value>
  </data>
  <data name="optsNoOpt" xml:space="preserve">
    <value>Only include optimization information essential for implementing inlined constructs. Inhibits cross-module inlining but improves binary compatibility.</value>
  </data>
  <data name="optsNoInterface" xml:space="preserve">
    <value>Don't add a resource to the generated assembly containing F#-specific metadata</value>
  </data>
  <data name="optsSig" xml:space="preserve">
    <value>Print the inferred interface of the assembly to a file</value>
  </data>
  <data name="optsReference" xml:space="preserve">
    <value>Reference an assembly (Short form: -r)</value>
  </data>
  <data name="optsWin32res" xml:space="preserve">
    <value>Specify a Win32 resource file (.res)</value>
  </data>
  <data name="optsWin32manifest" xml:space="preserve">
    <value>Specify a Win32 manifest file</value>
  </data>
  <data name="optsNowin32manifest" xml:space="preserve">
    <value>Do not include the default Win32 manifest</value>
  </data>
  <data name="optsEmbedAllSource" xml:space="preserve">
    <value>Embed all source files in the portable PDB file</value>
  </data>
  <data name="optsEmbedSource" xml:space="preserve">
    <value>Embed specific source files in the portable PDB file</value>
  </data>
  <data name="optsSourceLink" xml:space="preserve">
    <value>Source link information file to embed in the portable PDB file</value>
  </data>
  <data name="optsEmbeddedSourceRequirePortablePDBs" xml:space="preserve">
    <value>--embed switch only supported when emitting a Portable PDB (--debug:portable or --debug:embedded)</value>
  </data>
  <data name="optsSourceLinkRequirePortablePDBs" xml:space="preserve">
    <value>--sourcelink switch only supported when emitting a Portable PDB (--debug:portable or --debug:embedded)</value>
  </data>
  <data name="srcFileTooLarge" xml:space="preserve">
    <value>Source file is too large to embed in a portable PDB</value>
  </data>
  <data name="optsResource" xml:space="preserve">
    <value>Embed the specified managed resource</value>
  </data>
  <data name="optsLinkresource" xml:space="preserve">
    <value>Link the specified resource to this assembly where the resinfo format is &lt;file&gt;[,&lt;string name&gt;[,public|private]]</value>
  </data>
  <data name="optsDebugPM" xml:space="preserve">
    <value>Emit debug information (Short form: -g)</value>
  </data>
  <data name="optsDebug" xml:space="preserve">
    <value>Specify debugging type: full, portable, embedded, pdbonly. ('{0}' is the default if no debuggging type specified and enables attaching a debugger to a running program, 'portable' is a cross-platform format, 'embedded' is a cross-platform format embedded into the output file).</value>
  </data>
  <data name="optsOptimize" xml:space="preserve">
    <value>Enable optimizations (Short form: -O)</value>
  </data>
  <data name="optsTailcalls" xml:space="preserve">
    <value>Enable or disable tailcalls</value>
  </data>
  <data name="optsDeterministic" xml:space="preserve">
    <value>Produce a deterministic assembly (including module version GUID and timestamp)</value>
  </data>
  <data name="optsCrossoptimize" xml:space="preserve">
    <value>Enable or disable cross-module optimizations</value>
  </data>
  <data name="optsWarnaserrorPM" xml:space="preserve">
    <value>Report all warnings as errors</value>
  </data>
  <data name="optsWarnaserror" xml:space="preserve">
    <value>Report specific warnings as errors</value>
  </data>
  <data name="optsWarn" xml:space="preserve">
    <value>Set a warning level (0-5)</value>
  </data>
  <data name="optsNowarn" xml:space="preserve">
    <value>Disable specific warning messages</value>
  </data>
  <data name="optsWarnOn" xml:space="preserve">
    <value>Enable specific warnings that may be off by default</value>
  </data>
  <data name="optsChecked" xml:space="preserve">
    <value>Generate overflow checks</value>
  </data>
  <data name="optsDefine" xml:space="preserve">
    <value>Define conditional compilation symbols (Short form: -d)</value>
  </data>
  <data name="optsMlcompatibility" xml:space="preserve">
    <value>Ignore ML compatibility warnings</value>
  </data>
  <data name="optsNologo" xml:space="preserve">
    <value>Suppress compiler copyright message</value>
  </data>
  <data name="optsHelp" xml:space="preserve">
    <value>Display this usage message (Short form: -?)</value>
  </data>
  <data name="optsResponseFile" xml:space="preserve">
    <value>Read response file for more options</value>
  </data>
  <data name="optsCodepage" xml:space="preserve">
    <value>Specify the codepage used to read source files</value>
  </data>
  <data name="optsUtf8output" xml:space="preserve">
    <value>Output messages in UTF-8 encoding</value>
  </data>
  <data name="optsFullpaths" xml:space="preserve">
    <value>Output messages with fully qualified paths</value>
  </data>
  <data name="optsLib" xml:space="preserve">
    <value>Specify a directory for the include path which is used to resolve source files and assemblies (Short form: -I)</value>
  </data>
  <data name="optsBaseaddress" xml:space="preserve">
    <value>Base address for the library to be built</value>
  </data>
  <data name="optsNoframework" xml:space="preserve">
    <value>Do not reference the default CLI assemblies by default</value>
  </data>
  <data name="optsStandalone" xml:space="preserve">
    <value>Statically link the F# library and all referenced DLLs that depend on it into the assembly being generated</value>
  </data>
  <data name="optsStaticlink" xml:space="preserve">
    <value>Statically link the given assembly and all referenced DLLs that depend on this assembly. Use an assembly name e.g. mylib, not a DLL name.</value>
  </data>
  <data name="optsResident" xml:space="preserve">
    <value>Use a resident background compilation service to improve compiler startup times.</value>
  </data>
  <data name="optsPdb" xml:space="preserve">
    <value>Name the output debug file</value>
  </data>
  <data name="optsSimpleresolution" xml:space="preserve">
    <value>Resolve assembly references using directory-based rules rather than MSBuild resolution</value>
  </data>
  <data name="optsUnrecognizedTarget" xml:space="preserve">
    <value>Unrecognized target '{0}', expected 'exe', 'winexe', 'library' or 'module'</value>
  </data>
  <data name="optsUnrecognizedDebugType" xml:space="preserve">
    <value>Unrecognized debug type '{0}', expected 'pdbonly' or 'full'</value>
  </data>
  <data name="optsInvalidWarningLevel" xml:space="preserve">
    <value>Invalid warning level '{0}'</value>
  </data>
  <data name="optsShortFormOf" xml:space="preserve">
    <value>Short form of '{0}'</value>
  </data>
  <data name="optsClirootDeprecatedMsg" xml:space="preserve">
    <value>The command-line option '--cliroot' has been deprecated. Use an explicit reference to a specific copy of mscorlib.dll instead.</value>
  </data>
  <data name="optsClirootDescription" xml:space="preserve">
    <value>Use to override where the compiler looks for mscorlib.dll and framework components</value>
  </data>
  <data name="optsHelpBannerOutputFiles" xml:space="preserve">
    <value>- OUTPUT FILES -</value>
  </data>
  <data name="optsHelpBannerInputFiles" xml:space="preserve">
    <value>- INPUT FILES -</value>
  </data>
  <data name="optsHelpBannerResources" xml:space="preserve">
    <value>- RESOURCES -</value>
  </data>
  <data name="optsHelpBannerCodeGen" xml:space="preserve">
    <value>- CODE GENERATION -</value>
  </data>
  <data name="optsHelpBannerAdvanced" xml:space="preserve">
    <value>- ADVANCED -</value>
  </data>
  <data name="optsHelpBannerMisc" xml:space="preserve">
    <value>- MISCELLANEOUS -</value>
  </data>
  <data name="optsHelpBannerLanguage" xml:space="preserve">
    <value>- LANGUAGE -</value>
  </data>
  <data name="optsHelpBannerErrsAndWarns" xml:space="preserve">
    <value>- ERRORS AND WARNINGS -</value>
  </data>
  <data name="optsUnknownArgumentToTheTestSwitch" xml:space="preserve">
    <value>Unknown --test argument: '{0}'</value>
  </data>
  <data name="optsUnknownPlatform" xml:space="preserve">
    <value>Unrecognized platform '{0}', valid values are 'x86', 'x64', 'Itanium', 'anycpu32bitpreferred', and 'anycpu'</value>
  </data>
  <data name="optsInternalNoDescription" xml:space="preserve">
    <value>The command-line option '{0}' is for test purposes only</value>
  </data>
  <data name="optsDCLONoDescription" xml:space="preserve">
    <value>The command-line option '{0}' has been deprecated</value>
  </data>
  <data name="optsDCLODeprecatedSuggestAlternative" xml:space="preserve">
    <value>The command-line option '{0}' has been deprecated. Use '{1}' instead.</value>
  </data>
  <data name="optsDCLOHtmlDoc" xml:space="preserve">
    <value>The command-line option '{0}' has been deprecated. HTML document generation is now part of the F# Power Pack, via the tool FsHtmlDoc.exe.</value>
  </data>
  <data name="optsConsoleColors" xml:space="preserve">
    <value>Output warning and error messages in color</value>
  </data>
  <data name="optsUseHighEntropyVA" xml:space="preserve">
    <value>Enable high-entropy ASLR</value>
  </data>
  <data name="optsSubSystemVersion" xml:space="preserve">
    <value>Specify subsystem version of this assembly</value>
  </data>
  <data name="optsTargetProfile" xml:space="preserve">
    <value>Specify target framework profile of this assembly. Valid values are mscorlib, netcore or netstandard. Default - mscorlib</value>
  </data>
  <data name="optsEmitDebugInfoInQuotations" xml:space="preserve">
    <value>Emit debug information in quotations</value>
  </data>
  <data name="optsPreferredUiLang" xml:space="preserve">
    <value>Specify the preferred output language culture name (e.g. es-ES, ja-JP)</value>
  </data>
  <data name="optsNoCopyFsharpCore" xml:space="preserve">
    <value>Don't copy FSharp.Core.dll along the produced binaries</value>
  </data>
  <data name="optsInvalidSubSystemVersion" xml:space="preserve">
    <value>Invalid version '{0}' for '--subsystemversion'. The version must be 4.00 or greater.</value>
  </data>
  <data name="optsInvalidTargetProfile" xml:space="preserve">
    <value>Invalid value '{0}' for '--targetprofile', valid values are 'mscorlib', 'netcore' or 'netstandard'.</value>
  </data>
  <data name="typeInfoFullName" xml:space="preserve">
    <value>Full name</value>
  </data>
  <data name="typeInfoOtherOverloads" xml:space="preserve">
    <value>and {0} other overloads</value>
  </data>
  <data name="typeInfoUnionCase" xml:space="preserve">
    <value>union case</value>
  </data>
  <data name="typeInfoActivePatternResult" xml:space="preserve">
    <value>active pattern result</value>
  </data>
  <data name="typeInfoActiveRecognizer" xml:space="preserve">
    <value>active recognizer</value>
  </data>
  <data name="typeInfoField" xml:space="preserve">
    <value>field</value>
  </data>
  <data name="typeInfoEvent" xml:space="preserve">
    <value>event</value>
  </data>
  <data name="typeInfoProperty" xml:space="preserve">
    <value>property</value>
  </data>
  <data name="typeInfoExtension" xml:space="preserve">
    <value>extension</value>
  </data>
  <data name="typeInfoCustomOperation" xml:space="preserve">
    <value>custom operation</value>
  </data>
  <data name="typeInfoArgument" xml:space="preserve">
    <value>argument</value>
  </data>
  <data name="typeInfoPatternVariable" xml:space="preserve">
    <value>patvar</value>
  </data>
  <data name="typeInfoNamespace" xml:space="preserve">
    <value>namespace</value>
  </data>
  <data name="typeInfoModule" xml:space="preserve">
    <value>module</value>
  </data>
  <data name="typeInfoNamespaceOrModule" xml:space="preserve">
    <value>namespace/module</value>
  </data>
  <data name="typeInfoFromFirst" xml:space="preserve">
    <value>from {0}</value>
  </data>
  <data name="typeInfoFromNext" xml:space="preserve">
    <value>also from {0}</value>
  </data>
  <data name="typeInfoGeneratedProperty" xml:space="preserve">
    <value>generated property</value>
  </data>
  <data name="typeInfoGeneratedType" xml:space="preserve">
    <value>generated type</value>
  </data>
  <data name="assemblyResolutionFoundByAssemblyFoldersKey" xml:space="preserve">
    <value>Found by AssemblyFolders registry key</value>
  </data>
  <data name="assemblyResolutionFoundByAssemblyFoldersExKey" xml:space="preserve">
    <value>Found by AssemblyFoldersEx registry key</value>
  </data>
  <data name="assemblyResolutionNetFramework" xml:space="preserve">
    <value>.NET Framework</value>
  </data>
  <data name="assemblyResolutionGAC" xml:space="preserve">
    <value>Global Assembly Cache</value>
  </data>
  <data name="recursiveClassHierarchy" xml:space="preserve">
    <value>Recursive class hierarchy in type '{0}'</value>
  </data>
  <data name="InvalidRecursiveReferenceToAbstractSlot" xml:space="preserve">
    <value>Invalid recursive reference to an abstract slot</value>
  </data>
  <data name="eventHasNonStandardType" xml:space="preserve">
    <value>The event '{0}' has a non-standard type. If this event is declared in another CLI language, you may need to access this event using the explicit {1} and {2} methods for the event. If this event is declared in F#, make the type of the event an instantiation of either 'IDelegateEvent&lt;_&gt;' or 'IEvent&lt;_,_&gt;'.</value>
  </data>
  <data name="typeIsNotAccessible" xml:space="preserve">
    <value>The type '{0}' is not accessible from this code location</value>
  </data>
  <data name="unionCasesAreNotAccessible" xml:space="preserve">
    <value>The union cases or fields of the type '{0}' are not accessible from this code location</value>
  </data>
  <data name="valueIsNotAccessible" xml:space="preserve">
    <value>The value '{0}' is not accessible from this code location</value>
  </data>
  <data name="unionCaseIsNotAccessible" xml:space="preserve">
    <value>The union case '{0}' is not accessible from this code location</value>
  </data>
  <data name="fieldIsNotAccessible" xml:space="preserve">
    <value>The record, struct or class field '{0}' is not accessible from this code location</value>
  </data>
  <data name="structOrClassFieldIsNotAccessible" xml:space="preserve">
    <value>The struct or class field '{0}' is not accessible from this code location</value>
  </data>
  <data name="experimentalConstruct" xml:space="preserve">
    <value>This construct is experimental</value>
  </data>
  <data name="noInvokeMethodsFound" xml:space="preserve">
    <value>No Invoke methods found for delegate type</value>
  </data>
  <data name="moreThanOneInvokeMethodFound" xml:space="preserve">
    <value>More than one Invoke method found for delegate type</value>
  </data>
  <data name="delegatesNotAllowedToHaveCurriedSignatures" xml:space="preserve">
    <value>Delegates are not allowed to have curried signatures</value>
  </data>
  <data name="tlrUnexpectedTExpr" xml:space="preserve">
    <value>Unexpected Expr.TyChoose</value>
  </data>
  <data name="tlrLambdaLiftingOptimizationsNotApplied" xml:space="preserve">
    <value>Note: Lambda-lifting optimizations have not been applied because of the use of this local constrained generic function as a first class value. Adding type constraints may resolve this condition.</value>
  </data>
  <data name="lexhlpIdentifiersContainingAtSymbolReserved" xml:space="preserve">
    <value>Identifiers containing '@' are reserved for use in F# code generation</value>
  </data>
  <data name="lexhlpIdentifierReserved" xml:space="preserve">
    <value>The identifier '{0}' is reserved for future use by F#</value>
  </data>
  <data name="patcMissingVariable" xml:space="preserve">
    <value>Missing variable '{0}'</value>
  </data>
  <data name="patcPartialActivePatternsGenerateOneResult" xml:space="preserve">
    <value>Partial active patterns may only generate one result</value>
  </data>
  <data name="impTypeRequiredUnavailable" xml:space="preserve">
    <value>The type '{0}' is required here and is unavailable. You must add a reference to assembly '{1}'.</value>
  </data>
  <data name="impReferencedTypeCouldNotBeFoundInAssembly" xml:space="preserve">
    <value>A reference to the type '{0}' in assembly '{1}' was found, but the type could not be found in that assembly</value>
  </data>
  <data name="impNotEnoughTypeParamsInScopeWhileImporting" xml:space="preserve">
    <value>Internal error or badly formed metadata: not enough type parameters were in scope while importing</value>
  </data>
  <data name="impReferenceToDllRequiredByAssembly" xml:space="preserve">
    <value>A reference to the DLL {0} is required by assembly {1}. The imported type {2} is located in the first assembly and could not be resolved.</value>
  </data>
  <data name="impImportedAssemblyUsesNotPublicType" xml:space="preserve">
    <value>An imported assembly uses the type '{0}' but that type is not public</value>
  </data>
  <data name="optValueMarkedInlineButIncomplete" xml:space="preserve">
    <value>The value '{0}' was marked inline but its implementation makes use of an internal or private function which is not sufficiently accessible</value>
  </data>
  <data name="optValueMarkedInlineButWasNotBoundInTheOptEnv" xml:space="preserve">
    <value>The value '{0}' was marked inline but was not bound in the optimization environment</value>
  </data>
  <data name="optLocalValueNotFoundDuringOptimization" xml:space="preserve">
    <value>Local value {0} not found during optimization</value>
  </data>
  <data name="optValueMarkedInlineHasUnexpectedValue" xml:space="preserve">
    <value>A value marked as 'inline' has an unexpected value</value>
  </data>
  <data name="optValueMarkedInlineCouldNotBeInlined" xml:space="preserve">
    <value>A value marked as 'inline' could not be inlined</value>
  </data>
  <data name="optFailedToInlineValue" xml:space="preserve">
    <value>Failed to inline the value '{0}' marked 'inline', perhaps because a recursive value was marked 'inline'</value>
  </data>
  <data name="optRecursiveValValue" xml:space="preserve">
    <value>Recursive ValValue {0}</value>
  </data>
  <data name="lexfltIncorrentIndentationOfIn" xml:space="preserve">
    <value>The indentation of this 'in' token is incorrect with respect to the corresponding 'let'</value>
  </data>
  <data name="lexfltTokenIsOffsideOfContextStartedEarlier" xml:space="preserve">
    <value>Possible incorrect indentation: this token is offside of context started at position {0}. Try indenting this token further or using standard formatting conventions.</value>
  </data>
  <data name="lexfltSeparatorTokensOfPatternMatchMisaligned" xml:space="preserve">
    <value>The '|' tokens separating rules of this pattern match are misaligned by one column. Consider realigning your code or using further indentation.</value>
  </data>
  <data name="nrInvalidModuleExprType" xml:space="preserve">
    <value>Invalid module/expression/type</value>
  </data>
  <data name="nrTypeInstantiationNeededToDisambiguateTypesWithSameName" xml:space="preserve">
    <value>Multiple types exist called '{0}', taking different numbers of generic parameters. Provide a type instantiation to disambiguate the type resolution, e.g. '{1}'.</value>
  </data>
  <data name="nrTypeInstantiationIsMissingAndCouldNotBeInferred" xml:space="preserve">
    <value>The instantiation of the generic type '{0}' is missing and can't be inferred from the arguments or return type of this member. Consider providing a type instantiation when accessing this type, e.g. '{1}'.</value>
  </data>
  <data name="nrGlobalUsedOnlyAsFirstName" xml:space="preserve">
    <value>'global' may only be used as the first name in a qualified path</value>
  </data>
  <data name="nrIsNotConstructorOrLiteral" xml:space="preserve">
    <value>This is not a constructor or literal, or a constructor is being used incorrectly</value>
  </data>
  <data name="nrUnexpectedEmptyLongId" xml:space="preserve">
    <value>Unexpected empty long identifier</value>
  </data>
  <data name="nrRecordDoesNotContainSuchLabel" xml:space="preserve">
    <value>The record type '{0}' does not contain a label '{1}'.</value>
  </data>
  <data name="nrInvalidFieldLabel" xml:space="preserve">
    <value>Invalid field label</value>
  </data>
  <data name="nrInvalidExpression" xml:space="preserve">
    <value>Invalid expression '{0}'</value>
  </data>
  <data name="nrNoConstructorsAvailableForType" xml:space="preserve">
    <value>No constructors are available for the type '{0}'</value>
  </data>
  <data name="nrUnionTypeNeedsQualifiedAccess" xml:space="preserve">
    <value>The union type for union case '{0}' was defined with the RequireQualifiedAccessAttribute. Include the name of the union type ('{1}') in the name you are using.</value>
  </data>
  <data name="nrRecordTypeNeedsQualifiedAccess" xml:space="preserve">
    <value>The record type for the record field '{0}' was defined with the RequireQualifiedAccessAttribute. Include the name of the record type ('{1}') in the name you are using.</value>
  </data>
  <data name="ilwriteErrorCreatingPdb" xml:space="preserve">
    <value>Unexpected error creating debug information file '{0}'</value>
  </data>
  <data name="lexOutsideIntegerRange" xml:space="preserve">
    <value>This number is outside the allowable range for this integer type</value>
  </data>
  <data name="lexCharNotAllowedInOperatorNames" xml:space="preserve">
    <value>'{0}' is not permitted as a character in operator names and is reserved for future use</value>
  </data>
  <data name="lexUnexpectedChar" xml:space="preserve">
    <value>Unexpected character '{0}'</value>
  </data>
  <data name="lexByteArrayCannotEncode" xml:space="preserve">
    <value>This byte array literal contains characters that do not encode as a single byte</value>
  </data>
  <data name="lexIdentEndInMarkReserved" xml:space="preserve">
    <value>Identifiers followed by '{0}' are reserved for future use</value>
  </data>
  <data name="lexOutsideEightBitSigned" xml:space="preserve">
    <value>This number is outside the allowable range for 8-bit signed integers</value>
  </data>
  <data name="lexOutsideEightBitSignedHex" xml:space="preserve">
    <value>This number is outside the allowable range for hexadecimal 8-bit signed integers</value>
  </data>
  <data name="lexOutsideEightBitUnsigned" xml:space="preserve">
    <value>This number is outside the allowable range for 8-bit unsigned integers</value>
  </data>
  <data name="lexOutsideSixteenBitSigned" xml:space="preserve">
    <value>This number is outside the allowable range for 16-bit signed integers</value>
  </data>
  <data name="lexOutsideSixteenBitUnsigned" xml:space="preserve">
    <value>This number is outside the allowable range for 16-bit unsigned integers</value>
  </data>
  <data name="lexOutsideThirtyTwoBitSigned" xml:space="preserve">
    <value>This number is outside the allowable range for 32-bit signed integers</value>
  </data>
  <data name="lexOutsideThirtyTwoBitUnsigned" xml:space="preserve">
    <value>This number is outside the allowable range for 32-bit unsigned integers</value>
  </data>
  <data name="lexOutsideSixtyFourBitSigned" xml:space="preserve">
    <value>This number is outside the allowable range for 64-bit signed integers</value>
  </data>
  <data name="lexOutsideSixtyFourBitUnsigned" xml:space="preserve">
    <value>This number is outside the allowable range for 64-bit unsigned integers</value>
  </data>
  <data name="lexOutsideNativeSigned" xml:space="preserve">
    <value>This number is outside the allowable range for signed native integers</value>
  </data>
  <data name="lexOutsideNativeUnsigned" xml:space="preserve">
    <value>This number is outside the allowable range for unsigned native integers</value>
  </data>
  <data name="lexInvalidFloat" xml:space="preserve">
    <value>Invalid floating point number</value>
  </data>
  <data name="lexOusideDecimal" xml:space="preserve">
    <value>This number is outside the allowable range for decimal literals</value>
  </data>
  <data name="lexOusideThirtyTwoBitFloat" xml:space="preserve">
    <value>This number is outside the allowable range for 32-bit floats</value>
  </data>
  <data name="lexInvalidNumericLiteral" xml:space="preserve">
    <value>This is not a valid numeric literal. Valid numeric literals include 1, 0x1, 0b0001 (int), 1u (uint32), 1L (int64), 1UL (uint64), 1s (int16), 1y (sbyte), 1uy (byte), 1.0 (float), 1.0f (float32), 1.0m (decimal), 1I (BigInteger).</value>
  </data>
  <data name="lexInvalidByteLiteral" xml:space="preserve">
    <value>This is not a valid byte literal</value>
  </data>
  <data name="lexInvalidCharLiteral" xml:space="preserve">
    <value>This is not a valid character literal</value>
  </data>
  <data name="lexThisUnicodeOnlyInStringLiterals" xml:space="preserve">
    <value>This Unicode encoding is only valid in string literals</value>
  </data>
  <data name="lexTokenReserved" xml:space="preserve">
    <value>This token is reserved for future use</value>
  </data>
  <data name="lexTabsNotAllowed" xml:space="preserve">
    <value>TABs are not allowed in F# code unless the #indent \"off\" option is used</value>
  </data>
  <data name="lexInvalidLineNumber" xml:space="preserve">
    <value>Invalid line number: '{0}'</value>
  </data>
  <data name="lexHashIfMustBeFirst" xml:space="preserve">
    <value>#if directive must appear as the first non-whitespace character on a line</value>
  </data>
  <data name="lexHashElseNoMatchingIf" xml:space="preserve">
    <value>#else has no matching #if</value>
  </data>
  <data name="lexHashEndifRequiredForElse" xml:space="preserve">
    <value>#endif required for #else</value>
  </data>
  <data name="lexHashElseMustBeFirst" xml:space="preserve">
    <value>#else directive must appear as the first non-whitespace character on a line</value>
  </data>
  <data name="lexHashEndingNoMatchingIf" xml:space="preserve">
    <value>#endif has no matching #if</value>
  </data>
  <data name="lexHashEndifMustBeFirst" xml:space="preserve">
    <value>#endif directive must appear as the first non-whitespace character on a line</value>
  </data>
  <data name="lexHashIfMustHaveIdent" xml:space="preserve">
    <value>#if directive should be immediately followed by an identifier</value>
  </data>
  <data name="lexWrongNestedHashEndif" xml:space="preserve">
    <value>Syntax error. Wrong nested #endif, unexpected tokens before it.</value>
  </data>
  <data name="lexHashBangMustBeFirstInFile" xml:space="preserve">
    <value>#! may only appear as the first line at the start of a file.</value>
  </data>
  <data name="pplexExpectedSingleLineComment" xml:space="preserve">
    <value>Expected single line comment or end of line</value>
  </data>
  <data name="memberOperatorDefinitionWithNoArguments" xml:space="preserve">
    <value>Infix operator member '{0}' has no arguments. Expected a tuple of 2 arguments, e.g. static member (+) (x,y) = ...</value>
  </data>
  <data name="memberOperatorDefinitionWithNonPairArgument" xml:space="preserve">
    <value>Infix operator member '{0}' has {1} initial argument(s). Expected a tuple of 2 arguments, e.g. static member (+) (x,y) = ...</value>
  </data>
  <data name="memberOperatorDefinitionWithCurriedArguments" xml:space="preserve">
    <value>Infix operator member '{0}' has extra curried arguments. Expected a tuple of 2 arguments, e.g. static member (+) (x,y) = ...</value>
  </data>
  <data name="tcFSharpCoreRequiresExplicit" xml:space="preserve">
    <value>All record, union and struct types in FSharp.Core.dll must be explicitly labelled with 'StructuralComparison' or 'NoComparison'</value>
  </data>
  <data name="tcStructuralComparisonNotSatisfied1" xml:space="preserve">
    <value>The struct, record or union type '{0}' has the 'StructuralComparison' attribute but the type parameter '{1}' does not satisfy the 'comparison' constraint. Consider adding the 'comparison' constraint to the type parameter</value>
  </data>
  <data name="tcStructuralComparisonNotSatisfied2" xml:space="preserve">
    <value>The struct, record or union type '{0}' has the 'StructuralComparison' attribute but the component type '{1}' does not satisfy the 'comparison' constraint</value>
  </data>
  <data name="tcNoComparisonNeeded1" xml:space="preserve">
    <value>The struct, record or union type '{0}' is not structurally comparable because the type parameter {1} does not satisfy the 'comparison' constraint. Consider adding the 'NoComparison' attribute to the type '{2}' to clarify that the type is not comparable</value>
  </data>
  <data name="tcNoComparisonNeeded2" xml:space="preserve">
    <value>The struct, record or union type '{0}' is not structurally comparable because the type '{1}' does not satisfy the 'comparison' constraint. Consider adding the 'NoComparison' attribute to the type '{2}' to clarify that the type is not comparable</value>
  </data>
  <data name="tcNoEqualityNeeded1" xml:space="preserve">
    <value>The struct, record or union type '{0}' does not support structural equality because the type parameter {1} does not satisfy the 'equality' constraint. Consider adding the 'NoEquality' attribute to the type '{2}' to clarify that the type does not support structural equality</value>
  </data>
  <data name="tcNoEqualityNeeded2" xml:space="preserve">
    <value>The struct, record or union type '{0}' does not support structural equality because the type '{1}' does not satisfy the 'equality' constraint. Consider adding the 'NoEquality' attribute to the type '{2}' to clarify that the type does not support structural equality</value>
  </data>
  <data name="tcStructuralEqualityNotSatisfied1" xml:space="preserve">
    <value>The struct, record or union type '{0}' has the 'StructuralEquality' attribute but the type parameter '{1}' does not satisfy the 'equality' constraint. Consider adding the 'equality' constraint to the type parameter</value>
  </data>
  <data name="tcStructuralEqualityNotSatisfied2" xml:space="preserve">
    <value>The struct, record or union type '{0}' has the 'StructuralEquality' attribute but the component type '{1}' does not satisfy the 'equality' constraint</value>
  </data>
  <data name="tcStructsMustDeclareTypesOfImplicitCtorArgsExplicitly" xml:space="preserve">
    <value>Each argument of the primary constructor for a struct must be given a type, for example 'type S(x1:int, x2: int) = ...'. These arguments determine the fields of the struct.</value>
  </data>
  <data name="chkUnusedValue" xml:space="preserve">
    <value>The value '{0}' is unused</value>
  </data>
  <data name="chkUnusedThisVariable" xml:space="preserve">
    <value>The recursive object reference '{0}' is unused. The presence of a recursive object reference adds runtime initialization checks to members in this and derived types. Consider removing this recursive object reference.</value>
  </data>
  <data name="parsGetterAtMostOneArgument" xml:space="preserve">
    <value>A getter property may have at most one argument group</value>
  </data>
  <data name="parsSetterAtMostTwoArguments" xml:space="preserve">
    <value>A setter property may have at most two argument groups</value>
  </data>
  <data name="parsInvalidProperty" xml:space="preserve">
    <value>Invalid property getter or setter</value>
  </data>
  <data name="parsIndexerPropertyRequiresAtLeastOneArgument" xml:space="preserve">
    <value>An indexer property must be given at least one argument</value>
  </data>
  <data name="tastInvalidAddressOfMutableAcrossAssemblyBoundary" xml:space="preserve">
    <value>This operation accesses a mutable top-level value defined in another assembly in an unsupported way. The value cannot be accessed through its address. Consider copying the expression to a mutable local, e.g. 'let mutable x = ...', and if necessary assigning the value back after the completion of the operation</value>
  </data>
  <data name="parsNonAdjacentTypars" xml:space="preserve">
    <value>Type parameters must be placed directly adjacent to the type name, e.g. \"type C&lt;'T&gt;\", not     type \"C   &lt;'T&gt;\"</value>
  </data>
  <data name="parsNonAdjacentTyargs" xml:space="preserve">
    <value>Type arguments must be placed directly adjacent to the type name, e.g. \"C&lt;'T&gt;\", not \"C  &lt;'T&gt;\"</value>
  </data>
  <data name="parsNonAtomicType" xml:space="preserve">
    <value>The use of the type syntax 'int C' and 'C  &lt;int&gt;' is not permitted here. Consider adjusting this type to be written in the form 'C&lt;int&gt;'</value>
  </data>
  <data name="tastUndefinedItemRefModuleNamespace" xml:space="preserve">
    <value>The module/namespace '{0}' from compilation unit '{1}' did not contain the module/namespace '{2}'</value>
  </data>
  <data name="tastUndefinedItemRefVal" xml:space="preserve">
    <value>The module/namespace '{0}' from compilation unit '{1}' did not contain the val '{2}'</value>
  </data>
  <data name="tastUndefinedItemRefModuleNamespaceType" xml:space="preserve">
    <value>The module/namespace '{0}' from compilation unit '{1}' did not contain the namespace, module or type '{2}'</value>
  </data>
  <data name="tcInvalidUseNullAsTrueValue" xml:space="preserve">
    <value>The 'UseNullAsTrueValue' attribute flag may only be used with union types that have one nullary case and at least one non-nullary case</value>
  </data>
  <data name="tcParameterInferredByref" xml:space="preserve">
    <value>The parameter '{0}' was inferred to have byref type. Parameters of byref type must be given an explicit type annotation, e.g. 'x1: byref&lt;int&gt;'. When used, a byref parameter is implicitly dereferenced.</value>
  </data>
  <data name="tcNonUniformMemberUse" xml:space="preserve">
    <value>The generic member '{0}' has been used at a non-uniform instantiation prior to this program point. Consider reordering the members so this member occurs first. Alternatively, specify the full type of the member explicitly, including argument types, return type and any additional generic parameters and constraints.</value>
  </data>
  <data name="tcAttribArgsDiffer" xml:space="preserve">
    <value>The attribute '{0}' appears in both the implementation and the signature, but the attribute arguments differ. Only the attribute from the signature will be included in the compiled code.</value>
  </data>
  <data name="tcCannotCallAbstractBaseMember" xml:space="preserve">
    <value>Cannot call an abstract base member: '{0}'</value>
  </data>
  <data name="typrelCannotResolveAmbiguityInUnmanaged" xml:space="preserve">
    <value>Could not resolve the ambiguity in the use of a generic construct with an 'unmanaged' constraint at or near this position</value>
  </data>
  <data name="mlCompatMessage" xml:space="preserve">
    <value>This construct is for ML compatibility. {0}. You can disable this warning by using '--mlcompatibility' or '--nowarn:62'.</value>
  </data>
  <data name="ilFieldDoesNotHaveValidOffsetForStructureLayout" xml:space="preserve">
    <value>The type '{0}' has been marked as having an Explicit layout, but the field '{1}' has not been marked with the 'FieldOffset' attribute</value>
  </data>
  <data name="tcInterfacesShouldUseInheritNotInterface" xml:space="preserve">
    <value>Interfaces inherited by other interfaces should be declared using 'inherit ...' instead of 'interface ...'</value>
  </data>
  <data name="parsInvalidPrefixOperator" xml:space="preserve">
    <value>Invalid prefix operator</value>
  </data>
  <data name="parsInvalidPrefixOperatorDefinition" xml:space="preserve">
    <value>Invalid operator definition. Prefix operator definitions must use a valid prefix operator name.</value>
  </data>
  <data name="buildCompilingExtensionIsForML" xml:space="preserve">
    <value>The file extensions '.ml' and '.mli' are for ML compatibility</value>
  </data>
  <data name="lexIndentOffForML" xml:space="preserve">
    <value>Consider using a file with extension '.ml' or '.mli' instead</value>
  </data>
  <data name="activePatternIdentIsNotFunctionTyped" xml:space="preserve">
    <value>Active pattern '{0}' is not a function</value>
  </data>
  <data name="activePatternChoiceHasFreeTypars" xml:space="preserve">
    <value>Active pattern '{0}' has a result type containing type variables that are not determined by the input. The common cause is a when a result case is not mentioned, e.g. 'let (|A|B|) (x:int) = A x'. This can be fixed with a type constraint, e.g. 'let (|A|B|) (x:int) : Choice&lt;int,unit&gt; = A x'</value>
  </data>
  <data name="ilFieldHasOffsetForSequentialLayout" xml:space="preserve">
    <value>The FieldOffset attribute can only be placed on members of types marked with the StructLayout(LayoutKind.Explicit)</value>
  </data>
  <data name="tcOptionalArgsMustComeAfterNonOptionalArgs" xml:space="preserve">
    <value>Optional arguments must come at the end of the argument list, after any non-optional arguments</value>
  </data>
  <data name="tcConditionalAttributeUsage" xml:space="preserve">
    <value>Attribute 'System.Diagnostics.ConditionalAttribute' is only valid on methods or attribute classes</value>
  </data>
  <data name="tcMemberOperatorDefinitionInExtrinsic" xml:space="preserve">
    <value>Extension members cannot provide operator overloads.  Consider defining the operator as part of the type definition instead.</value>
  </data>
  <data name="ilwriteMDBFileNameCannotBeChangedWarning" xml:space="preserve">
    <value>The name of the MDB file must be &lt;assembly-file-name&gt;.mdb. The --pdb option will be ignored.</value>
  </data>
  <data name="ilwriteMDBMemberMissing" xml:space="preserve">
    <value>MDB generation failed. Could not find compatible member {0}</value>
  </data>
  <data name="ilwriteErrorCreatingMdb" xml:space="preserve">
    <value>Cannot generate MDB debug information. Failed to load the 'MonoSymbolWriter' type from the 'Mono.CompilerServices.SymbolWriter.dll' assembly.</value>
  </data>
  <data name="tcUnionCaseNameConflictsWithGeneratedType" xml:space="preserve">
    <value>The union case named '{0}' conflicts with the generated type '{1}'</value>
  </data>
  <data name="chkNoReflectedDefinitionOnStructMember" xml:space="preserve">
    <value>ReflectedDefinitionAttribute may not be applied to an instance member on a struct type, because the instance member takes an implicit 'this' byref parameter</value>
  </data>
  <data name="tcDllImportNotAllowed" xml:space="preserve">
    <value>DLLImport bindings must be static members in a class or function definitions in a module</value>
  </data>
  <data name="buildExplicitCoreLibRequiresNoFramework" xml:space="preserve">
    <value>When mscorlib.dll or FSharp.Core.dll is explicitly referenced the {0} option must also be passed</value>
  </data>
  <data name="buildExpectedSigdataFile" xml:space="preserve">
    <value>FSharp.Core.sigdata not found alongside FSharp.Core. File expected in {0}. Consider upgrading to a more recent version of FSharp.Core, where this file is no longer be required.</value>
  </data>
  <data name="buildExpectedFileAlongSideFSharpCore" xml:space="preserve">
    <value>File '{0}' not found alongside FSharp.Core. File expected in {1}. Consider upgrading to a more recent version of FSharp.Core, where this file is no longer be required.</value>
  </data>
  <data name="buildUnexpectedFileNameCharacter" xml:space="preserve">
    <value>Filename '{0}' contains invalid character '{1}'</value>
  </data>
  <data name="tcInvalidUseBangBinding" xml:space="preserve">
    <value>'use!' bindings must be of the form 'use! &lt;var&gt; = &lt;expr&gt;'</value>
  </data>
  <data name="crefNoInnerGenericsInQuotations" xml:space="preserve">
    <value>Inner generic functions are not permitted in quoted expressions. Consider adding some type constraints until this function is no longer generic.</value>
  </data>
  <data name="tcEnumTypeCannotBeEnumerated" xml:space="preserve">
    <value>The type '{0}' is not a valid enumerator type , i.e. does not have a 'MoveNext()' method returning a bool, and a 'Current' property</value>
  </data>
  <data name="parsEofInTripleQuoteString" xml:space="preserve">
    <value>End of file in triple-quote string begun at or before here</value>
  </data>
  <data name="parsEofInTripleQuoteStringInComment" xml:space="preserve">
    <value>End of file in triple-quote string embedded in comment begun at or before here</value>
  </data>
  <data name="tcTypeTestLosesMeasures" xml:space="preserve">
    <value>This type test or downcast will ignore the unit-of-measure '{0}'</value>
  </data>
  <data name="parsMissingTypeArgs" xml:space="preserve">
    <value>Expected type argument or static argument</value>
  </data>
  <data name="parsMissingGreaterThan" xml:space="preserve">
    <value>Unmatched '&lt;'. Expected closing '&gt;'</value>
  </data>
  <data name="parsUnexpectedQuotationOperatorInTypeAliasDidYouMeanVerbatimString" xml:space="preserve">
    <value>Unexpected quotation operator '&lt;@' in type definition. If you intend to pass a verbatim string as a static argument to a type provider, put a space between the '&lt;' and '@' characters.</value>
  </data>
  <data name="parsErrorParsingAsOperatorName" xml:space="preserve">
    <value>Attempted to parse this as an operator name, but failed</value>
  </data>
  <data name="lexInvalidUnicodeLiteral" xml:space="preserve">
    <value>\U{0} is not a valid Unicode character escape sequence</value>
  </data>
  <data name="tcCallerInfoWrongType" xml:space="preserve">
    <value>'{0}' must be applied to an argument of type '{1}', but has been applied to an argument of type '{2}'</value>
  </data>
  <data name="tcCallerInfoNotOptional" xml:space="preserve">
    <value>'{0}' can only be applied to optional arguments</value>
  </data>
  <data name="toolLocationHelperUnsupportedFrameworkVersion" xml:space="preserve">
    <value>The specified .NET Framework version '{0}' is not supported. Please specify a value from the enumeration Microsoft.Build.Utilities.TargetDotNetFrameworkVersion.</value>
  </data>
  <data name="ilSignInvalidMagicValue" xml:space="preserve">
    <value>Invalid Magic value in CLR Header</value>
  </data>
  <data name="ilSignBadImageFormat" xml:space="preserve">
    <value>Bad image format</value>
  </data>
  <data name="ilSignPrivateKeyExpected" xml:space="preserve">
    <value>Private key expected</value>
  </data>
  <data name="ilSignRsaKeyExpected" xml:space="preserve">
    <value>RSA key expected</value>
  </data>
  <data name="ilSignInvalidBitLen" xml:space="preserve">
    <value>Invalid bit Length</value>
  </data>
  <data name="ilSignInvalidRSAParams" xml:space="preserve">
    <value>Invalid RSAParameters structure - '{{0}}' expected</value>
  </data>
  <data name="ilSignInvalidAlgId" xml:space="preserve">
    <value>Invalid algId - 'Exponent' expected</value>
  </data>
  <data name="ilSignInvalidSignatureSize" xml:space="preserve">
    <value>Invalid signature size</value>
  </data>
  <data name="ilSignNoSignatureDirectory" xml:space="preserve">
    <value>No signature directory</value>
  </data>
  <data name="ilSignInvalidPKBlob" xml:space="preserve">
    <value>Invalid Public Key blob</value>
  </data>
  <data name="fscTooManyErrors" xml:space="preserve">
    <value>Exiting - too many errors</value>
  </data>
  <data name="docfileNoXmlSuffix" xml:space="preserve">
    <value>The documentation file has no .xml suffix</value>
  </data>
  <data name="fscNoImplementationFiles" xml:space="preserve">
    <value>No implementation files specified</value>
  </data>
  <data name="fscBadAssemblyVersion" xml:space="preserve">
    <value>An {0} specified version '{1}', but this value is invalid and has been ignored</value>
  </data>
  <data name="fscTwoResourceManifests" xml:space="preserve">
    <value>Conflicting options specified: 'win32manifest' and 'win32res'. Only one of these can be used.</value>
  </data>
  <data name="fscQuotationLiteralsStaticLinking" xml:space="preserve">
    <value>The code in assembly '{0}' makes uses of quotation literals. Static linking may not include components that make use of quotation literals unless all assemblies are compiled with at least F# 4.0.</value>
  </data>
  <data name="fscQuotationLiteralsStaticLinking0" xml:space="preserve">
    <value>Code in this assembly makes uses of quotation literals. Static linking may not include components that make use of quotation literals unless all assemblies are compiled with at least F# 4.0.</value>
  </data>
  <data name="fscStaticLinkingNoEXE" xml:space="preserve">
    <value>Static linking may not include a .EXE</value>
  </data>
  <data name="fscStaticLinkingNoMixedDLL" xml:space="preserve">
    <value>Static linking may not include a mixed managed/unmanaged DLL</value>
  </data>
  <data name="fscIgnoringMixedWhenLinking" xml:space="preserve">
    <value>Ignoring mixed managed/unmanaged assembly '{0}' during static linking</value>
  </data>
  <data name="fscAssumeStaticLinkContainsNoDependencies" xml:space="preserve">
    <value>Assembly '{0}' was referenced transitively and the assembly could not be resolved automatically. Static linking will assume this DLL has no dependencies on the F# library or other statically linked DLLs. Consider adding an explicit reference to this DLL.</value>
  </data>
  <data name="fscAssemblyNotFoundInDependencySet" xml:space="preserve">
    <value>Assembly '{0}' not found in dependency set of target binary. Statically linked roots should be specified using an assembly name, without a DLL or EXE extension. If this assembly was referenced explicitly then it is possible the assembly was not actually required by the generated binary, in which case it should not be statically linked.</value>
  </data>
  <data name="fscKeyFileCouldNotBeOpened" xml:space="preserve">
    <value>The key file '{0}' could not be opened</value>
  </data>
  <data name="fscProblemWritingBinary" xml:space="preserve">
    <value>A problem occurred writing the binary '{0}': {1}</value>
  </data>
  <data name="fscAssemblyVersionAttributeIgnored" xml:space="preserve">
    <value>The 'AssemblyVersionAttribute' has been ignored because a version was given using a command line option</value>
  </data>
  <data name="fscAssemblyCultureAttributeError" xml:space="preserve">
    <value>Error emitting 'System.Reflection.AssemblyCultureAttribute' attribute -- 'Executables cannot be satellite assemblies, Culture should always be empty'</value>
  </data>
  <data name="fscDelaySignWarning" xml:space="preserve">
    <value>Option '--delaysign' overrides attribute 'System.Reflection.AssemblyDelaySignAttribute' given in a source file or added module</value>
  </data>
  <data name="fscKeyFileWarning" xml:space="preserve">
    <value>Option '--keyfile' overrides attribute 'System.Reflection.AssemblyKeyFileAttribute' given in a source file or added module</value>
  </data>
  <data name="fscKeyNameWarning" xml:space="preserve">
    <value>Option '--keycontainer' overrides attribute 'System.Reflection.AssemblyNameAttribute' given in a source file or added module</value>
  </data>
  <data name="fscReferenceOnCommandLine" xml:space="preserve">
    <value>The assembly '{0}' is listed on the command line. Assemblies should be referenced using a command line flag such as '-r'.</value>
  </data>
  <data name="fscRemotingError" xml:space="preserve">
    <value>The resident compilation service was not used because a problem occured in communicating with the server.</value>
  </data>
  <data name="pathIsInvalid" xml:space="preserve">
    <value>Problem with filename '{0}': Illegal characters in path.</value>
  </data>
  <data name="fscResxSourceFileDeprecated" xml:space="preserve">
    <value>Passing a .resx file ({0}) as a source file to the compiler is deprecated. Use resgen.exe to transform the .resx file into a .resources file to pass as a --resource option. If you are using MSBuild, this can be done via an &lt;EmbeddedResource&gt; item in the .fsproj project file.</value>
  </data>
  <data name="fscStaticLinkingNoProfileMismatches" xml:space="preserve">
    <value>Static linking may not be used on an assembly referencing mscorlib (e.g. a .NET Framework assembly) when generating an assembly that references System.Runtime (e.g. a .NET Core or Portable assembly).</value>
  </data>
  <data name="fscAssemblyWildcardAndDeterminism" xml:space="preserve">
    <value>An {0} specified version '{1}', but this value is a wildcard, and you have requested a deterministic build, these are in conflict.</value>
  </data>
  <data name="fscDeterministicDebugRequiresPortablePdb" xml:space="preserve">
    <value>Determinstic builds only support portable PDBs (--debug:portable or --debug:embedded)</value>
  </data>
  <data name="etIllegalCharactersInNamespaceName" xml:space="preserve">
    <value>Character '{0}' is not allowed in provided namespace name '{1}'</value>
  </data>
  <data name="etNullOrEmptyMemberName" xml:space="preserve">
    <value>The provided type '{0}' returned a member with a null or empty member name</value>
  </data>
  <data name="etNullMember" xml:space="preserve">
    <value>The provided type '{0}' returned a null member</value>
  </data>
  <data name="etNullMemberDeclaringType" xml:space="preserve">
    <value>The provided type '{0}' member info '{1}' has null declaring type</value>
  </data>
  <data name="etNullMemberDeclaringTypeDifferentFromProvidedType" xml:space="preserve">
    <value>The provided type '{0}' has member '{1}' which has declaring type '{2}'. Expected declaring type to be the same as provided type.</value>
  </data>
  <data name="etHostingAssemblyFoundWithoutHosts" xml:space="preserve">
    <value>Referenced assembly '{0}' has assembly level attribute '{1}' but no public type provider classes were found</value>
  </data>
  <data name="etEmptyNamespaceOfTypeNotAllowed" xml:space="preserve">
    <value>Type '{0}' from type provider '{1}' has an empty namespace. Use 'null' for the global namespace.</value>
  </data>
  <data name="etEmptyNamespaceNotAllowed" xml:space="preserve">
    <value>Empty namespace found from the type provider '{0}'. Use 'null' for the global namespace.</value>
  </data>
  <data name="etMustNotBeGeneric" xml:space="preserve">
    <value>Provided type '{0}' has 'IsGenericType' as true, but generic types are not supported.</value>
  </data>
  <data name="etMustNotBeAnArray" xml:space="preserve">
    <value>Provided type '{0}' has 'IsArray' as true, but array types are not supported.</value>
  </data>
  <data name="etMethodHasRequirements" xml:space="preserve">
    <value>Invalid member '{0}' on provided type '{1}'. Provided type members must be public, and not be generic, virtual, or abstract.</value>
  </data>
  <data name="etUnsupportedMemberKind" xml:space="preserve">
    <value>Invalid member '{0}' on provided type '{1}'. Only properties, methods and constructors are allowed</value>
  </data>
  <data name="etPropertyCanReadButHasNoGetter" xml:space="preserve">
    <value>Property '{0}' on provided type '{1}' has CanRead=true but there was no value from GetGetMethod()</value>
  </data>
  <data name="etPropertyHasGetterButNoCanRead" xml:space="preserve">
    <value>Property '{0}' on provided type '{1}' has CanRead=false but GetGetMethod() returned a method</value>
  </data>
  <data name="etPropertyCanWriteButHasNoSetter" xml:space="preserve">
    <value>Property '{0}' on provided type '{1}' has CanWrite=true but there was no value from GetSetMethod()</value>
  </data>
  <data name="etPropertyHasSetterButNoCanWrite" xml:space="preserve">
    <value>Property '{0}' on provided type '{1}' has CanWrite=false but GetSetMethod() returned a method</value>
  </data>
  <data name="etOneOrMoreErrorsSeenDuringExtensionTypeSetting" xml:space="preserve">
    <value>One or more errors seen during provided type setup</value>
  </data>
  <data name="etUnexpectedExceptionFromProvidedTypeMember" xml:space="preserve">
    <value>Unexpected exception from provided type '{0}' member '{1}': {2}</value>
  </data>
  <data name="etUnsupportedConstantType" xml:space="preserve">
    <value>Unsupported constant type '{0}'. Quotations provided by type providers can only contain simple constants. The implementation of the type provider may need to be adjusted by moving a value declared outside a provided quotation literal to be a 'let' binding inside the quotation literal.</value>
  </data>
  <data name="etUnsupportedProvidedExpression" xml:space="preserve">
    <value>Unsupported expression '{0}' from type provider. If you are the author of this type provider, consider adjusting it to provide a different provided expression.</value>
  </data>
  <data name="etProvidedTypeHasUnexpectedName" xml:space="preserve">
    <value>Expected provided type named '{0}' but provided type has 'Name' with value '{1}'</value>
  </data>
  <data name="etEventNoAdd" xml:space="preserve">
    <value>Event '{0}' on provided type '{1}' has no value from GetAddMethod()</value>
  </data>
  <data name="etEventNoRemove" xml:space="preserve">
    <value>Event '{0}' on provided type '{1}' has no value from GetRemoveMethod()</value>
  </data>
  <data name="etProviderHasWrongDesignerAssembly" xml:space="preserve">
    <value>Assembly attribute '{0}' refers to a designer assembly '{1}' which cannot be loaded or doesn't exist. {2}</value>
  </data>
  <data name="etProviderDoesNotHaveValidConstructor" xml:space="preserve">
    <value>The type provider does not have a valid constructor. A constructor taking either no arguments or one argument of type 'TypeProviderConfig' was expected.</value>
  </data>
  <data name="etProviderError" xml:space="preserve">
    <value>The type provider '{0}' reported an error: {1}</value>
  </data>
  <data name="etIncorrectParameterExpression" xml:space="preserve">
    <value>The type provider '{0}' used an invalid parameter in the ParameterExpression: {1}</value>
  </data>
  <data name="etIncorrectProvidedMethod" xml:space="preserve">
    <value>The type provider '{0}' provided a method with a name '{1}' and metadata token '{2}', which is not reported among its methods of its declaring type '{3}'</value>
  </data>
  <data name="etIncorrectProvidedConstructor" xml:space="preserve">
    <value>The type provider '{0}' provided a constructor which is not reported among the constructors of its declaring type '{1}'</value>
  </data>
  <data name="etDirectReferenceToGeneratedTypeNotAllowed" xml:space="preserve">
    <value>A direct reference to the generated type '{0}' is not permitted. Instead, use a type definition, e.g. 'type TypeAlias = &lt;path&gt;'. This indicates that a type provider adds generated types to your assembly.</value>
  </data>
  <data name="etProvidedTypeHasUnexpectedPath" xml:space="preserve">
    <value>Expected provided type with path '{0}' but provided type has path '{1}'</value>
  </data>
  <data name="etUnexpectedNullFromProvidedTypeMember" xml:space="preserve">
    <value>Unexpected 'null' return value from provided type '{0}' member '{1}'</value>
  </data>
  <data name="etUnexpectedExceptionFromProvidedMemberMember" xml:space="preserve">
    <value>Unexpected exception from member '{0}' of provided type '{1}' member '{2}': {3}</value>
  </data>
  <data name="etNestedProvidedTypesDoNotTakeStaticArgumentsOrGenericParameters" xml:space="preserve">
    <value>Nested provided types do not take static arguments or generic parameters</value>
  </data>
  <data name="etInvalidStaticArgument" xml:space="preserve">
    <value>Invalid static argument to provided type. Expected an argument of kind '{0}'.</value>
  </data>
  <data name="etErrorApplyingStaticArgumentsToType" xml:space="preserve">
    <value>An error occured applying the static arguments to a provided type</value>
  </data>
  <data name="etUnknownStaticArgumentKind" xml:space="preserve">
    <value>Unknown static argument kind '{0}' when resolving a reference to a provided type or method '{1}'</value>
  </data>
  <data name="invalidNamespaceForProvidedType" xml:space="preserve">
    <value>invalid namespace for provided type</value>
  </data>
  <data name="invalidFullNameForProvidedType" xml:space="preserve">
    <value>invalid full name for provided type</value>
  </data>
  <data name="etProviderReturnedNull" xml:space="preserve">
    <value>The type provider returned 'null', which is not a valid return value from '{0}'</value>
  </data>
  <data name="etTypeProviderConstructorException" xml:space="preserve">
    <value>The type provider constructor has thrown an exception: {0}</value>
  </data>
  <data name="etNullProvidedExpression" xml:space="preserve">
    <value>Type provider '{0}' returned null from GetInvokerExpression.</value>
  </data>
  <data name="etProvidedAppliedTypeHadWrongName" xml:space="preserve">
    <value>The type provider '{0}' returned an invalid type from 'ApplyStaticArguments'. A type with name '{1}' was expected, but a type with name '{2}' was returned.</value>
  </data>
  <data name="etProvidedAppliedMethodHadWrongName" xml:space="preserve">
    <value>The type provider '{0}' returned an invalid method from 'ApplyStaticArgumentsForMethod'. A method with name '{1}' was expected, but a method with name '{2}' was returned.</value>
  </data>
  <data name="tcTypeTestLossy" xml:space="preserve">
    <value>This type test or downcast will erase the provided type '{0}' to the type '{1}'</value>
  </data>
  <data name="tcTypeCastErased" xml:space="preserve">
    <value>This downcast will erase the provided type '{0}' to the type '{1}'.</value>
  </data>
  <data name="tcTypeTestErased" xml:space="preserve">
    <value>This type test with a provided type '{0}' is not allowed because this provided type will be erased to '{1}' at runtime.</value>
  </data>
  <data name="tcCannotInheritFromErasedType" xml:space="preserve">
    <value>Cannot inherit from erased provided type</value>
  </data>
  <data name="etInvalidTypeProviderAssemblyName" xml:space="preserve">
    <value>Assembly '{0}' hase TypeProviderAssembly attribute with invalid value '{1}'. The value should be a valid assembly name</value>
  </data>
  <data name="tcInvalidMemberNameCtor" xml:space="preserve">
    <value>Invalid member name. Members may not have name '.ctor' or '.cctor'</value>
  </data>
  <data name="tcInferredGenericTypeGivesRiseToInconsistency" xml:space="preserve">
    <value>The function or member '{0}' is used in a way that requires further type annotations at its definition to ensure consistency of inferred types. The inferred signature is '{1}'.</value>
  </data>
  <data name="tcInvalidTypeArgumentCount" xml:space="preserve">
    <value>The number of type arguments did not match: '{0}' given, '{1}' expected. This may be related to a previously reported error.</value>
  </data>
  <data name="tcCannotOverrideSealedMethod" xml:space="preserve">
    <value>Cannot override inherited member '{0}' because it is sealed</value>
  </data>
  <data name="etProviderErrorWithContext" xml:space="preserve">
    <value>The type provider '{0}' reported an error in the context of provided type '{1}', member '{2}'. The error: {3}</value>
  </data>
  <data name="etProvidedTypeWithNameException" xml:space="preserve">
    <value>An exception occurred when accessing the '{0}' of a provided type: {1}</value>
  </data>
  <data name="etProvidedTypeWithNullOrEmptyName" xml:space="preserve">
    <value>The '{0}' of a provided type was null or empty.</value>
  </data>
  <data name="etIllegalCharactersInTypeName" xml:space="preserve">
    <value>Character '{0}' is not allowed in provided type name '{1}'</value>
  </data>
  <data name="tcJoinMustUseSimplePattern" xml:space="preserve">
    <value>In queries, '{0}' must use a simple pattern</value>
  </data>
  <data name="tcMissingCustomOperation" xml:space="preserve">
    <value>A custom query operation for '{0}' is required but not specified</value>
  </data>
  <data name="etBadUnnamedStaticArgs" xml:space="preserve">
    <value>Named static arguments must come after all unnamed static arguments</value>
  </data>
  <data name="etStaticParameterRequiresAValue" xml:space="preserve">
    <value>The static parameter '{0}' of the provided type or method '{1}' requires a value. Static parameters to type providers may be optionally specified using named arguments, e.g. '{2}&lt;{3}=...&gt;'.</value>
  </data>
  <data name="etNoStaticParameterWithName" xml:space="preserve">
    <value>No static parameter exists with name '{0}'</value>
  </data>
  <data name="etStaticParameterAlreadyHasValue" xml:space="preserve">
    <value>The static parameter '{0}' has already been given a value</value>
  </data>
  <data name="etMultipleStaticParameterWithName" xml:space="preserve">
    <value>Multiple static parameters exist with name '{0}'</value>
  </data>
  <data name="tcCustomOperationMayNotBeUsedInConjunctionWithNonSimpleLetBindings" xml:space="preserve">
    <value>A custom operation may not be used in conjunction with a non-value or recursive 'let' binding in another part of this computation expression</value>
  </data>
  <data name="tcCustomOperationMayNotBeUsedHere" xml:space="preserve">
    <value>A custom operation may not be used in conjunction with 'use', 'try/with', 'try/finally', 'if/then/else' or 'match' operators within this computation expression</value>
  </data>
  <data name="tcCustomOperationMayNotBeOverloaded" xml:space="preserve">
    <value>The custom operation '{0}' refers to a method which is overloaded. The implementations of custom operations may not be overloaded.</value>
  </data>
  <data name="tcIfThenElseMayNotBeUsedWithinQueries" xml:space="preserve">
    <value>An if/then/else expression may not be used within queries. Consider using either an if/then expression, or use a sequence expression instead.</value>
  </data>
  <data name="ilxgenUnexpectedArgumentToMethodHandleOfDuringCodegen" xml:space="preserve">
    <value>Invalid argument to 'methodhandleof' during codegen</value>
  </data>
  <data name="etProvidedTypeReferenceMissingArgument" xml:space="preserve">
    <value>A reference to a provided type was missing a value for the static parameter '{0}'. You may need to recompile one or more referenced assemblies.</value>
  </data>
  <data name="etProvidedTypeReferenceInvalidText" xml:space="preserve">
    <value>A reference to a provided type had an invalid value '{0}' for a static parameter. You may need to recompile one or more referenced assemblies.</value>
  </data>
  <data name="tcCustomOperationNotUsedCorrectly" xml:space="preserve">
    <value>'{0}' is not used correctly. This is a custom operation in this query or computation expression.</value>
  </data>
  <data name="tcCustomOperationNotUsedCorrectly2" xml:space="preserve">
    <value>'{0}' is not used correctly. Usage: {1}. This is a custom operation in this query or computation expression.</value>
  </data>
  <data name="customOperationTextLikeJoin" xml:space="preserve">
    <value>{0} var in collection {1} (outerKey = innerKey). Note that parentheses are required after '{2}'</value>
  </data>
  <data name="customOperationTextLikeGroupJoin" xml:space="preserve">
    <value>{0} var in collection {1} (outerKey = innerKey) into group. Note that parentheses are required after '{2}'</value>
  </data>
  <data name="customOperationTextLikeZip" xml:space="preserve">
    <value>{0} var in collection</value>
  </data>
  <data name="tcBinaryOperatorRequiresVariable" xml:space="preserve">
    <value>'{0}' must be followed by a variable name. Usage: {1}.</value>
  </data>
  <data name="tcOperatorIncorrectSyntax" xml:space="preserve">
    <value>Incorrect syntax for '{0}'. Usage: {1}.</value>
  </data>
  <data name="tcBinaryOperatorRequiresBody" xml:space="preserve">
    <value>'{0}' must come after a 'for' selection clause and be followed by the rest of the query. Syntax: ... {1} ...</value>
  </data>
  <data name="tcCustomOperationHasIncorrectArgCount" xml:space="preserve">
    <value>'{0}' is used with an incorrect number of arguments. This is a custom operation in this query or computation expression. Expected {1} argument(s), but given {2}.</value>
  </data>
  <data name="parsExpectedExpressionAfterToken" xml:space="preserve">
    <value>Expected an expression after this point</value>
  </data>
  <data name="parsExpectedTypeAfterToken" xml:space="preserve">
    <value>Expected a type after this point</value>
  </data>
  <data name="parsUnmatchedLBrackLess" xml:space="preserve">
    <value>Unmatched '[&lt;'. Expected closing '&gt;]'</value>
  </data>
  <data name="parsUnexpectedEndOfFileMatch" xml:space="preserve">
    <value>Unexpected end of input in 'match' expression. Expected 'match &lt;expr&gt; with | &lt;pat&gt; -&gt; &lt;expr&gt; | &lt;pat&gt; -&gt; &lt;expr&gt; ...'.</value>
  </data>
  <data name="parsUnexpectedEndOfFileTry" xml:space="preserve">
    <value>Unexpected end of input in 'try' expression. Expected 'try &lt;expr&gt; with &lt;rules&gt;' or 'try &lt;expr&gt; finally &lt;expr&gt;'.</value>
  </data>
  <data name="parsUnexpectedEndOfFileWhile" xml:space="preserve">
    <value>Unexpected end of input in 'while' expression. Expected 'while &lt;expr&gt; do &lt;expr&gt;'.</value>
  </data>
  <data name="parsUnexpectedEndOfFileFor" xml:space="preserve">
    <value>Unexpected end of input in 'for' expression. Expected 'for &lt;pat&gt; in &lt;expr&gt; do &lt;expr&gt;'.</value>
  </data>
  <data name="parsUnexpectedEndOfFileWith" xml:space="preserve">
    <value>Unexpected end of input in 'match' or 'try' expression</value>
  </data>
  <data name="parsUnexpectedEndOfFileThen" xml:space="preserve">
    <value>Unexpected end of input in 'then' branch of conditional expression. Expected 'if &lt;expr&gt; then &lt;expr&gt;' or 'if &lt;expr&gt; then &lt;expr&gt; else &lt;expr&gt;'.</value>
  </data>
  <data name="parsUnexpectedEndOfFileElse" xml:space="preserve">
    <value>Unexpected end of input in 'else' branch of conditional expression. Expected 'if &lt;expr&gt; then &lt;expr&gt;' or 'if &lt;expr&gt; then &lt;expr&gt; else &lt;expr&gt;'.</value>
  </data>
  <data name="parsUnexpectedEndOfFileFunBody" xml:space="preserve">
    <value>Unexpected end of input in body of lambda expression. Expected 'fun &lt;pat&gt; ... &lt;pat&gt; -&gt; &lt;expr&gt;'.</value>
  </data>
  <data name="parsUnexpectedEndOfFileTypeArgs" xml:space="preserve">
    <value>Unexpected end of input in type arguments</value>
  </data>
  <data name="parsUnexpectedEndOfFileTypeSignature" xml:space="preserve">
    <value>Unexpected end of input in type signature</value>
  </data>
  <data name="parsUnexpectedEndOfFileTypeDefinition" xml:space="preserve">
    <value>Unexpected end of input in type definition</value>
  </data>
  <data name="parsUnexpectedEndOfFileObjectMembers" xml:space="preserve">
    <value>Unexpected end of input in object members</value>
  </data>
  <data name="parsUnexpectedEndOfFileDefinition" xml:space="preserve">
    <value>Unexpected end of input in value, function or member definition</value>
  </data>
  <data name="parsUnexpectedEndOfFileExpression" xml:space="preserve">
    <value>Unexpected end of input in expression</value>
  </data>
  <data name="parsExpectedNameAfterToken" xml:space="preserve">
    <value>Unexpected end of type. Expected a name after this point.</value>
  </data>
  <data name="parsUnmatchedLet" xml:space="preserve">
    <value>Incomplete value or function definition. If this is in an expression, the body of the expression must be indented to the same column as the 'let' keyword.</value>
  </data>
  <data name="parsUnmatchedLetBang" xml:space="preserve">
    <value>Incomplete value definition. If this is in an expression, the body of the expression must be indented to the same column as the 'let!' keyword.</value>
  </data>
  <data name="parsUnmatchedUseBang" xml:space="preserve">
    <value>Incomplete value definition. If this is in an expression, the body of the expression must be indented to the same column as the 'use!' keyword.</value>
  </data>
  <data name="parsUnmatchedUse" xml:space="preserve">
    <value>Incomplete value definition. If this is in an expression, the body of the expression must be indented to the same column as the 'use' keyword.</value>
  </data>
  <data name="parsWhileDoExpected" xml:space="preserve">
    <value>Missing 'do' in 'while' expression. Expected 'while &lt;expr&gt; do &lt;expr&gt;'.</value>
  </data>
  <data name="parsForDoExpected" xml:space="preserve">
    <value>Missing 'do' in 'for' expression. Expected 'for &lt;pat&gt; in &lt;expr&gt; do &lt;expr&gt;'.</value>
  </data>
  <data name="tcInvalidRelationInJoin" xml:space="preserve">
    <value>Invalid join relation in '{0}'. Expected 'expr &lt;op&gt; expr', where &lt;op&gt; is =, =?, ?= or ?=?.</value>
  </data>
  <data name="typeInfoCallsWord" xml:space="preserve">
    <value>Calls</value>
  </data>
  <data name="impInvalidNumberOfGenericArguments" xml:space="preserve">
    <value>Invalid number of generic arguments to type '{0}' in provided type. Expected '{1}' arguments, given '{2}'.</value>
  </data>
  <data name="impInvalidMeasureArgument1" xml:space="preserve">
    <value>Invalid value '{0}' for unit-of-measure parameter '{1}'</value>
  </data>
  <data name="impInvalidMeasureArgument2" xml:space="preserve">
    <value>Invalid value unit-of-measure parameter '{0}'</value>
  </data>
  <data name="etPropertyNeedsCanWriteOrCanRead" xml:space="preserve">
    <value>Property '{0}' on provided type '{1}' is neither readable nor writable as it has CanRead=false and CanWrite=false</value>
  </data>
  <data name="tcIntoNeedsRestOfQuery" xml:space="preserve">
    <value>A use of 'into' must be followed by the remainder of the computation</value>
  </data>
  <data name="tcOperatorDoesntAcceptInto" xml:space="preserve">
    <value>The operator '{0}' does not accept the use of 'into'</value>
  </data>
  <data name="tcCustomOperationInvalid" xml:space="preserve">
    <value>The definition of the custom operator '{0}' does not use a valid combination of attribute flags</value>
  </data>
  <data name="tcThisTypeMayNotHaveACLIMutableAttribute" xml:space="preserve">
    <value>This type definition may not have the 'CLIMutable' attribute. Only record types may have this attribute.</value>
  </data>
  <data name="tcAutoPropertyRequiresImplicitConstructionSequence" xml:space="preserve">
    <value>'member val' definitions are only permitted in types with a primary constructor. Consider adding arguments to your type definition, e.g. 'type X(args) = ...'.</value>
  </data>
  <data name="parsMutableOnAutoPropertyShouldBeGetSet" xml:space="preserve">
    <value>Property definitions may not be declared mutable. To indicate that this property can be set, use 'member val PropertyName = expr with get,set'.</value>
  </data>
  <data name="parsMutableOnAutoPropertyShouldBeGetSetNotJustSet" xml:space="preserve">
    <value>To indicate that this property can be set, use 'member val PropertyName = expr with get,set'.</value>
  </data>
  <data name="chkNoByrefsOfByrefs" xml:space="preserve">
    <value>Type '{0}' is illegal because in byref&lt;T&gt;, T cannot contain byref types.</value>
  </data>
  <data name="tastopsMaxArrayThirtyTwo" xml:space="preserve">
    <value>F# supports array ranks between 1 and 32. The value {0} is not allowed.</value>
  </data>
  <data name="tcNoIntegerForLoopInQuery" xml:space="preserve">
    <value>In queries, use the form 'for x in n .. m do ...' for ranging over integers</value>
  </data>
  <data name="tcNoWhileInQuery" xml:space="preserve">
    <value>'while' expressions may not be used in queries</value>
  </data>
  <data name="tcNoTryFinallyInQuery" xml:space="preserve">
    <value>'try/finally' expressions may not be used in queries</value>
  </data>
  <data name="tcUseMayNotBeUsedInQueries" xml:space="preserve">
    <value>'use' expressions may not be used in queries</value>
  </data>
  <data name="tcBindMayNotBeUsedInQueries" xml:space="preserve">
    <value>'let!', 'use!' and 'do!' expressions may not be used in queries</value>
  </data>
  <data name="tcReturnMayNotBeUsedInQueries" xml:space="preserve">
    <value>'return' and 'return!' may not be used in queries</value>
  </data>
  <data name="tcUnrecognizedQueryOperator" xml:space="preserve">
    <value>This is not a known query operator. Query operators are identifiers such as 'select', 'where', 'sortBy', 'thenBy', 'groupBy', 'groupValBy', 'join', 'groupJoin', 'sumBy' and 'averageBy', defined using corresponding methods on the 'QueryBuilder' type.</value>
  </data>
  <data name="tcTryWithMayNotBeUsedInQueries" xml:space="preserve">
    <value>'try/with' expressions may not be used in queries</value>
  </data>
  <data name="tcNonSimpleLetBindingInQuery" xml:space="preserve">
    <value>This 'let' definition may not be used in a query. Only simple value definitions may be used in queries.</value>
  </data>
  <data name="etTooManyStaticParameters" xml:space="preserve">
    <value>Too many static parameters. Expected at most {0} parameters, but got {1} unnamed and {2} named parameters.</value>
  </data>
  <data name="infosInvalidProvidedLiteralValue" xml:space="preserve">
    <value>Invalid provided literal value '{0}'</value>
  </data>
  <data name="invalidPlatformTarget" xml:space="preserve">
    <value>The 'anycpu32bitpreferred' platform can only be used with EXE targets. You must use 'anycpu' instead.</value>
  </data>
  <data name="tcThisValueMayNotBeInlined" xml:space="preserve">
    <value>This member, function or value declaration may not be declared 'inline'</value>
  </data>
  <data name="etErasedTypeUsedInGeneration" xml:space="preserve">
    <value>The provider '{0}' returned a non-generated type '{1}' in the context of a set of generated types. Consider adjusting the type provider to only return generated types.</value>
  </data>
  <data name="tcUnrecognizedQueryBinaryOperator" xml:space="preserve">
    <value>Arguments to query operators may require parentheses, e.g. 'where (x &gt; y)' or 'groupBy (x.Length / 10)'</value>
  </data>
  <data name="crefNoSetOfHole" xml:space="preserve">
    <value>A quotation may not involve an assignment to or taking the address of a captured local variable</value>
  </data>
  <data name="nicePrintOtherOverloads1" xml:space="preserve">
    <value>+ 1 overload</value>
  </data>
  <data name="nicePrintOtherOverloadsN" xml:space="preserve">
    <value>+ {0} overloads</value>
  </data>
  <data name="erasedTo" xml:space="preserve">
    <value>Erased to</value>
  </data>
  <data name="parsUnfinishedExpression" xml:space="preserve">
    <value>Unexpected token '{0}' or incomplete expression</value>
  </data>
  <data name="parsAttributeOnIncompleteCode" xml:space="preserve">
    <value>Cannot find code target for this attribute, possibly because the code after the attribute is incomplete.</value>
  </data>
  <data name="parsTypeNameCannotBeEmpty" xml:space="preserve">
    <value>Type name cannot be empty.</value>
  </data>
  <data name="buildProblemReadingAssembly" xml:space="preserve">
    <value>Problem reading assembly '{0}': {1}</value>
  </data>
  <data name="tcTPFieldMustBeLiteral" xml:space="preserve">
    <value>Invalid provided field. Provided fields of erased provided types must be literals.</value>
  </data>
  <data name="loadingDescription" xml:space="preserve">
    <value>(loading description...)</value>
  </data>
  <data name="descriptionUnavailable" xml:space="preserve">
    <value>(description unavailable...)</value>
  </data>
  <data name="chkTyparMultipleClassConstraints" xml:space="preserve">
    <value>A type variable has been constrained by multiple different class types. A type variable may only have one class constraint.</value>
  </data>
  <data name="tcMatchMayNotBeUsedWithQuery" xml:space="preserve">
    <value>'match' expressions may not be used in queries</value>
  </data>
  <data name="memberOperatorDefinitionWithNonTripleArgument" xml:space="preserve">
    <value>Infix operator member '{0}' has {1} initial argument(s). Expected a tuple of 3 arguments</value>
  </data>
  <data name="cannotResolveNullableOperators" xml:space="preserve">
    <value>The operator '{0}' cannot be resolved. Consider opening the module 'Microsoft.FSharp.Linq.NullableOperators'.</value>
  </data>
  <data name="tcOperatorRequiresIn" xml:space="preserve">
    <value>'{0}' must be followed by 'in'. Usage: {1}.</value>
  </data>
  <data name="parsIllegalMemberVarInObjectImplementation" xml:space="preserve">
    <value>Neither 'member val' nor 'override val' definitions are permitted in object expressions.</value>
  </data>
  <data name="tcEmptyCopyAndUpdateRecordInvalid" xml:space="preserve">
    <value>Copy-and-update record expressions must include at least one field.</value>
  </data>
  <data name="parsUnderscoreInvalidFieldName" xml:space="preserve">
    <value>'_' cannot be used as field name</value>
  </data>
  <data name="tcGeneratedTypesShouldBeInternalOrPrivate" xml:space="preserve">
    <value>The provided types generated by this use of a type provider may not be used from other F# assemblies and should be marked internal or private. Consider using 'type internal TypeName = ...' or 'type private TypeName = ...'.</value>
  </data>
  <data name="chkGetterAndSetterHaveSamePropertyType" xml:space="preserve">
    <value>A property's getter and setter must have the same type. Property '{0}' has getter of type '{1}' but setter of type '{2}'.</value>
  </data>
  <data name="tcRuntimeSuppliedMethodCannotBeUsedInUserCode" xml:space="preserve">
    <value>Array method '{0}' is supplied by the runtime and cannot be directly used in code. For operations with array elements consider using family of GetArray/SetArray functions from LanguagePrimitives.IntrinsicFunctions module.</value>
  </data>
  <data name="tcUnionCaseConstructorDoesNotHaveFieldWithGivenName" xml:space="preserve">
    <value>Union case/exception '{0}' does not have field named '{1}'.</value>
  </data>
  <data name="tcUnionCaseFieldCannotBeUsedMoreThanOnce" xml:space="preserve">
    <value>Union case/exception field '{0}' cannot be used more than once.</value>
  </data>
  <data name="tcFieldNameIsUsedModeThanOnce" xml:space="preserve">
    <value>Named field '{0}' is used more than once.</value>
  </data>
  <data name="tcFieldNameConflictsWithGeneratedNameForAnonymousField" xml:space="preserve">
    <value>Named field '{0}' conflicts with autogenerated name for anonymous field.</value>
  </data>
  <data name="tastConstantExpressionOverflow" xml:space="preserve">
    <value>This literal expression or attribute argument results in an arithmetic overflow.</value>
  </data>
  <data name="tcIllegalStructTypeForConstantExpression" xml:space="preserve">
    <value>This is not valid literal expression. The [&lt;Literal&gt;] attribute will be ignored.</value>
  </data>
  <data name="fscSystemRuntimeInteropServicesIsRequired" xml:space="preserve">
    <value>System.Runtime.InteropServices assembly is required to use UnknownWrapper\DispatchWrapper classes.</value>
  </data>
  <data name="abImplicitHeapAllocation" xml:space="preserve">
    <value>The mutable local '{0}' is implicitly allocated as a reference cell because it has been captured by a closure. This warning is for informational purposes only to indicate where implicit allocations are performed.</value>
  </data>
  <data name="estApplyStaticArgumentsForMethodNotImplemented" xml:space="preserve">
    <value>A type provider implemented GetStaticParametersForMethod, but ApplyStaticArgumentsForMethod was not implemented or invalid</value>
  </data>
  <data name="etErrorApplyingStaticArgumentsToMethod" xml:space="preserve">
    <value>An error occured applying the static arguments to a provided method</value>
  </data>
  <data name="pplexUnexpectedChar" xml:space="preserve">
    <value>Unexpected character '{0}' in preprocessor expression</value>
  </data>
  <data name="ppparsUnexpectedToken" xml:space="preserve">
    <value>Unexpected token '{0}' in preprocessor expression</value>
  </data>
  <data name="ppparsIncompleteExpression" xml:space="preserve">
    <value>Incomplete preprocessor expression</value>
  </data>
  <data name="ppparsMissingToken" xml:space="preserve">
    <value>Missing token '{0}' in preprocessor expression</value>
  </data>
  <data name="pickleMissingDefinition" xml:space="preserve">
    <value>An error occurred while reading the F# metadata node at position {0} in table '{1}' of assembly '{2}'. The node had no matching declaration. Please report this warning. You may need to recompile the F# assembly you are using.</value>
  </data>
  <data name="checkNotSufficientlyGenericBecauseOfScope" xml:space="preserve">
    <value>Type inference caused the type variable {0} to escape its scope. Consider adding an explicit type parameter declaration or adjusting your code to be less generic.</value>
  </data>
  <data name="checkNotSufficientlyGenericBecauseOfScopeAnon" xml:space="preserve">
    <value>Type inference caused an inference type variable to escape its scope. Consider adding type annotations to make your code less generic.</value>
  </data>
  <data name="checkRaiseFamilyFunctionArgumentCount" xml:space="preserve">
    <value>Redundant arguments are being ignored in function '{0}'. Expected {1} but got {2} arguments.</value>
  </data>
  <data name="checkLowercaseLiteralBindingInPattern" xml:space="preserve">
    <value>Lowercase literal '{0}' is being shadowed by a new pattern with the same name. Only uppercase and module-prefixed literals can be used as named patterns.</value>
  </data>
  <data name="tcLiteralDoesNotTakeArguments" xml:space="preserve">
    <value>This literal pattern does not take arguments</value>
  </data>
  <data name="tcConstructorsIllegalInAugmentation" xml:space="preserve">
    <value>Constructors are not permitted as extension members - they must be defined as part of the original definition of the type</value>
  </data>
  <data name="optsInvalidResponseFile" xml:space="preserve">
    <value>Invalid response file '{0}' ( '{1}' )</value>
  </data>
  <data name="optsResponseFileNotFound" xml:space="preserve">
    <value>Response file '{0}' not found in '{1}'</value>
  </data>
  <data name="optsResponseFileNameInvalid" xml:space="preserve">
    <value>Response file name '{0}' is empty, contains invalid characters, has a drive specification without an absolute path, or is too long</value>
  </data>
  <data name="fsharpCoreNotFoundToBeCopied" xml:space="preserve">
    <value>Cannot find FSharp.Core.dll in compiler's directory</value>
  </data>
  <data name="tcTupleStructMismatch" xml:space="preserve">
    <value>One tuple type is a struct tuple, the other is a reference tuple</value>
  </data>
  <data name="etMissingStaticArgumentsToMethod" xml:space="preserve">
    <value>This provided method requires static parameters</value>
  </data>
  <data name="considerUpcast" xml:space="preserve">
    <value>The conversion from {0} to {1} is a compile-time safe upcast, not a downcast. Consider using 'upcast' instead of 'downcast'.</value>
  </data>
  <data name="considerUpcastOperator" xml:space="preserve">
    <value>The conversion from {0} to {1} is a compile-time safe upcast, not a downcast. Consider using the :&gt; (upcast) operator instead of the :?&gt; (downcast) operator.</value>
  </data>
  <data name="tcRecImplied" xml:space="preserve">
    <value>The 'rec' on this module is implied by an outer 'rec' declaration and is being ignored</value>
  </data>
  <data name="tcOpenFirstInMutRec" xml:space="preserve">
    <value>In a recursive declaration group, 'open' declarations must come first in each module</value>
  </data>
  <data name="tcModuleAbbrevFirstInMutRec" xml:space="preserve">
    <value>In a recursive declaration group, module abbreviations must come after all 'open' declarations and before other declarations</value>
  </data>
  <data name="tcUnsupportedMutRecDecl" xml:space="preserve">
    <value>This declaration is not supported in recursive declaration groups</value>
  </data>
  <data name="parsInvalidUseOfRec" xml:space="preserve">
    <value>Invalid use of 'rec' keyword</value>
  </data>
  <data name="tcStructUnionMultiCaseDistinctFields" xml:space="preserve">
    <value>If a union type has more than one case and is a struct, then all fields within the union type must be given unique names.</value>
  </data>
  <data name="CallerMemberNameIsOverriden" xml:space="preserve">
    <value>The CallerMemberNameAttribute applied to parameter '{0}' will have no effect. It is overridden by the CallerFilePathAttribute.</value>
  </data>
  <data name="tcFixedNotAllowed" xml:space="preserve">
    <value>Invalid use of 'fixed'. 'fixed' may only be used in a declaration of the form 'use x = fixed expr' where the expression is an array, the address of a field, the address of an array element or a string'</value>
  </data>
  <data name="tcCouldNotFindOffsetToStringData" xml:space="preserve">
    <value>Could not find method System.Runtime.CompilerServices.OffsetToStringData in references when building 'fixed' expression.</value>
  </data>
  <data name="chkNoByrefReturnOfLocal" xml:space="preserve">
    <value>The address of the variable '{0}' cannot be used at this point. A method or function may not return the address of this local value.</value>
  </data>
  <data name="tcNamedActivePattern" xml:space="preserve">
    <value>{0} is an active pattern and cannot be treated as a discriminated union case with named fields.</value>
  </data>
  <data name="DefaultParameterValueNotAppropriateForArgument" xml:space="preserve">
    <value>The default value does not have the same type as the argument. The DefaultParameterValue attribute and any Optional attribute will be ignored. Note: 'null' needs to be annotated with the correct type, e.g. 'DefaultParameterValue(null:obj)'.</value>
  </data>
  <data name="tcGlobalsSystemTypeNotFound" xml:space="preserve">
    <value>The system type '{0}' was required but no referenced system DLL contained this type</value>
  </data>
  <data name="typrelMemberHasMultiplePossibleDispatchSlots" xml:space="preserve">
    <value>The member '{0}' matches multiple overloads of the same method.\nPlease restrict it to one of the following:{1}.</value>
  </data>
  <data name="methodIsNotStatic" xml:space="preserve">
    <value>Method or object constructor '{0}' is not static</value>
  </data>
  <data name="parsUnexpectedSymbolEqualsInsteadOfIn" xml:space="preserve">
    <value>Unexpected symbol '=' in expression. Did you intend to use 'for x in y .. z do' instead?</value>
  </data>
  <data name="keywordDescriptionAbstract" xml:space="preserve">
    <value>Indicates a method that either has no implementation in the type in which it is declared or that is virtual and has a default implementation.</value>
  </data>
  <data name="keyworkDescriptionAnd" xml:space="preserve">
    <value>Used in mutually recursive bindings, in property declarations, and with multiple constraints on generic parameters.</value>
  </data>
  <data name="keywordDescriptionAs" xml:space="preserve">
    <value>Used to give the current class object an object name. Also used to give a name to a whole pattern within a pattern match.</value>
  </data>
  <data name="keywordDescriptionAssert" xml:space="preserve">
    <value>Used to verify code during debugging.</value>
  </data>
  <data name="keywordDescriptionBase" xml:space="preserve">
    <value>Used as the name of the base class object.</value>
  </data>
  <data name="keywordDescriptionBegin" xml:space="preserve">
    <value>In verbose syntax, indicates the start of a code block.</value>
  </data>
  <data name="keywordDescriptionClass" xml:space="preserve">
    <value>In verbose syntax, indicates the start of a class definition.</value>
  </data>
  <data name="keywordDescriptionDefault" xml:space="preserve">
    <value>Indicates an implementation of an abstract method; used together with an abstract method declaration to create a virtual method.</value>
  </data>
  <data name="keywordDescriptionDelegate" xml:space="preserve">
    <value>Used to declare a delegate.</value>
  </data>
  <data name="keywordDescriptionDo" xml:space="preserve">
    <value>Used in looping constructs or to execute imperative code.</value>
  </data>
  <data name="keywordDescriptionDone" xml:space="preserve">
    <value>In verbose syntax, indicates the end of a block of code in a looping expression.</value>
  </data>
  <data name="keywordDescriptionDowncast" xml:space="preserve">
    <value>Used to convert to a type that is lower in the inheritance chain.</value>
  </data>
  <data name="keywordDescriptionDownto" xml:space="preserve">
    <value>In a for expression, used when counting in reverse.</value>
  </data>
  <data name="keywordDescriptionElif" xml:space="preserve">
    <value>Used in conditional branching. A short form of else if.</value>
  </data>
  <data name="keywordDescriptionElse" xml:space="preserve">
    <value>Used in conditional branching.</value>
  </data>
  <data name="keywordDescriptionEnd" xml:space="preserve">
    <value>In type definitions and type extensions, indicates the end of a section of member definitions. In verbose syntax, used to specify the end of a code block that starts with the begin keyword.</value>
  </data>
  <data name="keywordDescriptionException" xml:space="preserve">
    <value>Used to declare an exception type.</value>
  </data>
  <data name="keywordDescriptionExtern" xml:space="preserve">
    <value>Indicates that a declared program element is defined in another binary or assembly.</value>
  </data>
  <data name="keywordDescriptionTrueFalse" xml:space="preserve">
    <value>Used as a Boolean literal.</value>
  </data>
  <data name="keywordDescriptionFinally" xml:space="preserve">
    <value>Used together with try to introduce a block of code that executes regardless of whether an exception occurs.</value>
  </data>
  <data name="keywordDescriptionFor" xml:space="preserve">
    <value>Used in looping constructs.</value>
  </data>
  <data name="keywordDescriptionFun" xml:space="preserve">
    <value>Used in lambda expressions, also known as anonymous functions.</value>
  </data>
  <data name="keywordDescriptionFunction" xml:space="preserve">
    <value>Used as a shorter alternative to the fun keyword and a match expression in a lambda expression that has pattern matching on a single argument.</value>
  </data>
  <data name="keywordDescriptionGlobal" xml:space="preserve">
    <value>Used to reference the top-level .NET namespace.</value>
  </data>
  <data name="keywordDescriptionIf" xml:space="preserve">
    <value>Used in conditional branching constructs.</value>
  </data>
  <data name="keywordDescriptionIn" xml:space="preserve">
    <value>Used for sequence expressions and, in verbose syntax, to separate expressions from bindings.</value>
  </data>
  <data name="keywordDescriptionInherit" xml:space="preserve">
    <value>Used to specify a base class or base interface.</value>
  </data>
  <data name="keywordDescriptionInline" xml:space="preserve">
    <value>Used to indicate a function that should be integrated directly into the caller's code.</value>
  </data>
  <data name="keywordDescriptionInterface" xml:space="preserve">
    <value>Used to declare and implement interfaces.</value>
  </data>
  <data name="keywordDescriptionInternal" xml:space="preserve">
    <value>Used to specify that a member is visible inside an assembly but not outside it.</value>
  </data>
  <data name="keywordDescriptionLazy" xml:space="preserve">
    <value>Used to specify a computation that is to be performed only when a result is needed.</value>
  </data>
  <data name="keywordDescriptionLet" xml:space="preserve">
    <value>Used to associate, or bind, a name to a value or function.</value>
  </data>
  <data name="keywordDescriptionLetBang" xml:space="preserve">
    <value>Used in asynchronous workflows to bind a name to the result of an asynchronous computation, or, in other computation expressions, used to bind a name to a result, which is of the computation type.</value>
  </data>
  <data name="keywordDescriptionMatch" xml:space="preserve">
    <value>Used to branch by comparing a value to a pattern.</value>
  </data>
  <data name="keywordDescriptionMember" xml:space="preserve">
    <value>Used to declare a property or method in an object type.</value>
  </data>
  <data name="keywordDescriptionModule" xml:space="preserve">
    <value>Used to associate a name with a group of related types, values, and functions, to logically separate it from other code.</value>
  </data>
  <data name="keywordDescriptionMutable" xml:space="preserve">
    <value>Used to declare a variable, that is, a value that can be changed.</value>
  </data>
  <data name="keywordDescriptionNamespace" xml:space="preserve">
    <value>Used to associate a name with a group of related types and modules, to logically separate it from other code.</value>
  </data>
  <data name="keywordDescriptionNew" xml:space="preserve">
    <value>Used to declare, define, or invoke a constructor that creates or that can create an object. Also used in generic parameter constraints to indicate that a type must have a certain constructor.</value>
  </data>
  <data name="keywordDescriptionNot" xml:space="preserve">
    <value>Not actually a keyword. However, not struct in combination is used as a generic parameter constraint.</value>
  </data>
  <data name="keywordDescriptionNull" xml:space="preserve">
    <value>Indicates the absence of an object. Also used in generic parameter constraints.</value>
  </data>
  <data name="keywordDescriptionOf" xml:space="preserve">
    <value>Used in discriminated unions to indicate the type of categories of values, and in delegate and exception declarations.</value>
  </data>
  <data name="keywordDescriptionOpen" xml:space="preserve">
    <value>Used to make the contents of a namespace or module available without qualification.</value>
  </data>
  <data name="keywordDescriptionOr" xml:space="preserve">
    <value>Used with Boolean conditions as a Boolean or operator. Equivalent to ||. Also used in member constraints.</value>
  </data>
  <data name="keywordDescriptionOverride" xml:space="preserve">
    <value>Used to implement a version of an abstract or virtual method that differs from the base version.</value>
  </data>
  <data name="keywordDescriptionPrivate" xml:space="preserve">
    <value>Restricts access to a member to code in the same type or module.</value>
  </data>
  <data name="keywordDescriptionPublic" xml:space="preserve">
    <value>Allows access to a member from outside the type.</value>
  </data>
  <data name="keywordDescriptionRec" xml:space="preserve">
    <value>Used to indicate that a function is recursive.</value>
  </data>
  <data name="keywordDescriptionReturn" xml:space="preserve">
    <value>Used to indicate a value to provide as the result of a computation expression.</value>
  </data>
  <data name="keywordDescriptionReturnBang" xml:space="preserve">
    <value>Used to indicate a computation expression that, when evaluated, provides the result of the containing computation expression.</value>
  </data>
  <data name="keywordDescriptionSelect" xml:space="preserve">
    <value>Used in query expressions to specify what fields or columns to extract. Note that this is a contextual keyword, which means that it is not actually a reserved word and it only acts like a keyword in appropriate context.</value>
  </data>
  <data name="keywordDescriptionStatic" xml:space="preserve">
    <value>Used to indicate a method or property that can be called without an instance of a type, or a value member that is shared among all instances of a type.</value>
  </data>
  <data name="keywordDescriptionStruct" xml:space="preserve">
    <value>Used to declare a structure type. Also used in generic parameter constraints. Used for OCaml compatibility in module definitions.</value>
  </data>
  <data name="keywordDescriptionThen" xml:space="preserve">
    <value>Used in conditional expressions. Also used to perform side effects after object construction.</value>
  </data>
  <data name="keywordDescriptionTo" xml:space="preserve">
    <value>Used in for loops to indicate a range.</value>
  </data>
  <data name="keywordDescriptionTry" xml:space="preserve">
    <value>Used to introduce a block of code that might generate an exception. Used together with with or finally.</value>
  </data>
  <data name="keywordDescriptionType" xml:space="preserve">
    <value>Used to declare a class, record, structure, discriminated union, enumeration type, unit of measure, or type abbreviation.</value>
  </data>
  <data name="keywordDescriptionUpcast" xml:space="preserve">
    <value>Used to convert to a type that is higher in the inheritance chain.</value>
  </data>
  <data name="keywordDescriptionUse" xml:space="preserve">
    <value>Used instead of let for values that require Dispose to be called to free resources.</value>
  </data>
  <data name="keywordDescriptionUseBang" xml:space="preserve">
    <value>Used instead of let! in asynchronous workflows and other computation expressions for values that require Dispose to be called to free resources.</value>
  </data>
  <data name="keywordDescriptionVal" xml:space="preserve">
    <value>Used in a signature to indicate a value, or in a type to declare a member, in limited situations.</value>
  </data>
  <data name="keywordDescriptionVoid" xml:space="preserve">
    <value>Indicates the .NET void type. Used when interoperating with other .NET languages.</value>
  </data>
  <data name="keywordDescriptionWhen" xml:space="preserve">
    <value>Used for Boolean conditions (when guards) on pattern matches and to introduce a constraint clause for a generic type parameter.</value>
  </data>
  <data name="keywordDescriptionWhile" xml:space="preserve">
    <value>Introduces a looping construct.</value>
  </data>
  <data name="keywordDescriptionWith" xml:space="preserve">
    <value>Used together with the match keyword in pattern matching expressions. Also used in object expressions, record copying expressions, and type extensions to introduce member definitions, and to introduce exception handlers.</value>
  </data>
  <data name="keywordDescriptionYield" xml:space="preserve">
    <value>Used in a sequence expression to produce a value for a sequence.</value>
  </data>
  <data name="keywordDescriptionYieldBang" xml:space="preserve">
    <value>Used in a computation expression to append the result of a given computation expression to a collection of results for the containing computation expression.</value>
  </data>
  <data name="keywordDescriptionRightArrow" xml:space="preserve">
    <value>In function types, delimits arguments and return values. Yields an expression (in sequence expressions); equivalent to the yield keyword. Used in match expressions</value>
  </data>
  <data name="keywordDescriptionLeftArrow" xml:space="preserve">
    <value>Assigns a value to a variable.</value>
  </data>
  <data name="keywordDescriptionCast" xml:space="preserve">
    <value>Converts a type to type that is higher in the hierarchy.</value>
  </data>
  <data name="keywordDescriptionDynamicCast" xml:space="preserve">
    <value>Converts a type to a type that is lower in the hierarchy.</value>
  </data>
  <data name="keywordDescriptionTypedQuotation" xml:space="preserve">
    <value>Delimits a typed code quotation.</value>
  </data>
  <data name="keywordDescriptionUntypedQuotation" xml:space="preserve">
    <value>Delimits a untyped code quotation.</value>
  </data>
  <data name="itemNotFoundDuringDynamicCodeGen" xml:space="preserve">
    <value>{0} '{1}' not found in assembly '{2}'. A possible cause may be a version incompatibility. You may need to explicitly reference the correct version of this assembly to allow all referenced components to use the correct version.</value>
  </data>
  <data name="itemNotFoundInTypeDuringDynamicCodeGen" xml:space="preserve">
    <value>{0} '{1}' not found in type '{2}' from assembly '{3}'. A possible cause may be a version incompatibility. You may need to explicitly reference the correct version of this assembly to allow all referenced components to use the correct version.</value>
  </data>
  <data name="descriptionWordIs" xml:space="preserve">
    <value>is</value>
  </data>
  <data name="notAFunction" xml:space="preserve">
    <value>This value is not a function and cannot be applied.</value>
  </data>
  <data name="notAFunctionButMaybeIndexerWithName" xml:space="preserve">
    <value>This value is not a function and cannot be applied. Did you intend to access the indexer via {0}.[index] instead?</value>
  </data>
  <data name="notAFunctionButMaybeIndexer" xml:space="preserve">
    <value>This expression is not a function and cannot be applied. Did you intend to access the indexer via expr.[index] instead?</value>
  </data>
  <data name="notAFunctionButMaybeIndexerErrorCode" xml:space="preserve">
    <value>
    </value>
  </data>
  <data name="notAFunctionButMaybeDeclaration" xml:space="preserve">
    <value>This value is not a function and cannot be applied. Did you forget to terminate a declaration?</value>
  </data>
  <data name="ArgumentsInSigAndImplMismatch" xml:space="preserve">
    <value>The argument names in the signature '{0}' and implementation '{1}' do not match. The argument name from the signature file will be used. This may cause problems when debugging or profiling.</value>
  </data>
  <data name="pickleUnexpectedNonZero" xml:space="preserve">
    <value>An error occurred while reading the F# metadata of assembly '{0}'. A reserved construct was utilized. You may need to upgrade your F# compiler or use an earlier version of the assembly that doesn't make use of a specific construct.</value>
  </data>
<<<<<<< HEAD
  <data name="tcStructTypeAssumedImmutable" xml:space="preserve">
    <value>The struct type '{0}' has been assumed to be immutable.</value>
  </data>
  <data name="tastLikelyMutationOfConstant" xml:space="preserve">
    <value>Likely mutation of a constant expression. Consider using a mutable local, e.g. 'let mutable x = ...'.</value>
=======
  <data name="tcTupleMemberNotNormallyUsed" xml:space="preserve">
    <value>This method or property is not normally used from F# code, use an explicit tuple pattern for deconstruction instead.</value>
  </data>
  <data name="implicitlyDiscardedInSequenceExpression" xml:space="preserve">
    <value>This expression returns a value of type '{0}' but is implicitly discarded. Consider using 'let' to bind the result to a name, e.g. 'let result = expression'. If you intended to use the expression as a value in the sequence then use an explicit 'yield'.</value>
  </data>
  <data name="implicitlyDiscardedSequenceInSequenceExpression" xml:space="preserve">
    <value>This expression returns a value of type '{0}' but is implicitly discarded. Consider using 'let' to bind the result to a name, e.g. 'let result = expression'. If you intended to use the expression as a value in the sequence then use an explicit 'yield!'.</value>
>>>>>>> 4df99750
  </data>
</root><|MERGE_RESOLUTION|>--- conflicted
+++ resolved
@@ -4300,21 +4300,18 @@
   <data name="pickleUnexpectedNonZero" xml:space="preserve">
     <value>An error occurred while reading the F# metadata of assembly '{0}'. A reserved construct was utilized. You may need to upgrade your F# compiler or use an earlier version of the assembly that doesn't make use of a specific construct.</value>
   </data>
-<<<<<<< HEAD
+  <data name="implicitlyDiscardedInSequenceExpression" xml:space="preserve">
+    <value>This expression returns a value of type '{0}' but is implicitly discarded. Consider using 'let' to bind the result to a name, e.g. 'let result = expression'. If you intended to use the expression as a value in the sequence then use an explicit 'yield'.</value>
+  </data>
+  <data name="implicitlyDiscardedSequenceInSequenceExpression" xml:space="preserve">
+    <value>This expression returns a value of type '{0}' but is implicitly discarded. Consider using 'let' to bind the result to a name, e.g. 'let result = expression'. If you intended to use the expression as a value in the sequence then use an explicit 'yield!'.</value>
+  </data>
   <data name="tcStructTypeAssumedImmutable" xml:space="preserve">
     <value>The struct type '{0}' has been assumed to be immutable.</value>
   </data>
   <data name="tastLikelyMutationOfConstant" xml:space="preserve">
     <value>Likely mutation of a constant expression. Consider using a mutable local, e.g. 'let mutable x = ...'.</value>
-=======
   <data name="tcTupleMemberNotNormallyUsed" xml:space="preserve">
     <value>This method or property is not normally used from F# code, use an explicit tuple pattern for deconstruction instead.</value>
   </data>
-  <data name="implicitlyDiscardedInSequenceExpression" xml:space="preserve">
-    <value>This expression returns a value of type '{0}' but is implicitly discarded. Consider using 'let' to bind the result to a name, e.g. 'let result = expression'. If you intended to use the expression as a value in the sequence then use an explicit 'yield'.</value>
-  </data>
-  <data name="implicitlyDiscardedSequenceInSequenceExpression" xml:space="preserve">
-    <value>This expression returns a value of type '{0}' but is implicitly discarded. Consider using 'let' to bind the result to a name, e.g. 'let result = expression'. If you intended to use the expression as a value in the sequence then use an explicit 'yield!'.</value>
->>>>>>> 4df99750
-  </data>
 </root>