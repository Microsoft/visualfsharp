// Copyright (c) Microsoft Corporation.  All Rights Reserved.  See License.txt in the project root for license information.

namespace Microsoft.Build.Tasks
namespace Microsoft.Build.Utilities
namespace Microsoft.Build.Framework
namespace Microsoft.Build.BuildEngine

#if FX_RESHAPED_MSBUILD

namespace Microsoft.Build.Framework
open System.Collections

type ITaskItem =
    abstract member ItemSpec : string with get, set
    abstract member MetadataNames : ICollection with get
    abstract member MetadataCount : int with get

    abstract member GetMetadata : string -> string
    abstract member SetMetadata : string*string -> unit
    abstract member RemoveMetadata : string -> unit
    abstract member CopyMetadataTo : ITaskItem -> unit
    abstract member CloneCustomMetadata : IDictionary

namespace Microsoft.Build.Utilities
open Microsoft.Build.Framework
open Microsoft.FSharp.Core.ReflectionAdapters
open System
open System.Collections
open System.Reflection

type TaskItem (itemSpec:string) =
    let assembly = Assembly.Load(new AssemblyName("Microsoft.Build.Utilities.Core, Version=4.0.0.0, Culture=neutral, PublicKeyToken=b03f5f7f11d50a3a"))
    let buildUtilitiesTaskType = assembly.GetType("Microsoft.Build.Utilities.Task")
    let instance = Activator.CreateInstance(buildUtilitiesTaskType, [|itemSpec|])

    interface ITaskItem with
        member this.ItemSpec
            with get () :string = (instance.GetPropertyValue("ItemSpec") :?> string)
            and set (value:string) =  (instance.SetPropertyValue("ItemSpec", value)); ()
        member this.MetadataNames
            with get () :ICollection = (instance.GetPropertyValue("MetadataNames") :?> ICollection)
        member this.MetadataCount
            with get () :int = (instance.GetPropertyValue("MetadataCount") :?> int)
        member this.CopyMetadataTo(iTaskItem) =
            let m = buildUtilitiesTaskType.GetMethod("CopyMetadataTo", [| typeof<ITaskItem> |])
            m.Invoke(instance, [|iTaskItem :>obj|]) |> ignore
        member this.CloneCustomMetadata =
            let m = buildUtilitiesTaskType.GetMethod("CloneCustomMetadata", [||])
            (m.Invoke(instance,[||])) :?>IDictionary
        member this.GetMetadata(metadataName) =
            let m = buildUtilitiesTaskType.GetMethod("GetMetadata", [|typeof<string>|])
            (m.Invoke(instance,[|metadataName|])) :?>string
        member this.RemoveMetadata(metadataName) =
            let m = buildUtilitiesTaskType.GetMethod("RemoveMetadata", [|typeof<string>|])
            (m.Invoke(instance,[|metadataName|])) :?>string |>ignore
        member this.SetMetadata(metadataName, metadataValue) =
            let m = buildUtilitiesTaskType.GetMethod("SetMetadata", [|typeof<string>;typeof<string>|])
            (m.Invoke(instance,[|metadataName; metadataValue|])) |>ignore

namespace FSharp.Compiler
open System
open System.Collections
open System.Collections.Concurrent
open System.IO
open System.Linq
open System.Runtime.Versioning
open FSComp
open Microsoft.Win32

module internal MsBuildAdapters = 

    open Microsoft.FSharp.Core.ReflectionAdapters

    /// <summary>
    /// Used to specify the targeted version of the .NET Framework for some methods of ToolLocationHelper.  This is meant to mimic
    /// the official version here: https://source.dot.net/#q=TargetDotNetFrameworkVersion.
    /// </summary>
    type public TargetDotNetFrameworkVersion =
    | Version11 = 0
    | Version20 = 1
    | Version30 = 2
    | Version35 = 3
    | Version40 = 4
    | Version45 = 5
    | Version451 = 6
    | Version46 = 7
    | Version461 = 8
    | Version452 = 9
    | Version462 = 10
    | Version47 = 11
    | Version471 = 12
    | Version472 = 13
    | VersionLatest = 13  //TargetDotNetFrameworkVersion.Version472

    /// <summary>
    /// Used to specify the targeted bitness of the .NET Framework for some methods of ToolLocationHelper
    /// </summary>
    type DotNetFrameworkArchitecture =
    | Current = 0                                   // Indicates the .NET Framework that is currently being run under
    | Bitness32 = 1                                 // Indicates the 32-bit .NET Framework
    | Bitness64 = 2                                 // Indicates the 64-bit .NET Framework

module internal ToolLocationHelper =
    open Microsoft.Build.Framework
    open Microsoft.FSharp.Core.ReflectionAdapters
    open System.Linq
    open System.Reflection
    open MsBuildAdapters

    let dotNetFrameworkIdentifier = ".NETFramework"

    // .net versions.
    let dotNetFrameworkVersion11  = Version(1, 1)
    let dotNetFrameworkVersion20  = Version(2, 0)
    let dotNetFrameworkVersion30  = Version(3, 0)
    let dotNetFrameworkVersion35  = Version(3, 5)
    let dotNetFrameworkVersion40  = Version(4, 0)
    let dotNetFrameworkVersion45  = Version(4, 5)
    let dotNetFrameworkVersion451 = Version(4, 5, 1)
    let dotNetFrameworkVersion452 = Version(4, 5, 2)
    let dotNetFrameworkVersion46  = Version(4, 6)
    let dotNetFrameworkVersion461 = Version(4, 6, 1)
    let dotNetFrameworkVersion462 = Version(4, 6, 2)
    let dotNetFrameworkVersion47  = Version(4, 7)
    let dotNetFrameworkVersion471 = Version(4, 7, 1)
    let dotNetFrameworkVersion472 = Version(4, 7, 2)

    // visual studio versions.
    let visualStudioVersion100 = new Version(10, 0);
    let visualStudioVersion110 = new Version(11, 0);
    let visualStudioVersion120 = new Version(12, 0);
    let visualStudioVersion140 = new Version(14, 0);
    let visualStudioVersion150 = new Version(15, 0);

    // keep this up-to-date; always point to the latest visual studio version.
    let visualStudioVersionLatest = visualStudioVersion150;

    let dotNetFrameworkRegistryPath = "SOFTWARE\\Microsoft\\.NETFramework";
    let dotNetFrameworkSetupRegistryPath = "SOFTWARE\\Microsoft\\NET Framework Setup\\NDP";
    let dotNetFrameworkSetupRegistryInstalledName = "Install";

    let fullDotNetFrameworkRegistryKey = "HKEY_LOCAL_MACHINE\\" + dotNetFrameworkRegistryPath;
    let dotNetFrameworkAssemblyFoldersRegistryPath = dotNetFrameworkRegistryPath + "\\AssemblyFolders";
    let referenceAssembliesRegistryValueName = "All Assemblies In";

    let dotNetFrameworkSdkInstallKeyValueV11 = "SDKInstallRootv1.1";
    let dotNetFrameworkVersionFolderPrefixV11 = "v1.1"; // v1.1 is for Everett.
    let dotNetFrameworkVersionV11 = "v1.1.4322";       // full Everett version to pass to NativeMethodsShared.GetRequestedRuntimeInfo().
    let dotNetFrameworkRegistryKeyV11 = dotNetFrameworkSetupRegistryPath + "\\" + dotNetFrameworkVersionV11;

    let dotNetFrameworkSdkInstallKeyValueV20 = "SDKInstallRootv2.0";
    let dotNetFrameworkVersionFolderPrefixV20 = "v2.0"; // v2.0 is for Whidbey.
    let dotNetFrameworkVersionV20 = "v2.0.50727"; // full Whidbey version to pass to NativeMethodsShared.GetRequestedRuntimeInfo().
    let dotNetFrameworkRegistryKeyV20 = dotNetFrameworkSetupRegistryPath + "\\" + dotNetFrameworkVersionV20;

    let dotNetFrameworkVersionFolderPrefixV30 = "v3.0"; // v3.0 is for WinFx.
    let dotNetFrameworkVersionV30 = "v3.0"; // full WinFx version to pass to NativeMethodsShared.GetRequestedRuntimeInfo().
    let dotNetFrameworkAssemblyFoldersRegistryKeyV30 = dotNetFrameworkAssemblyFoldersRegistryPath + "\\" + dotNetFrameworkVersionFolderPrefixV30;
    let dotNetFrameworkRegistryKeyV30 = dotNetFrameworkSetupRegistryPath + "\\" + dotNetFrameworkVersionFolderPrefixV30 + "\\Setup";

    let fallbackDotNetFrameworkSdkRegistryInstallPath = "SOFTWARE\\Microsoft\\Microsoft SDKs\\Windows";
    let fallbackDotNetFrameworkSdkInstallKeyValue = "CurrentInstallFolder";

    let dotNetFrameworkSdkRegistryPathForV35ToolsOnWinSDK70A = @"SOFTWARE\Microsoft\Microsoft SDKs\Windows\v7.0A\WinSDK-NetFx35Tools-x86";
    let fullDotNetFrameworkSdkRegistryPathForV35ToolsOnWinSDK70A = "HKEY_LOCAL_MACHINE\\" + dotNetFrameworkSdkRegistryPathForV35ToolsOnWinSDK70A;

    let dotNetFrameworkSdkRegistryPathForV35ToolsOnManagedToolsSDK80A = @"SOFTWARE\Microsoft\Microsoft SDKs\Windows\v8.0A\WinSDK-NetFx35Tools-x86";
    let fullDotNetFrameworkSdkRegistryPathForV35ToolsOnManagedToolsSDK80A = "HKEY_LOCAL_MACHINE\\" + dotNetFrameworkSdkRegistryPathForV35ToolsOnManagedToolsSDK80A;

    let dotNetFrameworkVersionFolderPrefixV35 = "v3.5"; // v3.5 is for Orcas.
    let dotNetFrameworkRegistryKeyV35 = dotNetFrameworkSetupRegistryPath + "\\" + dotNetFrameworkVersionFolderPrefixV35;

    let fullDotNetFrameworkSdkRegistryKeyV35OnVS10 = fullDotNetFrameworkSdkRegistryPathForV35ToolsOnWinSDK70A;
    let fullDotNetFrameworkSdkRegistryKeyV35OnVS11 = fullDotNetFrameworkSdkRegistryPathForV35ToolsOnManagedToolsSDK80A;

    let dotNetFrameworkVersionFolderPrefixV40 = "v4.0";
    let ToolsVersionsRegistryPath = @"SOFTWARE\Microsoft\MSBuild\ToolsVersions";       // Path to the ToolsVersion definitions in the registry


    let programFiles = Environment.GetEnvironmentVariable("ProgramFiles")

    let programFiles32 =
        // On a 64 bit machine we always want to use the program files x86.  If we are running as a 64 bit process then this variable will be set correctly
        // If we are on a 32 bit machine or running as a 32 bit process then this variable will be null and the programFiles variable will be correct.
        let programFilesX86 = Environment.GetEnvironmentVariable("ProgramFiles(x86)")
        if programFilesX86 = null then 
            programFiles 
        else 
            programFilesX86

    let programFilesX64 =
        if String.Equals(programFiles, programFiles32) then
            // either we're in a 32-bit window, or we're on a 32-bit machine.  
            // if we're on a 32-bit machine, ProgramW6432 won't exist
            // if we're on a 64-bit machine, ProgramW6432 will point to the correct Program Files. 
            Environment.GetEnvironmentVariable("ProgramW6432");
        else
            // 64-bit window on a 64-bit machine; %ProgramFiles% points to the 64-bit 
            // Program Files already. 
            programFiles;

    let getArgumentException version =
        let _, msg = SR.toolLocationHelperUnsupportedFrameworkVersion(version.ToString())
        new ArgumentException(msg)

    let TargetDotNetFrameworkVersionToSystemVersion version =
        match version with
        | TargetDotNetFrameworkVersion.Version11 -> dotNetFrameworkVersion11
        | TargetDotNetFrameworkVersion.Version20 -> dotNetFrameworkVersion20
        | TargetDotNetFrameworkVersion.Version30 -> dotNetFrameworkVersion30
        | TargetDotNetFrameworkVersion.Version35 -> dotNetFrameworkVersion35
        | TargetDotNetFrameworkVersion.Version40 -> dotNetFrameworkVersion40
        | TargetDotNetFrameworkVersion.Version45 -> dotNetFrameworkVersion45
        | TargetDotNetFrameworkVersion.Version451 -> dotNetFrameworkVersion451
        | TargetDotNetFrameworkVersion.Version452 -> dotNetFrameworkVersion452
        | TargetDotNetFrameworkVersion.Version46 -> dotNetFrameworkVersion46
        | TargetDotNetFrameworkVersion.Version461 -> dotNetFrameworkVersion461
        | TargetDotNetFrameworkVersion.Version462 -> dotNetFrameworkVersion462
        | TargetDotNetFrameworkVersion.Version47 -> dotNetFrameworkVersion47
        | TargetDotNetFrameworkVersion.Version471 -> dotNetFrameworkVersion471
        | TargetDotNetFrameworkVersion.Version472 -> dotNetFrameworkVersion472
        | _ -> raise (getArgumentException version)

    let complusInstallRoot = Environment.GetEnvironmentVariable("COMPLUS_INSTALLROOT")
    let complusVersion = Environment.GetEnvironmentVariable("COMPLUS_VERSION")

    type DotNetFrameworkSpec (version, dotNetFrameworkRegistryKey, dotNetFrameworkSetupRegistryInstalledName, dotNetFrameworkVersionFolderPrefix, dotNetFrameworkSdkRegistryToolsKey, dotNetFrameworkSdkRegistryInstallationFolderName, hasMSBuild, _vsVersion) =

        let _HKLM = "HKEY_LOCAL_MACHINE"
        let _microsoftSDKsRegistryKey = @"SOFTWARE\Microsoft\Microsoft SDKs"
        let dotNetFrameworkFolderPrefix = dotNetFrameworkVersionFolderPrefix
        let frameworkName = FrameworkName(dotNetFrameworkIdentifier, version)

#if !FX_NO_WIN_REGISTRY
        let findRegistryValueUnderKey registryBaseKeyName registryKeyName registryView =
         try
            use baseKey = RegistryKey.OpenBaseKey(RegistryHive.LocalMachine, registryView)
            use subKey = baseKey.OpenSubKey(registryBaseKeyName)
            match subKey with
            | null -> None
            | _ as x -> 
                let keyValue = x.GetValue(registryKeyName)
                match keyValue with
                | null -> None
                | _ as x -> Some (x.ToString())
         with _ -> None
#endif

        let findRegistryValueUnderKey registryBaseKeyName registryKeyName =
#if FX_NO_WIN_REGISTRY
            ignore registryBaseKeyName 
            ignore registryKeyName 
            None
#else
            findRegistryValueUnderKey registryBaseKeyName registryKeyName RegistryView.Default
#endif
        let CheckForFrameworkInstallation registryEntryToCheckInstall registryValueToCheckInstall =
            // Complus is not set we need to make sure the framework we are targeting is installed. Check the registry key before trying to find the directory.
            // If complus is set then we will return that directory as the framework directory, there is no need to check the registry value for the framework and it may not even be installed.

            if (String.IsNullOrEmpty(complusInstallRoot) && String.IsNullOrEmpty(complusVersion)) then

                // If the registry entry is 1 then the framework is installed. Go ahead and find the directory. If it is not 1 then the framework is not installed, return null

                match findRegistryValueUnderKey registryEntryToCheckInstall registryValueToCheckInstall with
                | None -> false
                | Some x -> if String.Compare("1", x, StringComparison.OrdinalIgnoreCase) = 0 then true else false

            else true

        let PickDirectoryFromInstallRoot prefix (installRoot:string)  arch =
            let searchPattern = prefix + "*"
            let calculatePath =
                let bitness s = if arch = DotNetFrameworkArchitecture.Bitness64 then s + @"64\" else s + @"\"
                let trim = if installRoot.EndsWith(@"\") then installRoot.Substring(0, installRoot.Length - 1) else installRoot
                let i64 = trim.IndexOf("Framework64", StringComparison.OrdinalIgnoreCase)
                if i64 = -1 then bitness trim else bitness (trim.Substring(0, i64 + 9))

            if Directory.Exists(calculatePath) then
                let directories = Directory.GetDirectories(calculatePath, searchPattern) |> Array.sort
                if directories.Length = 0 then None
                else
                    // We don't care which one we choose, but we want to be predictible.
                    // The intention here is to choose the alphabetical maximum.
                    let mutable max = directories |> Array.last
                    Some max
            else
                None

        let FindDotNetFrameworkPath prefix registryEntryToCheckInstall registryValueToCheckInstall arch =
            // If the COMPLUS variables are set, they override everything -- that's the directory we want.
            if String.IsNullOrEmpty(complusInstallRoot) || String.IsNullOrEmpty(complusVersion) then
                // We haven't managed to use exact methods to locate the FX, Since we run on coreclr 
                // we can't guess where by using the currently executing runtime
                let installRootFromReg = findRegistryValueUnderKey registryEntryToCheckInstall registryValueToCheckInstall
                match installRootFromReg with
                | None -> None
                | Some x -> PickDirectoryFromInstallRoot prefix x arch
            else 
                Some (Path.Combine(complusInstallRoot, complusVersion))


        /// <summary>
        /// Take the parts of the Target framework moniker and formulate the reference assembly path based on the the following pattern:
        /// For a framework and version:
        ///     $(TargetFrameworkRootPath)\$(TargetFrameworkIdentifier)\$(TargetFrameworkVersion)
        /// For a subtype:
        ///     $(TargetFrameworkRootPath)\$(TargetFrameworkIdentifier)\$(TargetFrameworkVersion)\SubType\$(TargetFrameworkSubType)
        /// e.g.NET Framework v4.0 would locate its reference assemblies in:
        ///     \Program Files\Reference Assemblies\Microsoft\Framework\.NETFramework\v4.0
        /// e.g.Silverlight v2.0 would locate its reference assemblies in:
        ///     \Program Files\Reference Assemblies\Microsoft\Framework\Silverlight\v2.0
        /// e.g.NET Compact Framework v3.5, subtype PocketPC would locate its reference assemblies in:
        ///     \Program Files\Reference Assemblies\Microsoft\Framework\.NETCompactFramework\v3.5\SubType\PocketPC
        /// </summary>
        /// <returns>The path to the reference assembly location</returns>
        let GenerateReferenceAssemblyPath targetFrameworkRootPath (frameworkName:FrameworkName) =
            match targetFrameworkRootPath with
            | Some x ->
                try
                    let basePath = Path.Combine(x, frameworkName.Identifier, "v" + frameworkName.Version.ToString())
                    let withProfile root =
                        if not (String.IsNullOrEmpty(frameworkName.Profile)) then
                            Path.Combine(root, "Profile", frameworkName.Profile)
                        else root
                    Some (Path.GetFullPath(withProfile basePath) + @"\")
                with _ ->
                    // The compiler does not see the massage above an as exception;
                    None
            | _ -> None


        /// <summary>
        /// Generate the path to the program files reference assembly location by taking in the program files special folder and then 
        /// using that path to generate the path to the reference assemblies location.
        /// </summary>
        let generateProgramFilesReferenceAssemblyRoot =
            try
                Some(Path.GetFullPath( Path.Combine(programFiles32, "Reference Assemblies\\Microsoft\\Framework") ))
            with _ ->
                None

        let pathToDotNetFrameworkReferenceAssemblies =
            match GenerateReferenceAssemblyPath generateProgramFilesReferenceAssemblyRoot frameworkName with
            | Some x when Directory.Exists(x) -> x + @"\"
            | _ -> ""


        member this.Version = version
        member this.dotNetFrameworkRegistryKey = dotNetFrameworkRegistryKey
        member this.dotNetFrameworkSetupRegistryInstalledName = dotNetFrameworkSetupRegistryInstalledName
        member this.dotNetFrameworkSdkRegistryToolsKey = dotNetFrameworkSdkRegistryToolsKey
        member this.DotNetFrameworkSdkRegistryInstallationFolderName = dotNetFrameworkSdkRegistryInstallationFolderName
        member this.HasMSBuild = hasMSBuild

        member this.pathsToDotNetFramework = new ConcurrentDictionary<DotNetFrameworkArchitecture, string>()
        member this.pathsToDotNetFrameworkSdkTools = new ConcurrentDictionary<Version, string>()
        member this.pathToWindowsSdk = "Todo:   Review dow we really need this"

//            /// <summary>
//            /// Gets the full registry key of this .net framework Sdk for the given visual studio version.
//            /// i.e. "HKEY_LOCAL_MACHINE\SOFTWARE\Microsoft\Microsoft SDKs\Windows\v8.0A\WinSDK-NetFx40Tools-x86" for .net v4.5 on VS11.
//            /// </summary>
//            public virtual string GetDotNetFrameworkSdkRootRegistryKey(VisualStudioSpec visualStudioSpec)
//            {
//                return string.Join(@"\", HKLM, MicrosoftSDKsRegistryKey, visualStudioSpec.DotNetFrameworkSdkRegistryKey, this.dotNetFrameworkSdkRegistryToolsKey);
//            }

        // Doesn't need to be virtual @@@@@
<<<<<<< HEAD
#if BUILDING_WITH_LKG || BUILD_FROM_SOURCE
        member this.GetPathToDotNetFramework (arch: DotNetFrameworkArchitecture) : string =
#else
        member this.GetPathToDotNetFramework (arch: DotNetFrameworkArchitecture) : string? =
#endif
            match this.pathsToDotNetFramework.TryGetValue(arch) with
=======
        abstract member GetPathToDotNetFramework: DotNetFrameworkArchitecture -> string
        default this.GetPathToDotNetFramework arch =
            match this.pathsToDotNetFramework.TryGetValue arch with
>>>>>>> 8bada643
            | true, x -> x
            | _ ->
                if not (CheckForFrameworkInstallation this.dotNetFrameworkRegistryKey this.dotNetFrameworkSetupRegistryInstalledName) then null
                else
                    // We're not installed and we haven't found this framework path yet -- so find it!
                    let fwp:string option = (FindDotNetFrameworkPath dotNetFrameworkFolderPrefix dotNetFrameworkRegistryKey this.dotNetFrameworkSetupRegistryInstalledName arch)
                    match fwp with
                    | Some x ->
                        // For .net frameworks that should have msbuild.exe is it there
                        if hasMSBuild && not (File.Exists(Path.Combine(x, "msbuild.exe"))) then null
                        else this.pathsToDotNetFramework.[arch] <- x; x
                    | _ -> null

        // Doesn't need to be virtual @@@@@
        /// <summary>
        /// Gets the full path of reference assemblies folder.
        /// i.e. "C:\Program Files (x86)\Reference Assemblies\Microsoft\Framework\.NETFramework\v4.5\" for .net v4.5.
        /// </summary>
        abstract member GetPathToDotNetFrameworkReferenceAssemblies: string
        default this.GetPathToDotNetFrameworkReferenceAssemblies = pathToDotNetFrameworkReferenceAssemblies

//            /// <summary>
//            /// Gets the full path of .net framework sdk tools for the given visual studio version.
//            /// i.e. "C:\Program Files (x86)\Microsoft SDKs\Windows\v8.0A\bin\NETFX 4.0 Tools\" for .net v4.5 on VS11.
//            /// </summary>
//            public virtual string GetPathToDotNetFrameworkSdkTools(VisualStudioSpec visualStudioSpec)
//            {
//                string cachedPath;
//                if (this.pathsToDotNetFrameworkSdkTools.TryGetValue(visualStudioSpec.Version, out cachedPath))
//                {
//                    return cachedPath;
//                }
//
//                string registryPath = string.Join(@"\", MicrosoftSDKsRegistryKey, visualStudioSpec.DotNetFrameworkSdkRegistryKey, this.dotNetFrameworkSdkRegistryToolsKey);
//
//                // For the Dev10 SDK, we check the registry that corresponds to the current process' bitness, rather than
//                // always the 32-bit one the way we do for Dev11 and onward, since that's what we did in Dev10 as well.
//                // As of Dev11, the SDK reg keys are installed in the 32-bit registry. 
//                RegistryView registryView = visualStudioSpec.Version == visualStudioVersion100 ? RegistryView.Default : RegistryView.Registry32;
//
//                string generatedPathToDotNetFrameworkSdkTools = FindRegistryValueUnderKey(
//                    registryPath,
//                    this.dotNetFrameworkSdkRegistryInstallationFolderName,
//                    registryView);
//
//                if (string.IsNullOrEmpty(generatedPathToDotNetFrameworkSdkTools))
//                {
//                    // Fallback mechanisms.
//
//                    // Try to find explicit fallback rule.
//                    // i.e. v4.5.1 on VS12 fallbacks to v4.5 on VS12.
//                    bool foundExplicitRule = false;
//                    for (int i = 0; i < s_explicitFallbackRulesForPathToDotNetFrameworkSdkTools.GetLength(0); ++i)
//                    {
//                        var trigger = s_explicitFallbackRulesForPathToDotNetFrameworkSdkTools[i, 0];
//                        if (trigger.Item1 == this.version && trigger.Item2 == visualStudioSpec.Version)
//                        {
//                            foundExplicitRule = true;
//                            var fallback = s_explicitFallbackRulesForPathToDotNetFrameworkSdkTools[i, 1];
//                            generatedPathToDotNetFrameworkSdkTools = FallbackToPathToDotNetFrameworkSdkToolsInPreviousVersion(fallback.Item1, fallback.Item2);
//                            break;
//                        }
//                    }
//
//                    // Otherwise, fallback to previous VS.
//                    // i.e. fallback to v110 if the current visual studio version is v120.
//                    if (!foundExplicitRule)
//                    {
//                        int index = Array.IndexOf(s_visualStudioSpecs, visualStudioSpec);
//                        if (index > 0)
//                        {
//                            // The items in the array "visualStudioSpecs" must be ordered by version. That would allow us to fallback to the previous visual studio version easily.
//                            VisualStudioSpec fallbackVisualStudioSpec = s_visualStudioSpecs[index - 1];
//                            generatedPathToDotNetFrameworkSdkTools = FallbackToPathToDotNetFrameworkSdkToolsInPreviousVersion(this.version, fallbackVisualStudioSpec.Version);
//                        }
//                    }
//                }
//
//                if (string.IsNullOrEmpty(generatedPathToDotNetFrameworkSdkTools))
//                {
//                    // Fallback to "default" ultimately.
//                    generatedPathToDotNetFrameworkSdkTools = FallbackToDefaultPathToDotNetFrameworkSdkTools(this.version);
//                }
//
//                if (!string.IsNullOrEmpty(generatedPathToDotNetFrameworkSdkTools))
//                {
//                    this.pathsToDotNetFrameworkSdkTools[visualStudioSpec.Version] = generatedPathToDotNetFrameworkSdkTools;
//                }
//
//                return generatedPathToDotNetFrameworkSdkTools;
//            }
//
//            /// <summary>
//            /// Gets the full path of .net framework sdk.
//            /// i.e. "C:\Program Files (x86)\Microsoft SDKs\Windows\v8.0A\" for .net v4.5 on VS11.
//            /// </summary>
//            public virtual string GetPathToDotNetFrameworkSdk(VisualStudioSpec visualStudioSpec)
//            {
//                string pathToBinRoot = this.GetPathToDotNetFrameworkSdkTools(visualStudioSpec);
//                pathToBinRoot = RemoveDirectories(pathToBinRoot, 2);
//                return pathToBinRoot;
//            }
//
//            /// <summary>
//            /// Gets the full path of reference assemblies folder.
//            /// i.e. "C:\Program Files (x86)\Reference Assemblies\Microsoft\Framework\.NETFramework\v4.5\" for .net v4.5.
//            /// </summary>
//            public virtual string GetPathToDotNetFrameworkReferenceAssemblies()
//            {
//                if (this.pathToDotNetFrameworkReferenceAssemblies == null)
//                {
//                    // when a user requests the 40 reference assembly path we don't need to read the redist list because we will not be chaining so we may as well just
//                    // generate the path and save us some time.
//                    string referencePath = GenerateReferenceAssemblyPath(FrameworkLocationHelper.programFilesReferenceAssemblyLocation, this.FrameworkName);
//                    if (Directory.Exists(referencePath))
//                    {
//                        this.pathToDotNetFrameworkReferenceAssemblies = FileUtilities.EnsureTrailingSlash(referencePath);
//                    }//                }
//
//                return this.pathToDotNetFrameworkReferenceAssemblies;
//            }
//
//            /// <summary>
//            /// Gets the full path of the corresponding windows sdk shipped with this .net framework.
//            /// i.e. "C:\Program Files (x86)\Windows Kits\8.0\" for v8.0 (shipped with .net v4.5 and VS11).
//            /// </summary>
//            public virtual string GetPathToWindowsSdk()
//            {
//                if (this.pathToWindowsSdk == null)
//                {
//                    ErrorUtilities.VerifyThrowArgument(this.visualStudioVersion != null, "FrameworkLocationHelper.UnsupportedFrameworkVersionForWindowsSdk", this.version);
//
//                    var visualStudioSpec = GetVisualStudioSpec(this.visualStudioVersion);
//
//                    if (string.IsNullOrEmpty(visualStudioSpec.WindowsSdkRegistryKey) || string.IsNullOrEmpty(visualStudioSpec.WindowsSdkRegistryInstallationFolderName))
//                    {
//                        ErrorUtilities.ThrowArgument("FrameworkLocationHelper.UnsupportedFrameworkVersionForWindowsSdk", this.version);
//                    }
//
//                    string registryPath = string.Join(@"\", MicrosoftSDKsRegistryKey, "Windows", visualStudioSpec.WindowsSdkRegistryKey);
//
//                    // As of Dev11, the SDK reg keys are installed in the 32-bit registry. 
//                    this.pathToWindowsSdk = FindRegistryValueUnderKey(
//                        registryPath,
//                        visualStudioSpec.WindowsSdkRegistryInstallationFolderName,
//                        RegistryView.Registry32);
//                }
//
//                return this.pathToWindowsSdk;
//            }
//
//            protected static string FallbackToPathToDotNetFrameworkSdkToolsInPreviousVersion(Version dotNetFrameworkVersion, Version visualStudioVersion)
//            {
//                VisualStudioSpec visualStudioSpec;
//                DotNetFrameworkSpec dotNetFrameworkSpec;
//                if (s_visualStudioSpecDict.TryGetValue(visualStudioVersion, out visualStudioSpec)
//                    && s_dotNetFrameworkSpecDict.TryGetValue(dotNetFrameworkVersion, out dotNetFrameworkSpec)
//                    && visualStudioSpec.SupportedDotNetFrameworkVersions.Contains(dotNetFrameworkVersion))
//                {
//                    return dotNetFrameworkSpec.GetPathToDotNetFrameworkSdkTools(visualStudioSpec);
//                }
//
//                return null;
//            }
//
//            protected static string FallbackToDefaultPathToDotNetFrameworkSdkTools(Version dotNetFrameworkVersion)
//            {
//                if (dotNetFrameworkVersion.Major == 4)
//                {
//                    return FrameworkLocationHelper.PathToV4ToolsInFallbackDotNetFrameworkSdk;
//                }
//
//                if (dotNetFrameworkVersion == dotNetFrameworkVersion35)
//                {
//                    return FrameworkLocationHelper.PathToV35ToolsInFallbackDotNetFrameworkSdk;
//                }
//
//                return null;
//            }
//        }

    type DotNetFrameworkSpecLegacy (version,
                                    dotNetFrameworkRegistryKey,
                                    dotNetFrameworkSetupRegistryInstalledName,
                                    dotNetFrameworkVersionFolderPrefix,
                                    dotNetFrameworkSdkRegistryToolsKey,
                                    dotNetFrameworkSdkRegistryInstallationFolderName,
                                    hasMSBuild, 
                                    vsBuild) =
        inherit DotNetFrameworkSpec (version,
                                     dotNetFrameworkRegistryKey,
                                     dotNetFrameworkSetupRegistryInstalledName,
                                     dotNetFrameworkVersionFolderPrefix,
                                     dotNetFrameworkSdkRegistryToolsKey,
                                     dotNetFrameworkSdkRegistryInstallationFolderName,
                                     hasMSBuild, 
                                     vsBuild)

    type DotNetFrameworkSpecV3 (version,
                                dotNetFrameworkRegistryKey,
                                dotNetFrameworkSetupRegistryInstalledName,
                                dotNetFrameworkVersionFolderPrefix,
                                dotNetFrameworkSdkRegistryToolsKey,
                                dotNetFrameworkSdkRegistryInstallationFolderName,
                                hasMSBuild, 
                                vsBuild) =
        inherit DotNetFrameworkSpec(version,
                                    dotNetFrameworkRegistryKey,
                                    dotNetFrameworkSetupRegistryInstalledName,
                                    dotNetFrameworkVersionFolderPrefix,
                                    dotNetFrameworkSdkRegistryToolsKey,
                                    dotNetFrameworkSdkRegistryInstallationFolderName,
                                    hasMSBuild, 
                                    vsBuild)


//        {
//            private string _pathToDotNetFrameworkSdkTools;
//
//            public DotNetFrameworkSpecLegacy(
//                Version version,
//                string dotNetFrameworkRegistryKey,
//                string dotNetFrameworkSetupRegistryInstalledName,
//                string dotNetFrameworkVersionFolderPrefix,
//                string dotNetFrameworkSdkRegistryInstallationFolderName,
//                bool hasMSBuild)
//                : base(version,
//                      dotNetFrameworkRegistryKey,
//                      dotNetFrameworkSetupRegistryInstalledName,
//                      dotNetFrameworkVersionFolderPrefix,
//                      null,
//                      dotNetFrameworkSdkRegistryInstallationFolderName,
//                      hasMSBuild)
//            {
//            }
//
//            /// <summary>
//            /// Gets the full registry key of this .net framework Sdk for the given visual studio version.
//            /// i.e. "HKEY_LOCAL_MACHINE\SOFTWARE\Microsoft\.NETFramework" for v1.1 and v2.0.
//            /// </summary>
//            public override string GetDotNetFrameworkSdkRootRegistryKey(VisualStudioSpec visualStudioSpec)
//            {
//                return FrameworkLocationHelper.fullDotNetFrameworkRegistryKey;
//            }
//
//            /// <summary>
//            /// Gets the full path of .net framework sdk tools for the given visual studio version.
//            /// </summary>
//            public override string GetPathToDotNetFrameworkSdkTools(VisualStudioSpec visualStudioSpec)
//            {
//                if (_pathToDotNetFrameworkSdkTools == null)
//                {
//                    _pathToDotNetFrameworkSdkTools = FindRegistryValueUnderKey(
//                        dotNetFrameworkRegistryPath,
//                        this.dotNetFrameworkSdkRegistryInstallationFolderName);
//                }
//
//                return _pathToDotNetFrameworkSdkTools;
//            }
//
//            /// <summary>
//            /// Gets the full path of .net framework sdk, which is the full path of .net framework sdk tools for v1.1 and v2.0.
//            /// </summary>
//            public override string GetPathToDotNetFrameworkSdk(VisualStudioSpec visualStudioSpec)
//            {
//                return this.GetPathToDotNetFrameworkSdkTools(visualStudioSpec);
//            }
//
//            /// <summary>
//            /// Gets the full path of reference assemblies folder, which is the full path of .net framework for v1.1 and v2.0.
//            /// </summary>
//            public override string GetPathToDotNetFrameworkReferenceAssemblies()
//            {
//                return this.GetPathToDotNetFramework(DotNetFrameworkArchitecture.Current);
//            }
//        }
//
//        /// <summary>
//        /// Specialized implementation for legacy .net framework v3.0 and v3.5.
//        /// </summary>
//        private class DotNetFrameworkSpecV3 : DotNetFrameworkSpec
//        {
//            public DotNetFrameworkSpecV3(
//                Version version,
//                string dotNetFrameworkRegistryKey,
//                string dotNetFrameworkSetupRegistryInstalledName,
//                string dotNetFrameworkVersionFolderPrefix,
//                string dotNetFrameworkSdkRegistryToolsKey,
//                string dotNetFrameworkSdkRegistryInstallationFolderName,
//                bool hasMSBuild)
//                : base(version,
//                      dotNetFrameworkRegistryKey,
//                      dotNetFrameworkSetupRegistryInstalledName,
//                      dotNetFrameworkVersionFolderPrefix,
//                      dotNetFrameworkSdkRegistryToolsKey,
//                      dotNetFrameworkSdkRegistryInstallationFolderName,
//                      hasMSBuild)
//            {
//            }
//
//            /// <summary>
//            /// Gets the full path of .net framework sdk.
//            /// i.e. "C:\Program Files (x86)\Microsoft SDKs\Windows\v7.0A\" for .net v3.5 on VS11.
//            /// </summary>
//            public override string GetPathToDotNetFrameworkSdk(VisualStudioSpec visualStudioSpec)
//            {
//                string pathToBinRoot = this.GetPathToDotNetFrameworkSdkTools(visualStudioSpec);
//                pathToBinRoot = RemoveDirectories(pathToBinRoot, 1);
//                return pathToBinRoot;
//            }
//
//            /// <summary>
//            /// Gets the full path of reference assemblies folder.
//            /// i.e. "C:\Program Files (x86)\Reference Assemblies\Microsoft\Framework\v3.5\" for v3.5.
//            /// </summary>
//            public override string GetPathToDotNetFrameworkReferenceAssemblies()
//            {
//                if (this.pathToDotNetFrameworkReferenceAssemblies == null)
//                {
//                    this.pathToDotNetFrameworkReferenceAssemblies = FindRegistryValueUnderKey(
//                        dotNetFrameworkAssemblyFoldersRegistryPath + "\\" + this.dotNetFrameworkFolderPrefix,
//                        referenceAssembliesRegistryValueName);
//
//                    if (this.pathToDotNetFrameworkReferenceAssemblies == null)
//                    {
//                        this.pathToDotNetFrameworkReferenceAssemblies = GenerateReferenceAssemblyDirectory(dotNetFrameworkFolderPrefix);
//                    }
//                }
//
//                return this.pathToDotNetFrameworkReferenceAssemblies;
//            }
//        }
//

    let CreateDotNetFrameworkSpecForV4 version visualStudioVersion =
        new DotNetFrameworkSpec(
            version,
            dotNetFrameworkSetupRegistryPath + "\\v4\\Full",
            "Install",
            "v4.0",
            "WinSDK-NetFx40Tools-x86",
            "InstallationFolder",
            true,
            Some visualStudioVersion)

    let dotNetFrameworkSpecDict = 
        let array = [|
            new DotNetFrameworkSpecLegacy(dotNetFrameworkVersion11,                             // v1.1
                dotNetFrameworkRegistryKeyV11,
                dotNetFrameworkSetupRegistryInstalledName,
                dotNetFrameworkVersionFolderPrefixV11,
                dotNetFrameworkSdkInstallKeyValueV11,
                "",
                false,
                None) :> DotNetFrameworkSpec
            new DotNetFrameworkSpecLegacy(                                                      // v2.0
                dotNetFrameworkVersion20,
                dotNetFrameworkRegistryKeyV20,
                dotNetFrameworkSetupRegistryInstalledName,
                dotNetFrameworkVersionFolderPrefixV20,
                dotNetFrameworkSdkInstallKeyValueV20,
                "",
                true,
                None) :> DotNetFrameworkSpec
            new DotNetFrameworkSpecV3(                                                          // v3.0
                dotNetFrameworkVersion30,
                dotNetFrameworkRegistryKeyV30,
                "InstallSuccess",
                dotNetFrameworkVersionFolderPrefixV30,
                "",
                "",
                false,
                None) :> DotNetFrameworkSpec
            new DotNetFrameworkSpecV3(                                                          // v3.5
                dotNetFrameworkVersion35,
                dotNetFrameworkRegistryKeyV35,
                dotNetFrameworkSetupRegistryInstalledName,
                dotNetFrameworkVersionFolderPrefixV35,
                "WinSDK-NetFx35Tools-x86",
                "InstallationFolder",
                true,
                None) :> DotNetFrameworkSpec
            CreateDotNetFrameworkSpecForV4 dotNetFrameworkVersion40  visualStudioVersion100     // v4.0
            CreateDotNetFrameworkSpecForV4 dotNetFrameworkVersion45  visualStudioVersion110     // v4.5
            CreateDotNetFrameworkSpecForV4 dotNetFrameworkVersion451 visualStudioVersion120     // v4.5.1
            CreateDotNetFrameworkSpecForV4 dotNetFrameworkVersion452 visualStudioVersion150     // v4.5.2
            CreateDotNetFrameworkSpecForV4 dotNetFrameworkVersion46  visualStudioVersion140     // v4.6
            CreateDotNetFrameworkSpecForV4 dotNetFrameworkVersion461 visualStudioVersion150     // v4.6.1
            CreateDotNetFrameworkSpecForV4 dotNetFrameworkVersion462 visualStudioVersion150     // v4.6.2
            CreateDotNetFrameworkSpecForV4 dotNetFrameworkVersion47  visualStudioVersion150     // v4.7
            CreateDotNetFrameworkSpecForV4 dotNetFrameworkVersion471 visualStudioVersion150     // v4.7.1
            CreateDotNetFrameworkSpecForV4 dotNetFrameworkVersion472 visualStudioVersion150     // v4.7.2
        |]
        array.ToDictionary<DotNetFrameworkSpec, Version>(fun spec -> spec.Version)

    let getDotNetFrameworkSpec version =
        match dotNetFrameworkSpecDict.TryGetValue version with
        | true, x -> x
        | _ -> raise (getArgumentException version)

    // Get a fully qualified path to the framework's root directory. 
//    let GetPathToDotNetFramework version architecture =
//        let frameworkVersion = TargetDotNetFrameworkVersionToSystemVersion version
//        (getDotNetFrameworkSpec frameworkVersion).GetPathToDotNetFramework(architecture)


    // Get a fully qualified path to the frameworks root directory.
    let GetPathToDotNetFramework version =
//        GetPathToDotNetFramework version DotNetFrameworkArchitecture.Current
        let frameworkVersion = TargetDotNetFrameworkVersionToSystemVersion version
        (getDotNetFrameworkSpec frameworkVersion).GetPathToDotNetFramework(DotNetFrameworkArchitecture.Current)

    /// <summary>
    /// Returns the path to the reference assemblies location for the given framework version.
    /// </summary>
    /// <param name="version">Version of the targeted .NET Framework</param>
    /// <returns>Path string.</returns>
    let GetPathToDotNetFrameworkReferenceAssemblies version =
        let frameworkVersion = TargetDotNetFrameworkVersionToSystemVersion version
        (getDotNetFrameworkSpec frameworkVersion).GetPathToDotNetFrameworkReferenceAssemblies

    type IBuildEngine =
        abstract member BuildProjectFile : string*string[]*IDictionary*IDictionary -> bool
        abstract member LogCustomEvent : (*CustomBuildEventArgs*) obj -> unit
        abstract member LogErrorEvent : (*BuildErrorEventArgs*) obj -> unit
        abstract member LogMessageEvent : (*BuildMessageEventArgs*) obj -> unit
        abstract member LogWarningEvent : (*BuildMessageEventArgs*) obj -> unit

        // Properties
        abstract member ColumnNumberOfTaskNode : int with get
        abstract member ContinueOnError : bool with get
        abstract member LineNumberOfTaskNode : int with get
        abstract member ProjectFileOfTaskNode : string with get

//    let getPropertyValue instance propName =
//        instance.GetType().GetProperty(propName, BindingFlags.Public).GetValue(instance, null)
//
//    let setPropertyValue instance propName propValue=
//        instance.GetType().GetPropserty(propName, BindingFlags.Public).SetValue(instance, propValue, null)

    type ResolveAssemblyReference () =
        let assembly = Assembly.Load(new AssemblyName("Microsoft.Build.Tasks.v4.0, Version=4.0.0.0, Culture=neutral, PublicKeyToken=b03f5f7f11d50a3a"))
        let resolveAssemblyReferenceType = assembly.GetType("Microsoft.Build.Tasks.ResolveAssemblyReference")
        let instance = Activator.CreateInstance(resolveAssemblyReferenceType)

        member this.BuildEngine
            with get ():IBuildEngine = (instance.GetPropertyValue("BuildEngine") :?> IBuildEngine)
            and set (value:IBuildEngine) = (instance.SetPropertyValue("BuildEngine", value)); ()

        member this.TargetFrameworkDirectories
            with get ():string[] = (instance.GetPropertyValue("TargetFrameworkDirectories") :?> string[])
            and set (value:string[]) = (instance.SetPropertyValue("TargetFrameworkDirectories", value)); ()

        member this.FindRelatedFiles
            with get () :bool = (instance.GetPropertyValue("FindRelatedFiles") :?> bool)
            and set (value:bool) = (instance.SetPropertyValue("FindRelatedFiles", value)); ()

        member this.FindDependencies
            with get ():bool = (instance.GetPropertyValue("FindDependencies") :?> bool)
            and set (value:bool) = (instance.SetPropertyValue("FindDependencies", value)); ()

        member this.FindSatellites
            with get ():bool = (instance.GetPropertyValue("FindSatellites") :?> bool)
            and set (value:bool) = (instance.SetPropertyValue("FindSatellites", value)); ()

        member this.FindSerializationAssemblies
            with get ():bool = (instance.GetPropertyValue("FindSerializationAssemblies") :?> bool)
            and set (value:bool) = (instance.SetPropertyValue("FindSerializationAssemblies", value)); ()

        member this.TargetedRuntimeVersion
            with get ():string = (instance.GetPropertyValue("TargetedRuntimeVersion") :?> string)
            and set (value:string) = (instance.SetPropertyValue("TargetedRuntimeVersion", value)); ()

        member this.TargetProcessorArchitecture
            with get ():string = (instance.GetPropertyValue("TargetProcessorArchitecture") :?> string)
            and set (value:string) = (instance.SetPropertyValue("TargetProcessorArchitecture", value)); ()

        member this.CopyLocalDependenciesWhenParentReferenceInGac
            with get ():bool = (instance.GetPropertyValue("CopyLocalDependenciesWhenParentReferenceInGac") :?> bool)
            and set (value:bool) = (instance.SetPropertyValue("CopyLocalDependenciesWhenParentReferenceInGac", value)); ()

        member this.AllowedAssemblyExtensions
            with get () :string[] = (instance.GetPropertyValue("AllowedAssemblyExtensions") :?> string[])
            and set (value:string[]) =  (instance.SetPropertyValue("AllowedAssemblyExtensions", value)); ()

        member this.Assemblies
            with get ():ITaskItem[] = (instance.GetPropertyValue("Assemblies") :?> ITaskItem[])
            and set (value:ITaskItem[]) = (instance.SetPropertyValue("Assemblies", value)); ()

        member this.CopyLocalFiles = (instance.GetPropertyValue("CopyLocalFiles") :?> ITaskItem[])

        member this.RelatedFiles = (instance.GetPropertyValue("RelatedFiles") :?> ITaskItem[])

        member this.ResolvedFiles = (instance.GetPropertyValue("ResolvedFiles") :?> ITaskItem[])

        member this.ResolvedDependencyFiles = (instance.GetPropertyValue("ResolvedDependencyFiles") :?> ITaskItem[])

        member this.SatelliteFiles = (instance.GetPropertyValue("SatelliteFiles") :?> ITaskItem[])

        member this.ScatterFiles = (instance.GetPropertyValue("ScatterFiles") :?> ITaskItem[])

        member this.SuggestedRedirects = (instance.GetPropertyValue("SuggestedRedirects") :?> ITaskItem[])

        member this.SearchPaths
            with get () :string[] = (instance.GetPropertyValue("SearchPaths") :?> string[])
            and set (value:string[]) =  (instance.SetPropertyValue("SearchPaths", value)); ()

        member this.Execute () =
            let m = instance.GetType().GetMethod("Execute", [| |])
            m.Invoke(instance, [||]) :?> bool

#endif<|MERGE_RESOLUTION|>--- conflicted
+++ resolved
@@ -367,18 +367,13 @@
 //            }
 
         // Doesn't need to be virtual @@@@@
-<<<<<<< HEAD
 #if BUILDING_WITH_LKG || BUILD_FROM_SOURCE
-        member this.GetPathToDotNetFramework (arch: DotNetFrameworkArchitecture) : string =
+        abstract member GetPathToDotNetFramework: DotNetFrameworkArchitecture -> string
 #else
-        member this.GetPathToDotNetFramework (arch: DotNetFrameworkArchitecture) : string? =
+        abstract member GetPathToDotNetFramework: DotNetFrameworkArchitecture -> string?
 #endif
-            match this.pathsToDotNetFramework.TryGetValue(arch) with
-=======
-        abstract member GetPathToDotNetFramework: DotNetFrameworkArchitecture -> string
         default this.GetPathToDotNetFramework arch =
             match this.pathsToDotNetFramework.TryGetValue arch with
->>>>>>> 8bada643
             | true, x -> x
             | _ ->
                 if not (CheckForFrameworkInstallation this.dotNetFrameworkRegistryKey this.dotNetFrameworkSetupRegistryInstalledName) then null
