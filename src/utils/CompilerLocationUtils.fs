--- conflicted
+++ resolved
@@ -181,19 +181,10 @@
     //     - default F# binaries directory in service.fs (REVIEW: check this)
     //     - default location of fsi.exe in FSharp.VS.FSI.dll (REVIEW: check this)
     //     - default F# binaries directory in (project system) Project.fs
-    let BinFolderOfDefaultFSharpCompiler(probePoint:string option) =
 #if FX_NO_WIN_REGISTRY
         ignore probePoint
-<<<<<<< HEAD
-
-#if FX_NO_APP_DOMAINS
-        Some System.AppContext.BaseDirectory
-#else
-        Some System.AppDomain.CurrentDomain.BaseDirectory
-#endif
-=======
+
         Some AppDomain.CurrentDomain.BaseDirectory
->>>>>>> 8a9cf988
 #else
         // Check for an app.config setting to redirect the default compiler location
         // Like fsharp-compiler-location
