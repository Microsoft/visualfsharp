--- conflicted
+++ resolved
@@ -17,10 +17,6 @@
     <Reference Include="System.Runtime.Remoting" />
     <Reference Include="System.Windows.Forms" />
     <PackageReference Include="FSharp.Core" Version="4.6.2" />
-<<<<<<< HEAD
-    <PackageReference Include="FSharp.Core" Version="4.1.19" />
-=======
->>>>>>> 3149b482
     <ProjectReference Include="..\..\FSharp.Compiler.Service\FSharp.Compiler.Service.fsproj" />
   </ItemGroup>
   <ItemGroup Condition="'$(TargetFramework)' == 'net461'">
