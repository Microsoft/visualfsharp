﻿<Project Sdk="Microsoft.NET.Sdk">
  <PropertyGroup>
    <FSharpSourcesRoot>$(MSBuildProjectDirectory)\..\..\src</FSharpSourcesRoot>
  </PropertyGroup>
  <Import Project="..\fcs.props" />
  <Import Project="..\netfx.props" />
  <PropertyGroup>
    <OutputType>Exe</OutputType>
    <TargetFrameworks>net45</TargetFrameworks>
    <DefineConstants>$(DefineConstants);CROSS_PLATFORM_COMPILER</DefineConstants>
    <DefineConstants>$(DefineConstants);ENABLE_MONO_SUPPORT</DefineConstants>
    <OtherFlags>$(OtherFlags) --staticlink:FSharp.Core</OtherFlags>
    <AutoGenerateBindingRedirects>true</AutoGenerateBindingRedirects>
    <IsPackable>false</IsPackable>
    <OutputPath>..\..\$(Configuration.ToLower())\fcs</OutputPath>
  </PropertyGroup>
  <ItemGroup>
    <Compile Include="ProjectCrackerOptions.fs" />
    <Compile Include="ProjectCrackerTool.fs" />
    <Compile Include="Program.fs" />
    <None Include="App.config" />
    <None Include="FSharp.Compiler.Service.ProjectCracker.targets" />
<<<<<<< HEAD
    <None Include="paket.references" />
    <Reference Include="FSharp.Core">
      <HintPath>$(FSharpSourcesRoot)\..\packages\Microsoft.Portable.FSharp.Core.$(FSharpCoreFrozenPortablePackageVersion)\lib\profiles\net40\FSharp.Core.dll</HintPath>
      <Private>false</Private>
    </Reference>
=======
    <PackageReference Include="FSharp.Core" Version="4.1.*" />
>>>>>>> 551613ca
    <Reference Include="Microsoft.Build.Framework, Version=12.0.0.0, Culture=neutral, PublicKeyToken=b03f5f7f11d50a3a">
      <HintPath>$(FSharpSourcesRoot)\..\fcs\dependencies\MSBuild.v12.0\Microsoft.Build.Framework.dll</HintPath>
      <Private>false</Private>
    </Reference>
    <Reference Include="Microsoft.Build.Engine, Version=12.0.0.0, Culture=neutral, PublicKeyToken=b03f5f7f11d50a3a">
      <HintPath>$(FSharpSourcesRoot)\..\fcs\dependencies\MSBuild.v12.0\Microsoft.Build.Engine.dll</HintPath>
      <Private>false</Private>
    </Reference>
    <Reference Include="Microsoft.Build, Version=12.0.0.0, Culture=neutral, PublicKeyToken=b03f5f7f11d50a3a">
      <HintPath>$(FSharpSourcesRoot)\..\fcs\dependencies\MSBuild.v12.0\Microsoft.Build.dll</HintPath>
      <Private>false</Private>
    </Reference>
    <Reference Include="Microsoft.Build.Utilities.v12.0">
      <HintPath>$(FSharpSourcesRoot)\..\fcs\dependencies\MSBuild.v12.0\Microsoft.Build.Utilities.v12.0.dll</HintPath>
      <Private>false</Private>
    </Reference>
    <Reference Include="Microsoft.Build.Tasks.v12.0">
      <HintPath>$(FSharpSourcesRoot)\..\fcs\dependencies\MSBuild.v12.0\Microsoft.Build.Tasks.v12.0.dll</HintPath>
      <Private>false</Private>
    </Reference>
  </ItemGroup>
</Project><|MERGE_RESOLUTION|>--- conflicted
+++ resolved
@@ -20,15 +20,12 @@
     <Compile Include="Program.fs" />
     <None Include="App.config" />
     <None Include="FSharp.Compiler.Service.ProjectCracker.targets" />
-<<<<<<< HEAD
     <None Include="paket.references" />
     <Reference Include="FSharp.Core">
       <HintPath>$(FSharpSourcesRoot)\..\packages\Microsoft.Portable.FSharp.Core.$(FSharpCoreFrozenPortablePackageVersion)\lib\profiles\net40\FSharp.Core.dll</HintPath>
       <Private>false</Private>
     </Reference>
-=======
     <PackageReference Include="FSharp.Core" Version="4.1.*" />
->>>>>>> 551613ca
     <Reference Include="Microsoft.Build.Framework, Version=12.0.0.0, Culture=neutral, PublicKeyToken=b03f5f7f11d50a3a">
       <HintPath>$(FSharpSourcesRoot)\..\fcs\dependencies\MSBuild.v12.0\Microsoft.Build.Framework.dll</HintPath>
       <Private>false</Private>
