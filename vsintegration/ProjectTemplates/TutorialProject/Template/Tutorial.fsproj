--- conflicted
+++ resolved
@@ -45,11 +45,7 @@
     <Reference Include="System.Drawing"/>
     <Reference Include="System.Windows.Forms"/>
     <Reference Include="FSharp.Core">
-<<<<<<< HEAD
-      <HintPath>..\packages\FSharp.Core.4.5.1\lib\net45\FSharp.Core.dll</HintPath>
-=======
       <HintPath>..\packages\FSharp.Core.4.5.2\lib\net45\FSharp.Core.dll</HintPath>
->>>>>>> 3b836fd5
       <Private>True</Private>
     </Reference>
     <Reference Include="System.ValueTuple">
