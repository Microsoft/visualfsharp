--- conflicted
+++ resolved
@@ -1622,14 +1622,6 @@
 
             let file1 = OpenFile(project,fileName)   
 
-<<<<<<< HEAD
-            // The disposals should be at least one less <<<<<<< HEAD
-            let c = countCreations()
-            let d = countDisposals()
-            Assert.IsTrue(d < i, "Check1, countDisposals() < i, iteration " + string i + "countDisposals() = " + string d)
-            Assert.IsTrue(c >= d, "Check2, countCreations() >= countDisposals(), iteration " + string i + ", countCreations() = " + string c + ", countDisposals() = " + string d)
-            Assert.IsTrue((c = i), "Check3, countCreations() = i, iteration " + string i + ", countCreations() = " + string c)
-=======
             // The disposals should be at least one less 
             let c = countCreations()
             let d = countDisposals()
@@ -1641,16 +1633,11 @@
             // even after we've moved on from it.
             Assert.IsTrue((c >= i), "Check3, countCreations() >= i, iteration " + string i + ", countCreations() = " + string c)
 
->>>>>>> 26e05dde
             if not clearing then 
                 // By default we hold 3 build incrementalBuilderCache entries and 5 typeCheckInfo entries, so if we're not clearing
                 // there should be some roots to project builds still present
                 if i >= 3 then 
-<<<<<<< HEAD
-                    Assert.IsTrue(i >= d + 3, "Check4a, i >= countDisposals() + 3, iteration " + string i + ", i = " + string i + ", countDisposals() = " + string d)
-=======
                     Assert.IsTrue(c >= d + 3, "Check4a, c >= countDisposals() + 3, iteration " + string i + ", i = " + string i + ", countDisposals() = " + string d)
->>>>>>> 26e05dde
                     printfn "Check4a2, i = %d, countInvaldiationHandlersRemoved() = %d" i (countInvaldiationHandlersRemoved())
 
             // If we forcefully clear out caches and force a collection, then we can say much stronger things...
