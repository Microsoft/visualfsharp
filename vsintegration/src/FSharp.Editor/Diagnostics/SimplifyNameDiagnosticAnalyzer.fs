--- conflicted
+++ resolved
@@ -19,7 +19,7 @@
 
 type private TextVersionHash = int
 
-//[<DiagnosticAnalyzer(FSharpCommonConstants.FSharpLanguageName)>]
+[<DiagnosticAnalyzer(FSharpCommonConstants.FSharpLanguageName)>]
 type internal SimplifyNameDiagnosticAnalyzer() =
     inherit DocumentDiagnosticAnalyzer()
     
@@ -50,7 +50,6 @@
         asyncMaybe {
             match getProjectInfoManager(document).TryGetOptionsForEditingDocumentOrProject(document) with 
             | Some options ->
-<<<<<<< HEAD
                 let! textVersion = document.GetTextVersionAsync(cancellationToken)
                 let textVersionHash = textVersion.GetHashCode()
                 let! _ = guard.WaitAsync(cancellationToken) |> Async.AwaitTask |> liftAsync
@@ -60,7 +59,7 @@
                     | _ ->
                         let! sourceText = document.GetTextAsync()
                         let checker = getChecker document
-                        let! _, checkResults = checker.ParseAndCheckDocument(document, options, sourceText)
+                let! _, _, checkResults = checker.ParseAndCheckDocument(document, options, sourceText = sourceText, allowStaleResults = true)
                         let! symbolUses = checkResults.GetAllUsesOfAllSymbolsInFile() |> liftAsync
                         let mutable result = ResizeArray()
                         let symbolUses =
@@ -78,26 +77,6 @@
                             |> Array.map (fun (_, xs) -> xs |> Array.maxBy (fun (symbolUse, _, _, _) -> symbolUse.RangeAlternate.EndColumn))
                         
                         let! nenvsByLine = checkResults.GetNameResolutionEnvironmentsByLine() |> liftAsync
-=======
-                let! sourceText = document.GetTextAsync()
-                let checker = getChecker document
-                let! _, _, checkResults = checker.ParseAndCheckDocument(document, options, sourceText = sourceText, allowStaleResults = true)
-                let! symbolUses = checkResults.GetAllUsesOfAllSymbolsInFile() |> liftAsync
-                let mutable result = ResizeArray()
-                let symbolUses =
-                    symbolUses
-                    |> Array.Parallel.map (fun symbolUse ->
-                        let lineStr = sourceText.Lines.[Line.toZ symbolUse.RangeAlternate.StartLine].ToString()
-                        // for `System.DateTime.Now` it returns ([|"System"; "DateTime"|], "Now")
-                        let plid, name = QuickParse.GetPartialLongNameEx(lineStr, symbolUse.RangeAlternate.EndColumn - 1)
-                        // `symbolUse.RangeAlternate.Start` does not point to the start of plid, it points to start of `name`,
-                        // so we have to calculate plid's start ourselves.
-                        let plidStartCol = symbolUse.RangeAlternate.EndColumn - name.Length - (getPlidLength plid)
-                        symbolUse, plid, plidStartCol, name)
-                    |> Array.filter (fun (_, plid, _, _) -> not (List.isEmpty plid))
-                    |> Array.groupBy (fun (symbolUse, _, plidStartCol, _) -> symbolUse.RangeAlternate.StartLine, plidStartCol)
-                    |> Array.map (fun (_, xs) -> xs |> Array.maxBy (fun (symbolUse, _, _, _) -> symbolUse.RangeAlternate.EndColumn))
->>>>>>> a16cdc2e
 
                         for symbolUse, plid, plidStartCol, name in symbolUses do
                             if not symbolUse.IsFromDefinition then
