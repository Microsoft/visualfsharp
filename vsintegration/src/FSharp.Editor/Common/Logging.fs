﻿namespace Microsoft.VisualStudio.FSharp.Editor.Logging

open System
open System.Diagnostics
open System.ComponentModel.Composition
open Microsoft.VisualStudio.Shell
open Microsoft.VisualStudio.Shell.Interop
open Microsoft.VisualStudio.FSharp.Editor

[<RequireQualifiedAccess>]
type LogType =
    | Info
    | Warn
    | Error
    | Message
    override x.ToString () =
        match x with
        | Message   -> "Message"
        | Info      -> "Information"
        | Warn      -> "Warning"
        | Error     -> "Error"


module Config =
    let [<Literal>] fsharpOutputGuidString = "E721F849-446C-458C-997A-99E14A04CFD3"
    let fsharpOutputGuid = Guid fsharpOutputGuidString

open Config

type [<Export>] Logger [<ImportingConstructor>]
    ([<Import(typeof<SVsServiceProvider>)>] serviceProvider: IServiceProvider) =
    let outputWindow = serviceProvider.GetService<SVsOutputWindow,IVsOutputWindow>() |> Option.ofObj

    let createPane () =
        outputWindow |> Option.iter (fun x -> 
            x.CreatePane(ref fsharpOutputGuid,"F# Language Service", Convert.ToInt32 true, Convert.ToInt32 false) |> ignore)
    
    do createPane ()

    let getPane () =
        match outputWindow |> Option.map (fun x -> x.GetPane (ref fsharpOutputGuid)) with
        | Some (0, pane) -> 
            pane.Activate() |> ignore
            Some pane
        | _ -> None

    static let mutable globalServiceProvider: IServiceProvider option = None

    static member GlobalServiceProvider
        with get () = globalServiceProvider |> Option.defaultValue (ServiceProvider.GlobalProvider :> IServiceProvider)
        and  set v = globalServiceProvider <- Some v

    member __.FSharpLoggingPane
        with get () = 
            getPane () 
            |> function
               | Some pane -> Some pane
               | None -> 
                   createPane()
                   getPane()

    member self.Log (msgType:LogType,msg:string) =
        let time = DateTime.Now.ToString("hh:mm:ss tt")
        match self.FSharpLoggingPane, msgType with
        | None, _ -> ()
        | Some pane, LogType.Message -> String.Format("[F#][{0}{1}] {2}{3}", ""      , time, msg, Environment.NewLine) |> pane.OutputString |> ignore
        | Some pane, LogType.Info    -> String.Format("[F#][{0}{1}] {2}{3}", "INFO " , time, msg, Environment.NewLine) |> pane.OutputString |> ignore
        | Some pane, LogType.Warn    -> String.Format("[F#][{0}{1}] {2}{3}", "WARN " , time, msg, Environment.NewLine) |> pane.OutputString |> ignore
        | Some pane, LogType.Error   -> String.Format("[F#][{0}{1}] {2}{3}", "ERROR ", time, msg, Environment.NewLine) |> pane.OutputString |> ignore

[<AutoOpen>]
module Logging =

<<<<<<< HEAD
    
=======
>>>>>>> a2ce228d
    let inline debug msg = Printf.kprintf Debug.WriteLine msg

    let private logger = lazy Logger(Logger.GlobalServiceProvider)
    let private log logType msg = logger.Value.Log(logType,msg)

    let logMsg      msg = log LogType.Message   msg
    let logInfo     msg = log LogType.Info      msg
    let logWarning  msg = log LogType.Warn      msg
    let logError    msg = log LogType.Error     msg

    let logMsgf     msg = Printf.kprintf (log LogType.Message)  msg
    let logInfof    msg = Printf.kprintf (log LogType.Info)  msg
    let logWarningf msg = Printf.kprintf (log LogType.Warn)  msg
    let logErrorf   msg = Printf.kprintf (log LogType.Error) msg

    let logException (ex: Exception) =
        logErrorf "Exception Message: %s\nStack Trace: %s" ex.Message ex.StackTrace

    let logExceptionWithContext(ex: Exception, context) =
        logErrorf "Context: %s\nException Message: %s\nStack Trace: %s" context ex.Message ex.StackTrace<|MERGE_RESOLUTION|>--- conflicted
+++ resolved
@@ -71,10 +71,6 @@
 [<AutoOpen>]
 module Logging =
 
-<<<<<<< HEAD
-    
-=======
->>>>>>> a2ce228d
     let inline debug msg = Printf.kprintf Debug.WriteLine msg
 
     let private logger = lazy Logger(Logger.GlobalServiceProvider)
