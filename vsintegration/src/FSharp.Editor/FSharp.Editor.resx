﻿<?xml version="1.0" encoding="utf-8"?>
<root>
  <!-- 
    Microsoft ResX Schema 
    
    Version 2.0
    
    The primary goals of this format is to allow a simple XML format 
    that is mostly human readable. The generation and parsing of the 
    various data types are done through the TypeConverter classes 
    associated with the data types.
    
    Example:
    
    ... ado.net/XML headers & schema ...
    <resheader name="resmimetype">text/microsoft-resx</resheader>
    <resheader name="version">2.0</resheader>
    <resheader name="reader">System.Resources.ResXResourceReader, System.Windows.Forms, ...</resheader>
    <resheader name="writer">System.Resources.ResXResourceWriter, System.Windows.Forms, ...</resheader>
    <data name="Name1"><value>this is my long string</value><comment>this is a comment</comment></data>
    <data name="Color1" type="System.Drawing.Color, System.Drawing">Blue</data>
    <data name="Bitmap1" mimetype="application/x-microsoft.net.object.binary.base64">
        <value>[base64 mime encoded serialized .NET Framework object]</value>
    </data>
    <data name="Icon1" type="System.Drawing.Icon, System.Drawing" mimetype="application/x-microsoft.net.object.bytearray.base64">
        <value>[base64 mime encoded string representing a byte array form of the .NET Framework object]</value>
        <comment>This is a comment</comment>
    </data>
                
    There are any number of "resheader" rows that contain simple 
    name/value pairs.
    
    Each data row contains a name, and value. The row also contains a 
    type or mimetype. Type corresponds to a .NET class that support 
    text/value conversion through the TypeConverter architecture. 
    Classes that don't support this are serialized and stored with the 
    mimetype set.
    
    The mimetype is used for serialized objects, and tells the 
    ResXResourceReader how to depersist the object. This is currently not 
    extensible. For a given mimetype the value must be set accordingly:
    
    Note - application/x-microsoft.net.object.binary.base64 is the format 
    that the ResXResourceWriter will generate, however the reader can 
    read any of the formats listed below.
    
    mimetype: application/x-microsoft.net.object.binary.base64
    value   : The object must be serialized with 
            : System.Runtime.Serialization.Formatters.Binary.BinaryFormatter
            : and then encoded with base64 encoding.
    
    mimetype: application/x-microsoft.net.object.soap.base64
    value   : The object must be serialized with 
            : System.Runtime.Serialization.Formatters.Soap.SoapFormatter
            : and then encoded with base64 encoding.

    mimetype: application/x-microsoft.net.object.bytearray.base64
    value   : The object must be serialized into a byte array 
            : using a System.ComponentModel.TypeConverter
            : and then encoded with base64 encoding.
    -->
  <xsd:schema id="root" xmlns="" xmlns:xsd="http://www.w3.org/2001/XMLSchema" xmlns:msdata="urn:schemas-microsoft-com:xml-msdata">
    <xsd:import namespace="http://www.w3.org/XML/1998/namespace" />
    <xsd:element name="root" msdata:IsDataSet="true">
      <xsd:complexType>
        <xsd:choice maxOccurs="unbounded">
          <xsd:element name="metadata">
            <xsd:complexType>
              <xsd:sequence>
                <xsd:element name="value" type="xsd:string" minOccurs="0" />
              </xsd:sequence>
              <xsd:attribute name="name" use="required" type="xsd:string" />
              <xsd:attribute name="type" type="xsd:string" />
              <xsd:attribute name="mimetype" type="xsd:string" />
              <xsd:attribute ref="xml:space" />
            </xsd:complexType>
          </xsd:element>
          <xsd:element name="assembly">
            <xsd:complexType>
              <xsd:attribute name="alias" type="xsd:string" />
              <xsd:attribute name="name" type="xsd:string" />
            </xsd:complexType>
          </xsd:element>
          <xsd:element name="data">
            <xsd:complexType>
              <xsd:sequence>
                <xsd:element name="value" type="xsd:string" minOccurs="0" msdata:Ordinal="1" />
                <xsd:element name="comment" type="xsd:string" minOccurs="0" msdata:Ordinal="2" />
              </xsd:sequence>
              <xsd:attribute name="name" type="xsd:string" use="required" msdata:Ordinal="1" />
              <xsd:attribute name="type" type="xsd:string" msdata:Ordinal="3" />
              <xsd:attribute name="mimetype" type="xsd:string" msdata:Ordinal="4" />
              <xsd:attribute ref="xml:space" />
            </xsd:complexType>
          </xsd:element>
          <xsd:element name="resheader">
            <xsd:complexType>
              <xsd:sequence>
                <xsd:element name="value" type="xsd:string" minOccurs="0" msdata:Ordinal="1" />
              </xsd:sequence>
              <xsd:attribute name="name" type="xsd:string" use="required" />
            </xsd:complexType>
          </xsd:element>
        </xsd:choice>
      </xsd:complexType>
    </xsd:element>
  </xsd:schema>
  <resheader name="resmimetype">
    <value>text/microsoft-resx</value>
  </resheader>
  <resheader name="version">
    <value>2.0</value>
  </resheader>
  <resheader name="reader">
    <value>System.Resources.ResXResourceReader, System.Windows.Forms, Version=4.0.0.0, Culture=neutral, PublicKeyToken=b77a5c561934e089</value>
  </resheader>
  <resheader name="writer">
    <value>System.Resources.ResXResourceWriter, System.Windows.Forms, Version=4.0.0.0, Culture=neutral, PublicKeyToken=b77a5c561934e089</value>
  </resheader>
  <data name="AddNewKeyword" xml:space="preserve">
    <value>Add 'new' keyword</value>
  </data>
  <data name="ImplementInterface" xml:space="preserve">
    <value>Implement interface</value>
  </data>
  <data name="ImplementInterfaceWithoutTypeAnnotation" xml:space="preserve">
    <value>Implement interface without type annotation</value>
  </data>
  <data name="PrefixValueNameWithUnderscore" xml:space="preserve">
    <value>Prefix '{0}' with underscore</value>
  </data>
  <data name="RenameValueToUnderscore" xml:space="preserve">
    <value>Rename '{0}' to '_'</value>
  </data>
  <data name="SimplifyName" xml:space="preserve">
    <value>Simplify name</value>
  </data>
  <data name="NameCanBeSimplified" xml:space="preserve">
    <value>Name can be simplified.</value>
  </data>
  <data name="FSharpFunctionsClassificationType" xml:space="preserve">
    <value>F# Functions</value>
  </data>
  <data name="FSharpMutableVarsClassificationType" xml:space="preserve">
    <value>F# Mutable Variables / Reference Cells</value>
  </data>
  <data name="FSharpPrintfFormatClassificationType" xml:space="preserve">
    <value>F# Printf Format</value>
  </data>
  <data name="FSharpDisposableTypesClassificationType" xml:space="preserve">
    <value>F# Disposable Types</value>
  </data>
  <data name="RemoveUnusedOpens" xml:space="preserve">
    <value>Remove unused open declarations</value>
  </data>
  <data name="UnusedOpens" xml:space="preserve">
    <value>Open declaration can be removed.</value>
  </data>
  <data name="6008" xml:space="preserve">
    <value>IntelliSense</value>
  </data>
  <data name="6009" xml:space="preserve">
    <value>QuickInfo</value>
  </data>
  <data name="AddAssemblyReference" xml:space="preserve">
    <value>Add an assembly reference to '{0}'</value>
  </data>
  <data name="AddProjectReference" xml:space="preserve">
    <value>Add a project reference to '{0}'</value>
  </data>
  <data name="6010" xml:space="preserve">
    <value>Code Fixes</value>
  </data>
  <data name="6011" xml:space="preserve">
    <value>Performance</value>
  </data>
  <data name="6012" xml:space="preserve">
    <value>Advanced</value>
  </data>
  <data name="6013" xml:space="preserve">
    <value>CodeLens</value>
  </data>
  <data name="6014" xml:space="preserve">
    <value>Formatting</value>
  </data>
  <data name="TheValueIsUnused" xml:space="preserve">
    <value>The value is unused</value>
  </data>
  <data name="CannotDetermineSymbol" xml:space="preserve">
    <value>Cannot determine the symbol under the caret</value>
  </data>
  <data name="CannotNavigateUnknown" xml:space="preserve">
    <value>Cannot navigate to the requested location</value>
  </data>
  <data name="LocatingSymbol" xml:space="preserve">
    <value>Locating the symbol under the caret...</value>
  </data>
  <data name="NavigatingTo" xml:space="preserve">
    <value>Navigating to symbol...</value>
  </data>
  <data name="NavigateToFailed" xml:space="preserve">
    <value>Navigate to symbol failed: {0}</value>
  </data>
  <data name="ExceptionsHeader" xml:space="preserve">
    <value>Exceptions:</value>
  </data>
  <data name="GenericParametersHeader" xml:space="preserve">
    <value>Generic parameters:</value>
  </data>
  <data name="RenameValueToDoubleUnderscore" xml:space="preserve">
    <value>Rename '{0}' to '__'</value>
  </data>
  <data name="FSharpDisposableLocalValuesClassificationType" xml:space="preserve">
    <value>F# Disposable Values (locals)</value>
  </data>
  <data name="FSharpPropertiesClassificationType" xml:space="preserve">
    <value>F# Properties</value>
  </data>
  <data name="FSharpDisposableTopLevelValuesClassificationType" xml:space="preserve">
    <value>F# Dispostable Values (top-level)</value>
  </data>
<<<<<<< HEAD
  <data name="UseNotForNegation" xml:space="preserve">
    <value>Use 'not' to negate expression</value>
=======
  <data name="ChangePrefixNegationToInfixSubtraction" xml:space="preserve">
    <value>Use subtraction instead of negation</value>
>>>>>>> d1ebe37f
  </data>
</root><|MERGE_RESOLUTION|>--- conflicted
+++ resolved
@@ -1,4 +1,4 @@
-﻿<?xml version="1.0" encoding="utf-8"?>
+<?xml version="1.0" encoding="utf-8"?>
 <root>
   <!-- 
     Microsoft ResX Schema 
@@ -219,12 +219,10 @@
   <data name="FSharpDisposableTopLevelValuesClassificationType" xml:space="preserve">
     <value>F# Dispostable Values (top-level)</value>
   </data>
-<<<<<<< HEAD
   <data name="UseNotForNegation" xml:space="preserve">
     <value>Use 'not' to negate expression</value>
-=======
+  </data>
   <data name="ChangePrefixNegationToInfixSubtraction" xml:space="preserve">
     <value>Use subtraction instead of negation</value>
->>>>>>> d1ebe37f
   </data>
 </root>