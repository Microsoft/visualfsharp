--- conflicted
+++ resolved
@@ -261,12 +261,10 @@
   <data name="UseMutationWhenValueIsMutable" xml:space="preserve">
     <value>Use '&lt;-' to mutate value</value>
   </data>
-<<<<<<< HEAD
   <data name="MakeFuncRecursive" xml:space="preserve">
     <value>Make '{0}' recursive</value>
-=======
+  </data>
   <data name="UseFSharpLambda" xml:space="preserve">
     <value>Use F# lambda syntax</value>
->>>>>>> 540ad0d9
   </data>
 </root>