--- conflicted
+++ resolved
@@ -261,19 +261,10 @@
   <data name="UseMutationWhenValueIsMutable" xml:space="preserve">
     <value>Use '&lt;-' to mutate value</value>
   </data>
-<<<<<<< HEAD
-<<<<<<< Updated upstream
-=======
+  <data name="MakeOuterBindingRecursive" xml:space="preserve">
+    <value>Make outer binding recursive</value>
+  </data>
   <data name="UseFSharpLambda" xml:space="preserve">
     <value>Use F# lambda syntax</value>
   </data>
-  <data name="MakeOuterBindingRecursive" xml:space="preserve">
-    <value>Make outer binding recursive</value>
-  </data>
->>>>>>> Stashed changes
-=======
-  <data name="UseFSharpLambda" xml:space="preserve">
-    <value>Use F# lambda syntax</value>
-  </data>
->>>>>>> b52e58b1
 </root>