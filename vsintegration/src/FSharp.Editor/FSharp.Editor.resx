--- conflicted
+++ resolved
@@ -273,12 +273,10 @@
   <data name="ConvertToNotEqualsEqualityExpression" xml:space="preserve">
     <value>Use '&lt;&gt;' for inequality check</value>
   </data>
-<<<<<<< HEAD
   <data name="UseValueInsteadOfDeref" xml:space="preserve">
     <value>Use '.Value' to dereference expression</value>
-=======
+  </data>
   <data name="AddTypeAnnotation" xml:space="preserve">
     <value>Add type annotation</value>
->>>>>>> 418d37a3
   </data>
 </root>