﻿<?xml version="1.0" encoding="utf-8"?>
<root>
  <!-- 
    Microsoft ResX Schema 
    
    Version 2.0
    
    The primary goals of this format is to allow a simple XML format 
    that is mostly human readable. The generation and parsing of the 
    various data types are done through the TypeConverter classes 
    associated with the data types.
    
    Example:
    
    ... ado.net/XML headers & schema ...
    <resheader name="resmimetype">text/microsoft-resx</resheader>
    <resheader name="version">2.0</resheader>
    <resheader name="reader">System.Resources.ResXResourceReader, System.Windows.Forms, ...</resheader>
    <resheader name="writer">System.Resources.ResXResourceWriter, System.Windows.Forms, ...</resheader>
    <data name="Name1"><value>this is my long string</value><comment>this is a comment</comment></data>
    <data name="Color1" type="System.Drawing.Color, System.Drawing">Blue</data>
    <data name="Bitmap1" mimetype="application/x-microsoft.net.object.binary.base64">
        <value>[base64 mime encoded serialized .NET Framework object]</value>
    </data>
    <data name="Icon1" type="System.Drawing.Icon, System.Drawing" mimetype="application/x-microsoft.net.object.bytearray.base64">
        <value>[base64 mime encoded string representing a byte array form of the .NET Framework object]</value>
        <comment>This is a comment</comment>
    </data>
                
    There are any number of "resheader" rows that contain simple 
    name/value pairs.
    
    Each data row contains a name, and value. The row also contains a 
    type or mimetype. Type corresponds to a .NET class that support 
    text/value conversion through the TypeConverter architecture. 
    Classes that don't support this are serialized and stored with the 
    mimetype set.
    
    The mimetype is used for serialized objects, and tells the 
    ResXResourceReader how to depersist the object. This is currently not 
    extensible. For a given mimetype the value must be set accordingly:
    
    Note - application/x-microsoft.net.object.binary.base64 is the format 
    that the ResXResourceWriter will generate, however the reader can 
    read any of the formats listed below.
    
    mimetype: application/x-microsoft.net.object.binary.base64
    value   : The object must be serialized with 
            : System.Runtime.Serialization.Formatters.Binary.BinaryFormatter
            : and then encoded with base64 encoding.
    
    mimetype: application/x-microsoft.net.object.soap.base64
    value   : The object must be serialized with 
            : System.Runtime.Serialization.Formatters.Soap.SoapFormatter
            : and then encoded with base64 encoding.

    mimetype: application/x-microsoft.net.object.bytearray.base64
    value   : The object must be serialized into a byte array 
            : using a System.ComponentModel.TypeConverter
            : and then encoded with base64 encoding.
    -->
  <xsd:schema id="root" xmlns="" xmlns:xsd="http://www.w3.org/2001/XMLSchema" xmlns:msdata="urn:schemas-microsoft-com:xml-msdata">
    <xsd:import namespace="http://www.w3.org/XML/1998/namespace" />
    <xsd:element name="root" msdata:IsDataSet="true">
      <xsd:complexType>
        <xsd:choice maxOccurs="unbounded">
          <xsd:element name="metadata">
            <xsd:complexType>
              <xsd:sequence>
                <xsd:element name="value" type="xsd:string" minOccurs="0" />
              </xsd:sequence>
              <xsd:attribute name="name" use="required" type="xsd:string" />
              <xsd:attribute name="type" type="xsd:string" />
              <xsd:attribute name="mimetype" type="xsd:string" />
              <xsd:attribute ref="xml:space" />
            </xsd:complexType>
          </xsd:element>
          <xsd:element name="assembly">
            <xsd:complexType>
              <xsd:attribute name="alias" type="xsd:string" />
              <xsd:attribute name="name" type="xsd:string" />
            </xsd:complexType>
          </xsd:element>
          <xsd:element name="data">
            <xsd:complexType>
              <xsd:sequence>
                <xsd:element name="value" type="xsd:string" minOccurs="0" msdata:Ordinal="1" />
                <xsd:element name="comment" type="xsd:string" minOccurs="0" msdata:Ordinal="2" />
              </xsd:sequence>
              <xsd:attribute name="name" type="xsd:string" use="required" msdata:Ordinal="1" />
              <xsd:attribute name="type" type="xsd:string" msdata:Ordinal="3" />
              <xsd:attribute name="mimetype" type="xsd:string" msdata:Ordinal="4" />
              <xsd:attribute ref="xml:space" />
            </xsd:complexType>
          </xsd:element>
          <xsd:element name="resheader">
            <xsd:complexType>
              <xsd:sequence>
                <xsd:element name="value" type="xsd:string" minOccurs="0" msdata:Ordinal="1" />
              </xsd:sequence>
              <xsd:attribute name="name" type="xsd:string" use="required" />
            </xsd:complexType>
          </xsd:element>
        </xsd:choice>
      </xsd:complexType>
    </xsd:element>
  </xsd:schema>
  <resheader name="resmimetype">
    <value>text/microsoft-resx</value>
  </resheader>
  <resheader name="version">
    <value>2.0</value>
  </resheader>
  <resheader name="reader">
    <value>System.Resources.ResXResourceReader, System.Windows.Forms, Version=4.0.0.0, Culture=neutral, PublicKeyToken=b77a5c561934e089</value>
  </resheader>
  <resheader name="writer">
    <value>System.Resources.ResXResourceWriter, System.Windows.Forms, Version=4.0.0.0, Culture=neutral, PublicKeyToken=b77a5c561934e089</value>
  </resheader>
  <data name="AddNewKeyword" xml:space="preserve">
    <value>Add 'new' keyword</value>
  </data>
  <data name="ImplementInterface" xml:space="preserve">
    <value>Implement interface</value>
  </data>
  <data name="ImplementInterfaceWithoutTypeAnnotation" xml:space="preserve">
    <value>Implement interface without type annotation</value>
  </data>
  <data name="PrefixValueNameWithUnderscore" xml:space="preserve">
    <value>Prefix value name with underscore</value>
  </data>
  <data name="RenameValueToUnderscore" xml:space="preserve">
    <value>Rename value to '_'</value>
  </data>
  <data name="SimplifyName" xml:space="preserve">
    <value>Simplify name</value>
  </data>
  <data name="NameCanBeSimplified" xml:space="preserve">
    <value>Name can be simplified.</value>
  </data>
  <data name="FSharpFunctionsOrMethodsClassificationType" xml:space="preserve">
    <value>F# Functions / Methods</value>
  </data>
  <data name="FSharpMutableVarsClassificationType" xml:space="preserve">
    <value>F# Mutable Variables / Reference Cells</value>
  </data>
  <data name="FSharpPrintfFormatClassificationType" xml:space="preserve">
    <value>F# Printf Format</value>
  </data>
  <data name="FSharpPropertiesClassificationType" xml:space="preserve">
    <value>F# Properties</value>
  </data>
<<<<<<< HEAD
  <data name="TheValueIsUnused" xml:space="preserve">
    <value>The value is unused</value>
=======
  <data name="FSharpDisposablesClassificationType" xml:space="preserve">
    <value>F# Disposable Types</value>
  </data>
  <data name="RemoveUnusedOpens" xml:space="preserve">
    <value>Remove unused open declaration</value>
  </data>
  <data name="UnusedOpens" xml:space="preserve">
    <value>Open declaration can be removed.</value>
>>>>>>> 50c3c32a
  </data>
</root><|MERGE_RESOLUTION|>--- conflicted
+++ resolved
@@ -150,10 +150,6 @@
   <data name="FSharpPropertiesClassificationType" xml:space="preserve">
     <value>F# Properties</value>
   </data>
-<<<<<<< HEAD
-  <data name="TheValueIsUnused" xml:space="preserve">
-    <value>The value is unused</value>
-=======
   <data name="FSharpDisposablesClassificationType" xml:space="preserve">
     <value>F# Disposable Types</value>
   </data>
@@ -162,6 +158,8 @@
   </data>
   <data name="UnusedOpens" xml:space="preserve">
     <value>Open declaration can be removed.</value>
->>>>>>> 50c3c32a
+  </data>
+  <data name="TheValueIsUnused" xml:space="preserve">
+    <value>The value is unused</value>
   </data>
 </root>