<?xml version="1.0" encoding="utf-8"?>
<root>
  <!-- 
    Microsoft ResX Schema 
    
    Version 2.0
    
    The primary goals of this format is to allow a simple XML format 
    that is mostly human readable. The generation and parsing of the 
    various data types are done through the TypeConverter classes 
    associated with the data types.
    
    Example:
    
    ... ado.net/XML headers & schema ...
    <resheader name="resmimetype">text/microsoft-resx</resheader>
    <resheader name="version">2.0</resheader>
    <resheader name="reader">System.Resources.ResXResourceReader, System.Windows.Forms, ...</resheader>
    <resheader name="writer">System.Resources.ResXResourceWriter, System.Windows.Forms, ...</resheader>
    <data name="Name1"><value>this is my long string</value><comment>this is a comment</comment></data>
    <data name="Color1" type="System.Drawing.Color, System.Drawing">Blue</data>
    <data name="Bitmap1" mimetype="application/x-microsoft.net.object.binary.base64">
        <value>[base64 mime encoded serialized .NET Framework object]</value>
    </data>
    <data name="Icon1" type="System.Drawing.Icon, System.Drawing" mimetype="application/x-microsoft.net.object.bytearray.base64">
        <value>[base64 mime encoded string representing a byte array form of the .NET Framework object]</value>
        <comment>This is a comment</comment>
    </data>
                
    There are any number of "resheader" rows that contain simple 
    name/value pairs.
    
    Each data row contains a name, and value. The row also contains a 
    type or mimetype. Type corresponds to a .NET class that support 
    text/value conversion through the TypeConverter architecture. 
    Classes that don't support this are serialized and stored with the 
    mimetype set.
    
    The mimetype is used for serialized objects, and tells the 
    ResXResourceReader how to depersist the object. This is currently not 
    extensible. For a given mimetype the value must be set accordingly:
    
    Note - application/x-microsoft.net.object.binary.base64 is the format 
    that the ResXResourceWriter will generate, however the reader can 
    read any of the formats listed below.
    
    mimetype: application/x-microsoft.net.object.binary.base64
    value   : The object must be serialized with 
            : System.Runtime.Serialization.Formatters.Binary.BinaryFormatter
            : and then encoded with base64 encoding.
    
    mimetype: application/x-microsoft.net.object.soap.base64
    value   : The object must be serialized with 
            : System.Runtime.Serialization.Formatters.Soap.SoapFormatter
            : and then encoded with base64 encoding.

    mimetype: application/x-microsoft.net.object.bytearray.base64
    value   : The object must be serialized into a byte array 
            : using a System.ComponentModel.TypeConverter
            : and then encoded with base64 encoding.
    -->
  <xsd:schema id="root" xmlns="" xmlns:xsd="http://www.w3.org/2001/XMLSchema" xmlns:msdata="urn:schemas-microsoft-com:xml-msdata">
    <xsd:import namespace="http://www.w3.org/XML/1998/namespace" />
    <xsd:element name="root" msdata:IsDataSet="true">
      <xsd:complexType>
        <xsd:choice maxOccurs="unbounded">
          <xsd:element name="metadata">
            <xsd:complexType>
              <xsd:sequence>
                <xsd:element name="value" type="xsd:string" minOccurs="0" />
              </xsd:sequence>
              <xsd:attribute name="name" use="required" type="xsd:string" />
              <xsd:attribute name="type" type="xsd:string" />
              <xsd:attribute name="mimetype" type="xsd:string" />
              <xsd:attribute ref="xml:space" />
            </xsd:complexType>
          </xsd:element>
          <xsd:element name="assembly">
            <xsd:complexType>
              <xsd:attribute name="alias" type="xsd:string" />
              <xsd:attribute name="name" type="xsd:string" />
            </xsd:complexType>
          </xsd:element>
          <xsd:element name="data">
            <xsd:complexType>
              <xsd:sequence>
                <xsd:element name="value" type="xsd:string" minOccurs="0" msdata:Ordinal="1" />
                <xsd:element name="comment" type="xsd:string" minOccurs="0" msdata:Ordinal="2" />
              </xsd:sequence>
              <xsd:attribute name="name" type="xsd:string" use="required" msdata:Ordinal="1" />
              <xsd:attribute name="type" type="xsd:string" msdata:Ordinal="3" />
              <xsd:attribute name="mimetype" type="xsd:string" msdata:Ordinal="4" />
              <xsd:attribute ref="xml:space" />
            </xsd:complexType>
          </xsd:element>
          <xsd:element name="resheader">
            <xsd:complexType>
              <xsd:sequence>
                <xsd:element name="value" type="xsd:string" minOccurs="0" msdata:Ordinal="1" />
              </xsd:sequence>
              <xsd:attribute name="name" type="xsd:string" use="required" />
            </xsd:complexType>
          </xsd:element>
        </xsd:choice>
      </xsd:complexType>
    </xsd:element>
  </xsd:schema>
  <resheader name="resmimetype">
    <value>text/microsoft-resx</value>
  </resheader>
  <resheader name="version">
    <value>2.0</value>
  </resheader>
  <resheader name="reader">
    <value>System.Resources.ResXResourceReader, System.Windows.Forms, Version=4.0.0.0, Culture=neutral, PublicKeyToken=b77a5c561934e089</value>
  </resheader>
  <resheader name="writer">
    <value>System.Resources.ResXResourceWriter, System.Windows.Forms, Version=4.0.0.0, Culture=neutral, PublicKeyToken=b77a5c561934e089</value>
  </resheader>
  <data name="AddNewKeyword" xml:space="preserve">
    <value>Add 'new' keyword</value>
  </data>
  <data name="ImplementInterface" xml:space="preserve">
    <value>Implement interface</value>
  </data>
  <data name="ImplementInterfaceWithoutTypeAnnotation" xml:space="preserve">
    <value>Implement interface without type annotation</value>
  </data>
  <data name="PrefixValueNameWithUnderscore" xml:space="preserve">
    <value>Prefix '{0}' with underscore</value>
  </data>
  <data name="RenameValueToUnderscore" xml:space="preserve">
    <value>Rename '{0}' to '_'</value>
  </data>
  <data name="SimplifyName" xml:space="preserve">
    <value>Simplify name</value>
  </data>
  <data name="NameCanBeSimplified" xml:space="preserve">
    <value>Name can be simplified.</value>
  </data>
  <data name="FSharpFunctionsClassificationType" xml:space="preserve">
    <value>F# Functions</value>
  </data>
  <data name="FSharpMutableVarsClassificationType" xml:space="preserve">
    <value>F# Mutable Variables / Reference Cells</value>
  </data>
  <data name="FSharpPrintfFormatClassificationType" xml:space="preserve">
    <value>F# Printf Format</value>
  </data>
  <data name="FSharpDisposableTypesClassificationType" xml:space="preserve">
    <value>F# Disposable Types</value>
  </data>
  <data name="RemoveUnusedOpens" xml:space="preserve">
    <value>Remove unused open declarations</value>
  </data>
  <data name="UnusedOpens" xml:space="preserve">
    <value>Open declaration can be removed.</value>
  </data>
  <data name="6008" xml:space="preserve">
    <value>IntelliSense</value>
  </data>
  <data name="6009" xml:space="preserve">
    <value>QuickInfo</value>
  </data>
  <data name="AddAssemblyReference" xml:space="preserve">
    <value>Add an assembly reference to '{0}'</value>
  </data>
  <data name="AddProjectReference" xml:space="preserve">
    <value>Add a project reference to '{0}'</value>
  </data>
  <data name="6010" xml:space="preserve">
    <value>Code Fixes</value>
  </data>
  <data name="6011" xml:space="preserve">
    <value>Performance</value>
  </data>
  <data name="6012" xml:space="preserve">
    <value>Advanced</value>
  </data>
  <data name="6013" xml:space="preserve">
    <value>CodeLens</value>
  </data>
  <data name="6014" xml:space="preserve">
    <value>Formatting</value>
  </data>
  <data name="TheValueIsUnused" xml:space="preserve">
    <value>The value is unused</value>
  </data>
  <data name="CannotDetermineSymbol" xml:space="preserve">
    <value>Cannot determine the symbol under the caret</value>
  </data>
  <data name="CannotNavigateUnknown" xml:space="preserve">
    <value>Cannot navigate to the requested location</value>
  </data>
  <data name="LocatingSymbol" xml:space="preserve">
    <value>Locating the symbol under the caret...</value>
  </data>
  <data name="NavigatingTo" xml:space="preserve">
    <value>Navigating to symbol...</value>
  </data>
  <data name="NavigateToFailed" xml:space="preserve">
    <value>Navigate to symbol failed: {0}</value>
  </data>
  <data name="ExceptionsHeader" xml:space="preserve">
    <value>Exceptions:</value>
  </data>
  <data name="GenericParametersHeader" xml:space="preserve">
    <value>Generic parameters:</value>
  </data>
  <data name="RenameValueToDoubleUnderscore" xml:space="preserve">
    <value>Rename '{0}' to '__'</value>
  </data>
  <data name="FSharpDisposableLocalValuesClassificationType" xml:space="preserve">
    <value>F# Disposable Values (locals)</value>
  </data>
  <data name="FSharpPropertiesClassificationType" xml:space="preserve">
    <value>F# Properties</value>
  </data>
  <data name="FSharpDisposableTopLevelValuesClassificationType" xml:space="preserve">
    <value>F# Dispostable Values (top-level)</value>
  </data>
<<<<<<< HEAD
  <data name="ConvertToSingleEqualsEqualityExpression" xml:space="preserve">
    <value>Use '=' for equality check</value>
=======
  <data name="UseNotForNegation" xml:space="preserve">
    <value>Use 'not' to negate expression</value>
  </data>
  <data name="WrapExpressionInParentheses" xml:space="preserve">
    <value>Wrap expression in parentheses</value>
>>>>>>> a4f9bcf7
  </data>
  <data name="ChangePrefixNegationToInfixSubtraction" xml:space="preserve">
    <value>Use subtraction instead of negation</value>
  </data>
</root><|MERGE_RESOLUTION|>--- conflicted
+++ resolved
@@ -219,16 +219,14 @@
   <data name="FSharpDisposableTopLevelValuesClassificationType" xml:space="preserve">
     <value>F# Dispostable Values (top-level)</value>
   </data>
-<<<<<<< HEAD
   <data name="ConvertToSingleEqualsEqualityExpression" xml:space="preserve">
     <value>Use '=' for equality check</value>
-=======
+  </data>
   <data name="UseNotForNegation" xml:space="preserve">
     <value>Use 'not' to negate expression</value>
   </data>
   <data name="WrapExpressionInParentheses" xml:space="preserve">
     <value>Wrap expression in parentheses</value>
->>>>>>> a4f9bcf7
   </data>
   <data name="ChangePrefixNegationToInfixSubtraction" xml:space="preserve">
     <value>Use subtraction instead of negation</value>
