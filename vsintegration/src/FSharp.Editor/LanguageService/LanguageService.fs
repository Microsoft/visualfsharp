// Copyright (c) Microsoft Corporation.  All Rights Reserved.  Licensed under the Apache License, Version 2.0.  See License.txt in the project root for license information.

namespace Microsoft.VisualStudio.FSharp.Editor

#nowarn "40"

open System
open System.Collections.Concurrent
open System.Collections.Generic
open System.ComponentModel.Composition
open System.Runtime.InteropServices
open System.IO
open System.Diagnostics

open Microsoft.FSharp.Compiler.CompileOps
open Microsoft.FSharp.Compiler.SourceCodeServices

open Microsoft.CodeAnalysis
open Microsoft.CodeAnalysis.Diagnostics
open Microsoft.CodeAnalysis.Completion
open Microsoft.CodeAnalysis.Options
open Microsoft.VisualStudio
open Microsoft.VisualStudio.Editor
open Microsoft.VisualStudio.Text
open Microsoft.VisualStudio.TextManager.Interop
open Microsoft.VisualStudio.LanguageServices.Implementation.LanguageService
open Microsoft.VisualStudio.LanguageServices.Implementation.ProjectSystem
open Microsoft.VisualStudio.LanguageServices.Implementation.TaskList
open Microsoft.VisualStudio.LanguageServices.ProjectSystem
open Microsoft.VisualStudio.Shell
open Microsoft.VisualStudio.Shell.Interop
open Microsoft.VisualStudio.FSharp.LanguageService
open Microsoft.VisualStudio.ComponentModelHost

// Exposes FSharpChecker as MEF export
[<Export(typeof<FSharpCheckerProvider>); Composition.Shared>]
type internal FSharpCheckerProvider 
    [<ImportingConstructor>]
    (
        analyzerService: IDiagnosticAnalyzerService
    ) =
    let checker = 
        lazy
            let checker = FSharpChecker.Create(projectCacheSize = 200, keepAllBackgroundResolutions = false)

            // This is one half of the bridge between the F# background builder and the Roslyn analysis engine.
            // When the F# background builder refreshes the background semantic build context for a file,
            // we request Roslyn to reanalyze that individual file.
            checker.BeforeBackgroundFileCheck.Add(fun (fileName, extraProjectInfo) ->  
               async {
                try 
                    match extraProjectInfo with 
                    | Some (:? Workspace as workspace) -> 
                        let solution = workspace.CurrentSolution
                        let documentIds = solution.GetDocumentIdsWithFilePath(fileName)
                        if not documentIds.IsEmpty then 
                            analyzerService.Reanalyze(workspace,documentIds=documentIds)
                    | _ -> ()
                with ex -> 
                    Assert.Exception(ex)
                } |> Async.StartImmediate
            )
            checker

    member this.Checker = checker.Value

// Exposes project information as MEF component
[<Export(typeof<ProjectInfoManager>); Composition.Shared>]
type internal ProjectInfoManager 
    [<ImportingConstructor>]
    (
        checkerProvider: FSharpCheckerProvider,
        [<Import(typeof<SVsServiceProvider>)>] serviceProvider: System.IServiceProvider
    ) =
    // A table of information about projects, excluding single-file projects.  
    let projectTable = ConcurrentDictionary<ProjectId, FSharpProjectOptions>()

    // A table of information about single-file projects.  Currently we only need the load time of each such file, plus
    // the original options for editing
    let singleFileProjectTable = ConcurrentDictionary<ProjectId, DateTime * FSharpProjectOptions>()

    member this.AddSingleFileProject(projectId, timeStampAndOptions) =
        singleFileProjectTable.TryAdd(projectId, timeStampAndOptions) |> ignore

    member this.RemoveSingleFileProject(projectId) =
        singleFileProjectTable.TryRemove(projectId) |> ignore

    /// Clear a project from the project table
    member this.ClearProjectInfo(projectId: ProjectId) =
        projectTable.TryRemove(projectId) |> ignore
        
    /// Get the exact options for a single-file script
    member this.ComputeSingleFileOptions (tryGetOrCreateProjectId, fileName, loadTime, fileContents, workspace: Workspace) = async {
        let extraProjectInfo = Some(box workspace)
        let tryGetOptionsForReferencedProject f = f |> tryGetOrCreateProjectId |> Option.bind this.TryGetOptionsForProject
        if SourceFile.MustBeSingleFileProject(fileName) then 
            let optionsStamp = None // TODO: can we use a unique stamp?
            let! options, _diagnostics = checkerProvider.Checker.GetProjectOptionsFromScript(fileName, fileContents, loadTime, [| |], ?extraProjectInfo=extraProjectInfo, ?optionsStamp=optionsStamp) 
            let site = ProjectSitesAndFiles.CreateProjectSiteForScript(fileName, options)
            return ProjectSitesAndFiles.GetProjectOptionsForProjectSite(tryGetOptionsForReferencedProject,site,fileName,options.ExtraProjectInfo,serviceProvider, true)
        else
            let site = ProjectSitesAndFiles.ProjectSiteOfSingleFile(fileName)
            return ProjectSitesAndFiles.GetProjectOptionsForProjectSite(tryGetOptionsForReferencedProject,site,fileName,extraProjectInfo,serviceProvider, true)
      }

    /// Update the info for a project in the project table
    member this.UpdateProjectInfo(tryGetOrCreateProjectId, projectId: ProjectId, site: IProjectSite, workspace: Workspace) =
        let extraProjectInfo = Some(box workspace)
        let tryGetOptionsForReferencedProject f = f |> tryGetOrCreateProjectId |> Option.bind this.TryGetOptionsForProject
        let options = ProjectSitesAndFiles.GetProjectOptionsForProjectSite(tryGetOptionsForReferencedProject, site, site.ProjectFileName(), extraProjectInfo, serviceProvider, true)
        checkerProvider.Checker.InvalidateConfiguration(options)
        projectTable.[projectId] <- options

    /// Get compilation defines relevant for syntax processing.  
    /// Quicker then TryGetOptionsForDocumentOrProject as it doesn't need to recompute the exact project 
    /// options for a script.
    member this.GetCompilationDefinesForEditingDocument(document: Document) = 
        let projectOptionsOpt = this.TryGetOptionsForProject(document.Project.Id)  
        let otherOptions = 
            match projectOptionsOpt with 
            | None -> []
            | Some options -> options.OtherOptions |> Array.toList
        CompilerEnvironment.GetCompilationDefinesForEditing(document.Name, otherOptions)

    /// Get the options for a project
    member this.TryGetOptionsForProject(projectId: ProjectId) = 
        match projectTable.TryGetValue(projectId) with
        | true, options -> Some options 
        | _ -> None

    /// Get the exact options for a document or project
    member this.TryGetOptionsForDocumentOrProject(document: Document) = async { 
        let projectId = document.Project.Id
        
        // The options for a single-file script project are re-requested each time the file is analyzed.  This is because the
        // single-file project may contain #load and #r references which are changing as the user edits, and we may need to re-analyze
        // to determine the latest settings.  FCS keeps a cache to help ensure these are up-to-date.
        match singleFileProjectTable.TryGetValue(projectId) with
        | true, (loadTime,_) ->
          try
            let fileName = document.FilePath
            let! cancellationToken = Async.CancellationToken
            let! sourceText = document.GetTextAsync(cancellationToken)
            let! options = this.ComputeSingleFileOptions ((fun _ -> None), fileName, loadTime, sourceText.ToString(), document.Project.Solution.Workspace)
            singleFileProjectTable.[projectId] <- (loadTime, options)
            return Some options
          with ex -> 
            Assert.Exception(ex)
            return None
        | _ -> return this.TryGetOptionsForProject(projectId) 
     }

    /// Get the options for a document or project relevant for syntax processing.
    /// Quicker then TryGetOptionsForDocumentOrProject as it doesn't need to recompute the exact project options for a script.
    member this.TryGetOptionsForEditingDocumentOrProject(document: Document) = 
        let projectId = document.Project.Id
        match singleFileProjectTable.TryGetValue(projectId) with 
        | true, (_loadTime, originalOptions) -> Some originalOptions
        | _ -> this.TryGetOptionsForProject(projectId) 

// Used to expose FSharpChecker/ProjectInfo manager to diagnostic providers
// Diagnostic providers can be executed in environment that does not use MEF so they can rely only
// on services exposed by the workspace
type internal FSharpCheckerWorkspaceService =
    inherit Microsoft.CodeAnalysis.Host.IWorkspaceService
    abstract Checker: FSharpChecker
    abstract ProjectInfoManager: ProjectInfoManager

type internal RoamingProfileStorageLocation(keyName: string) =
    inherit OptionStorageLocation()
    
    member __.GetKeyNameForLanguage(languageName: string) =
        let unsubstitutedKeyName = keyName
 
        match languageName with
        | null -> unsubstitutedKeyName
        | _ ->
            let substituteLanguageName = if languageName = FSharpConstants.FSharpLanguageName then "FSharp" else languageName
            unsubstitutedKeyName.Replace("%LANGUAGE%", substituteLanguageName)
 
[<Composition.Shared>]
[<Microsoft.CodeAnalysis.Host.Mef.ExportWorkspaceServiceFactory(typeof<FSharpCheckerWorkspaceService>, Microsoft.CodeAnalysis.Host.Mef.ServiceLayer.Default)>]
type internal FSharpCheckerWorkspaceServiceFactory
    [<Composition.ImportingConstructor>]
    (
        checkerProvider: FSharpCheckerProvider,
        projectInfoManager: ProjectInfoManager
    ) =
    interface Microsoft.CodeAnalysis.Host.Mef.IWorkspaceServiceFactory with
        member this.CreateService(_workspaceServices) =
            upcast { new FSharpCheckerWorkspaceService with
                member this.Checker = checkerProvider.Checker
                member this.ProjectInfoManager = projectInfoManager }

type
    [<Guid(FSharpConstants.packageGuidString)>]
    [<ProvideLanguageEditorOptionPage(typeof<OptionsUI.IntelliSenseOptionPage>, "F#", null, "IntelliSense", "6008")>]
    [<ProvideLanguageEditorOptionPage(typeof<OptionsUI.QuickInfoOptionPage>, "F#", null, "QuickInfo", "6009")>]
    [<ProvideLanguageEditorOptionPage(typeof<OptionsUI.CodeFixesOptionPage>, "F#", null, "Code Fixes", "6010")>]
    [<ProvideLanguageService(languageService = typeof<FSharpLanguageService>,
                             strLanguageName = FSharpConstants.FSharpLanguageName,
                             languageResourceID = 100,
                             MatchBraces = true,
                             MatchBracesAtCaret = true,
                             ShowCompletion = true,
                             ShowMatchingBrace = true,
                             ShowSmartIndent = true,
                             EnableAsyncCompletion = true,
                             QuickInfo = true,
                             DefaultToInsertSpaces = true,
                             CodeSense = true,
                             DefaultToNonHotURLs = true,
                             EnableCommenting = true,
                             CodeSenseDelay = 100,
                             ShowDropDownOptions = true)>]
    internal FSharpPackage() =
    inherit AbstractPackage<FSharpPackage, FSharpLanguageService>()

    override this.Initialize() =
        base.Initialize()
        //initialize settings
        this.ComponentModel.GetService<SettingsPersistence.ISettings>() |> ignore

    override this.RoslynLanguageName = FSharpConstants.FSharpLanguageName

    override this.CreateWorkspace() = this.ComponentModel.GetService<VisualStudioWorkspaceImpl>()

    override this.CreateLanguageService() = 
        FSharpLanguageService(this)        

    override this.CreateEditorFactories() = Seq.empty<IVsEditorFactory>

    override this.RegisterMiscellaneousFilesWorkspaceInformation(_) = ()
    
and 
    [<Guid(FSharpConstants.languageServiceGuidString)>]
    [<ProvideLanguageExtension(typeof<FSharpLanguageService>, ".fs")>]
    [<ProvideLanguageExtension(typeof<FSharpLanguageService>, ".fsi")>]
    [<ProvideLanguageExtension(typeof<FSharpLanguageService>, ".fsx")>]
    [<ProvideLanguageExtension(typeof<FSharpLanguageService>, ".fsscript")>]
    [<ProvideLanguageExtension(typeof<FSharpLanguageService>, ".ml")>]
    [<ProvideLanguageExtension(typeof<FSharpLanguageService>, ".mli")>]
    [<ProvideEditorExtension(FSharpConstants.editorFactoryGuidString, ".fs", 97)>]
    [<ProvideEditorExtension(FSharpConstants.editorFactoryGuidString, ".fsi", 97)>]
    [<ProvideEditorExtension(FSharpConstants.editorFactoryGuidString, ".fsx", 97)>]
    [<ProvideEditorExtension(FSharpConstants.editorFactoryGuidString, ".fsscript", 97)>]
    [<ProvideEditorExtension(FSharpConstants.editorFactoryGuidString, ".ml", 97)>]
    [<ProvideEditorExtension(FSharpConstants.editorFactoryGuidString, ".mli", 97)>]
    internal FSharpLanguageService(package : FSharpPackage) =
    inherit AbstractLanguageService<FSharpPackage, FSharpLanguageService>(package)

    let projectInfoManager = package.ComponentModel.DefaultExportProvider.GetExport<ProjectInfoManager>().Value

    let projectDisplayNameOf projectFileName = 
        if String.IsNullOrWhiteSpace projectFileName then projectFileName
        else Path.GetFileNameWithoutExtension projectFileName

    let singleFileProjects = ConcurrentDictionary<_, AbstractProject>()

    let tryRemoveSingleFileProject projectId =
        match singleFileProjects.TryRemove(projectId) with
        | true, project ->
            projectInfoManager.RemoveSingleFileProject(projectId)
            project.Disconnect()
        | _ -> ()

    let invalidPathChars = set (Path.GetInvalidPathChars())
    let isPathWellFormed (path: string) = not (String.IsNullOrWhiteSpace path) && path |> Seq.forall (fun c -> not (Set.contains c invalidPathChars))

    override this.Initialize() =
        base.Initialize()

        this.Workspace.Options <- this.Workspace.Options.WithChangedOption(Completion.CompletionOptions.BlockForCompletionItems, FSharpConstants.FSharpLanguageName, false)
        this.Workspace.Options <- this.Workspace.Options.WithChangedOption(Shared.Options.ServiceFeatureOnOffOptions.ClosedFileDiagnostic, FSharpConstants.FSharpLanguageName, Nullable false)

        this.Workspace.DocumentClosed.Add <| fun args ->
            tryRemoveSingleFileProject args.Document.Project.Id 
            
        Events.SolutionEvents.OnAfterCloseSolution.Add <| fun _ ->
            singleFileProjects.Keys |> Seq.iter tryRemoveSingleFileProject

        let ctx = System.Threading.SynchronizationContext.Current
        
        let rec setupProjectsAfterSolutionOpen() =
            async {
                use openedProjects = MailboxProcessor.Start <| fun inbox ->
                    async { 
                        // waits for AfterOpenSolution and then starts projects setup
                        do! Async.AwaitEvent Events.SolutionEvents.OnAfterOpenSolution |> Async.Ignore
                        while true do
                            let! siteProvider = inbox.Receive()
                            do! Async.SwitchToContext ctx
                            this.SetupProjectFile(siteProvider, this.Workspace) }

                use _ = Events.SolutionEvents.OnAfterOpenProject |> Observable.subscribe ( fun args ->
                    match args.Hierarchy with
                    | :? IProvideProjectSite as siteProvider -> openedProjects.Post(siteProvider)
                    | _ -> () )

                do! Async.AwaitEvent Events.SolutionEvents.OnAfterCloseSolution |> Async.Ignore
                do! setupProjectsAfterSolutionOpen() 
            }
        setupProjectsAfterSolutionOpen() |> Async.StartImmediate

        let theme = package.ComponentModel.DefaultExportProvider.GetExport<ISetThemeColors>().Value
        theme.SetColors()
        
    /// Sync the information for the project 
    member this.SyncProject(project: AbstractProject, projectContext: IWorkspaceProjectContext, site: IProjectSite, workspace, forceUpdate) =
        let wellFormedFilePathSetIgnoreCase (paths: seq<string>) =
            HashSet(paths |> Seq.filter isPathWellFormed, StringComparer.OrdinalIgnoreCase)

        let updatedFiles = site.SourceFilesOnDisk() |> wellFormedFilePathSetIgnoreCase
        let workspaceFiles = project.GetCurrentDocuments() |> Seq.map (fun file -> file.FilePath) |> wellFormedFilePathSetIgnoreCase
        
        let mutable updated = forceUpdate

        for file in updatedFiles do
            if not(workspaceFiles.Contains(file)) then
                projectContext.AddSourceFile(file)
                updated <- true
<<<<<<< HEAD

=======
        
>>>>>>> 42b38bf3
        for file in workspaceFiles do
            if not(updatedFiles.Contains(file)) then
                projectContext.RemoveSourceFile(file)
                updated <- true
        
        let updatedRefs = site.AssemblyReferences() |> wellFormedFilePathSetIgnoreCase
        let workspaceRefs = project.GetCurrentMetadataReferences() |> Seq.map (fun ref -> ref.FilePath) |> wellFormedFilePathSetIgnoreCase

        for ref in updatedRefs do
            if not(workspaceRefs.Contains(ref)) then
                projectContext.AddMetadataReference(ref, MetadataReferenceProperties.Assembly)
<<<<<<< HEAD
                updated <- true

=======
        
>>>>>>> 42b38bf3
        for ref in workspaceRefs do
            if not(updatedRefs.Contains(ref)) then
                projectContext.RemoveMetadataReference(ref)
                updated <- true

        // update the cached options
        if updated then
            projectInfoManager.UpdateProjectInfo(this.GetProjectIdForReferencedProject workspace, project.Id, site, project.Workspace)

    member this.SetupProjectFile(siteProvider: IProvideProjectSite, workspace: VisualStudioWorkspaceImpl) =
        let  rec setup (site: IProjectSite) =
            let projectGuid = Guid(site.ProjectGuid)
            let projectFileName = site.ProjectFileName()
            let projectDisplayName = projectDisplayNameOf projectFileName
            let projectId = workspace.ProjectTracker.GetOrCreateProjectIdForPath(projectFileName, projectDisplayName)

            if isNull (workspace.ProjectTracker.GetProject projectId) then
                projectInfoManager.UpdateProjectInfo(this.GetProjectIdForReferencedProject workspace, projectId, site, workspace)
                let projectContextFactory = package.ComponentModel.GetService<IWorkspaceProjectContextFactory>();
                let errorReporter = ProjectExternalErrorReporter(projectId, "FS", this.SystemServiceProvider)
                
                let hierarchy =
                    site.ProjectProvider
                    |> Option.map (fun p -> p :?> IVsHierarchy)
                    |> Option.toObj
                
                // Roslyn is expecting site to be an IVsHierarchy.
                // It just so happens that the object that implements IProvideProjectSite is also
                // an IVsHierarchy. This assertion is to ensure that the assumption holds true.
                Debug.Assert(hierarchy <> null, "About to CreateProjectContext with a non-hierarchy site")

                let projectContext = 
                    projectContextFactory.CreateProjectContext(
                        FSharpConstants.FSharpLanguageName, projectDisplayName, projectFileName, projectGuid, hierarchy, null, errorReporter)

                let project = projectContext :?> AbstractProject

                this.SyncProject(project, projectContext, site, workspace, forceUpdate=false)
                site.AdviseProjectSiteChanges(FSharpConstants.FSharpLanguageServiceCallbackName, 
                                              AdviseProjectSiteChanges(fun () -> this.SyncProject(project, projectContext, site, workspace, forceUpdate=true)))
                site.AdviseProjectSiteClosed(FSharpConstants.FSharpLanguageServiceCallbackName, 
                                             AdviseProjectSiteChanges(fun () -> 
                                                projectInfoManager.ClearProjectInfo(project.Id)
                                                project.Disconnect()))
                for referencedSite in ProjectSitesAndFiles.GetReferencedProjectSites (site, this.SystemServiceProvider) do
                    let referencedProjectId = setup referencedSite                    
                    project.AddProjectReference(ProjectReference referencedProjectId)
            projectId
        setup (siteProvider.GetProjectSite()) |> ignore

    member this.GetProjectIdForReferencedProject (workspace: VisualStudioWorkspaceImpl) (projectFileName: string) =
        let projectDisplayName = projectDisplayNameOf projectFileName
        Some (workspace.ProjectTracker.GetOrCreateProjectIdForPath(projectFileName, projectDisplayName))

    member this.SetupStandAloneFile(fileName: string, fileContents: string, workspace: VisualStudioWorkspaceImpl, hier: IVsHierarchy) =

        let loadTime = DateTime.Now
        let options = projectInfoManager.ComputeSingleFileOptions (this.GetProjectIdForReferencedProject workspace, fileName, loadTime, fileContents, workspace) |> Async.RunSynchronously

        let projectFileName = fileName
        let projectDisplayName = projectDisplayNameOf projectFileName

        let projectId = workspace.ProjectTracker.GetOrCreateProjectIdForPath(projectFileName, projectDisplayName)
        projectInfoManager.AddSingleFileProject(projectId, (loadTime, options))

        if isNull (workspace.ProjectTracker.GetProject projectId) then
            let projectContextFactory = package.ComponentModel.GetService<IWorkspaceProjectContextFactory>();
            let errorReporter = ProjectExternalErrorReporter(projectId, "FS", this.SystemServiceProvider)

            let projectContext = projectContextFactory.CreateProjectContext(FSharpConstants.FSharpLanguageName, projectDisplayName, projectFileName, projectId.Id, hier, null, errorReporter)
            projectContext.AddSourceFile(fileName)
            
            let project = projectContext :?> AbstractProject
            singleFileProjects.[projectId] <- project

    override this.ContentTypeName = FSharpConstants.FSharpContentTypeName
    override this.LanguageName = FSharpConstants.FSharpLanguageName
    override this.RoslynLanguageName = FSharpConstants.FSharpLanguageName

    override this.LanguageServiceId = new Guid(FSharpConstants.languageServiceGuidString)
    override this.DebuggerLanguageId = DebuggerEnvironment.GetLanguageID()

    override this.CreateContext(_,_,_,_,_) = raise(System.NotImplementedException())

    override this.SetupNewTextView(textView) =
        base.SetupNewTextView(textView)

        let textViewAdapter = package.ComponentModel.GetService<IVsEditorAdaptersFactoryService>()
               
        match textView.GetBuffer() with
        | (VSConstants.S_OK, textLines) ->
            let filename = VsTextLines.GetFilename textLines
            match VsRunningDocumentTable.FindDocumentWithoutLocking(package.RunningDocumentTable,filename) with
            | Some (hier, _) ->
                match hier with
                | :? IProvideProjectSite as siteProvider when not (IsScript(filename)) -> 
                    this.SetupProjectFile(siteProvider, this.Workspace)
                | _ -> 
                    let fileContents = VsTextLines.GetFileContents(textLines, textViewAdapter)
                    this.SetupStandAloneFile(filename, fileContents, this.Workspace, hier)
            | _ -> ()
        | _ -> ()

      <|MERGE_RESOLUTION|>--- conflicted
+++ resolved
@@ -319,11 +319,7 @@
             if not(workspaceFiles.Contains(file)) then
                 projectContext.AddSourceFile(file)
                 updated <- true
-<<<<<<< HEAD
-
-=======
-        
->>>>>>> 42b38bf3
+        
         for file in workspaceFiles do
             if not(updatedFiles.Contains(file)) then
                 projectContext.RemoveSourceFile(file)
@@ -335,12 +331,8 @@
         for ref in updatedRefs do
             if not(workspaceRefs.Contains(ref)) then
                 projectContext.AddMetadataReference(ref, MetadataReferenceProperties.Assembly)
-<<<<<<< HEAD
                 updated <- true
 
-=======
-        
->>>>>>> 42b38bf3
         for ref in workspaceRefs do
             if not(updatedRefs.Contains(ref)) then
                 projectContext.RemoveMetadataReference(ref)
