// Copyright (c) Microsoft Corporation.  All Rights Reserved.  Licensed under the Apache License, Version 2.0.  See License.txt in the project root for license information.

namespace Microsoft.VisualStudio.FSharp.Editor

#nowarn "40"

open System
open System.Collections.Concurrent
open System.Collections.Generic
open System.ComponentModel.Composition
open System.Runtime.InteropServices
open System.IO
open System.Diagnostics

open Microsoft.FSharp.Compiler.CompileOps
open Microsoft.FSharp.Compiler.SourceCodeServices

open Microsoft.CodeAnalysis
open Microsoft.CodeAnalysis.Diagnostics
open Microsoft.CodeAnalysis.Completion
open Microsoft.CodeAnalysis.Options
open Microsoft.VisualStudio
open Microsoft.VisualStudio.Editor
open Microsoft.VisualStudio.Text
open Microsoft.VisualStudio.TextManager.Interop
open Microsoft.VisualStudio.LanguageServices.Implementation.LanguageService
open Microsoft.VisualStudio.LanguageServices.Implementation.ProjectSystem
open Microsoft.VisualStudio.LanguageServices.Implementation.TaskList
open Microsoft.VisualStudio.LanguageServices.ProjectSystem
open Microsoft.VisualStudio.Shell
open Microsoft.VisualStudio.Shell.Interop
open Microsoft.VisualStudio.FSharp.LanguageService
open Microsoft.VisualStudio.ComponentModelHost

// Exposes FSharpChecker as MEF export
[<Export(typeof<FSharpCheckerProvider>); Composition.Shared>]
type internal FSharpCheckerProvider 
    [<ImportingConstructor>]
    (
        analyzerService: IDiagnosticAnalyzerService
    ) =
    let checker = 
        lazy
            let checker = FSharpChecker.Create(projectCacheSize = 200, keepAllBackgroundResolutions = false)

            // This is one half of the bridge between the F# background builder and the Roslyn analysis engine.
            // When the F# background builder refreshes the background semantic build context for a file,
            // we request Roslyn to reanalyze that individual file.
            checker.BeforeBackgroundFileCheck.Add(fun (fileName, extraProjectInfo) ->  
               async {
                try 
                    match extraProjectInfo with 
                    | Some (:? Workspace as workspace) -> 
                        let solution = workspace.CurrentSolution
                        let documentIds = solution.GetDocumentIdsWithFilePath(fileName)
                        if not documentIds.IsEmpty then 
                            analyzerService.Reanalyze(workspace,documentIds=documentIds)
                    | _ -> ()
                with ex -> 
                    Assert.Exception(ex)
                } |> Async.StartImmediate
            )
            checker

    member this.Checker = checker.Value

// Exposes project information as MEF component
[<Export(typeof<ProjectInfoManager>); Composition.Shared>]
type internal ProjectInfoManager 
    [<ImportingConstructor>]
    (
        checkerProvider: FSharpCheckerProvider,
        [<Import(typeof<SVsServiceProvider>)>] serviceProvider: System.IServiceProvider
    ) =
    // A table of information about projects, excluding single-file projects.  
    let projectTable = ConcurrentDictionary<ProjectId, FSharpProjectOptions>()

    // A table of information about single-file projects.  Currently we only need the load time of each such file, plus
    // the original options for editing
    let singleFileProjectTable = ConcurrentDictionary<ProjectId, DateTime * FSharpProjectOptions>()

    member this.AddSingleFileProject(projectId, timeStampAndOptions) =
        singleFileProjectTable.TryAdd(projectId, timeStampAndOptions) |> ignore

    member this.RemoveSingleFileProject(projectId) =
        singleFileProjectTable.TryRemove(projectId) |> ignore

    /// Clear a project from the project table
    member this.ClearProjectInfo(projectId: ProjectId) =
        projectTable.TryRemove(projectId) |> ignore
        
    /// Get the exact options for a single-file script
    member this.ComputeSingleFileOptions (tryGetOrCreateProjectId, fileName, loadTime, fileContents, workspace: Workspace) = async {
        let extraProjectInfo = Some(box workspace)
        let tryGetOptionsForReferencedProject f = f |> tryGetOrCreateProjectId |> Option.bind this.TryGetOptionsForProject
        if SourceFile.MustBeSingleFileProject(fileName) then 
            let optionsStamp = None // TODO: can we use a unique stamp?
            let! options, _diagnostics = checkerProvider.Checker.GetProjectOptionsFromScript(fileName, fileContents, loadTime, [| |], ?extraProjectInfo=extraProjectInfo, ?optionsStamp=optionsStamp) 
            let site = ProjectSitesAndFiles.CreateProjectSiteForScript(fileName, options)
            return ProjectSitesAndFiles.GetProjectOptionsForProjectSite(tryGetOptionsForReferencedProject,site,fileName,options.ExtraProjectInfo,serviceProvider, true)
        else
            let site = ProjectSitesAndFiles.ProjectSiteOfSingleFile(fileName)
            return ProjectSitesAndFiles.GetProjectOptionsForProjectSite(tryGetOptionsForReferencedProject,site,fileName,extraProjectInfo,serviceProvider, true)
      }

    /// Update the info for a project in the project table
    member this.UpdateProjectInfo(tryGetOrCreateProjectId, projectId: ProjectId, site: IProjectSite, workspace: Workspace) =
        let extraProjectInfo = Some(box workspace)
        let tryGetOptionsForReferencedProject f = f |> tryGetOrCreateProjectId |> Option.bind this.TryGetOptionsForProject
        let options = ProjectSitesAndFiles.GetProjectOptionsForProjectSite(tryGetOptionsForReferencedProject, site, site.ProjectFileName(), extraProjectInfo, serviceProvider, true)
        checkerProvider.Checker.InvalidateConfiguration(options)
        projectTable.[projectId] <- options

    /// Get compilation defines relevant for syntax processing.  
    /// Quicker then TryGetOptionsForDocumentOrProject as it doesn't need to recompute the exact project 
    /// options for a script.
    member this.GetCompilationDefinesForEditingDocument(document: Document) = 
        let projectOptionsOpt = this.TryGetOptionsForProject(document.Project.Id)  
        let otherOptions = 
            match projectOptionsOpt with 
            | None -> []
            | Some options -> options.OtherOptions |> Array.toList
        CompilerEnvironment.GetCompilationDefinesForEditing(document.Name, otherOptions)

    /// Get the options for a project
    member this.TryGetOptionsForProject(projectId: ProjectId) = 
        match projectTable.TryGetValue(projectId) with
        | true, options -> Some options 
        | _ -> None

    /// Get the exact options for a document or project
    member this.TryGetOptionsForDocumentOrProject(document: Document) = async { 
        let projectId = document.Project.Id
        
        // The options for a single-file script project are re-requested each time the file is analyzed.  This is because the
        // single-file project may contain #load and #r references which are changing as the user edits, and we may need to re-analyze
        // to determine the latest settings.  FCS keeps a cache to help ensure these are up-to-date.
        match singleFileProjectTable.TryGetValue(projectId) with
        | true, (loadTime,_) ->
          try
            let fileName = document.FilePath
            let! cancellationToken = Async.CancellationToken
            let! sourceText = document.GetTextAsync(cancellationToken)
            let! options = this.ComputeSingleFileOptions ((fun _ -> None), fileName, loadTime, sourceText.ToString(), document.Project.Solution.Workspace)
            singleFileProjectTable.[projectId] <- (loadTime, options)
            return Some options
          with ex -> 
            Assert.Exception(ex)
            return None
        | _ -> return this.TryGetOptionsForProject(projectId) 
     }

    /// Get the options for a document or project relevant for syntax processing.
    /// Quicker then TryGetOptionsForDocumentOrProject as it doesn't need to recompute the exact project options for a script.
    member this.TryGetOptionsForEditingDocumentOrProject(document: Document) = 
        let projectId = document.Project.Id
        match singleFileProjectTable.TryGetValue(projectId) with 
        | true, (_loadTime, originalOptions) -> Some originalOptions
        | _ -> this.TryGetOptionsForProject(projectId) 

// Used to expose FSharpChecker/ProjectInfo manager to diagnostic providers
// Diagnostic providers can be executed in environment that does not use MEF so they can rely only
// on services exposed by the workspace
type internal FSharpCheckerWorkspaceService =
    inherit Microsoft.CodeAnalysis.Host.IWorkspaceService
    abstract Checker: FSharpChecker
    abstract ProjectInfoManager: ProjectInfoManager

type internal RoamingProfileStorageLocation(keyName: string) =
    inherit OptionStorageLocation()
    
    member __.GetKeyNameForLanguage(languageName: string) =
        let unsubstitutedKeyName = keyName
 
        match languageName with
        | null -> unsubstitutedKeyName
        | _ ->
            let substituteLanguageName = if languageName = FSharpConstants.FSharpLanguageName then "FSharp" else languageName
            unsubstitutedKeyName.Replace("%LANGUAGE%", substituteLanguageName)
 
[<Composition.Shared>]
[<Microsoft.CodeAnalysis.Host.Mef.ExportWorkspaceServiceFactory(typeof<FSharpCheckerWorkspaceService>, Microsoft.CodeAnalysis.Host.Mef.ServiceLayer.Default)>]
type internal FSharpCheckerWorkspaceServiceFactory
    [<Composition.ImportingConstructor>]
    (
        checkerProvider: FSharpCheckerProvider,
        projectInfoManager: ProjectInfoManager
    ) =
    interface Microsoft.CodeAnalysis.Host.Mef.IWorkspaceServiceFactory with
        member this.CreateService(_workspaceServices) =
            upcast { new FSharpCheckerWorkspaceService with
                member this.Checker = checkerProvider.Checker
                member this.ProjectInfoManager = projectInfoManager }

type
    [<Guid(FSharpConstants.packageGuidString)>]
    [<ProvideLanguageEditorOptionPage(typeof<OptionsUI.IntelliSenseOptionPage>, "F#", null, "IntelliSense", "6008")>]
    [<ProvideLanguageEditorOptionPage(typeof<OptionsUI.QuickInfoOptionPage>, "F#", null, "QuickInfo", "6009")>]
    [<ProvideLanguageEditorOptionPage(typeof<OptionsUI.CodeFixesOptionPage>, "F#", null, "Code Fixes", "6010")>]
    [<ProvideLanguageService(languageService = typeof<FSharpLanguageService>,
                             strLanguageName = FSharpConstants.FSharpLanguageName,
                             languageResourceID = 100,
                             MatchBraces = true,
                             MatchBracesAtCaret = true,
                             ShowCompletion = true,
                             ShowMatchingBrace = true,
                             ShowSmartIndent = true,
                             EnableAsyncCompletion = true,
                             QuickInfo = true,
                             DefaultToInsertSpaces = true,
                             CodeSense = true,
                             DefaultToNonHotURLs = true,
                             EnableCommenting = true,
                             CodeSenseDelay = 100,
                             ShowDropDownOptions = true)>]
    internal FSharpPackage() =
    inherit AbstractPackage<FSharpPackage, FSharpLanguageService>()

    override this.Initialize() =
        base.Initialize()
        //initialize settings
        this.ComponentModel.GetService<SettingsPersistence.ISettings>() |> ignore

    override this.RoslynLanguageName = FSharpConstants.FSharpLanguageName

    override this.CreateWorkspace() = this.ComponentModel.GetService<VisualStudioWorkspaceImpl>()

    override this.CreateLanguageService() = 
        FSharpLanguageService(this)        

    override this.CreateEditorFactories() = Seq.empty<IVsEditorFactory>

    override this.RegisterMiscellaneousFilesWorkspaceInformation(_) = ()
    
and 
    [<Guid(FSharpConstants.languageServiceGuidString)>]
    [<ProvideLanguageExtension(typeof<FSharpLanguageService>, ".fs")>]
    [<ProvideLanguageExtension(typeof<FSharpLanguageService>, ".fsi")>]
    [<ProvideLanguageExtension(typeof<FSharpLanguageService>, ".fsx")>]
    [<ProvideLanguageExtension(typeof<FSharpLanguageService>, ".fsscript")>]
    [<ProvideLanguageExtension(typeof<FSharpLanguageService>, ".ml")>]
    [<ProvideLanguageExtension(typeof<FSharpLanguageService>, ".mli")>]
    [<ProvideEditorExtension(FSharpConstants.editorFactoryGuidString, ".fs", 97)>]
    [<ProvideEditorExtension(FSharpConstants.editorFactoryGuidString, ".fsi", 97)>]
    [<ProvideEditorExtension(FSharpConstants.editorFactoryGuidString, ".fsx", 97)>]
    [<ProvideEditorExtension(FSharpConstants.editorFactoryGuidString, ".fsscript", 97)>]
    [<ProvideEditorExtension(FSharpConstants.editorFactoryGuidString, ".ml", 97)>]
    [<ProvideEditorExtension(FSharpConstants.editorFactoryGuidString, ".mli", 97)>]
    internal FSharpLanguageService(package : FSharpPackage) =
    inherit AbstractLanguageService<FSharpPackage, FSharpLanguageService>(package)

    let projectInfoManager = package.ComponentModel.DefaultExportProvider.GetExport<ProjectInfoManager>().Value

    let projectDisplayNameOf projectFileName = 
        if String.IsNullOrWhiteSpace projectFileName then projectFileName
        else Path.GetFileNameWithoutExtension projectFileName

    let singleFileProjects = ConcurrentDictionary<_, AbstractProject>()

    let tryRemoveSingleFileProject projectId =
        match singleFileProjects.TryRemove(projectId) with
        | true, project ->
            projectInfoManager.RemoveSingleFileProject(projectId)
            project.Disconnect()
        | _ -> ()

    let invalidPathChars = set (Path.GetInvalidPathChars())
    let isPathWellFormed (path: string) = not (String.IsNullOrWhiteSpace path) && path |> Seq.forall (fun c -> not (Set.contains c invalidPathChars))

    override this.Initialize() =
        base.Initialize()

        this.Workspace.Options <- this.Workspace.Options.WithChangedOption(Completion.CompletionOptions.BlockForCompletionItems, FSharpConstants.FSharpLanguageName, false)
        this.Workspace.Options <- this.Workspace.Options.WithChangedOption(Shared.Options.ServiceFeatureOnOffOptions.ClosedFileDiagnostic, FSharpConstants.FSharpLanguageName, Nullable false)

        this.Workspace.DocumentClosed.Add <| fun args ->
            tryRemoveSingleFileProject args.Document.Project.Id 
            
        Events.SolutionEvents.OnAfterCloseSolution.Add <| fun _ ->
            singleFileProjects.Keys |> Seq.iter tryRemoveSingleFileProject

        let ctx = System.Threading.SynchronizationContext.Current
        
        let rec setupProjectsAfterSolutionOpen() =
            async {
                use openedProjects = MailboxProcessor.Start <| fun inbox ->
                    async { 
                        // waits for AfterOpenSolution and then starts projects setup
                        do! Async.AwaitEvent Events.SolutionEvents.OnAfterOpenSolution |> Async.Ignore
                        while true do
                            let! siteProvider = inbox.Receive()
                            do! Async.SwitchToContext ctx
                            this.SetupProjectFile(siteProvider, this.Workspace) }

                use _ = Events.SolutionEvents.OnAfterOpenProject |> Observable.subscribe ( fun args ->
                    match args.Hierarchy with
                    | :? IProvideProjectSite as siteProvider -> openedProjects.Post(siteProvider)
                    | _ -> () )

                do! Async.AwaitEvent Events.SolutionEvents.OnAfterCloseSolution |> Async.Ignore
                do! setupProjectsAfterSolutionOpen() 
            }
        setupProjectsAfterSolutionOpen() |> Async.StartImmediate

        let theme = package.ComponentModel.DefaultExportProvider.GetExport<ISetThemeColors>().Value
        theme.SetColors()
        
    /// Sync the information for the project 
<<<<<<< HEAD
    member this.SyncProject(project: AbstractProject, projectContext: IWorkspaceProjectContext, site: IProjectSite, forceUpdate) =
        let wellFormedFilePathSetIgnoreCase (paths: seq<string>) =
            HashSet(paths |> Seq.filter isPathWellFormed, StringComparer.OrdinalIgnoreCase)

        let updatedFiles = site.SourceFilesOnDisk() |> wellFormedFilePathSetIgnoreCase
        let workspaceFiles = project.GetCurrentDocuments() |> Seq.map (fun file -> file.FilePath) |> wellFormedFilePathSetIgnoreCase
=======
    member this.SyncProject(project: AbstractProject, projectContext: IWorkspaceProjectContext, site: IProjectSite, workspace, forceUpdate) =
        let hashSetIgnoreCase x = new HashSet<string>(x, StringComparer.OrdinalIgnoreCase)
        let updatedFiles = site.SourceFilesOnDisk() |> hashSetIgnoreCase
        let workspaceFiles = project.GetCurrentDocuments() |> Seq.map(fun file -> file.FilePath) |> hashSetIgnoreCase
>>>>>>> 53f1103e
        
        let mutable updated = forceUpdate

        for file in updatedFiles do
            if not(workspaceFiles.Contains(file)) then
                projectContext.AddSourceFile(file)
                updated <- true
        
        for file in workspaceFiles do
            if not(updatedFiles.Contains(file)) then
                projectContext.RemoveSourceFile(file)
                updated <- true
        
        let updatedRefs = site.AssemblyReferences() |> wellFormedFilePathSetIgnoreCase
        let workspaceRefs = project.GetCurrentMetadataReferences() |> Seq.map (fun ref -> ref.FilePath) |> wellFormedFilePathSetIgnoreCase

        for ref in updatedRefs do
            if not(workspaceRefs.Contains(ref)) then
                projectContext.AddMetadataReference(ref, MetadataReferenceProperties.Assembly)
        
        for ref in workspaceRefs do
            if not(updatedRefs.Contains(ref)) then
                projectContext.RemoveMetadataReference(ref)

        // update the cached options
        if updated then
            projectInfoManager.UpdateProjectInfo(this.GetProjectIdForReferencedProject workspace, project.Id, site, project.Workspace)

    member this.SetupProjectFile(siteProvider: IProvideProjectSite, workspace: VisualStudioWorkspaceImpl) =
        let  rec setup (site: IProjectSite) =
            let projectGuid = Guid(site.ProjectGuid)
            let projectFileName = site.ProjectFileName()
            let projectDisplayName = projectDisplayNameOf projectFileName
            let projectId = workspace.ProjectTracker.GetOrCreateProjectIdForPath(projectFileName, projectDisplayName)

            if isNull (workspace.ProjectTracker.GetProject projectId) then
                projectInfoManager.UpdateProjectInfo(this.GetProjectIdForReferencedProject workspace, projectId, site, workspace)
                let projectContextFactory = package.ComponentModel.GetService<IWorkspaceProjectContextFactory>();
                let errorReporter = ProjectExternalErrorReporter(projectId, "FS", this.SystemServiceProvider)
                
                let hierarchy =
                    site.ProjectProvider
                    |> Option.map (fun p -> p :?> IVsHierarchy)
                    |> Option.toObj
                
                // Roslyn is expecting site to be an IVsHierarchy.
                // It just so happens that the object that implements IProvideProjectSite is also
                // an IVsHierarchy. This assertion is to ensure that the assumption holds true.
                Debug.Assert(hierarchy <> null, "About to CreateProjectContext with a non-hierarchy site")

                let projectContext = 
                    projectContextFactory.CreateProjectContext(
                        FSharpConstants.FSharpLanguageName, projectDisplayName, projectFileName, projectGuid, hierarchy, null, errorReporter)

                let project = projectContext :?> AbstractProject

                this.SyncProject(project, projectContext, site, workspace, forceUpdate=false)
                site.AdviseProjectSiteChanges(FSharpConstants.FSharpLanguageServiceCallbackName, 
                                              AdviseProjectSiteChanges(fun () -> this.SyncProject(project, projectContext, site, workspace, forceUpdate=true)))
                site.AdviseProjectSiteClosed(FSharpConstants.FSharpLanguageServiceCallbackName, 
                                             AdviseProjectSiteChanges(fun () -> 
                                                projectInfoManager.ClearProjectInfo(project.Id)
                                                project.Disconnect()))
                for referencedSite in ProjectSitesAndFiles.GetReferencedProjectSites (site, this.SystemServiceProvider) do
                    let referencedProjectId = setup referencedSite                    
                    project.AddProjectReference(ProjectReference referencedProjectId)
            projectId
        setup (siteProvider.GetProjectSite()) |> ignore

    member this.GetProjectIdForReferencedProject (workspace: VisualStudioWorkspaceImpl) (projectFileName: string) =
        let projectDisplayName = projectDisplayNameOf projectFileName
        Some (workspace.ProjectTracker.GetOrCreateProjectIdForPath(projectFileName, projectDisplayName))

    member this.SetupStandAloneFile(fileName: string, fileContents: string, workspace: VisualStudioWorkspaceImpl, hier: IVsHierarchy) =

        let loadTime = DateTime.Now
        let options = projectInfoManager.ComputeSingleFileOptions (this.GetProjectIdForReferencedProject workspace, fileName, loadTime, fileContents, workspace) |> Async.RunSynchronously

        let projectFileName = fileName
        let projectDisplayName = projectDisplayNameOf projectFileName

        let projectId = workspace.ProjectTracker.GetOrCreateProjectIdForPath(projectFileName, projectDisplayName)
        projectInfoManager.AddSingleFileProject(projectId, (loadTime, options))

        if isNull (workspace.ProjectTracker.GetProject projectId) then
            let projectContextFactory = package.ComponentModel.GetService<IWorkspaceProjectContextFactory>();
            let errorReporter = ProjectExternalErrorReporter(projectId, "FS", this.SystemServiceProvider)

            let projectContext = projectContextFactory.CreateProjectContext(FSharpConstants.FSharpLanguageName, projectDisplayName, projectFileName, projectId.Id, hier, null, errorReporter)
            projectContext.AddSourceFile(fileName)
            
            let project = projectContext :?> AbstractProject
            singleFileProjects.[projectId] <- project

    override this.ContentTypeName = FSharpConstants.FSharpContentTypeName
    override this.LanguageName = FSharpConstants.FSharpLanguageName
    override this.RoslynLanguageName = FSharpConstants.FSharpLanguageName

    override this.LanguageServiceId = new Guid(FSharpConstants.languageServiceGuidString)
    override this.DebuggerLanguageId = DebuggerEnvironment.GetLanguageID()

    override this.CreateContext(_,_,_,_,_) = raise(System.NotImplementedException())

    override this.SetupNewTextView(textView) =
        base.SetupNewTextView(textView)

        let textViewAdapter = package.ComponentModel.GetService<IVsEditorAdaptersFactoryService>()
               
        match textView.GetBuffer() with
        | (VSConstants.S_OK, textLines) ->
            let filename = VsTextLines.GetFilename textLines
            match VsRunningDocumentTable.FindDocumentWithoutLocking(package.RunningDocumentTable,filename) with
            | Some (hier, _) ->
                match hier with
                | :? IProvideProjectSite as siteProvider when not (IsScript(filename)) -> 
                    this.SetupProjectFile(siteProvider, this.Workspace)
                | _ -> 
                    let fileContents = VsTextLines.GetFileContents(textLines, textViewAdapter)
                    this.SetupStandAloneFile(filename, fileContents, this.Workspace, hier)
            | _ -> ()
        | _ -> ()

      <|MERGE_RESOLUTION|>--- conflicted
+++ resolved
@@ -306,19 +306,12 @@
         theme.SetColors()
         
     /// Sync the information for the project 
-<<<<<<< HEAD
-    member this.SyncProject(project: AbstractProject, projectContext: IWorkspaceProjectContext, site: IProjectSite, forceUpdate) =
+    member this.SyncProject(project: AbstractProject, projectContext: IWorkspaceProjectContext, site: IProjectSite, workspace, forceUpdate) =
         let wellFormedFilePathSetIgnoreCase (paths: seq<string>) =
             HashSet(paths |> Seq.filter isPathWellFormed, StringComparer.OrdinalIgnoreCase)
 
         let updatedFiles = site.SourceFilesOnDisk() |> wellFormedFilePathSetIgnoreCase
         let workspaceFiles = project.GetCurrentDocuments() |> Seq.map (fun file -> file.FilePath) |> wellFormedFilePathSetIgnoreCase
-=======
-    member this.SyncProject(project: AbstractProject, projectContext: IWorkspaceProjectContext, site: IProjectSite, workspace, forceUpdate) =
-        let hashSetIgnoreCase x = new HashSet<string>(x, StringComparer.OrdinalIgnoreCase)
-        let updatedFiles = site.SourceFilesOnDisk() |> hashSetIgnoreCase
-        let workspaceFiles = project.GetCurrentDocuments() |> Seq.map(fun file -> file.FilePath) |> hashSetIgnoreCase
->>>>>>> 53f1103e
         
         let mutable updated = forceUpdate
 
