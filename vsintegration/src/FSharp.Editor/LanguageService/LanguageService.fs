// Copyright (c) Microsoft Corporation.  All Rights Reserved.  Licensed under the Apache License, Version 2.0.  See License.txt in the project root for license information.

namespace Microsoft.VisualStudio.FSharp.Editor

#nowarn "40"

open System
open System.Collections.Concurrent
open System.Collections.Generic
open System.ComponentModel.Composition
open System.Runtime.CompilerServices
open System.Runtime.InteropServices
open System.IO
open System.Diagnostics

open Microsoft.FSharp.Compiler.CompileOps
open Microsoft.FSharp.Compiler.SourceCodeServices

open Microsoft.CodeAnalysis
open Microsoft.CodeAnalysis.Diagnostics
open Microsoft.CodeAnalysis.Completion
open Microsoft.CodeAnalysis.Options
open Microsoft.VisualStudio
open Microsoft.VisualStudio.Editor
open Microsoft.VisualStudio.TextManager.Interop
open Microsoft.VisualStudio.LanguageServices.Implementation.LanguageService
open Microsoft.VisualStudio.LanguageServices.Implementation.ProjectSystem
open Microsoft.VisualStudio.LanguageServices.Implementation.TaskList
open Microsoft.VisualStudio.LanguageServices.ProjectSystem
open Microsoft.VisualStudio.Shell
open Microsoft.VisualStudio.Shell.Interop
open Microsoft.VisualStudio.FSharp.LanguageService
open Microsoft.VisualStudio.ComponentModelHost

// Exposes FSharpChecker as MEF export
[<Export(typeof<FSharpCheckerProvider>); Composition.Shared>]
type internal FSharpCheckerProvider 
    [<ImportingConstructor>]
    (
        analyzerService: IDiagnosticAnalyzerService
    ) =

    // Enabling this would mean that if devenv.exe goes above 2.3GB we do a one-off downsize of the F# Compiler Service caches
    //let maxMemory = 2300 

    let checker = 
        lazy
            let checker = 
                FSharpChecker.Create(
                    projectCacheSize = Settings.LanguageServicePerformance.ProjectCheckCacheSize, 
                    keepAllBackgroundResolutions = false,
                    (* , MaxMemory = 2300 *) 
                    legacyReferenceResolver=Microsoft.FSharp.Compiler.MSBuildReferenceResolver.Resolver)

            // This is one half of the bridge between the F# background builder and the Roslyn analysis engine.
            // When the F# background builder refreshes the background semantic build context for a file,
            // we request Roslyn to reanalyze that individual file.
            checker.BeforeBackgroundFileCheck.Add(fun (fileName, extraProjectInfo) ->  
               async {
                try 
                    match extraProjectInfo with 
                    | Some (:? Workspace as workspace) -> 
                        let solution = workspace.CurrentSolution
                        let documentIds = solution.GetDocumentIdsWithFilePath(fileName)
                        if not documentIds.IsEmpty then 
                            let docuentIdsFiltered = documentIds |> Seq.filter workspace.IsDocumentOpen |> Seq.toArray
                            for documentId in docuentIdsFiltered do
                                Trace.TraceInformation("{0:n3} Requesting Roslyn reanalysis of {1}", DateTime.Now.TimeOfDay.TotalSeconds, documentId)
                            if docuentIdsFiltered.Length > 0 then 
                                analyzerService.Reanalyze(workspace,documentIds=docuentIdsFiltered)
                    | _ -> ()
                with ex -> 
                    Assert.Exception(ex)
                } |> Async.StartImmediate
            )
            checker

    member this.Checker = checker.Value

/// A value and a function to recompute/refresh the value.  The function is passed a flag indicating if a refresh is happening.
type Refreshable<'T> = 'T * (bool -> 'T)

// Exposes project information as MEF component
[<Export(typeof<ProjectInfoManager>); Composition.Shared>]
type internal ProjectInfoManager 
    [<ImportingConstructor>]
    (
        checkerProvider: FSharpCheckerProvider,
        [<Import(typeof<SVsServiceProvider>)>] serviceProvider: System.IServiceProvider
    ) =
    // A table of information about projects, excluding single-file projects.  
    let projectTable = ConcurrentDictionary<ProjectId, Refreshable<ProjectId[] * FSharpProjectOptions>>()

    // A table of information about single-file projects.  Currently we only need the load time of each such file, plus
    // the original options for editing
    let singleFileProjectTable = ConcurrentDictionary<ProjectId, DateTime * FSharpProjectOptions>()

    /// Clear a project from the project table
    member this.ClearInfoForProject(projectId: ProjectId) =
        projectTable.TryRemove(projectId) |> ignore
        this.RefreshInfoForProjectsThatReferenceThisProject(projectId)

    member this.ClearInfoForSingleFileProject(projectId) =
        singleFileProjectTable.TryRemove(projectId) |> ignore

    member this.RefreshInfoForProjectsThatReferenceThisProject(projectId: ProjectId) =
        // Search the projectTable for things to refresh
        for KeyValue(otherProjectId, ((referencedProjectIds, _options), refresh)) in projectTable.ToArray() do
           for referencedProjectId in referencedProjectIds do
              if referencedProjectId = projectId then 
                  projectTable.[otherProjectId] <- (refresh true, refresh)

    member this.AddOrUpdateProject(projectId, refresh) =
        projectTable.[projectId] <- (refresh false, refresh)
        this.RefreshInfoForProjectsThatReferenceThisProject(projectId)

    member this.AddOrUpdateSingleFileProject(projectId, data) =
        singleFileProjectTable.[projectId] <- data
        
    /// Get the exact options for a single-file script
    member this.ComputeSingleFileOptions (tryGetOrCreateProjectId, fileName, loadTime, fileContents, workspace: Workspace) = async {
        let extraProjectInfo = Some(box workspace)
        let tryGetOptionsForReferencedProject f = f |> tryGetOrCreateProjectId |> Option.bind this.TryGetOptionsForProject
        if SourceFile.MustBeSingleFileProject(fileName) then 
            // NOTE: we don't use a unique stamp for single files, instead comparing options structurally.
            // This is because we repeatedly recompute the options.
            let optionsStamp = None 
            let! options, _diagnostics = checkerProvider.Checker.GetProjectOptionsFromScript(fileName, fileContents, loadTime, [| |], ?extraProjectInfo=extraProjectInfo, ?optionsStamp=optionsStamp) 
            // NOTE: we don't use FCS cross-project references from scripts to projects.  THe projects must have been
            // compiled and #r will refer to files on disk
            let referencedProjectFileNames = [| |] 
            let site = ProjectSitesAndFiles.CreateProjectSiteForScript(fileName, referencedProjectFileNames, options)
            return ProjectSitesAndFiles.GetProjectOptionsForProjectSite(Settings.LanguageServicePerformance.EnableInMemoryCrossProjectReferences, tryGetOptionsForReferencedProject,site,fileName,options.ExtraProjectInfo,serviceProvider, true)
        else
            let site = ProjectSitesAndFiles.ProjectSiteOfSingleFile(fileName)
            return ProjectSitesAndFiles.GetProjectOptionsForProjectSite(Settings.LanguageServicePerformance.EnableInMemoryCrossProjectReferences, tryGetOptionsForReferencedProject,site,fileName,extraProjectInfo,serviceProvider, true)
      }

    /// Update the info for a project in the project table
    member this.UpdateProjectInfo(tryGetOrCreateProjectId, projectId: ProjectId, site: IProjectSite, workspace: Workspace, userOpName) =
        this.AddOrUpdateProject(projectId, (fun isRefresh -> 
            let extraProjectInfo = Some(box workspace)
            let tryGetOptionsForReferencedProject f = f |> tryGetOrCreateProjectId |> Option.bind this.TryGetOptionsForProject
            let referencedProjects, options = ProjectSitesAndFiles.GetProjectOptionsForProjectSite(Settings.LanguageServicePerformance.EnableInMemoryCrossProjectReferences, tryGetOptionsForReferencedProject, site, site.ProjectFileName(), extraProjectInfo, serviceProvider, true)
            let referencedProjectIds = referencedProjects |> Array.choose tryGetOrCreateProjectId
            checkerProvider.Checker.InvalidateConfiguration(options, startBackgroundCompileIfAlreadySeen = not isRefresh, userOpName= userOpName + ".UpdateProjectInfo")
            referencedProjectIds, options))

    /// Get compilation defines relevant for syntax processing.  
    /// Quicker then TryGetOptionsForDocumentOrProject as it doesn't need to recompute the exact project 
    /// options for a script.
    member this.GetCompilationDefinesForEditingDocument(document: Document) = 
        let projectOptionsOpt = this.TryGetOptionsForProject(document.Project.Id)  
        let otherOptions = 
            match projectOptionsOpt with 
            | None -> []
            | Some options -> options.OtherOptions |> Array.toList
        CompilerEnvironment.GetCompilationDefinesForEditing(document.Name, otherOptions)

    /// Get the options for a project
    member this.TryGetOptionsForProject(projectId: ProjectId) = 
        match projectTable.TryGetValue(projectId) with
        | true, ((_referencedProjects, options), _) -> Some options 
        | _ -> None

    /// Get the exact options for a document or project
    member this.TryGetOptionsForDocumentOrProject(document: Document) = async { 
        let projectId = document.Project.Id
        
        // The options for a single-file script project are re-requested each time the file is analyzed.  This is because the
        // single-file project may contain #load and #r references which are changing as the user edits, and we may need to re-analyze
        // to determine the latest settings.  FCS keeps a cache to help ensure these are up-to-date.
        match singleFileProjectTable.TryGetValue(projectId) with
        | true, (loadTime, _) ->
          try
            let fileName = document.FilePath
            let! cancellationToken = Async.CancellationToken
            let! sourceText = document.GetTextAsync(cancellationToken) |> Async.AwaitTask
            // NOTE: we don't use FCS cross-project references from scripts to projects.  The projects must have been
            // compiled and #r will refer to files on disk.
            let tryGetOrCreateProjectId _ = None 
            let! _referencedProjectFileNames, options = this.ComputeSingleFileOptions (tryGetOrCreateProjectId, fileName, loadTime, sourceText.ToString(), document.Project.Solution.Workspace)
            this.AddOrUpdateSingleFileProject(projectId, (loadTime, options))
            return Some options
          with ex -> 
            Assert.Exception(ex)
            return None
        | _ -> return this.TryGetOptionsForProject(projectId) 
     }

    /// Get the options for a document or project relevant for syntax processing.
    /// Quicker then TryGetOptionsForDocumentOrProject as it doesn't need to recompute the exact project options for a script.
    member this.TryGetOptionsForEditingDocumentOrProject(document: Document) = 
        let projectId = document.Project.Id
        match singleFileProjectTable.TryGetValue(projectId) with 
        | true, (_loadTime, originalOptions) -> Some originalOptions
        | _ -> this.TryGetOptionsForProject(projectId) 

// Used to expose FSharpChecker/ProjectInfo manager to diagnostic providers
// Diagnostic providers can be executed in environment that does not use MEF so they can rely only
// on services exposed by the workspace
type internal FSharpCheckerWorkspaceService =
    inherit Microsoft.CodeAnalysis.Host.IWorkspaceService
    abstract Checker: FSharpChecker
    abstract ProjectInfoManager: ProjectInfoManager

type internal RoamingProfileStorageLocation(keyName: string) =
    inherit OptionStorageLocation()
    
    member __.GetKeyNameForLanguage(languageName: string) =
        let unsubstitutedKeyName = keyName
 
        match languageName with
        | null -> unsubstitutedKeyName
        | _ ->
            let substituteLanguageName = if languageName = FSharpConstants.FSharpLanguageName then "FSharp" else languageName
            unsubstitutedKeyName.Replace("%LANGUAGE%", substituteLanguageName)
 
[<Composition.Shared>]
[<Microsoft.CodeAnalysis.Host.Mef.ExportWorkspaceServiceFactory(typeof<FSharpCheckerWorkspaceService>, Microsoft.CodeAnalysis.Host.Mef.ServiceLayer.Default)>]
type internal FSharpCheckerWorkspaceServiceFactory
    [<Composition.ImportingConstructor>]
    (
        checkerProvider: FSharpCheckerProvider,
        projectInfoManager: ProjectInfoManager
    ) =
    interface Microsoft.CodeAnalysis.Host.Mef.IWorkspaceServiceFactory with
        member this.CreateService(_workspaceServices) =
            upcast { new FSharpCheckerWorkspaceService with
                member this.Checker = checkerProvider.Checker
                member this.ProjectInfoManager = projectInfoManager }

type
    [<Guid(FSharpConstants.packageGuidString)>]
    [<ProvideLanguageEditorOptionPage(typeof<OptionsUI.IntelliSenseOptionPage>, "F#", null, "IntelliSense", "6008")>]
    [<ProvideLanguageEditorOptionPage(typeof<OptionsUI.QuickInfoOptionPage>, "F#", null, "QuickInfo", "6009")>]
    [<ProvideLanguageEditorOptionPage(typeof<OptionsUI.CodeFixesOptionPage>, "F#", null, "Code Fixes", "6010")>]
    [<ProvideLanguageEditorOptionPage(typeof<OptionsUI.LanguageServicePerformanceOptionPage>, "F#", null, "Performance", "6011")>]
    [<ProvideLanguageService(languageService = typeof<FSharpLanguageService>,
                             strLanguageName = FSharpConstants.FSharpLanguageName,
                             languageResourceID = 100,
                             MatchBraces = true,
                             MatchBracesAtCaret = true,
                             ShowCompletion = true,
                             ShowMatchingBrace = true,
                             ShowSmartIndent = true,
                             EnableAsyncCompletion = true,
                             QuickInfo = true,
                             DefaultToInsertSpaces = true,
                             CodeSense = true,
                             DefaultToNonHotURLs = true,
                             RequestStockColors = true,
                             EnableCommenting = true,
                             CodeSenseDelay = 100,
                             ShowDropDownOptions = true)>]
    internal FSharpPackage() =
    inherit AbstractPackage<FSharpPackage, FSharpLanguageService>()

    override this.Initialize() =
        base.Initialize()
        //initialize settings
        this.ComponentModel.GetService<SettingsPersistence.ISettings>() |> ignore

    override this.RoslynLanguageName = FSharpConstants.FSharpLanguageName

    override this.CreateWorkspace() = this.ComponentModel.GetService<VisualStudioWorkspaceImpl>()

    override this.CreateLanguageService() = 
        FSharpLanguageService(this)        

    override this.CreateEditorFactories() = Seq.empty<IVsEditorFactory>

    override this.RegisterMiscellaneousFilesWorkspaceInformation(_) = ()
    
and 
    [<Guid(FSharpConstants.languageServiceGuidString)>]
    [<ProvideLanguageExtension(typeof<FSharpLanguageService>, ".fs")>]
    [<ProvideLanguageExtension(typeof<FSharpLanguageService>, ".fsi")>]
    [<ProvideLanguageExtension(typeof<FSharpLanguageService>, ".fsx")>]
    [<ProvideLanguageExtension(typeof<FSharpLanguageService>, ".fsscript")>]
    [<ProvideLanguageExtension(typeof<FSharpLanguageService>, ".ml")>]
    [<ProvideLanguageExtension(typeof<FSharpLanguageService>, ".mli")>]
    [<ProvideEditorExtension(FSharpConstants.editorFactoryGuidString, ".fs", 97)>]
    [<ProvideEditorExtension(FSharpConstants.editorFactoryGuidString, ".fsi", 97)>]
    [<ProvideEditorExtension(FSharpConstants.editorFactoryGuidString, ".fsx", 97)>]
    [<ProvideEditorExtension(FSharpConstants.editorFactoryGuidString, ".fsscript", 97)>]
    [<ProvideEditorExtension(FSharpConstants.editorFactoryGuidString, ".ml", 97)>]
    [<ProvideEditorExtension(FSharpConstants.editorFactoryGuidString, ".mli", 97)>]
    internal FSharpLanguageService(package : FSharpPackage) =
    inherit AbstractLanguageService<FSharpPackage, FSharpLanguageService>(package)

    let projectInfoManager = package.ComponentModel.DefaultExportProvider.GetExport<ProjectInfoManager>().Value

    let projectDisplayNameOf projectFileName = 
        if String.IsNullOrWhiteSpace projectFileName then projectFileName
        else Path.GetFileNameWithoutExtension projectFileName

    let singleFileProjects = ConcurrentDictionary<_, AbstractProject>()

    let tryRemoveSingleFileProject projectId =
        match singleFileProjects.TryRemove(projectId) with
        | true, project ->
            projectInfoManager.ClearInfoForSingleFileProject(projectId)
            project.Disconnect()
        | _ -> ()

    let invalidPathChars = set (Path.GetInvalidPathChars())
    let isPathWellFormed (path: string) = not (String.IsNullOrWhiteSpace path) && path |> Seq.forall (fun c -> not (Set.contains c invalidPathChars))

    let tryGetOrCreateProjectId (workspace: VisualStudioWorkspaceImpl) (projectFileName: string) =
        let projectDisplayName = projectDisplayNameOf projectFileName
        Some (workspace.ProjectTracker.GetOrCreateProjectIdForPath(projectFileName, projectDisplayName))

    let optionsAssociation = ConditionalWeakTable<IWorkspaceProjectContext, string[]>()

    let lockObj = new Object()

    override this.Initialize() =
        base.Initialize()

        this.Workspace.Options <- this.Workspace.Options.WithChangedOption(Completion.CompletionOptions.BlockForCompletionItems, FSharpConstants.FSharpLanguageName, false)
        this.Workspace.Options <- this.Workspace.Options.WithChangedOption(Shared.Options.ServiceFeatureOnOffOptions.ClosedFileDiagnostic, FSharpConstants.FSharpLanguageName, Nullable false)

        this.Workspace.DocumentClosed.Add <| fun args ->
            tryRemoveSingleFileProject args.Document.Project.Id 
            
        Events.SolutionEvents.OnAfterCloseSolution.Add <| fun _ ->
            //checkerProvider.Checker.StopBackgroundCompile()

            // FUTURE: consider enbling some or all of these to flush all caches and stop all background builds. However the operations
            // are asynchronous and we need to decide if we stop everything synchronously.

            //checker.ClearLanguageServiceRootCachesAndCollectAndFinalizeAllTransients()
            //checkerProvider.Checker.InvalidateAll()

            singleFileProjects.Keys |> Seq.iter tryRemoveSingleFileProject

        let ctx = System.Threading.SynchronizationContext.Current
        
        let rec setupProjectsAfterSolutionOpen() =
            async {
                use openedProjects = MailboxProcessor.Start <| fun inbox ->
                    async { 
                        // waits for AfterOpenSolution and then starts projects setup
                        do! Async.AwaitEvent Events.SolutionEvents.OnAfterOpenSolution |> Async.Ignore
                        while true do
                            let! siteProvider = inbox.Receive()
                            do! Async.SwitchToContext ctx
                            this.SetupProjectFile(siteProvider, this.Workspace, "SetupProjectsAfterSolutionOpen") }

                use _ = Events.SolutionEvents.OnAfterOpenProject |> Observable.subscribe ( fun args ->
                    match args.Hierarchy with
                    | :? IProvideProjectSite as siteProvider -> openedProjects.Post(siteProvider)
                    | _ -> () )

                do! Async.AwaitEvent Events.SolutionEvents.OnAfterCloseSolution |> Async.Ignore
                do! setupProjectsAfterSolutionOpen() 
            }
        setupProjectsAfterSolutionOpen() |> Async.StartImmediate

        let theme = package.ComponentModel.DefaultExportProvider.GetExport<ISetThemeColors>().Value
        theme.SetColors()
        
    /// Sync the information for the project 
    member this.SyncProject(project: AbstractProject, projectContext: IWorkspaceProjectContext, site: IProjectSite, workspace, forceUpdate, userOpName) =
        let wellFormedFilePathSetIgnoreCase (paths: seq<string>) =
            HashSet(paths |> Seq.filter isPathWellFormed |> Seq.map (fun s -> try System.IO.Path.GetFullPath(s) with _ -> s), StringComparer.OrdinalIgnoreCase)

        let updatedFiles = site.SourceFilesOnDisk() |> wellFormedFilePathSetIgnoreCase
        let originalFiles = project.GetCurrentDocuments() |> Seq.map (fun file -> file.FilePath) |> wellFormedFilePathSetIgnoreCase
        
        let mutable updated = forceUpdate

        for file in updatedFiles do
            if not(originalFiles.Contains(file)) then
                projectContext.AddSourceFile(file)
                updated <- true
        
        for file in originalFiles do
            if not(updatedFiles.Contains(file)) then
                projectContext.RemoveSourceFile(file)
                updated <- true
        
        let updatedRefs = site.AssemblyReferences() |> wellFormedFilePathSetIgnoreCase
        let originalRefs = project.GetCurrentMetadataReferences() |> Seq.map (fun ref -> ref.FilePath) |> wellFormedFilePathSetIgnoreCase

        for ref in updatedRefs do
            if not(originalRefs.Contains(ref)) then
                projectContext.AddMetadataReference(ref, MetadataReferenceProperties.Assembly)
                updated <- true

        for ref in originalRefs do
            if not(updatedRefs.Contains(ref)) then
                projectContext.RemoveMetadataReference(ref)
                updated <- true

        let ok,originalOptions = optionsAssociation.TryGetValue(projectContext)
        let updatedOptions = site.CompilerFlags()
        if not ok || originalOptions <> updatedOptions then 

            // OK, project options have changed, try to fake out Roslyn to convince it to reparse things.
            // Calling SetOptions fails because the CPS project system being used by the F# project system 
            // imlpementation at the moment has no command line parser installed, so we remove/add all the files 
            // instead.  A change of flags doesn't happen very often and the remove/add is fast in any case.
            //projectContext.SetOptions(String.concat " " updatedOptions)
            for file in updatedFiles do
                projectContext.RemoveSourceFile(file)
                projectContext.AddSourceFile(file)

            // Record the last seen options as an associated value
            if ok then optionsAssociation.Remove(projectContext) |> ignore
            optionsAssociation.Add(projectContext, updatedOptions)

            updated <- true

        // update the cached options
        if updated then
            projectInfoManager.UpdateProjectInfo(tryGetOrCreateProjectId workspace, project.Id, site, project.Workspace, userOpName + ".SyncProject")

    member this.SetupProjectFile(siteProvider: IProvideProjectSite, workspace: VisualStudioWorkspaceImpl, userOpName) =
        let userOpName = userOpName + ".SetupProjectFile"
        let  rec setup (site: IProjectSite) =
            let projectGuid = Guid(site.ProjectGuid)
            let projectFileName = site.ProjectFileName()
            let projectDisplayName = projectDisplayNameOf projectFileName

            let projectId = workspace.ProjectTracker.GetOrCreateProjectIdForPath(projectFileName, projectDisplayName)

            if isNull (workspace.ProjectTracker.GetProject projectId) then
                projectInfoManager.UpdateProjectInfo(tryGetOrCreateProjectId workspace, projectId, site, workspace, userOpName)
                let projectContextFactory = package.ComponentModel.GetService<IWorkspaceProjectContextFactory>();
                let errorReporter = ProjectExternalErrorReporter(projectId, "FS", this.SystemServiceProvider)

                let hierarchy =
                    site.ProjectProvider
                    |> Option.map (fun p -> p :?> IVsHierarchy)
                    |> Option.toObj

                // Roslyn is expecting site to be an IVsHierarchy.
                // It just so happens that the object that implements IProvideProjectSite is also
                // an IVsHierarchy. This assertion is to ensure that the assumption holds true.
                Debug.Assert(hierarchy <> null, "About to CreateProjectContext with a non-hierarchy site")

                let projectContext = 
                    projectContextFactory.CreateProjectContext(
                        FSharpConstants.FSharpLanguageName, projectDisplayName, projectFileName, projectGuid, hierarchy, null, errorReporter)

                let project = projectContext :?> AbstractProject

                this.SyncProject(project, projectContext, site, workspace, forceUpdate=false, userOpName=userOpName)
                site.AdviseProjectSiteChanges(FSharpConstants.FSharpLanguageServiceCallbackName, 
                                              AdviseProjectSiteChanges(fun () -> this.SyncProject(project, projectContext, site, workspace, forceUpdate=true, userOpName="AdviseProjectSiteChanges."+userOpName)))
                site.AdviseProjectSiteClosed(FSharpConstants.FSharpLanguageServiceCallbackName, 
                                             AdviseProjectSiteChanges(fun () -> 
                                                projectInfoManager.ClearInfoForProject(project.Id)
                                                optionsAssociation.Remove(projectContext) |> ignore
                                                project.Disconnect()))
                for referencedSite in ProjectSitesAndFiles.GetReferencedProjectSites (site, this.SystemServiceProvider) do
                    let referencedProjectId = setup referencedSite                    
                    project.AddProjectReference(ProjectReference referencedProjectId)

<<<<<<< HEAD
=======
                lock lockObj (fun () -> 
                    if not (workspace.ProjectTracker.ContainsProject(project)) then 
                        workspace.ProjectTracker.AddProject(project) |> ignore
                )

>>>>>>> d8754eb9
            projectId
        setup (siteProvider.GetProjectSite()) |> ignore

    member this.SetupStandAloneFile(fileName: string, fileContents: string, workspace: VisualStudioWorkspaceImpl, hier: IVsHierarchy) =

        let loadTime = DateTime.Now
        let projectFileName = fileName
        let projectDisplayName = projectDisplayNameOf projectFileName

        let projectId = workspace.ProjectTracker.GetOrCreateProjectIdForPath(projectFileName, projectDisplayName)
        let _referencedProjectFileNames, options = projectInfoManager.ComputeSingleFileOptions (tryGetOrCreateProjectId workspace, fileName, loadTime, fileContents, workspace) |> Async.RunSynchronously
        projectInfoManager.AddOrUpdateSingleFileProject(projectId, (loadTime, options))

        if isNull (workspace.ProjectTracker.GetProject projectId) then
            let projectContextFactory = package.ComponentModel.GetService<IWorkspaceProjectContextFactory>();
            let errorReporter = ProjectExternalErrorReporter(projectId, "FS", this.SystemServiceProvider)

            let projectContext = projectContextFactory.CreateProjectContext(FSharpConstants.FSharpLanguageName, projectDisplayName, projectFileName, projectId.Id, hier, null, errorReporter)
            projectContext.AddSourceFile(fileName)
            
            let project = projectContext :?> AbstractProject
            singleFileProjects.[projectId] <- project

    override this.ContentTypeName = FSharpConstants.FSharpContentTypeName
    override this.LanguageName = FSharpConstants.FSharpLanguageName
    override this.RoslynLanguageName = FSharpConstants.FSharpLanguageName

    override this.LanguageServiceId = new Guid(FSharpConstants.languageServiceGuidString)
    override this.DebuggerLanguageId = DebuggerEnvironment.GetLanguageID()

    override this.CreateContext(_,_,_,_,_) = raise(System.NotImplementedException())

    override this.SetupNewTextView(textView) =
        base.SetupNewTextView(textView)

        let textViewAdapter = package.ComponentModel.GetService<IVsEditorAdaptersFactoryService>()
               
        match textView.GetBuffer() with
        | (VSConstants.S_OK, textLines) ->
            let filename = VsTextLines.GetFilename textLines
            match VsRunningDocumentTable.FindDocumentWithoutLocking(package.RunningDocumentTable,filename) with
            | Some (hier, _) ->
                match hier with
                | :? IProvideProjectSite as siteProvider when not (IsScript(filename)) -> 
                    this.SetupProjectFile(siteProvider, this.Workspace, "SetupNewTextView")
                | _ -> 
                    let fileContents = VsTextLines.GetFileContents(textLines, textViewAdapter)
                    this.SetupStandAloneFile(filename, fileContents, this.Workspace, hier)
            | _ -> ()
        | _ -> ()

      <|MERGE_RESOLUTION|>--- conflicted
+++ resolved
@@ -459,14 +459,6 @@
                     let referencedProjectId = setup referencedSite                    
                     project.AddProjectReference(ProjectReference referencedProjectId)
 
-<<<<<<< HEAD
-=======
-                lock lockObj (fun () -> 
-                    if not (workspace.ProjectTracker.ContainsProject(project)) then 
-                        workspace.ProjectTracker.AddProject(project) |> ignore
-                )
-
->>>>>>> d8754eb9
             projectId
         setup (siteProvider.GetProjectSite()) |> ignore
 
