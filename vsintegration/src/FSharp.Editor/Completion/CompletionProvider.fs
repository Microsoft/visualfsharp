--- conflicted
+++ resolved
@@ -138,25 +138,18 @@
             // Trigger completion if we are on a valid classification type
             else
                 let documentId, filePath, defines = getInfo()
-<<<<<<< HEAD
+                CompletionUtils.shouldProvideCompletion(documentId, filePath, defines, sourceText, triggerPosition) &&
+                CommonCompletionUtilities.IsStartingNewWord(sourceText, triggerPosition, (fun ch -> isIdentifierStartCharacter ch), (fun ch -> isIdentifierPartCharacter ch))
                 shouldProvideCompletion(documentId, filePath, defines, sourceText, triggerPosition) &&
                 (IntelliSenseSettings.ShowAfterCharIsTyped && 
                  CommonCompletionUtilities.IsStartingNewWord(sourceText, triggerPosition, (fun ch -> isIdentifierStartCharacter ch), (fun ch -> isIdentifierPartCharacter ch)))
-=======
-                CompletionUtils.shouldProvideCompletion(documentId, filePath, defines, sourceText, triggerPosition) &&
-                CommonCompletionUtilities.IsStartingNewWord(sourceText, triggerPosition, (fun ch -> isIdentifierStartCharacter ch), (fun ch -> isIdentifierPartCharacter ch))
->>>>>>> 31ad1205
 
     static member ProvideCompletionsAsyncAux(checker: FSharpChecker, sourceText: SourceText, caretPosition: int, options: FSharpProjectOptions, filePath: string, 
                                              textVersionHash: int, getAllSymbols: unit -> AssemblySymbol list) = 
         asyncMaybe {
             let! parseResults, parsedInput, checkFileResults = checker.ParseAndCheckDocument(filePath, textVersionHash, sourceText.ToString(), options, allowStaleResults = true)
 
-<<<<<<< HEAD
             //Logging.Logging.logInfof "AST:\n%+A" parsedInput
-=======
-            Logging.Logging.logInfof "AST:\n%+A" parsedInput
->>>>>>> 31ad1205
 
             let textLines = sourceText.Lines
             let caretLinePos = textLines.GetLinePosition(caretPosition)
