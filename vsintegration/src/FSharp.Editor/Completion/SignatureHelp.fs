--- conflicted
+++ resolved
@@ -205,33 +205,6 @@
         member this.GetItemsAsync(document, position, triggerInfo, cancellationToken) = 
             asyncMaybe {
               try
-<<<<<<< HEAD
-                match projectInfoManager.TryGetOptionsForEditingDocumentOrProject(document)  with 
-                | Some options ->
-                    let! sourceText = document.GetTextAsync(cancellationToken)
-                    let! textVersion = document.GetTextVersionAsync(cancellationToken)
-
-                    let triggerTypedChar = 
-                        if triggerInfo.TriggerCharacter.HasValue && triggerInfo.TriggerReason = SignatureHelpTriggerReason.TypeCharCommand then
-                            Some triggerInfo.TriggerCharacter.Value
-                        else None
-
-                    let! methods = FSharpSignatureHelpProvider.ProvideMethodsAsyncAux(checkerProvider.Checker, documentationBuilder, sourceText, position, options, triggerTypedChar, document.FilePath, textVersion.GetHashCode())
-                    match methods with 
-                    | None -> return null
-                    | Some (results,applicableSpan,argumentIndex,argumentCount,argumentName) -> 
-                        let items = 
-                            results 
-                            |> Array.map (fun (hasParamArrayArg, doc, prefixParts, separatorParts, suffixParts, parameters, descriptionParts) ->
-                                    let parameters = parameters 
-                                                     |> Array.map (fun (paramName, isOptional, paramDoc, displayParts) -> 
-                                                        SignatureHelpParameter(paramName,isOptional,documentationFactory=(fun _ -> paramDoc :> seq<_>),displayParts=displayParts))
-                                    SignatureHelpItem(isVariadic=hasParamArrayArg, documentationFactory=(fun _ -> doc :> seq<_>),prefixParts=prefixParts,separatorParts=separatorParts,suffixParts=suffixParts,parameters=parameters,descriptionParts=descriptionParts))
-
-                        return SignatureHelpItems(items,applicableSpan,argumentIndex,argumentCount,Option.toObj argumentName)
-                | None -> 
-                    return null 
-=======
                 let! options = projectInfoManager.TryGetOptionsForEditingDocumentOrProject(document)
                 let! sourceText = document.GetTextAsync(cancellationToken)
                 let! textVersion = document.GetTextVersionAsync(cancellationToken)
@@ -247,12 +220,11 @@
                     results 
                     |> Array.map (fun (hasParamArrayArg, doc, prefixParts, separatorParts, suffixParts, parameters, descriptionParts) ->
                             let parameters = parameters 
-                                             |> Array.map (fun (paramName, isOptional, paramDoc, displayParts) -> 
+                                                |> Array.map (fun (paramName, isOptional, paramDoc, displayParts) -> 
                                                 SignatureHelpParameter(paramName,isOptional,documentationFactory=(fun _ -> paramDoc :> seq<_>),displayParts=displayParts))
-                            SignatureHelpItem(isVariadic=hasParamArrayArg ,documentationFactory=(fun _ -> doc :> seq<_>),prefixParts=prefixParts,separatorParts=separatorParts,suffixParts=suffixParts,parameters=parameters,descriptionParts=descriptionParts))
+                            SignatureHelpItem(isVariadic=hasParamArrayArg, documentationFactory=(fun _ -> doc :> seq<_>),prefixParts=prefixParts,separatorParts=separatorParts,suffixParts=suffixParts,parameters=parameters,descriptionParts=descriptionParts))
 
                 return SignatureHelpItems(items,applicableSpan,argumentIndex,argumentCount,Option.toObj argumentName)
->>>>>>> b1dd8536
               with ex -> 
                 Assert.Exception(ex)
                 return! None
