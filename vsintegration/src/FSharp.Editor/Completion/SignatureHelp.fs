--- conflicted
+++ resolved
@@ -478,23 +478,7 @@
             // Generally ' ' indicates a function application, but it's also used commonly after a comma in a method call.
             // This means that the adjusted position relative to the caret could be a ',' or a '(' or '<',
             // which would mean we're already inside of a method call - not a function argument. So we bail if that's the case.
-<<<<<<< HEAD
-            | Some ' ', None when adjustedColumnString <> "," && adjustedColumnString <> "(" && adjustedColumnString <> "<" ->
-                return!
-                    FSharpSignatureHelpProvider.ProvideParametersAsyncAux(
-                        parseResults,
-                        checkFileResults,
-                        document.Id,
-                        defines,
-                        documentationBuilder,
-                        sourceText,
-                        caretPosition,
-                        adjustedColumnInSource,
-                        filePath)
-            | _, Some FunctionApplication when adjustedColumnString <> "," && adjustedColumnString <> "(" && adjustedColumnString <> "<" ->
-=======
             | Some ' ' when adjustedColumnChar <> ',' && adjustedColumnChar <> '(' && adjustedColumnChar <> '<' ->
->>>>>>> 00cbcd91
                 return!
                     FSharpSignatureHelpProvider.ProvideParametersAsyncAux(
                         parseResults,
