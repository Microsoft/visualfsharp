--- conflicted
+++ resolved
@@ -212,12 +212,7 @@
                     let! sourceText = document.GetTextAsync(cancellationToken)
                     let! textVersion = document.GetTextVersionAsync(cancellationToken)
                     let defines = CompilerEnvironment.GetCompilationDefinesForEditing(document.Name, options.OtherOptions |> Seq.toList)
-<<<<<<< HEAD
                     return! InlineRenameService.GetInlineRenameInfo(lexer, checkerProvider.Checker, projectInfoManager, document, sourceText, position, defines, options, hash textVersion)
-                | None -> return FailureInlineRenameInfo.Instance :> _
-=======
-                    return! InlineRenameService.GetInlineRenameInfo(checkerProvider.Checker, projectInfoManager, document, sourceText, position, defines, options, hash textVersion)
                 | None -> return FailureInlineRenameInfo.Instance
->>>>>>> 3041cd86
             }
             |> CommonRoslynHelpers.StartAsyncAsTask(cancellationToken)