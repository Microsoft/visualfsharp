--- conflicted
+++ resolved
@@ -1,4 +1,4 @@
-﻿namespace Microsoft.VisualStudio.FSharp.Editor
+namespace Microsoft.VisualStudio.FSharp.Editor
 
 open System.ComponentModel.Composition
 open System.Runtime.InteropServices
@@ -24,11 +24,8 @@
 [<CLIMutable>]
 type CodeFixesOptions =
     { SimplifyName: bool
-<<<<<<< HEAD
       AlwaysPlaceOpensAtTopLevel: bool }
-=======
       UnusedOpens: bool }
->>>>>>> 9f45f7fc
 
 [<Export(typeof<ISettings>)>]
 type internal Settings [<ImportingConstructor>](store: SettingsStore) =
@@ -42,15 +39,10 @@
             { DisplayLinks = true
               UnderlineStyle = QuickInfoUnderlineStyle.Solid }
 
-<<<<<<< HEAD
         store.RegisterDefault
             { SimplifyName = true 
               AlwaysPlaceOpensAtTopLevel = false }
-=======
-        { SimplifyName = true
-          UnusedOpens = true }
-        |> store.RegisterDefault
->>>>>>> 9f45f7fc
+              UnusedOpens = true }
 
     interface ISettings
 
