--- conflicted
+++ resolved
@@ -89,11 +89,8 @@
     <Compile Include="Commands\FsiCommandService.fs" />
     <Compile Include="Commands\XmlDocCommandService.fs" />
     <Compile Include="CodeFix\CodeFixHelpers.fs" />
-<<<<<<< HEAD
     <Compile Include="CodeFix\UseMutationWhenValueIsMutable.fs" />
-=======
     <Compile Include="CodeFix\MakeDeclarationMutable.fs" />
->>>>>>> 31cb3b35
     <Compile Include="CodeFix\ChangeToUpcast.fs" />
     <Compile Include="CodeFix\AddMissingEqualsToTypeDefinition.fs" />
     <Compile Include="CodeFix\ConvertToSingleEqualsEqualityExpression.fs" />
