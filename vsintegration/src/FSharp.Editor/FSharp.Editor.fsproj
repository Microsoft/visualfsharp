﻿<?xml version="1.0" encoding="utf-8"?>
<!-- Copyright (c) Microsoft Corporation.  All Rights Reserved.  Licensed under the Apache License, Version 2.0.  See License.txt in the project root for license information. -->

<Project ToolsVersion="15.0" DefaultTargets="Build" xmlns="http://schemas.microsoft.com/developer/msbuild/2003">
  <PropertyGroup>
    <FSharpSourcesRoot>$(MSBuildProjectDirectory)\..\..\..\src</FSharpSourcesRoot>
    <ProjectLanguage>FSharp</ProjectLanguage>
    <SIGN_WITH_MSFT_KEY>true</SIGN_WITH_MSFT_KEY>
  </PropertyGroup>
  <Import Project="$(FSharpSourcesRoot)\FSharpSource.settings.targets" />
  <PropertyGroup>
    <Configuration Condition=" '$(Configuration)' == '' ">Debug</Configuration>
    <Platform Condition=" '$(Platform)' == '' ">AnyCPU</Platform>
    <SchemaVersion>2.0</SchemaVersion>
    <ProjectGuid>{65E0E82A-EACE-4787-8994-888674C2FE87}</ProjectGuid>
    <OutputType>Library</OutputType>
    <AssemblyName>FSharp.Editor</AssemblyName>
    <UseVsVersion>true</UseVsVersion>
    <TargetType>LIBRARY</TargetType>
    <TargetFrameworkVersion>v4.6</TargetFrameworkVersion>
    <NoWarn>$(NoWarn);75</NoWarn>
    <Tailcalls Condition="'$(CodeCoverage)' != ''">false</Tailcalls>
    <OtherFlags>$(OtherFlags) --warnon:1182  --subsystemversion:6.00</OtherFlags>
    <AutoGenerateBindingRedirects>true</AutoGenerateBindingRedirects>
    <ImportVSSDKTargets>true</ImportVSSDKTargets>
    <CreateVsixContainer>false</CreateVsixContainer>
    <DeployExtension>false</DeployExtension>
    <UseCodebase>true</UseCodebase>
    <GeneratePkgDefFile>true</GeneratePkgDefFile>
    <IncludePkgdefInVSIXContainer>true</IncludePkgdefInVSIXContainer>
  </PropertyGroup>
  <ItemGroup>
    <EmbeddedResource Include="FSharp.Editor.resx" />
    <Compile Include="srFSharp.Editor.fs" />
    <Compile Include="Options\SettingsPersistence.fs" />
    <Compile Include="Options\UIHelpers.fs" />
    <Compile Include="Options\EditorOptions.fs" />
    <Compile Include="Common\AssemblyInfo.fs" />
    <Compile Include="Common\Pervasive.fs" />
    <Compile Include="Common\Extensions.fs" />
    <Compile Include="Common\Constants.fs" />
    <Compile Include="Common\Logging.fs" />
    <Compile Include="Common\RoslynHelpers.fs" />
    <Compile Include="Common\CodeAnalysisExtensions.fs" />
    <Compile Include="Common\ContentType.fs" />
<<<<<<< HEAD
    <Compile Include="LanguageService\Tokenizer.fs" />
    <Compile Include="LanguageService\Symbols.fs" />
    <Compile Include="LanguageService\TypedAstUtils.fs" />
    <Compile Include="LanguageService\FSharpCheckerExtensions.fs" />
    <Compile Include="LanguageService\LanguageService.fs" />
    <Compile Include="LanguageService\AssemblyContentProvider.fs" />
    <Compile Include="LanguageService\SymbolHelpers.fs" />
    <Compile Include="Properties\IntelliSensePropertyPage.fs" />
=======
    <Compile Include="Common\LanguageService.fs" />
    <Compile Include="Common\SymbolHelpers.fs" />
    <Compile Include="Common\AssemblyContentProvider.fs" />
>>>>>>> ff0714ff
    <Compile Include="Classification\ClassificationDefinitions.fs" />
    <Compile Include="Classification\ColorizationService.fs" />
    <Compile Include="Formatting\BraceMatchingService.fs" />
    <Compile Include="Formatting\IndentationService.fs" />
    <Compile Include="Debugging\BreakpointResolutionService.fs" />
    <Compile Include="Debugging\LanguageDebugInfoService.fs" />
    <Compile Include="Diagnostics\DocumentDiagnosticAnalyzer.fs" />
    <Compile Include="Diagnostics\ProjectDiagnosticAnalyzer.fs" />
    <Compile Include="Diagnostics\SimplifyNameDiagnosticAnalyzer.fs" />
    <Compile Include="Diagnostics\UnusedOpensDiagnosticAnalyzer.fs" />
    <Compile Include="Completion\CompletionUtils.fs" />
    <Compile Include="Completion\CompletionProvider.fs" />
    <Compile Include="Completion\FileSystemCompletion.fs" />
    <Compile Include="Completion\CompletionService.fs" />
    <Compile Include="Completion\SignatureHelp.fs" />
    <Compile Include="InlineRename\InlineRenameService.fs" />
    <Compile Include="DocumentHighlights\DocumentHighlightsService.fs" />
    <Compile Include="Navigation\GoToDefinitionService.fs" />
    <Compile Include="Navigation\NavigationBarItemService.fs" />
    <Compile Include="Navigation\NavigateToSearchService.fs" />
    <Compile Include="Navigation\FindUsagesService.fs" />
    <Compile Include="QuickInfo\QuickInfoProvider.fs" />
    <Compile Include="BlockComment\CommentUncommentService.fs" />
    <Compile Include="Structure\Structure.fs" />
    <Compile Include="Structure\BlockStructureService.fs" />
    <Compile Include="Commands\HelpContextService.fs" />
    <Compile Include="Commands\FsiCommandService.fs" />
    <Compile Include="Commands\XmlDocCommandService.fs" />
    <Compile Include="CodeFix\AddNewKeywordToDisposableConstructorInvocation.fs" />
    <Compile Include="CodeFix\AddOpenCodeFixProvider.fs" />
    <Compile Include="CodeFix\ProposeUppercaseLabel.fs" />
    <Compile Include="CodeFix\ReplaceWithSuggestion.fs" />
    <Compile Include="CodeFix\PrefixUnusedValueWithUnderscore.fs" />
    <Compile Include="CodeFix\ImplementInterfaceCodeFixProvider.fs" />
    <Compile Include="CodeFix\SimplifyName.fs" />
    <Compile Include="CodeFix\RemoveUnusedOpens.fs" />
  </ItemGroup>
  <ItemGroup>
    <ProjectReference Include="$(FSharpSourcesRoot)\fsharp\FSharp.Core\FSharp.Core.fsproj">
      <Project>{DED3BBD7-53F4-428A-8C9F-27968E768605}</Project>
      <Name>FSharp.Core</Name>
    </ProjectReference>
    <ProjectReference Include="$(FSharpSourcesRoot)\..\vsintegration\src\FSharp.LanguageService\FSharp.LanguageService.fsproj">
      <Name>FSharp.LanguageService</Name>
      <Project>{ee85aab7-cda0-4c4e-bda0-a64ccc413e3f}</Project>
      <Private>True</Private>
    </ProjectReference>
    <ProjectReference Include="$(FSharpSourcesRoot)\..\vsintegration\src\FSharp.LanguageService.Base\FSharp.LanguageService.Base.csproj">
      <Name>FSharp.LanguageService.Base</Name>
      <Project>{1c5c163c-37ea-4a3c-8ccc-0d34b74bf8ef}</Project>
      <Private>True</Private>
    </ProjectReference>
    <ProjectReference Include="$(FSharpSourcesRoot)\fsharp\FSharp.LanguageService.Compiler\FSharp.LanguageService.Compiler.fsproj">
      <Project>{a437a6ec-5323-47c2-8f86-e2cac54ff152}</Project>
      <Name>FSharp.LanguageService.Compiler</Name>
      <Private>True</Private>
    </ProjectReference>
    <ProjectReference Include="..\FSharp.VS.FSI\FSharp.VS.FSI.fsproj">
      <Name>FSharp.VS.FSI</Name>
      <Project>{991dcf75-c2eb-42b6-9a0d-aa1d2409d519}</Project>
      <Private>True</Private>
    </ProjectReference>
  </ItemGroup>
  <ItemGroup>
    <Reference Include="mscorlib" />
    <Reference Include="PresentationFramework" />
    <Reference Include="System.Windows.Forms" />
    <Reference Include="System.Drawing" />
    <Reference Include="System.Xaml" />
    <Reference Include="System.Xml" />
    <Reference Include="UIAutomationTypes" />
    <Reference Include="WindowsBase" />
    <Reference Include="System" />
    <Reference Include="PresentationCore" />
    <Reference Include="System.ComponentModel.Composition" />
  </ItemGroup>
  <ItemGroup>
    <Reference Include="EnvDTE">
      <HintPath>$(FSharpSourcesRoot)\..\packages\EnvDTE.8.0.1\lib\net10\EnvDTE.dll</HintPath>
      <Private>True</Private>
    </Reference>
    <Reference Include="EnvDTE80">
      <HintPath>$(FSharpSourcesRoot)\..\packages\EnvDTE80.8.0.1\lib\net10\EnvDTE.dll</HintPath>
      <Private>True</Private>
    </Reference>
    <Reference Include="Microsoft.VisualStudio.Threading">
      <HintPath>$(FSharpSourcesRoot)\..\packages\Microsoft.VisualStudio.Threading.15.0.240\lib\net45\Microsoft.VisualStudio.Threading.dll</HintPath>
    </Reference>
    <Reference Include="Microsoft.VisualStudio.Editor, Version=$(RoslynVSBinariesVersion).0.0, Culture=neutral, PublicKeyToken=b03f5f7f11d50a3a">
      <HintPath>$(FSharpSourcesRoot)\..\packages\Microsoft.VisualStudio.Editor.$(RoslynVSPackagesVersion)\lib\net45\Microsoft.VisualStudio.Editor.dll</HintPath>
    </Reference>
    <Reference Include="Microsoft.VisualStudio.Text.UI, Version=$(RoslynVSBinariesVersion).0.0, Culture=neutral, PublicKeyToken=b03f5f7f11d50a3a">
      <HintPath>$(FSharpSourcesRoot)\..\packages\Microsoft.VisualStudio.Text.UI.$(RoslynVSPackagesVersion)\lib\net45\Microsoft.VisualStudio.Text.UI.dll</HintPath>
    </Reference>
    <Reference Include="Microsoft.VisualStudio.Text.UI.Wpf, Version=$(RoslynVSBinariesVersion).0.0, Culture=neutral, PublicKeyToken=b03f5f7f11d50a3a">
      <HintPath>$(FSharpSourcesRoot)\..\packages\Microsoft.VisualStudio.Text.UI.Wpf.$(RoslynVSPackagesVersion)\lib\net45\Microsoft.VisualStudio.Text.UI.Wpf.dll</HintPath>
    </Reference>
    <Reference Include="Microsoft.VisualStudio.Language.Intellisense, Version=$(RoslynVSBinariesVersion).0.0, Culture=neutral, PublicKeyToken=b03f5f7f11d50a3a">
      <HintPath>$(FSharpSourcesRoot)\..\packages\Microsoft.VisualStudio.Language.Intellisense.$(RoslynVSPackagesVersion)\lib\net45\Microsoft.VisualStudio.Language.Intellisense.dll</HintPath>
    </Reference>
    <Reference Include="Microsoft.VisualStudio.Text.Data, Version=$(RoslynVSBinariesVersion).0.0, Culture=neutral, PublicKeyToken=b03f5f7f11d50a3a">
      <HintPath>$(FSharpSourcesRoot)\..\packages\Microsoft.VisualStudio.Text.Data.$(RoslynVSPackagesVersion)\lib\net45\Microsoft.VisualStudio.Text.Data.dll</HintPath>
    </Reference>
    <Reference Include="Microsoft.VisualStudio.Text.Logic, Version=$(RoslynVSBinariesVersion).0.0, Culture=neutral, PublicKeyToken=b03f5f7f11d50a3a">
      <HintPath>$(FSharpSourcesRoot)\..\packages\Microsoft.VisualStudio.Text.Logic.$(RoslynVSPackagesVersion)\lib\net45\Microsoft.VisualStudio.Text.Logic.dll</HintPath>
    </Reference>
    <Reference Include="Microsoft.VisualStudio.CoreUtility, Version=$(RoslynVSBinariesVersion).0.0, Culture=neutral, PublicKeyToken=b03f5f7f11d50a3a">
      <HintPath>$(FSharpSourcesRoot)\..\packages\Microsoft.VisualStudio.CoreUtility.$(RoslynVSPackagesVersion)\lib\net45\Microsoft.VisualStudio.CoreUtility.dll</HintPath>
    </Reference>
    <Reference Include="Microsoft.VisualStudio.Utilities, Version=$(RoslynVSBinariesVersion).0.0, Culture=neutral, PublicKeyToken=b03f5f7f11d50a3a">
      <HintPath>$(FSharpSourcesRoot)\..\packages\Microsoft.VisualStudio.Utilities.$(RoslynVSPackagesVersion)\lib\net45\Microsoft.VisualStudio.Utilities.dll</HintPath>
    </Reference>
    <Reference Include="Microsoft.VisualStudio.Shell.Design, Version=$(RoslynVSBinariesVersion).0.0, Culture=neutral, PublicKeyToken=b03f5f7f11d50a3a">
      <HintPath>$(FSharpSourcesRoot)\..\packages\Microsoft.VisualStudio.Shell.Design.$(RoslynVSPackagesVersion)\lib\net45\Microsoft.VisualStudio.Shell.Design.dll</HintPath>
    </Reference>
    <Reference Include="Microsoft.VisualStudio.Shell.$(RoslynVSBinariesVersion), Version=$(RoslynVSBinariesVersion).0.0, Culture=neutral, PublicKeyToken=b03f5f7f11d50a3a">
      <HintPath>$(FSharpSourcesRoot)\..\packages\Microsoft.VisualStudio.Shell.$(RoslynVSBinariesVersion).$(RoslynVSPackagesVersion)\lib\Microsoft.VisualStudio.Shell.$(RoslynVSBinariesVersion).dll</HintPath>
    </Reference>
    <Reference Include="Microsoft.VisualStudio.Shell.Framework, Version=$(RoslynVSBinariesVersion).0.0, Culture=neutral, PublicKeyToken=b03f5f7f11d50a3a">
      <HintPath>$(FSharpSourcesRoot)\..\packages\Microsoft.VisualStudio.Shell.Framework.$(RoslynVSPackagesVersion)\lib\net45\Microsoft.VisualStudio.Shell.Framework.dll</HintPath>
    </Reference>
    <Reference Include="Microsoft.VisualStudio.Package.LanguageService.$(RoslynVSBinariesVersion), Version=$(RoslynVSBinariesVersion).0.0, Culture=neutral, PublicKeyToken=b03f5f7f11d50a3a">
      <HintPath>$(FSharpSourcesRoot)\..\packages\Microsoft.VisualStudio.Package.LanguageService.$(RoslynVSBinariesVersion).$(RoslynVSPackagesVersion)\lib\Microsoft.VisualStudio.Package.LanguageService.$(RoslynVSBinariesVersion).dll</HintPath>
    </Reference>
    <Reference Include="Microsoft.VisualStudio.Language.StandardClassification, Version=$(RoslynVSBinariesVersion).0.0, Culture=neutral, PublicKeyToken=b03f5f7f11d50a3a">
      <HintPath>$(FSharpSourcesRoot)\..\packages\Microsoft.VisualStudio.Language.StandardClassification.$(RoslynVSPackagesVersion)\lib\net45\Microsoft.VisualStudio.Language.StandardClassification.dll</HintPath>
    </Reference>
    <Reference Include="Microsoft.VisualStudio.ComponentModelHost, Version=$(RoslynVSBinariesVersion).0.0, Culture=neutral, PublicKeyToken=b03f5f7f11d50a3a">
      <HintPath>$(FSharpSourcesRoot)\..\packages\Microsoft.VisualStudio.ComponentModelHost.15.0.26201-alpha\lib\net46\Microsoft.VisualStudio.ComponentModelHost.dll</HintPath>
    </Reference>
    <Reference Include="Microsoft.VisualStudio.OLE.Interop">
      <HintPath>$(FSharpSourcesRoot)\..\packages\Microsoft.VisualStudio.OLE.Interop.7.10.6070\lib\Microsoft.VisualStudio.OLE.Interops.dll</HintPath>
      <Private>True</Private>
    </Reference>
    <Reference Include="Microsoft.VisualStudio.Shell.Immutable.10.0">
      <HintPath>$(FSharpSourcesRoot)\..\packages\Microsoft.VisualStudio.Shell.Immutable.10.0.10.0.30319\lib\net40\Microsoft.VisualStudio.Shell.Immutable.10.0.dll</HintPath>
    </Reference>
    <Reference Include="Microsoft.VisualStudio.Shell.Immutable.11.0">
      <HintPath>$(FSharpSourcesRoot)\..\packages\Microsoft.VisualStudio.Shell.Immutable.11.0.11.0.50727\lib\net45\Microsoft.VisualStudio.Shell.Immutable.11.0.dll</HintPath>
      <Private>True</Private>
    </Reference>
    <Reference Include="Microsoft.VisualStudio.ProjectAggregator">
      <HintPath>$(FSharpSourcesRoot)\..\packages\Microsoft.VisualStudio.ProjectAggregator.8.0.50727\lib\net45\Microsoft.VisualStudio.ProjectAggregator.dll</HintPath>
      <Private>True</Private>
    </Reference>
    <Reference Include="Microsoft.VisualStudio.Shell.Interop">
      <HintPath>$(FSharpSourcesRoot)\..\packages\Microsoft.VisualStudio.Shell.Interop.7.10.6071\lib\Microsoft.VisualStudio.Shell.Interop.dll</HintPath>
      <Private>True</Private>
    </Reference>
    <Reference Include="Microsoft.VisualStudio.Shell.Interop.8.0">
      <HintPath>$(FSharpSourcesRoot)\..\packages\Microsoft.VisualStudio.Shell.Interop.8.0.8.0.50727\lib\Microsoft.VisualStudio.Shell.Interop.8.0.dll</HintPath>
      <Private>True</Private>
    </Reference>
    <Reference Include="Microsoft.VisualStudio.Shell.Interop.9.0">
      <HintPath>$(FSharpSourcesRoot)\..\packages\Microsoft.VisualStudio.Shell.Interop.9.0.9.0.30729\lib\Microsoft.VisualStudio.Shell.Interop.9.0.dll</HintPath>
      <Private>True</Private>
    </Reference>
    <Reference Include="Microsoft.VisualStudio.Shell.Interop.10.0">
      <HintPath>$(FSharpSourcesRoot)\..\packages\Microsoft.VisualStudio.Shell.Interop.10.0.10.0.30319\lib\Microsoft.VisualStudio.Shell.Interop.10.0.dll</HintPath>
      <Private>True</Private>
    </Reference>
    <Reference Include="Microsoft.VisualStudio.Shell.Interop.11.0">
      <HintPath>$(FSharpSourcesRoot)\..\packages\Microsoft.VisualStudio.Shell.Interop.11.0.11.0.61030\lib\Microsoft.VisualStudio.Shell.Interop.11.0.dll</HintPath>
      <Private>True</Private>
    </Reference>
    <Reference Include="Microsoft.VisualStudio.TextManager.Interop">
      <HintPath>$(FSharpSourcesRoot)\..\packages\Microsoft.VisualStudio.TextManager.Interop.7.10.6070\lib\Microsoft.VisualStudio.TextManager.Interop.dll</HintPath>
      <Private>True</Private>
    </Reference>
    <Reference Include="Microsoft.VisualStudio.TextManager.Interop.8.0">
      <HintPath>$(FSharpSourcesRoot)\..\packages\Microsoft.VisualStudio.TextManager.Interop.8.0.8.0.50727\lib\Microsoft.VisualStudio.TextManager.Interop.8.0.dll</HintPath>
      <Private>True</Private>
    </Reference>
    <Reference Include="Microsoft.CodeAnalysis">
      <HintPath>$(FSharpSourcesRoot)\..\packages\Microsoft.CodeAnalysis.Common.$(RoslynVersion)\lib\netstandard1.3\Microsoft.CodeAnalysis.dll</HintPath>
      <Private>True</Private>
    </Reference>
    <Reference Include="Microsoft.CodeAnalysis.EditorFeatures">
      <HintPath>$(FSharpSourcesRoot)\..\packages\Microsoft.CodeAnalysis.EditorFeatures.$(RoslynVersion)\lib\net46\Microsoft.CodeAnalysis.EditorFeatures.dll</HintPath>
      <Private>True</Private>
    </Reference>
    <Reference Include="Microsoft.CodeAnalysis.EditorFeatures.Text">
      <HintPath>$(FSharpSourcesRoot)\..\packages\Microsoft.CodeAnalysis.EditorFeatures.Text.$(RoslynVersion)\lib\net46\Microsoft.CodeAnalysis.EditorFeatures.Text.dll</HintPath>
      <Private>True</Private>
    </Reference>
    <Reference Include="Microsoft.CodeAnalysis.Features">
      <HintPath>$(FSharpSourcesRoot)\..\packages\Microsoft.CodeAnalysis.Features.$(RoslynVersion)\lib\netstandard1.3\Microsoft.CodeAnalysis.Features.dll</HintPath>
      <Private>True</Private>
    </Reference>
    <Reference Include="Microsoft.CodeAnalysis.Workspaces">
      <HintPath>$(FSharpSourcesRoot)\..\packages\Microsoft.CodeAnalysis.Workspaces.Common.$(RoslynVersion)\lib\netstandard1.3\Microsoft.CodeAnalysis.Workspaces.dll</HintPath>
      <Private>True</Private>
    </Reference>
    <Reference Include="Microsoft.VisualStudio.LanguageServices">
      <HintPath>$(FSharpSourcesRoot)\..\packages\Microsoft.VisualStudio.LanguageServices.$(RoslynVersion)\lib\net46\Microsoft.VisualStudio.LanguageServices.dll</HintPath>
      <Private>True</Private>
    </Reference>
    <Reference Include="System.Composition.AttributedModel">
      <HintPath>$(FSharpSourcesRoot)\..\packages\Microsoft.Composition.1.0.30\lib\portable-net45+win8+wp8+wpa81\System.Composition.AttributedModel.dll</HintPath>
      <Private>True</Private>
    </Reference>
    <Reference Include="System.Collections.Immutable">
      <HintPath>$(FSharpSourcesRoot)\..\packages\System.Collections.Immutable.1.2.0\lib\portable-net45+win8+wp8+wpa81\System.Collections.Immutable.dll</HintPath>
      <Private>True</Private>
    </Reference>
  </ItemGroup>
  <Import Project="$(FSharpSourcesRoot)\FSharpSource.targets" />
  <Import Project="$(VsSDKTargets)" />
  <Import Project="$(FSharpSourcesRoot)\..\vsintegration\vsintegration.targets" />
  <Target Name="GatherBinariesToBeSigned" AfterTargets="Localize" Condition="'$(UseGatherBinaries)' == 'true'">
    <ItemGroup>
      <BinariesToBeSigned Include="$(OutDir)$(AssemblyName).dll" />
      <FilesToSign Include="@(BinariesToBeSigned)">
        <Authenticode>Microsoft</Authenticode>
        <StrongName>StrongName</StrongName>
      </FilesToSign>
    </ItemGroup>
  </Target>
</Project><|MERGE_RESOLUTION|>--- conflicted
+++ resolved
@@ -43,7 +43,6 @@
     <Compile Include="Common\RoslynHelpers.fs" />
     <Compile Include="Common\CodeAnalysisExtensions.fs" />
     <Compile Include="Common\ContentType.fs" />
-<<<<<<< HEAD
     <Compile Include="LanguageService\Tokenizer.fs" />
     <Compile Include="LanguageService\Symbols.fs" />
     <Compile Include="LanguageService\TypedAstUtils.fs" />
@@ -52,11 +51,9 @@
     <Compile Include="LanguageService\AssemblyContentProvider.fs" />
     <Compile Include="LanguageService\SymbolHelpers.fs" />
     <Compile Include="Properties\IntelliSensePropertyPage.fs" />
-=======
     <Compile Include="Common\LanguageService.fs" />
     <Compile Include="Common\SymbolHelpers.fs" />
     <Compile Include="Common\AssemblyContentProvider.fs" />
->>>>>>> ff0714ff
     <Compile Include="Classification\ClassificationDefinitions.fs" />
     <Compile Include="Classification\ColorizationService.fs" />
     <Compile Include="Formatting\BraceMatchingService.fs" />
