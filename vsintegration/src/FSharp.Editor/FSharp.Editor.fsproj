<?xml version="1.0" encoding="utf-8"?>
<!-- Copyright (c) Microsoft Corporation.  All Rights Reserved.  Licensed under the Apache License, Version 2.0.  See License.txt in the project root for license information. -->
<Project ToolsVersion="15.0" DefaultTargets="Build" xmlns="http://schemas.microsoft.com/developer/msbuild/2003">
  <PropertyGroup>
    <FSharpSourcesRoot>$(MSBuildProjectDirectory)\..\..\..\src</FSharpSourcesRoot>
    <ProjectLanguage>FSharp</ProjectLanguage>
    <SIGN_WITH_MSFT_KEY>true</SIGN_WITH_MSFT_KEY>
  </PropertyGroup>
  <Import Project="$(FSharpSourcesRoot)\FSharpSource.settings.targets" />
  <PropertyGroup>
    <Configuration Condition=" '$(Configuration)' == '' ">Debug</Configuration>
    <Platform Condition=" '$(Platform)' == '' ">AnyCPU</Platform>
    <SchemaVersion>2.0</SchemaVersion>
    <ProjectGuid>{65E0E82A-EACE-4787-8994-888674C2FE87}</ProjectGuid>
    <OutputType>Library</OutputType>
    <AssemblyName>FSharp.Editor</AssemblyName>
    <UseVsVersion>true</UseVsVersion>
    <TargetType>LIBRARY</TargetType>
    <TargetFrameworkVersion>v4.6</TargetFrameworkVersion>
    <NoWarn>$(NoWarn);75</NoWarn>
    <Tailcalls Condition="'$(CodeCoverage)' != ''">false</Tailcalls>    <OtherFlags>$(OtherFlags) --warnon:1182  --subsystemversion:6.00</OtherFlags>
    <ImportVSSDKTargets>true</ImportVSSDKTargets>
    <CreateVsixContainer>false</CreateVsixContainer>
    <DeployExtension>false</DeployExtension>
    <UseCodebase>true</UseCodebase>
    <GeneratePkgDefFile>true</GeneratePkgDefFile>
    <IncludePkgdefInVSIXContainer>true</IncludePkgdefInVSIXContainer>
  </PropertyGroup>
  <ItemGroup>
    <Compile Include="AssemblyInfo.fs" />
    <Compile Include="CommonConstants.fs" />
    <Compile Include="CommonRoslynHelpers.fs" />
    <Compile Include="CommonHelpers.fs" />
    <Compile Include="LanguageService.fs" />
    <Compile Include="Classification\ColorizationService.fs" />
    <Compile Include="Utilities\BraceMatchingService.fs" />
<<<<<<< HEAD
    <Compile Include="Utilities\IndentationService.fs"/>
    <Compile Include="Debugging\BreakpointResolutionService.fs"/>
    <Compile Include="Debugging\LanguageDebugInfoService.fs"/>
    <Compile Include="Diagnostics\DocumentDiagnosticAnalyzer.fs"/>
    <Compile Include="Diagnostics\ProjectDiagnosticAnalyzer.fs"/>
    <Compile Include="Completion\CompletionProvider.fs"/>
    <Compile Include="Completion\SignatureHelp.fs"/>
    <Compile Include="GoToDefinition\GoToDefinitionService.fs"/>
    <Compile Include="BlockComment\CommentUncommentService.fs"/>
    <Compile Include="QuickInfo\QuickInfoProvider.fs"/>
    <Compile Include="DocumentHighlights\DocumentHighlightsService.fs" />
    <Compile Include="NavigationBarItemService.fs" />
    <Compile Include="HelpContextService.fs"/>
=======
    <Compile Include="Utilities\IndentationService.fs" />
    <Compile Include="Debugging\BreakpointResolutionService.fs" />
    <Compile Include="Debugging\LanguageDebugInfoService.fs" />
    <Compile Include="Diagnostics\DocumentDiagnosticAnalyzer.fs" />
    <Compile Include="Diagnostics\ProjectDiagnosticAnalyzer.fs" />
    <Compile Include="Completion\CompletionProvider.fs" />
    <Compile Include="Completion\SignatureHelp.fs" />
    <Compile Include="Navigation\GoToDefinitionService.fs" />
    <Compile Include="Navigation\NavigationBarItemService.fs" />
    <Compile Include="Navigation\NavigateToSearchService.fs" />
    <Compile Include="BlockComment\CommentUncommentService.fs" />
    <Compile Include="QuickInfo\QuickInfoProvider.fs" />
    <Compile Include="HelpContextService.fs" />
>>>>>>> efde2a87
    <Compile Include="ContentType.fs" />
    <Compile Include="FsiCommandService.fs" />
  </ItemGroup>
  <ItemGroup>
    <ProjectReference Include="$(FSharpSourcesRoot)\fsharp\FSharp.Core\FSharp.Core.fsproj">
      <Project>{DED3BBD7-53F4-428A-8C9F-27968E768605}</Project>
      <Name>FSharp.Core</Name>
    </ProjectReference>
    <ProjectReference Include="$(FSharpSourcesRoot)\..\vsintegration\src\FSharp.LanguageService\FSharp.LanguageService.fsproj">
      <Name>FSharp.LanguageService</Name>
      <Project>{ee85aab7-cda0-4c4e-bda0-a64ccc413e3f}</Project>
      <Private>True</Private>
    </ProjectReference>
    <ProjectReference Include="$(FSharpSourcesRoot)\..\vsintegration\src\FSharp.LanguageService.Base\FSharp.LanguageService.Base.csproj">
      <Name>FSharp.LanguageService.Base</Name>
      <Project>{1c5c163c-37ea-4a3c-8ccc-0d34b74bf8ef}</Project>
      <Private>True</Private>
    </ProjectReference>
    <ProjectReference Include="$(FSharpSourcesRoot)\fsharp\FSharp.LanguageService.Compiler\FSharp.LanguageService.Compiler.fsproj">
      <Project>{a437a6ec-5323-47c2-8f86-e2cac54ff152}</Project>
      <Name>FSharp.LanguageService.Compiler</Name>
      <Private>True</Private>
    </ProjectReference>
    <ProjectReference Include="..\FSharp.VS.FSI\FSharp.VS.FSI.fsproj">
      <Name>FSharp.VS.FSI</Name>
      <Project>{991dcf75-c2eb-42b6-9a0d-aa1d2409d519}</Project>
      <Private>True</Private>
    </ProjectReference>
  </ItemGroup>
  <ItemGroup>
    <Reference Include="mscorlib" />
    <Reference Include="PresentationFramework" />
    <Reference Include="WindowsBase" />
    <Reference Include="System" />
    <Reference Include="PresentationCore" />
    <Reference Include="System.ComponentModel.Composition" />
    <Reference Include="EnvDTE.dll" />
    <Reference Include="EnvDTE80.dll" />
    <Reference Include="Microsoft.VisualStudio.Threading, Version=$(RoslynVSBinariesVersion).0.0, Culture=neutral, PublicKeyToken=b03f5f7f11d50a3a">
      <HintPath>$(FSharpSourcesRoot)\..\packages\Microsoft.VisualStudio.Threading.14.1.131\lib\net45\Microsoft.VisualStudio.Threading.dll</HintPath>
    </Reference>
    <Reference Include="Microsoft.VisualStudio.Editor, Version=$(RoslynVSBinariesVersion).0.0, Culture=neutral, PublicKeyToken=b03f5f7f11d50a3a">
      <HintPath>$(FSharpSourcesRoot)\..\packages\Microsoft.VisualStudio.Editor.$(RoslynVSPackagesVersion)\lib\net45\Microsoft.VisualStudio.Editor.dll</HintPath>
    </Reference>
    <Reference Include="Microsoft.VisualStudio.Text.UI, Version=$(RoslynVSBinariesVersion).0.0, Culture=neutral, PublicKeyToken=b03f5f7f11d50a3a">
      <HintPath>$(FSharpSourcesRoot)\..\packages\Microsoft.VisualStudio.Text.UI.$(RoslynVSPackagesVersion)\lib\net45\Microsoft.VisualStudio.Text.UI.dll</HintPath>
    </Reference>
    <Reference Include="Microsoft.VisualStudio.Text.UI.Wpf, Version=$(RoslynVSBinariesVersion).0.0, Culture=neutral, PublicKeyToken=b03f5f7f11d50a3a">
      <HintPath>$(FSharpSourcesRoot)\..\packages\Microsoft.VisualStudio.Text.UI.Wpf.$(RoslynVSPackagesVersion)\lib\net45\Microsoft.VisualStudio.Text.UI.Wpf.dll</HintPath>
    </Reference>
    <Reference Include="Microsoft.VisualStudio.Language.Intellisense, Version=$(RoslynVSBinariesVersion).0.0, Culture=neutral, PublicKeyToken=b03f5f7f11d50a3a">
      <HintPath>$(FSharpSourcesRoot)\..\packages\Microsoft.VisualStudio.Language.Intellisense.$(RoslynVSPackagesVersion)\lib\net45\Microsoft.VisualStudio.Language.Intellisense.dll</HintPath>
    </Reference>
    <Reference Include="Microsoft.VisualStudio.Text.Data, Version=$(RoslynVSBinariesVersion).0.0, Culture=neutral, PublicKeyToken=b03f5f7f11d50a3a">
      <HintPath>$(FSharpSourcesRoot)\..\packages\Microsoft.VisualStudio.Text.Data.$(RoslynVSPackagesVersion)\lib\net45\Microsoft.VisualStudio.Text.Data.dll</HintPath>
    </Reference>
    <Reference Include="Microsoft.VisualStudio.Text.Logic, Version=$(RoslynVSBinariesVersion).0.0, Culture=neutral, PublicKeyToken=b03f5f7f11d50a3a">
      <HintPath>$(FSharpSourcesRoot)\..\packages\Microsoft.VisualStudio.Text.Logic.$(RoslynVSPackagesVersion)\lib\net45\Microsoft.VisualStudio.Text.Logic.dll</HintPath>
    </Reference>
    <Reference Include="Microsoft.VisualStudio.CoreUtility, Version=$(RoslynVSBinariesVersion).0.0, Culture=neutral, PublicKeyToken=b03f5f7f11d50a3a">
      <HintPath>$(FSharpSourcesRoot)\..\packages\Microsoft.VisualStudio.CoreUtility.$(RoslynVSPackagesVersion)\lib\net45\Microsoft.VisualStudio.CoreUtility.dll</HintPath>
    </Reference>
    <Reference Include="Microsoft.VisualStudio.Utilities, Version=$(RoslynVSBinariesVersion).0.0, Culture=neutral, PublicKeyToken=b03f5f7f11d50a3a">
      <HintPath>$(FSharpSourcesRoot)\..\packages\Microsoft.VisualStudio.Utilities.$(RoslynVSPackagesVersion)\lib\net45\Microsoft.VisualStudio.Utilities.dll</HintPath>
    </Reference>
    <Reference Include="Microsoft.VisualStudio.Shell.Design, Version=$(RoslynVSBinariesVersion).0.0, Culture=neutral, PublicKeyToken=b03f5f7f11d50a3a">
      <HintPath>$(FSharpSourcesRoot)\..\packages\Microsoft.VisualStudio.Shell.Design.$(RoslynVSPackagesVersion)\lib\net45\Microsoft.VisualStudio.Shell.Design.dll</HintPath>
    </Reference>
    <Reference Include="Microsoft.VisualStudio.Shell.$(RoslynVSBinariesVersion), Version=$(RoslynVSBinariesVersion).0.0, Culture=neutral, PublicKeyToken=b03f5f7f11d50a3a">
      <HintPath>$(FSharpSourcesRoot)\..\packages\Microsoft.VisualStudio.Shell.$(RoslynVSBinariesVersion).$(RoslynVSPackagesVersion)\lib\Microsoft.VisualStudio.Shell.$(RoslynVSBinariesVersion).dll</HintPath>
    </Reference>
    <Reference Include="Microsoft.VisualStudio.Package.LanguageService.$(RoslynVSBinariesVersion), Version=$(RoslynVSBinariesVersion).0.0, Culture=neutral, PublicKeyToken=b03f5f7f11d50a3a">
      <HintPath>$(FSharpSourcesRoot)\..\packages\Microsoft.VisualStudio.Package.LanguageService.$(RoslynVSBinariesVersion).$(RoslynVSPackagesVersion)\lib\Microsoft.VisualStudio.Package.LanguageService.$(RoslynVSBinariesVersion).dll</HintPath>
    </Reference>
    <Reference Include="Microsoft.VisualStudio.Language.StandardClassification, Version=$(RoslynVSBinariesVersion).0.0, Culture=neutral, PublicKeyToken=b03f5f7f11d50a3a">
      <HintPath>$(FSharpSourcesRoot)\..\packages\Microsoft.VisualStudio.Language.StandardClassification.$(RoslynVSPackagesVersion)\lib\net45\Microsoft.VisualStudio.Language.StandardClassification.dll</HintPath>
    </Reference>
    <Reference Include="Microsoft.VisualStudio.ComponentModelHost, Version=$(RoslynVSBinariesVersion).0.0, Culture=neutral, PublicKeyToken=b03f5f7f11d50a3a">
      <HintPath>$(FSharpSourcesRoot)\..\packages\Roslyn.Microsoft.VisualStudio.ComponentModelHost.0.0.2\lib\net46\Microsoft.VisualStudio.ComponentModelHost.dll</HintPath>
    </Reference>
    <Reference Include="System.Windows.Forms" />
    <Reference Include="Microsoft.VisualStudio.OLE.Interop.dll" />
    <Reference Include="Microsoft.VisualStudio.Shell.Immutable.10.0, Version=10.0.0.0, Culture=neutral, PublicKeyToken=b03f5f7f11d50a3a">
      <HintPath>$(FSharpSourcesRoot)\..\packages\Microsoft.VisualStudio.Shell.Immutable.10.0.10.0.30319\lib\net40\Microsoft.VisualStudio.Shell.Immutable.10.0.dll</HintPath>
    </Reference>
    <Reference Include="Microsoft.VisualStudio.Shell.Immutable.11.0.dll" />
    <Reference Include="Microsoft.VisualStudio.ProjectAggregator" />
    <Reference Include="Microsoft.VisualStudio.Shell.Interop.dll" />
    <Reference Include="Microsoft.VisualStudio.Shell.Interop.8.0.dll" />
    <Reference Include="Microsoft.VisualStudio.Shell.Interop.9.0.dll" />
    <Reference Include="Microsoft.VisualStudio.Shell.Interop.10.0.dll" />
    <Reference Include="Microsoft.VisualStudio.Shell.Interop.11.0.dll" />
    <Reference Include="Microsoft.VisualStudio.TextManager.Interop" />
    <Reference Include="Microsoft.VisualStudio.TextManager.Interop.8.0" />
    <Reference Include="Microsoft.CodeAnalysis">
      <HintPath>$(FSharpSourcesRoot)\..\packages\Microsoft.CodeAnalysis.Common.$(RoslynVersion)\lib\netstandard1.3\Microsoft.CodeAnalysis.dll</HintPath>
      <Private>True</Private>
    </Reference>
    <Reference Include="Microsoft.CodeAnalysis.EditorFeatures">
      <HintPath>$(FSharpSourcesRoot)\..\packages\Microsoft.CodeAnalysis.EditorFeatures.$(RoslynVersion)\lib\net46\Microsoft.CodeAnalysis.EditorFeatures.dll</HintPath>
      <Private>True</Private>
    </Reference>
    <Reference Include="Microsoft.CodeAnalysis.EditorFeatures.Text">
      <HintPath>$(FSharpSourcesRoot)\..\packages\Microsoft.CodeAnalysis.EditorFeatures.Text.$(RoslynVersion)\lib\net46\Microsoft.CodeAnalysis.EditorFeatures.Text.dll</HintPath>
      <Private>True</Private>
    </Reference>
    <Reference Include="Microsoft.CodeAnalysis.Features">
      <HintPath>$(FSharpSourcesRoot)\..\packages\Microsoft.CodeAnalysis.Features.$(RoslynVersion)\lib\netstandard1.3\Microsoft.CodeAnalysis.Features.dll</HintPath>
      <Private>True</Private>
    </Reference>
    <Reference Include="Microsoft.CodeAnalysis.Workspaces">
      <HintPath>$(FSharpSourcesRoot)\..\packages\Microsoft.CodeAnalysis.Workspaces.Common.$(RoslynVersion)\lib\netstandard1.3\Microsoft.CodeAnalysis.Workspaces.dll</HintPath>
      <Private>True</Private>
    </Reference>
    <Reference Include="Microsoft.VisualStudio.LanguageServices">
      <HintPath>$(FSharpSourcesRoot)\..\packages\Microsoft.VisualStudio.LanguageServices.$(RoslynVersion)\lib\net46\Microsoft.VisualStudio.LanguageServices.dll</HintPath>
      <Private>True</Private>
    </Reference>
    <Reference Include="System.Composition.AttributedModel">
      <HintPath>$(FSharpSourcesRoot)\..\packages\Microsoft.Composition.1.0.27\lib\portable-net45+win8+wp8+wpa81\System.Composition.AttributedModel.dll</HintPath>
      <Private>True</Private>
    </Reference>
    <Reference Include="System.Collections.Immutable">
      <HintPath>$(FSharpSourcesRoot)\..\packages\System.Collections.Immutable.1.2.0\lib\portable-net45+win8+wp8+wpa81\System.Collections.Immutable.dll</HintPath>
      <Private>True</Private>
    </Reference>
  </ItemGroup>
  <Import Project="$(FSharpSourcesRoot)\FSharpSource.targets" />
  <Import Project="$(VsSDKInstall)\Microsoft.VsSDK.targets" />
  <Import Project="$(FSharpSourcesRoot)\..\vsintegration\vsintegration.targets" />
  <Target Name="GatherBinariesToBeSigned" AfterTargets="Localize" Condition="'$(UseGatherBinaries)' == 'true'">
    <ItemGroup>
      <BinariesToBeSigned Include="$(OutDir)$(AssemblyName).dll" />
      <FilesToSign Include="@(BinariesToBeSigned)">
        <Authenticode>Microsoft</Authenticode>
        <StrongName>StrongName</StrongName>
      </FilesToSign>
    </ItemGroup>
  </Target>
</Project><|MERGE_RESOLUTION|>--- conflicted
+++ resolved
@@ -34,7 +34,6 @@
     <Compile Include="LanguageService.fs" />
     <Compile Include="Classification\ColorizationService.fs" />
     <Compile Include="Utilities\BraceMatchingService.fs" />
-<<<<<<< HEAD
     <Compile Include="Utilities\IndentationService.fs"/>
     <Compile Include="Debugging\BreakpointResolutionService.fs"/>
     <Compile Include="Debugging\LanguageDebugInfoService.fs"/>
@@ -48,7 +47,6 @@
     <Compile Include="DocumentHighlights\DocumentHighlightsService.fs" />
     <Compile Include="NavigationBarItemService.fs" />
     <Compile Include="HelpContextService.fs"/>
-=======
     <Compile Include="Utilities\IndentationService.fs" />
     <Compile Include="Debugging\BreakpointResolutionService.fs" />
     <Compile Include="Debugging\LanguageDebugInfoService.fs" />
@@ -62,7 +60,6 @@
     <Compile Include="BlockComment\CommentUncommentService.fs" />
     <Compile Include="QuickInfo\QuickInfoProvider.fs" />
     <Compile Include="HelpContextService.fs" />
->>>>>>> efde2a87
     <Compile Include="ContentType.fs" />
     <Compile Include="FsiCommandService.fs" />
   </ItemGroup>
