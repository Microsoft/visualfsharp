<?xml version="1.0" encoding="utf-8"?>
<!-- Copyright (c) Microsoft Corporation.  All Rights Reserved.  See License.txt in the project root for license information. -->
<Project Sdk="Microsoft.NET.Sdk">

  <PropertyGroup>
    <OutputType>Library</OutputType>
    <NoWarn>$(NoWarn);75</NoWarn>
    <NoWarn>$(NoWarn);44</NoWarn><!-- warning about Roslyn API only for F# and TypeScript -->
    <DisableImplicitFSharpCoreReference>true</DisableImplicitFSharpCoreReference>
    <DisableImplicitSystemValueTupleReference>true</DisableImplicitSystemValueTupleReference>
    <DefaultValueTuplePackageVersion>$(SystemValueTupleVersion)</DefaultValueTuplePackageVersion>
    <OtherFlags>$(OtherFlags) --warnon:1182 --subsystemversion:6.00</OtherFlags>
    <EnableDefaultEmbeddedResourceItems>false</EnableDefaultEmbeddedResourceItems>
  </PropertyGroup>

  <ItemGroup>
    <InternalsVisibleTo Include="FSharp.ProjectSystem.FSharp" />
    <InternalsVisibleTo Include="VisualFSharp.UnitTests" />
    <InternalsVisibleTo Include="VisualFSharp.Salsa" />
  </ItemGroup>

  <ItemGroup>
    <EmbeddedResource Include="FSharp.Editor.resx">
      <GenerateSource>true</GenerateSource>
      <GeneratedModuleName>Microsoft.VisualStudio.FSharp.Editor.SR</GeneratedModuleName>
    </EmbeddedResource>
    <Compile Include="Common\AssemblyInfo.fs" />
    <Compile Include="Common\Logger.fsi" />
    <Compile Include="Common\Logger.fs" />
    <Compile Include="Common\Pervasive.fs" />
    <Compile Include="Common\Extensions.fs" />
    <Compile Include="Common\Constants.fs" />
    <Compile Include="Common\Error.fs" />
    <Compile Include="Common\Logging.fs" />
    <Compile Include="Common\RoslynHelpers.fs" />
    <Compile Include="Common\CodeAnalysisExtensions.fs" />
    <Compile Include="Common\Vs.fs" />
    <Compile Include="Options\SettingsPersistence.fs" />
    <Compile Include="Options\UIHelpers.fs" />
    <Compile Include="Options\EditorOptions.fs" />
    <Compile Include="LanguageService\ProvideBraceCompletionAttribute.fs" />
    <Compile Include="LanguageService\FSharpEditorFactory.fs" />
    <Compile Include="LanguageService\TextViewCreationListener.fs" />
    <Compile Include="LanguageService\Tokenizer.fs" />
    <Compile Include="LanguageService\Symbols.fs" />
    <Compile Include="LanguageService\FSharpCheckerExtensions.fs" />
    <Compile Include="LanguageService\IProjectSite.fs" />
    <Compile Include="LanguageService\ProvideFSharpVersionRegistrationAttribute.fs" />
    <Compile Include="LanguageService\FSharpCheckerProvider.fs" />
    <Compile Include="LanguageService\FSharpProjectOptionsManager.fs" />
    <Compile Include="LanguageService\SingleFileWorkspaceMap.fs" />
    <Compile Include="LanguageService\LegacyProjectWorkspaceMap.fs" />
    <Compile Include="LanguageService\LanguageService.fs" />
    <Compile Include="LanguageService\AssemblyContentProvider.fs" />
    <Compile Include="LanguageService\SymbolHelpers.fs" />
    <Compile Include="Classification\ClassificationDefinitions.fs" />
    <Compile Include="Classification\ClassificationService.fs" />
    <Compile Include="Formatting\BraceMatchingService.fs" />
    <Compile Include="Formatting\IndentationService.fs" />
    <Compile Include="Formatting\EditorFormattingService.fs" />
    <Compile Include="Debugging\BreakpointResolutionService.fs" />
    <Compile Include="Debugging\LanguageDebugInfoService.fs" />
    <Compile Include="Diagnostics\DocumentDiagnosticAnalyzer.fs" />
    <Compile Include="Diagnostics\SimplifyNameDiagnosticAnalyzer.fs" />
    <Compile Include="Diagnostics\UnusedDeclarationsAnalyzer.fs" />
    <Compile Include="Diagnostics\UnusedOpensDiagnosticAnalyzer.fs" />
    <Compile Include="DocComments\XMLDocumentation.fs" />
    <Compile Include="Completion\CompletionUtils.fs" />
    <Compile Include="Completion\CompletionProvider.fs" />
    <Compile Include="Completion\PathCompletionUtilities.fs" />
    <Compile Include="Completion\HashDirectiveCompletionProvider.fs" />
    <Compile Include="Completion\CompletionService.fs" />
    <Compile Include="Completion\SignatureHelp.fs" />
    <Compile Include="InlineRename\InlineRenameService.fs" />
    <Compile Include="DocumentHighlights\DocumentHighlightsService.fs" />
    <Compile Include="Navigation\GoToDefinition.fs" />
    <Compile Include="Navigation\NavigableSymbolsService.fs" />
    <Compile Include="Navigation\GoToDefinitionService.fs" />
    <Compile Include="Navigation\NavigationBarItemService.fs" />
    <Compile Include="Navigation\NavigateToSearchService.fs" />
    <Compile Include="Navigation\FindUsagesService.fs" />
    <Compile Include="QuickInfo\NavigableTextRun.fs" />
    <Compile Include="QuickInfo\WpfNagivableTextRunViewElementFactory.fs" />
    <Compile Include="QuickInfo\Navigation.fs" />
    <Compile Include="QuickInfo\Views.fs" />
    <Compile Include="QuickInfo\QuickInfoProvider.fs" />
    <Compile Include="Structure\BlockStructureService.fs" />
    <Compile Include="Commands\HelpContextService.fs" />
    <Compile Include="Commands\FsiCommandService.fs" />
    <Compile Include="Commands\XmlDocCommandService.fs" />
    <Compile Include="CodeFix\CodeFixHelpers.fs" />
<<<<<<< HEAD
    <Compile Include="CodeFix\ConvertToAnonymousRecord.fs" />
=======
    <Compile Include="CodeFix\UseMutationWhenValueIsMutable.fs" />
>>>>>>> 5d486d41
    <Compile Include="CodeFix\MakeDeclarationMutable.fs" />
    <Compile Include="CodeFix\ChangeToUpcast.fs" />
    <Compile Include="CodeFix\AddMissingEqualsToTypeDefinition.fs" />
    <Compile Include="CodeFix\ConvertToSingleEqualsEqualityExpression.fs" />
    <Compile Include="CodeFix\ChangeRefCellDerefToNotExpression.fs" />
    <Compile Include="CodeFix\WrapExpressionInParentheses.fs" />
    <Compile Include="CodeFix\ChangePrefixNegationToInfixSubtraction.fs" />
    <Compile Include="CodeFix\AddNewKeywordToDisposableConstructorInvocation.fs" />
    <Compile Include="CodeFix\AddOpenCodeFixProvider.fs" />
    <Compile Include="CodeFix\ProposeUppercaseLabel.fs" />
    <Compile Include="CodeFix\ReplaceWithSuggestion.fs" />
    <Compile Include="CodeFix\RenameUnusedValue.fs" />
    <Compile Include="CodeFix\ImplementInterfaceCodeFixProvider.fs" />
    <Compile Include="CodeFix\SimplifyName.fs" />
    <Compile Include="CodeFix\RemoveUnusedOpens.fs" />
    <Compile Include="CodeFix\MissingReferenceCodeFixProvider.fs" />
    <Compile Include="CodeFix\FixIndexerAccess.fs" />
    <Compile Include="CodeFix\RenameParamToMatchSignature.fs" />
    <Compile Include="Build\SetGlobalPropertiesForSdkProjects.fs" />
    <Compile Include="AutomaticCompletion\BraceCompletionSessionProvider.fsi" />
    <Compile Include="AutomaticCompletion\BraceCompletionSessionProvider.fs" />
    <Compile Include="CodeLens\AbstractCodeLensDisplayService.fs" />
    <Compile Include="CodeLens\CodeLensGeneralTagger.fs" />
    <Compile Include="CodeLens\LineLensDisplayService.fs" />
    <Compile Include="CodeLens\FSharpCodeLensService.fs" />
    <Compile Include="CodeLens\CodeLensProvider.fs" />
  </ItemGroup>

  <ItemGroup>
    <ProjectReference Include="$(FSharpSourcesRoot)\fsharp\FSharp.Core\FSharp.Core.fsproj" />
    <ProjectReference Include="$(FSharpSourcesRoot)\fsharp\FSharp.Compiler.Private\FSharp.Compiler.Private.fsproj" />
    <ProjectReference Include="..\FSharp.PatternMatcher\FSharp.PatternMatcher.csproj" />
    <ProjectReference Include="..\FSharp.UIResources\FSharp.UIResources.csproj" />
    <ProjectReference Include="..\FSharp.VS.FSI\FSharp.VS.FSI.fsproj" />
  </ItemGroup>

  <ItemGroup>
    <Reference Include="PresentationCore" />
    <Reference Include="PresentationFramework" />
    <Reference Include="System.Runtime.Caching" />
    <Reference Include="System.Windows.Forms" />
    <Reference Include="System.Xaml" />
    <Reference Include="WindowsBase" />
  </ItemGroup>

  <ItemGroup>
    <PackageReference Include="EnvDTE80" Version="$(EnvDTE80Version)" PrivateAssets="all" ExcludeAssets="runtime;contentFiles;build;analyzers;native" />
    <PackageReference Include="Microsoft.CodeAnalysis.EditorFeatures" Version="$(MicrosoftCodeAnalysisEditorFeaturesVersion)" PrivateAssets="all" ExcludeAssets="runtime;contentFiles;build;analyzers;native" />
    <PackageReference Include="Microsoft.CodeAnalysis.EditorFeatures.Text" Version="$(MicrosoftCodeAnalysisEditorFeaturesTextVersion)" PrivateAssets="all" ExcludeAssets="runtime;contentFiles;build;analyzers;native" />
    <PackageReference Include="Microsoft.CodeAnalysis.EditorFeatures.Wpf" Version="$(MicrosoftCodeAnalysisEditorFeaturesWpfVersion)" PrivateAssets="all" ExcludeAssets="runtime;contentFiles;build;analyzers;native" />
    <PackageReference Include="Microsoft.CodeAnalysis.ExternalAccess.FSharp" Version="$(MicrosoftCodeAnalysisExternalAccessFSharpVersion)" PrivateAssets="all" ExcludeAssets="runtime;contentFiles;build;analyzers;native" />
    <PackageReference Include="Microsoft.CodeAnalysis.Workspaces.Common" Version="$(MicrosoftCodeAnalysisWorkspacesCommonVersion)" PrivateAssets="all" ExcludeAssets="runtime;contentFiles;build;analyzers;native" />
    <PackageReference Include="Microsoft.Composition" Version="$(MicrosoftCompositionVersion)" PrivateAssets="all" ExcludeAssets="runtime;contentFiles;build;analyzers;native" />
    <PackageReference Include="Microsoft.VisualStudio.ComponentModelHost" Version="$(MicrosoftVisualStudioComponentModelHostVersion)" PrivateAssets="all" ExcludeAssets="runtime;contentFiles;build;analyzers;native" />
    <PackageReference Include="Microsoft.VisualStudio.Editor" Version="$(MicrosoftVisualStudioEditorVersion)" PrivateAssets="all" ExcludeAssets="runtime;contentFiles;build;analyzers;native" />
    <PackageReference Include="Microsoft.VisualStudio.Language" Version="$(MicrosoftVisualStudioLanguageVersion)" PrivateAssets="all" ExcludeAssets="runtime;contentFiles;build;analyzers;native" />
    <PackageReference Include="Microsoft.VisualStudio.Language.Intellisense" Version="$(MicrosoftVisualStudioLanguageIntellisenseVersion)" PrivateAssets="all" ExcludeAssets="runtime;contentFiles;build;analyzers;native" />
    <PackageReference Include="Microsoft.VisualStudio.Language.StandardClassification" Version="$(MicrosoftVisualStudioLanguageStandardClassificationVersion)" PrivateAssets="all" ExcludeAssets="runtime;contentFiles;build;analyzers;native" />
    <PackageReference Include="Microsoft.VisualStudio.LanguageServices" Version="$(MicrosoftVisualStudioLanguageServicesVersion)" PrivateAssets="all" ExcludeAssets="runtime;contentFiles;build;analyzers;native" />
    <PackageReference Include="Microsoft.VisualStudio.Package.LanguageService.15.0" Version="$(MicrosoftVisualStudioPackageLanguageService150Version)" PrivateAssets="all" ExcludeAssets="runtime;contentFiles;build;analyzers;native" />
    <PackageReference Include="Microsoft.VisualStudio.ProjectAggregator" Version="$(MicrosoftVisualStudioProjectAggregatorVersion)" PrivateAssets="all" ExcludeAssets="runtime;contentFiles;build;analyzers;native" />
    <PackageReference Include="Microsoft.VisualStudio.ProjectSystem" Version="$(MicrosoftVisualStudioProjectSystemVersion)" PrivateAssets="all" ExcludeAssets="runtime;contentFiles;build;analyzers;native" />
    <PackageReference Include="Microsoft.VisualStudio.ProjectSystem.Managed" Version="$(MicrosoftVisualStudioProjectSystemManagedVersion)" PrivateAssets="all" ExcludeAssets="runtime;contentFiles;build;analyzers;native" />
    <PackageReference Include="Microsoft.VisualStudio.Shell.15.0" Version="$(MicrosoftVisualStudioShell150Version)" PrivateAssets="all" ExcludeAssets="runtime;contentFiles;build;analyzers;native" />
    <PackageReference Include="Microsoft.VisualStudio.Shell.Design" Version="$(MicrosoftVisualStudioShellDesignVersion)" PrivateAssets="all" ExcludeAssets="runtime;contentFiles;build;analyzers;native" />
    <PackageReference Include="Microsoft.VisualStudio.Shell.Immutable.10.0" Version="$(MicrosoftVisualStudioShellImmutable100Version)" PrivateAssets="all" ExcludeAssets="runtime;contentFiles;build;analyzers;native" />
    <PackageReference Include="Microsoft.VisualStudio.Shell.Immutable.11.0" Version="$(MicrosoftVisualStudioShellImmutable110Version)" PrivateAssets="all" ExcludeAssets="runtime;contentFiles;build;analyzers;native" />
    <PackageReference Include="Microsoft.VisualStudio.Shell.Interop.11.0" Version="$(MicrosoftVisualStudioShellInterop110Version)" PrivateAssets="all" ExcludeAssets="runtime;contentFiles;build;analyzers;native" />
    <PackageReference Include="Microsoft.VisualStudio.Shell.Interop.12.0" Version="$(MicrosoftVisualStudioShellInterop120Version)" PrivateAssets="all" ExcludeAssets="runtime;contentFiles;build;analyzers;native" />
    <PackageReference Include="Microsoft.VisualStudio.Text.UI" Version="$(MicrosoftVisualStudioTextUIVersion)" PrivateAssets="all" ExcludeAssets="runtime;contentFiles;build;analyzers;native" />
    <PackageReference Include="Microsoft.VisualStudio.Text.UI.Wpf" Version="$(MicrosoftVisualStudioTextUIWpfVersion)" PrivateAssets="all" ExcludeAssets="runtime;contentFiles;build;analyzers;native" />
    <PackageReference Include="Microsoft.VisualStudio.TextManager.Interop" Version="$(MicrosoftVisualStudioTextManagerInteropVersion)" PrivateAssets="all" ExcludeAssets="runtime;contentFiles;build;analyzers;native" />
    <PackageReference Include="Microsoft.VisualStudio.TextManager.Interop.12.0" Version="$(MicrosoftVisualStudioTextManagerInterop120Version)" PrivateAssets="all" ExcludeAssets="runtime;contentFiles;build;analyzers;native" />
    <PackageReference Include="Microsoft.VisualStudio.Threading" Version="$(MicrosoftVisualStudioThreadingVersion)" PrivateAssets="all" ExcludeAssets="runtime;contentFiles;build;analyzers;native" />
    <PackageReference Include="Newtonsoft.Json" Version="$(NewtonsoftJsonVersion)" PrivateAssets="all" ExcludeAssets="runtime;contentFiles;build;analyzers;native" />
    <PackageReference Include="System.Design" Version="$(SystemDesignVersion)" />
    <PackageReference Include="System.ValueTuple" Version="$(SystemValueTupleVersion)" />
    <PackageReference Include="VSSDK.VSLangProj" Version="$(VSSDKVSLangProjVersion)" PrivateAssets="all" ExcludeAssets="runtime;contentFiles;build;analyzers;native" />
	<PackageReference Include="StreamJsonRpc" Version="$(StreamJsonRpcVersion)" />
  </ItemGroup>

  <ItemGroup>
    <AssemblyAttribute Include="Microsoft.VisualStudio.Shell.ProvideCodeBaseAttribute">
      <AssemblyName>FSharp.Editor</AssemblyName>
      <Version>$(VSAssemblyVersion)</Version>
      <CodeBase>$PackageFolder$\FSharp.Editor.dll</CodeBase>
    </AssemblyAttribute>
    <AssemblyAttribute Include="Microsoft.VisualStudio.Shell.ProvideCodeBaseAttribute">
      <AssemblyName>FSharp.UIResources</AssemblyName>
      <Version>$(VSAssemblyVersion)</Version>
      <CodeBase>$PackageFolder$\FSharp.UIResources.dll</CodeBase>
    </AssemblyAttribute>
  </ItemGroup>

</Project><|MERGE_RESOLUTION|>--- conflicted
+++ resolved
@@ -89,11 +89,8 @@
     <Compile Include="Commands\FsiCommandService.fs" />
     <Compile Include="Commands\XmlDocCommandService.fs" />
     <Compile Include="CodeFix\CodeFixHelpers.fs" />
-<<<<<<< HEAD
     <Compile Include="CodeFix\ConvertToAnonymousRecord.fs" />
-=======
     <Compile Include="CodeFix\UseMutationWhenValueIsMutable.fs" />
->>>>>>> 5d486d41
     <Compile Include="CodeFix\MakeDeclarationMutable.fs" />
     <Compile Include="CodeFix\ChangeToUpcast.fs" />
     <Compile Include="CodeFix\AddMissingEqualsToTypeDefinition.fs" />
