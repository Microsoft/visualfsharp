--- conflicted
+++ resolved
@@ -40,12 +40,9 @@
     <Compile Include="Common\LanguageService.fs" />
     <Compile Include="Common\SymbolHelpers.fs" />
     <Compile Include="Common\AssemblyContentProvider.fs" />
-<<<<<<< HEAD
-=======
+    <Compile Include="Common\OpenDeclarationsGetter.fs" />
+    <Compile Include="Common\SignatureGenerator.fs" />
     <Compile Include="Properties\IntelliSensePropertyPage.fs" />
->>>>>>> 0f4d7a7a
-    <Compile Include="Common\SignatureGenerator.fs" />
-    <Compile Include="Common\OpenDeclarationsGetter.fs" />
     <Compile Include="Classification\ClassificationDefinitions.fs" />
     <Compile Include="Classification\ColorizationService.fs" />
     <Compile Include="Formatting\BraceMatchingService.fs" />
