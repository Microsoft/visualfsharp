--- conflicted
+++ resolved
@@ -63,11 +63,8 @@
     <Compile Include="Commands\FsiCommandService.fs" />
     <Compile Include="CodeFix\AddNewKeywordToDisposableConstructorInvocation.fs" />
     <Compile Include="CodeFix\AddOpenCodeFixProvider.fs" />
-<<<<<<< HEAD
     <Compile Include="CodeFix\ProposeUppercaseLabel.fs" />
-=======
     <Compile Include="CodeFix\ReplaceWithSuggestion.fs" />
->>>>>>> aef573ed
     <Compile Include="CodeFix\PrefixUnusedValueWithUnderscore.fs" />
     <Compile Include="CodeFix\ImplementInterfaceCodeFixProvider.fs" />
   </ItemGroup>
