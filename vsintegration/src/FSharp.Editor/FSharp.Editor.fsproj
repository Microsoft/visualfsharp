--- conflicted
+++ resolved
@@ -49,11 +49,8 @@
     <Compile Include="Diagnostics\DocumentDiagnosticAnalyzer.fs" />
     <Compile Include="Diagnostics\ProjectDiagnosticAnalyzer.fs" />
     <Compile Include="Diagnostics\SimplifyNameDiagnosticAnalyzer.fs" />
-<<<<<<< HEAD
     <Compile Include="Diagnostics\UnusedDeclarationsAnalyzer.fs" />
-=======
     <Compile Include="Diagnostics\UnusedOpensDiagnosticAnalyzer.fs" />
->>>>>>> 50c3c32a
     <Compile Include="Completion\CompletionProvider.fs" />
     <Compile Include="Completion\KeywordCompletionProvider.fs" />
     <Compile Include="Completion\FileSystemCompletion.fs" />
