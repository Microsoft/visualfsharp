--- conflicted
+++ resolved
@@ -33,13 +33,8 @@
         member this.AddSyntacticClassificationsAsync(document: Document, textSpan: TextSpan, result: List<ClassifiedSpan>, cancellationToken: CancellationToken) =
             async {
                 let defines = projectInfoManager.GetCompilationDefinesForEditingDocument(document)  
-<<<<<<< HEAD
-                let! sourceText = document.GetTextAsync(cancellationToken) |> Async.AwaitTask
+                let! sourceText = document.GetTextAsync(cancellationToken)
                 result.AddRange(lexer.GetColorizationData(document.Id, sourceText, textSpan, Some(document.FilePath), defines, cancellationToken))
-=======
-                let! sourceText = document.GetTextAsync(cancellationToken)
-                result.AddRange(CommonHelpers.getColorizationData(document.Id, sourceText, textSpan, Some(document.FilePath), defines, cancellationToken))
->>>>>>> 3041cd86
             } |> CommonRoslynHelpers.StartAsyncUnitAsTask cancellationToken
 
         member this.AddSemanticClassificationsAsync(document: Document, textSpan: TextSpan, result: List<ClassifiedSpan>, cancellationToken: CancellationToken) =
