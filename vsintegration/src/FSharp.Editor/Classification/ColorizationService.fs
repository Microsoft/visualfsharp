--- conflicted
+++ resolved
@@ -47,15 +47,9 @@
                 
                 for (range, classificationType) in colorizationData do
                     let span = CommonHelpers.fixupSpan(sourceText, CommonRoslynHelpers.FSharpRangeToTextSpan(sourceText, range))
-<<<<<<< HEAD
-                    if textSpan.Contains(span.Start) || textSpan.Contains(span.End - 1) || span.Contains(textSpan) then
-                        result.Add(ClassifiedSpan(span, FSharpClassificationTypes.getClassificationTypeName classificationType))
-            } |> Async.Ignore |> CommonRoslynHelpers.StartAsyncUnitAsTask cancellationToken
-=======
                     result.Add(ClassifiedSpan(span, FSharpClassificationTypes.getClassificationTypeName(classificationType)))
             } 
             |> Async.Ignore |> CommonRoslynHelpers.StartAsyncUnitAsTask cancellationToken
->>>>>>> e2da66e6
 
         // Do not perform classification if we don't have project options (#defines matter)
         member this.AdjustStaleClassification(_: SourceText, classifiedSpan: ClassifiedSpan) : ClassifiedSpan = classifiedSpan
