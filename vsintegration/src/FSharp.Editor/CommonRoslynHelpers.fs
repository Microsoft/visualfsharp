--- conflicted
+++ resolved
@@ -61,7 +61,6 @@
         let descriptor = new DiagnosticDescriptor(id, emptyString, description, error.Subcategory, severity, true, emptyString, String.Empty, null)
         Diagnostic.Create(descriptor, location)
 
-<<<<<<< HEAD
     let FSharpGlyphToRoslynGlyph = function
         // FSROSLYNTODO: This doesn't yet reflect pulbic/private/internal into the glyph
         // FSROSLYNTODO: We should really use FSharpSymbol information here.  But GetDeclarationListInfo doesn't provide it, and switch to GetDeclarationListSymbols is a bit large at the moment
@@ -88,8 +87,6 @@
         | GlyphMajor.Error -> Glyph.Error
         | _ -> Glyph.ClassPublic
 
-=======
->>>>>>> efde2a87
 [<AutoOpen>]
 module internal RoslynExtensions =
     type Project with
@@ -97,8 +94,4 @@
         member this.GetDependentProjects() =
             [ for project in this.Solution.Projects do
                 if project.ProjectReferences |> Seq.exists (fun ref -> ref.ProjectId = this.Id) then 
-<<<<<<< HEAD
-                    yield project ]
-=======
-                    yield project ] 
->>>>>>> efde2a87
+                    yield project ]