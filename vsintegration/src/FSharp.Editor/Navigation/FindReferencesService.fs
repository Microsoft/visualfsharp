--- conflicted
+++ resolved
@@ -60,17 +60,10 @@
             let lineNumber = sourceText.Lines.GetLinePosition(position).Line + 1
             let defines = CompilerEnvironment.GetCompilationDefinesForEditing(document.FilePath, options.OtherOptions |> Seq.toList)
             
-<<<<<<< HEAD
-            let! symbol = CommonHelpers.getSymbolAtPosition(document.Id, sourceText, position, document.FilePath, defines, SymbolLookupKind.Fuzzy)
-            let! symbolUse = checkFileResults.GetSymbolUseAtLocation(lineNumber, symbol.RightColumn, textLine, [symbol.Text])
-            let! declaration = checkFileResults.GetDeclarationLocationAlternate (lineNumber, symbol.RightColumn, textLine, [symbol.Text], false) |> liftAsync
-            let tags = GlyphTags.GetTags(CommonRoslynHelpers.GetGlyphForSymbol (symbolUse.Symbol, symbol.Kind))
-=======
             let! symbol = CommonHelpers.getSymbolAtPosition(document.Id, sourceText, position, document.FilePath, defines, SymbolLookupKind.Greedy)
             let! symbolUse = checkFileResults.GetSymbolUseAtLocation(lineNumber, symbol.Ident.idRange.EndColumn, textLine, symbol.FullIsland)
             let! declaration = checkFileResults.GetDeclarationLocationAlternate (lineNumber, symbol.Ident.idRange.EndColumn, textLine, symbol.FullIsland, false) |> liftAsync
-            let tags = GlyphTags.GetTags(CommonRoslynHelpers.GetGlyphForSymbol symbolUse.Symbol)
->>>>>>> e76a7c0b
+            let tags = GlyphTags.GetTags(CommonRoslynHelpers.GetGlyphForSymbol (symbolUse.Symbol, symbol.Kind))
             
             let declarationRange = 
                 match declaration with
