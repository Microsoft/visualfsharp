﻿// Copyright (c) Microsoft Corporation.  All Rights Reserved.  See License.txt in the project root for license information.

namespace Microsoft.VisualStudio.FSharp.Editor

open System.Composition
open System.Threading
open System.Threading.Tasks

open Microsoft.CodeAnalysis
open Microsoft.CodeAnalysis.Editor
open Microsoft.CodeAnalysis.Host.Mef

open Microsoft.VisualStudio.Shell
open Microsoft.VisualStudio.Shell.Interop
open System
<<<<<<< HEAD
open System.Diagnostics

type internal FSharpNavigableItem(document: Document, textSpan: TextSpan) =
    interface INavigableItem with
        member this.Glyph = Glyph.BasicFile
        member this.DisplayFileLocation = true
        member this.IsImplicitlyDeclared = false
        member this.Document = document
        member this.SourceSpan = textSpan
        member this.DisplayTaggedParts = ImmutableArray<TaggedText>.Empty
        member this.ChildItems = ImmutableArray<INavigableItem>.Empty

type internal GoToDefinition(checker: FSharpChecker, projectInfoManager: FSharpProjectOptionsManager) =

    static let userOpName = "GoToDefinition"

    /// Use an origin document to provide the solution & workspace used to 
    /// find the corresponding textSpan and INavigableItem for the range
    let rangeToNavigableItem (range: range, document: Document) = 
        async {
            let fileName = try System.IO.Path.GetFullPath range.FileName with _ -> range.FileName
            let refDocumentIds = document.Project.Solution.GetDocumentIdsWithFilePath fileName
            if not refDocumentIds.IsEmpty then 
                let refDocumentId = refDocumentIds.First()
                let refDocument = document.Project.Solution.GetDocument refDocumentId
                let! cancellationToken = Async.CancellationToken
                let! refSourceText = refDocument.GetTextAsync(cancellationToken) |> Async.AwaitTask
                match RoslynHelpers.TryFSharpRangeToTextSpan (refSourceText, range) with 
                | None -> return None
                | Some refTextSpan -> return Some (FSharpNavigableItem (refDocument, refTextSpan))
            else return None
        }

    /// Helper function that is used to determine the navigation strategy to apply, can be tuned towards signatures or implementation files.
    let findSymbolHelper (originDocument: Document, originRange: range, sourceText: SourceText, preferSignature: bool) : Async<FSharpNavigableItem option> =
        asyncMaybe {
            let! parsingOptions, projectOptions = projectInfoManager.TryGetOptionsForEditingDocumentOrProject originDocument
            let defines = CompilerEnvironment.GetCompilationDefinesForEditing parsingOptions
            let! originTextSpan = RoslynHelpers.TryFSharpRangeToTextSpan (sourceText, originRange)
            let position = originTextSpan.Start
            let! lexerSymbol = Tokenizer.getSymbolAtPosition (originDocument.Id, sourceText, position, originDocument.FilePath, defines, SymbolLookupKind.Greedy, false)
            
            let textLinePos = sourceText.Lines.GetLinePosition position
            let fcsTextLineNumber = Line.fromZ textLinePos.Line
            let lineText = (sourceText.Lines.GetLineFromPosition position).ToString()  
            
            let! _, _, checkFileResults = checker.ParseAndCheckDocument (originDocument, projectOptions, allowStaleResults=true,sourceText=sourceText, userOpName = userOpName)
            let idRange = lexerSymbol.Ident.idRange
            let! fsSymbolUse = checkFileResults.GetSymbolUseAtLocation (fcsTextLineNumber, idRange.EndColumn, lineText, lexerSymbol.FullIsland, userOpName=userOpName)
            let symbol = fsSymbolUse.Symbol
            // if the tooltip was spawned in an implementation file and we have a range targeting
            // a signature file, try to find the corresponding implementation file and target the
            // desired symbol
            if isSignatureFile fsSymbolUse.FileName && preferSignature = false then 
                let fsfilePath = Path.ChangeExtension (originRange.FileName,"fs")
                if not (File.Exists fsfilePath) then return! None else
                let! implDoc = originDocument.Project.Solution.TryGetDocumentFromPath fsfilePath
                let! implSourceText = implDoc.GetTextAsync ()
                let! _parsingOptions, projectOptions = projectInfoManager.TryGetOptionsForEditingDocumentOrProject implDoc
                let! _, _, checkFileResults = checker.ParseAndCheckDocument (implDoc, projectOptions, allowStaleResults=true, sourceText=implSourceText, userOpName = userOpName)
                let! symbolUses = checkFileResults.GetUsesOfSymbolInFile symbol |> liftAsync
                let! implSymbol  = symbolUses |> Array.tryHead 
                let! implTextSpan = RoslynHelpers.TryFSharpRangeToTextSpan (implSourceText, implSymbol.RangeAlternate)
                return FSharpNavigableItem (implDoc, implTextSpan)
            else
                let! targetDocument = originDocument.Project.Solution.TryGetDocumentFromFSharpRange fsSymbolUse.RangeAlternate
                return! rangeToNavigableItem (fsSymbolUse.RangeAlternate, targetDocument)
        }  

    /// find the declaration location (signature file/.fsi) of the target symbol if possible, fall back to definition 
    member __.FindDeclarationOfSymbolAtRange(targetDocument: Document, symbolRange: range, targetSource: SourceText) =
        findSymbolHelper (targetDocument, symbolRange, targetSource, true)

    /// find the definition location (implementation file/.fs) of the target symbol
    member __.FindDefinitionOfSymbolAtRange(targetDocument: Document, symbolRange: range, targetSourceText: SourceText) =
        findSymbolHelper (targetDocument, symbolRange, targetSourceText, false)
    
    /// if the symbol is defined in the given file, return its declaration location, otherwise use the targetSymbol to find the first 
    /// instance of its presence in the provided source file. The first case is needed to return proper declaration location for
    /// recursive type definitions, where the first its usage may not be the declaration.
    member __.FindSymbolDeclarationInFile(targetSymbolUse: FSharpSymbolUse, filePath: string, source: string, options: FSharpProjectOptions, fileVersion:int) = 
        asyncMaybe {
            match targetSymbolUse.Symbol.DeclarationLocation with
            | Some decl when decl.FileName = filePath -> return decl
            | _ ->
                let! _, checkFileAnswer = checker.ParseAndCheckFileInProject (filePath, fileVersion, source, options, userOpName = userOpName) |> liftAsync
                match checkFileAnswer with 
                | FSharpCheckFileAnswer.Aborted -> return! None
                | FSharpCheckFileAnswer.Succeeded checkFileResults ->
                    let! symbolUses = checkFileResults.GetUsesOfSymbolInFile targetSymbolUse.Symbol |> liftAsync
                    let! implSymbol  = symbolUses |> Array.tryHead 
                    return implSymbol.RangeAlternate
        }

type private StatusBar(statusBar: IVsStatusbar) =

    let mutable searchIcon = int16 Microsoft.VisualStudio.Shell.Interop.Constants.SBAI_Find :> obj
        
    let clear() =
        // unfreeze the statusbar
        statusBar.FreezeOutput 0 |> ignore  
        statusBar.Clear() |> ignore
        
    member __.Message(msg: string) =
        let _, frozen = statusBar.IsFrozen()
        // unfreeze the status bar
        if frozen <> 0 then statusBar.FreezeOutput 0 |> ignore
        statusBar.SetText msg |> ignore
        // freeze the status bar
        statusBar.FreezeOutput 1 |> ignore

    member this.TempMessage(msg: string) =
        this.Message msg
        async {
            do! Async.Sleep 4000
            match statusBar.GetText() with
            | 0, currentText when currentText <> msg -> ()
            | _ -> clear()
        }|> Async.Start
    
    member __.Clear() = clear()

    /// Animated magnifying glass that displays on the status bar while a symbol search is in progress.
    member __.Animate() : IDisposable = 
        statusBar.Animation (1, &searchIcon) |> ignore
        { new IDisposable with
            member __.Dispose() = statusBar.Animation(0, &searchIcon) |> ignore }

module internal Symbol =

    let fullName (root: ISymbol) : string =
        
        let rec inner parts (sym: ISymbol) =
            match sym with
            | null ->
                parts
            // TODO: do we have any other terminating cases?
            | sym when sym.Kind = SymbolKind.NetModule || sym.Kind = SymbolKind.Assembly ->
                parts
            | sym when sym.MetadataName <> "" ->
                inner (sym.MetadataName :: parts) sym.ContainingSymbol
            | sym ->
                inner parts sym.ContainingSymbol

        inner [] root |> String.concat "."

module internal ExternalType =

    let rec tryOfRoslynType (typesym: ITypeSymbol): ExternalType option =
        match typesym with
        | :? IPointerTypeSymbol as ptrparam ->
            tryOfRoslynType ptrparam.PointedAtType |> Option.map ExternalType.Pointer
        | :? IArrayTypeSymbol as arrparam ->
            tryOfRoslynType arrparam.ElementType |> Option.map ExternalType.Array
        | :? ITypeParameterSymbol as typaram ->
            Some (ExternalType.TypeVar typaram.Name)
        | :? INamedTypeSymbol as namedTypeSym ->
            namedTypeSym.TypeArguments
            |> Seq.map tryOfRoslynType
            |> List.ofSeq
            |> Option.ofOptionList
            |> Option.map (fun genericArgs ->
                ExternalType.Type (Symbol.fullName typesym, genericArgs)
                )
        | _ ->
            Debug.Assert(false, sprintf "GoToDefinitionService: Unexpected Roslyn type symbol subclass: %O" (typesym.GetType()))
            None

module internal ParamTypeSymbol =

    let tryOfRoslynParameter (param: IParameterSymbol): ParamTypeSymbol option =
        ExternalType.tryOfRoslynType param.Type
        |> Option.map (
            if param.RefKind = RefKind.None then ParamTypeSymbol.Param
            else ParamTypeSymbol.Byref
            )

    let tryOfRoslynParameters (paramSyms: ImmutableArray<IParameterSymbol>): ParamTypeSymbol list option =
        paramSyms |> Seq.map tryOfRoslynParameter |> Seq.toList |> Option.ofOptionList

module internal ExternalSymbol =
    
    let rec ofRoslynSymbol (symbol: ISymbol) : (ISymbol * ExternalSymbol) list =
        let container = Symbol.fullName symbol.ContainingSymbol

        match symbol with
        | :? INamedTypeSymbol as typesym ->
            let fullTypeName = Symbol.fullName typesym

            let constructors =
                typesym.InstanceConstructors
                |> Seq.choose<_,ISymbol * ExternalSymbol> (fun methsym ->
                    ParamTypeSymbol.tryOfRoslynParameters methsym.Parameters
                    |> Option.map (fun args -> upcast methsym, ExternalSymbol.Constructor(fullTypeName, args))
                    )
                |> List.ofSeq
                
            (symbol, ExternalSymbol.Type fullTypeName) :: constructors

        | :? IMethodSymbol as methsym ->
            ParamTypeSymbol.tryOfRoslynParameters methsym.Parameters
            |> Option.map (fun args ->
                symbol, ExternalSymbol.Method(container, methsym.MetadataName, args, methsym.TypeParameters.Length))
            |> Option.toList

        | :? IPropertySymbol as propsym ->
            [upcast propsym, ExternalSymbol.Property(container, propsym.MetadataName)]

        | :? IFieldSymbol as fieldsym ->
            [upcast fieldsym, ExternalSymbol.Field(container, fieldsym.MetadataName)]

        | :? IEventSymbol as eventsym ->
            [upcast eventsym, ExternalSymbol.Event(container, eventsym.MetadataName)]

        | _ -> []
                
=======
>>>>>>> eb17f656

[<ExportLanguageService(typeof<IGoToDefinitionService>, FSharpConstants.FSharpLanguageName)>]
[<Export(typeof<FSharpGoToDefinitionService>)>]
type internal FSharpGoToDefinitionService 
    [<ImportingConstructor>]
    (
        checkerProvider: FSharpCheckerProvider,
        projectInfoManager: FSharpProjectOptionsManager
    ) =

    let gtd = GoToDefinition(checkerProvider.Checker, projectInfoManager)
    let statusBar = StatusBar(ServiceProvider.GlobalProvider.GetService<SVsStatusbar,IVsStatusbar>())  
   
    interface IGoToDefinitionService with
        /// Invoked with Peek Definition.
        member __.FindDefinitionsAsync (document: Document, position: int, cancellationToken: CancellationToken) =
            gtd.FindDefinitionsForPeekTask(document, position, cancellationToken)

        /// Invoked with Go to Definition.
        /// Try to navigate to the definiton of the symbol at the symbolRange in the originDocument
        member __.TryGoToDefinition(document: Document, position: int, cancellationToken: CancellationToken) =
            statusBar.Message(SR.LocatingSymbol())
            use __ = statusBar.Animate()

            let gtdTask = gtd.FindDefinitionTask(document, position, cancellationToken)

            // Wrap this in a try/with as if the user clicks "Cancel" on the thread dialog, we'll be cancelled
            // Task.Wait throws an exception if the task is cancelled, so be sure to catch it.
            let gtdCompletionOrError =
                try
                    // This call to Wait() is fine because we want to be able to provide the error message in the status bar.
                    gtdTask.Wait()
                    Ok gtdTask
                with exc -> 
                    Error(Exception.flattenMessage exc)
            
            match gtdCompletionOrError with
            | Ok task ->
                if task.Status = TaskStatus.RanToCompletion && task.Result.IsSome then
                    let item, _ = task.Result.Value
                    gtd.NavigateToItem(item, statusBar)

                    // 'true' means do it, like Sheev Palpatine would want us to.
                    true
                else 
                    statusBar.TempMessage (SR.CannotDetermineSymbol())
                    false
            | Error message ->
                statusBar.TempMessage(String.Format(SR.NavigateToFailed(), message))

                // Don't show the dialog box as it's most likely that the user cancelled.
                // Don't make them click twice.
                true<|MERGE_RESOLUTION|>--- conflicted
+++ resolved
@@ -13,7 +13,6 @@
 open Microsoft.VisualStudio.Shell
 open Microsoft.VisualStudio.Shell.Interop
 open System
-<<<<<<< HEAD
 open System.Diagnostics
 
 type internal FSharpNavigableItem(document: Document, textSpan: TextSpan) =
@@ -229,9 +228,6 @@
             [upcast eventsym, ExternalSymbol.Event(container, eventsym.MetadataName)]
 
         | _ -> []
-                
-=======
->>>>>>> eb17f656
 
 [<ExportLanguageService(typeof<IGoToDefinitionService>, FSharpConstants.FSharpLanguageName)>]
 [<Export(typeof<FSharpGoToDefinitionService>)>]
