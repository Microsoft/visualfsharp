﻿// Copyright (c) Microsoft Corporation.  All Rights Reserved.  Licensed under the Apache License, Version 2.0.  See License.txt in the project root for license information.

namespace Microsoft.VisualStudio.FSharp.Editor

open System
open System.Composition
open System.Collections.Generic
open System.Collections.Immutable
open System.Linq
open System.Threading
open System.Threading.Tasks
open System.Runtime.CompilerServices

open Microsoft.CodeAnalysis
open Microsoft.CodeAnalysis.Editor
open Microsoft.CodeAnalysis.Editor.Host
open Microsoft.CodeAnalysis.Navigation
open Microsoft.CodeAnalysis.Host.Mef
open Microsoft.CodeAnalysis.Text

open Microsoft.FSharp.Compiler.Range
open Microsoft.FSharp.Compiler.SourceCodeServices

type internal FSharpNavigableItem(document: Document, textSpan: TextSpan) =

    interface INavigableItem with
        member this.Glyph = Glyph.BasicFile
        member this.DisplayFileLocation = true
        member this.IsImplicitlyDeclared = false
        member this.Document = document
        member this.SourceSpan = textSpan
        member this.DisplayTaggedParts = ImmutableArray<TaggedText>.Empty
        member this.ChildItems = ImmutableArray<INavigableItem>.Empty

[<Shared>]
[<ExportLanguageService(typeof<IGoToDefinitionService>, FSharpCommonConstants.FSharpLanguageName)>]
type internal FSharpGoToDefinitionService 
    [<ImportingConstructor>]
    (
        checkerProvider: FSharpCheckerProvider,
        projectInfoManager: ProjectInfoManager,
        [<ImportMany>]presenters: IEnumerable<INavigableItemsPresenter>
    ) =

    static member FindDefinition(checker: FSharpChecker, documentKey: DocumentId, sourceText: SourceText, filePath: string, position: int, defines: string list, options: FSharpProjectOptions, textVersionHash: int) : Async<Option<range>> = 
        asyncMaybe {
            let textLine = sourceText.Lines.GetLineFromPosition(position)
            let textLinePos = sourceText.Lines.GetLinePosition(position)
            let fcsTextLineNumber = textLinePos.Line + 1 // Roslyn line numbers are zero-based, FSharp.Compiler.Service line numbers are 1-based
<<<<<<< HEAD
            let! symbol = CommonHelpers.getSymbolAtPosition(documentKey, sourceText, position, filePath, defines, SymbolLookupKind.Greedy)
            let! _, checkFileResults = checker.ParseAndCheckDocument(filePath, textVersionHash, sourceText.ToString(), options)
            let! declarations = checkFileResults.GetDeclarationLocationAlternate (fcsTextLineNumber, symbol.Ident.idRange.EndColumn, textLine.ToString(), symbol.FullIsland, false) |> liftAsync
=======
            let! symbol = CommonHelpers.getSymbolAtPosition(documentKey, sourceText, position, filePath, defines, SymbolLookupKind.Fuzzy)
            let! _, _, checkFileResults = checker.ParseAndCheckDocument(filePath, textVersionHash, sourceText.ToString(), options, allowStaleResults = true)
            let! declarations = checkFileResults.GetDeclarationLocationAlternate (fcsTextLineNumber, symbol.RightColumn, textLine.ToString(), [symbol.Text], false) |> liftAsync
>>>>>>> a16cdc2e
            
            match declarations with
            | FSharpFindDeclResult.DeclFound(range) -> return range
            | _ -> return! None
        }
    
    // FSROSLYNTODO: Since we are not integrated with the Roslyn project system yet, the below call
    // document.Project.Solution.GetDocumentIdsWithFilePath() will only access files in the same project.
    // Either Roslyn INavigableItem needs to be extended to allow arbitary full paths, or we need to
    // fully integrate with their project system.
    member this.FindDefinitionsAsyncAux(document: Document, position: int, cancellationToken: CancellationToken) =
        asyncMaybe {
            let results = List<INavigableItem>()
            let! options = projectInfoManager.TryGetOptionsForEditingDocumentOrProject(document)
            let! sourceText = document.GetTextAsync(cancellationToken)
            let! textVersion = document.GetTextVersionAsync(cancellationToken)
            let defines = CompilerEnvironment.GetCompilationDefinesForEditing(document.Name, options.OtherOptions |> Seq.toList)
            let! range = FSharpGoToDefinitionService.FindDefinition(checkerProvider.Checker, document.Id, sourceText, document.FilePath, position, defines, options, textVersion.GetHashCode())
            // REVIEW: 
            let fileName = try System.IO.Path.GetFullPath(range.FileName) with _ -> range.FileName
            let refDocumentIds = document.Project.Solution.GetDocumentIdsWithFilePath(fileName)
            if not refDocumentIds.IsEmpty then 
                let refDocumentId = refDocumentIds.First()
                let refDocument = document.Project.Solution.GetDocument(refDocumentId)
                let! refSourceText = refDocument.GetTextAsync(cancellationToken)
                let refTextSpan = CommonRoslynHelpers.FSharpRangeToTextSpan(refSourceText, range)
                results.Add(FSharpNavigableItem(refDocument, refTextSpan))
            return results.AsEnumerable()
         }
         |> Async.map (Option.defaultValue Seq.empty)
         |> CommonRoslynHelpers.StartAsyncAsTask cancellationToken

    interface IGoToDefinitionService with
        member this.FindDefinitionsAsync(document: Document, position: int, cancellationToken: CancellationToken) =
            this.FindDefinitionsAsyncAux(document, position, cancellationToken)

        member this.TryGoToDefinition(document: Document, position: int, cancellationToken: CancellationToken) =
            let definitionTask = this.FindDefinitionsAsyncAux(document, position, cancellationToken)
            
            // REVIEW: document this use of a blocking wait on the cancellation token, explaining why it is ok
            definitionTask.Wait(cancellationToken)
            
            if definitionTask.Status = TaskStatus.RanToCompletion && definitionTask.Result.Any() then
                let navigableItem = definitionTask.Result.First() // F# API provides only one INavigableItem
                let workspace = document.Project.Solution.Workspace
                let navigationService = workspace.Services.GetService<IDocumentNavigationService>()
                ignore presenters
                navigationService.TryNavigateToSpan(workspace, navigableItem.Document.Id, navigableItem.SourceSpan)

                // FSROSLYNTODO: potentially display multiple results here
                // If GotoDef returns one result then it should try to jump to a discovered location. If it returns multiple results then it should use 
                // presenters to render items so user can choose whatever he needs. Given that per comment F# API always returns only one item then we 
                // should always navigate to definition and get rid of presenters.
                //
                //let refDisplayString = refSourceText.GetSubText(refTextSpan).ToString()
                //for presenter in presenters do
                //    presenter.DisplayResult(navigableItem.DisplayString, definitionTask.Result)
                //true

            else false<|MERGE_RESOLUTION|>--- conflicted
+++ resolved
@@ -47,15 +47,9 @@
             let textLine = sourceText.Lines.GetLineFromPosition(position)
             let textLinePos = sourceText.Lines.GetLinePosition(position)
             let fcsTextLineNumber = textLinePos.Line + 1 // Roslyn line numbers are zero-based, FSharp.Compiler.Service line numbers are 1-based
-<<<<<<< HEAD
             let! symbol = CommonHelpers.getSymbolAtPosition(documentKey, sourceText, position, filePath, defines, SymbolLookupKind.Greedy)
-            let! _, checkFileResults = checker.ParseAndCheckDocument(filePath, textVersionHash, sourceText.ToString(), options)
+            let! _, _, checkFileResults = checker.ParseAndCheckDocument(filePath, textVersionHash, sourceText.ToString(), options, allowStaleResults = true)
             let! declarations = checkFileResults.GetDeclarationLocationAlternate (fcsTextLineNumber, symbol.Ident.idRange.EndColumn, textLine.ToString(), symbol.FullIsland, false) |> liftAsync
-=======
-            let! symbol = CommonHelpers.getSymbolAtPosition(documentKey, sourceText, position, filePath, defines, SymbolLookupKind.Fuzzy)
-            let! _, _, checkFileResults = checker.ParseAndCheckDocument(filePath, textVersionHash, sourceText.ToString(), options, allowStaleResults = true)
-            let! declarations = checkFileResults.GetDeclarationLocationAlternate (fcsTextLineNumber, symbol.RightColumn, textLine.ToString(), [symbol.Text], false) |> liftAsync
->>>>>>> a16cdc2e
             
             match declarations with
             | FSharpFindDeclResult.DeclFound(range) -> return range
