﻿<?xml version="1.0" encoding="utf-8"?>
<xliff xmlns="urn:oasis:names:tc:xliff:document:1.2" xmlns:xsi="http://www.w3.org/2001/XMLSchema-instance" version="1.2" xsi:schemaLocation="urn:oasis:names:tc:xliff:document:1.2 xliff-core-1.2-transitional.xsd">
  <file datatype="xml" source-language="en" target-language="fr" original="../FSharp.Editor.resx">
    <body>
      <trans-unit id="AddMissingEqualsToTypeDefinition">
        <source>Add missing '=' to type definition</source>
        <target state="new">Add missing '=' to type definition</target>
        <note />
      </trans-unit>
      <trans-unit id="AddNewKeyword">
        <source>Add 'new' keyword</source>
        <target state="translated">Ajouter le mot clé 'new'</target>
        <note />
      </trans-unit>
      <trans-unit id="ConvertToSingleEqualsEqualityExpression">
        <source>Use '=' for equality check</source>
        <target state="new">Use '=' for equality check</target>
        <note />
      </trans-unit>
      <trans-unit id="ChangePrefixNegationToInfixSubtraction">
        <source>Use subtraction instead of negation</source>
        <target state="new">Use subtraction instead of negation</target>
        <note />
      </trans-unit>
      <trans-unit id="FSharpDisposableLocalValuesClassificationType">
        <source>F# Disposable Values (locals)</source>
        <target state="translated">Valeurs F# pouvant être supprimées (variables locales)</target>
        <note />
      </trans-unit>
      <trans-unit id="FSharpDisposableTopLevelValuesClassificationType">
        <source>F# Dispostable Values (top-level)</source>
        <target state="translated">Valeurs F# pouvant être supprimées (niveau supérieur)</target>
        <note />
      </trans-unit>
      <trans-unit id="FSharpDisposableTypesClassificationType">
        <source>F# Disposable Types</source>
        <target state="translated">Types F# pouvant être supprimés</target>
        <note />
      </trans-unit>
      <trans-unit id="FSharpFunctionsClassificationType">
        <source>F# Functions</source>
        <target state="translated">Fonctions F#</target>
        <note />
      </trans-unit>
      <trans-unit id="ImplementInterface">
        <source>Implement interface</source>
        <target state="translated">Implémenter l'interface</target>
        <note />
      </trans-unit>
      <trans-unit id="ImplementInterfaceWithoutTypeAnnotation">
        <source>Implement interface without type annotation</source>
        <target state="translated">Implémenter l'interface sans annotation de type</target>
        <note />
      </trans-unit>
      <trans-unit id="PrefixValueNameWithUnderscore">
        <source>Prefix '{0}' with underscore</source>
        <target state="translated">Faire précéder '{0}' d'un trait de soulignement</target>
        <note />
      </trans-unit>
      <trans-unit id="RenameValueToUnderscore">
        <source>Rename '{0}' to '_'</source>
        <target state="translated">Renommer '{0}' en '_'</target>
        <note />
      </trans-unit>
      <trans-unit id="SimplifyName">
        <source>Simplify name</source>
        <target state="translated">Simplifier le nom</target>
        <note />
      </trans-unit>
      <trans-unit id="NameCanBeSimplified">
        <source>Name can be simplified.</source>
        <target state="translated">Le nom peut être simplifié.</target>
        <note />
      </trans-unit>
      <trans-unit id="FSharpMutableVarsClassificationType">
        <source>F# Mutable Variables / Reference Cells</source>
        <target state="translated">Variables mutables / Cellules de référence F#</target>
        <note />
      </trans-unit>
      <trans-unit id="FSharpPrintfFormatClassificationType">
        <source>F# Printf Format</source>
        <target state="translated">Format Printf F#</target>
        <note />
      </trans-unit>
      <trans-unit id="FSharpPropertiesClassificationType">
        <source>F# Properties</source>
        <target state="translated">Propriétés F#</target>
        <note />
      </trans-unit>
      <trans-unit id="RemoveUnusedOpens">
        <source>Remove unused open declarations</source>
        <target state="translated">Supprimer les déclarations open inutilisées</target>
        <note />
      </trans-unit>
      <trans-unit id="UnusedOpens">
        <source>Open declaration can be removed.</source>
        <target state="translated">La déclaration open peut être supprimée.</target>
        <note />
      </trans-unit>
      <trans-unit id="6008">
        <source>IntelliSense</source>
        <target state="translated">IntelliSense</target>
        <note />
      </trans-unit>
      <trans-unit id="6009">
        <source>QuickInfo</source>
        <target state="translated">QuickInfo</target>
        <note />
      </trans-unit>
      <trans-unit id="AddAssemblyReference">
        <source>Add an assembly reference to '{0}'</source>
        <target state="translated">Ajouter une référence d'assembly à '{0}'</target>
        <note />
      </trans-unit>
      <trans-unit id="AddProjectReference">
        <source>Add a project reference to '{0}'</source>
        <target state="translated">Ajouter une référence de projet à '{0}'</target>
        <note />
      </trans-unit>
      <trans-unit id="6010">
        <source>Code Fixes</source>
        <target state="translated">Correctifs du code</target>
        <note />
      </trans-unit>
      <trans-unit id="6011">
        <source>Performance</source>
        <target state="translated">Performances</target>
        <note />
      </trans-unit>
      <trans-unit id="TheValueIsUnused">
        <source>The value is unused</source>
        <target state="translated">La valeur est inutilisée</target>
        <note />
      </trans-unit>
      <trans-unit id="CannotDetermineSymbol">
        <source>Cannot determine the symbol under the caret</source>
        <target state="translated">Impossible de déterminer le symbole sous le point d'insertion</target>
        <note />
      </trans-unit>
      <trans-unit id="CannotNavigateUnknown">
        <source>Cannot navigate to the requested location</source>
        <target state="translated">Impossible de naviguer à l'emplacement demandé</target>
        <note />
      </trans-unit>
      <trans-unit id="LocatingSymbol">
        <source>Locating the symbol under the caret...</source>
        <target state="translated">Localisation du symbole sous le point d'insertion...</target>
        <note />
      </trans-unit>
      <trans-unit id="NavigatingTo">
        <source>Navigating to symbol...</source>
        <target state="translated">Navigation vers le symbole...</target>
        <note />
      </trans-unit>
      <trans-unit id="NavigateToFailed">
        <source>Navigate to symbol failed: {0}</source>
        <target state="translated">Échec de la navigation vers le symbole : {0}</target>
        <note />
      </trans-unit>
      <trans-unit id="ExceptionsHeader">
        <source>Exceptions:</source>
        <target state="translated">Exceptions :</target>
        <note />
      </trans-unit>
      <trans-unit id="GenericParametersHeader">
        <source>Generic parameters:</source>
        <target state="translated">Paramètres génériques :</target>
        <note />
      </trans-unit>
      <trans-unit id="RenameValueToDoubleUnderscore">
        <source>Rename '{0}' to '__'</source>
        <target state="translated">Renommer '{0}' en '__'</target>
        <note />
      </trans-unit>
      <trans-unit id="6012">
        <source>Advanced</source>
        <target state="translated">Avancé</target>
        <note />
      </trans-unit>
      <trans-unit id="6013">
        <source>CodeLens</source>
        <target state="translated">CodeLens</target>
        <note />
      </trans-unit>
      <trans-unit id="6014">
        <source>Formatting</source>
        <target state="translated">Mise en forme</target>
        <note />
      </trans-unit>
<<<<<<< HEAD
      <trans-unit id="UseMutationWhenValueIsMutable">
        <source>Use '&lt;-' to mutate value</source>
        <target state="new">Use '&lt;-' to mutate value</target>
=======
      <trans-unit id="UseUpcastKeyword">
        <source>Use 'upcast'</source>
        <target state="new">Use 'upcast'</target>
        <note />
      </trans-unit>
      <trans-unit id="UseUpcastOperator">
        <source>Use ':&gt;' operator</source>
        <target state="new">Use ':&gt;' operator</target>
        <note />
      </trans-unit>
      <trans-unit id="UseNotForNegation">
        <source>Use 'not' to negate expression</source>
        <target state="new">Use 'not' to negate expression</target>
>>>>>>> 00f1c12d
        <note />
      </trans-unit>
      <trans-unit id="WrapExpressionInParentheses">
        <source>Wrap expression in parentheses</source>
        <target state="new">Wrap expression in parentheses</target>
        <note />
      </trans-unit>
    </body>
  </file>
</xliff><|MERGE_RESOLUTION|>--- conflicted
+++ resolved
@@ -187,11 +187,11 @@
         <target state="translated">Mise en forme</target>
         <note />
       </trans-unit>
-<<<<<<< HEAD
       <trans-unit id="UseMutationWhenValueIsMutable">
         <source>Use '&lt;-' to mutate value</source>
         <target state="new">Use '&lt;-' to mutate value</target>
-=======
+        <note />
+      </trans-unit>
       <trans-unit id="UseUpcastKeyword">
         <source>Use 'upcast'</source>
         <target state="new">Use 'upcast'</target>
@@ -205,7 +205,6 @@
       <trans-unit id="UseNotForNegation">
         <source>Use 'not' to negate expression</source>
         <target state="new">Use 'not' to negate expression</target>
->>>>>>> 00f1c12d
         <note />
       </trans-unit>
       <trans-unit id="WrapExpressionInParentheses">
