--- conflicted
+++ resolved
@@ -24,12 +24,8 @@
         projectInfoManager: FSharpProjectOptionsManager
     ) =
 
-<<<<<<< HEAD
     static let userOpName = "Formatting"
-    static let getFormattingChanges(documentId: DocumentId, sourceText: SourceText, filePath: string, checker: FSharpChecker, indentStyle: FormattingOptions.IndentStyle, projectOptions: FSharpProjectOptions option, position: int) =
-=======
-    static member GetFormattingChanges(documentId: DocumentId, sourceText: SourceText, filePath: string, checker: FSharpChecker, indentStyle: FormattingOptions.IndentStyle, options: (FSharpParsingOptions * FSharpProjectOptions) option, position: int) =
->>>>>>> c76b29ea
+    static let getFormattingChanges(documentId: DocumentId, sourceText: SourceText, filePath: string, checker: FSharpChecker, indentStyle: FormattingOptions.IndentStyle, options: (FSharpParsingOptions * FSharpProjectOptions) option, position: int) =
         // Logic for determining formatting changes:
         // If first token on the current line is a closing brace,
         // match the indent with the indent on the line that opened it
