﻿<?xml version="1.0" encoding="utf-8"?>
<xliff xmlns="urn:oasis:names:tc:xliff:document:1.2" xmlns:xsi="http://www.w3.org/2001/XMLSchema-instance" version="1.2" xsi:schemaLocation="urn:oasis:names:tc:xliff:document:1.2 xliff-core-1.2-transitional.xsd">
  <file datatype="xml" source-language="en" target-language="tr" original="../Strings.resx">
    <body>
      <trans-unit id="Always_place_opens_at_top_level">
        <source>Always place open statements at the top level</source>
        <target state="translated">Açık deyimleri her zaman en üst düzeye yerleştir</target>
        <note />
      </trans-unit>
      <trans-unit id="Code_Fixes">
        <source>Code Fixes</source>
        <target state="translated">Kod Düzeltmeleri</target>
        <note />
      </trans-unit>
      <trans-unit id="Completion_Lists">
        <source>Completion Lists</source>
        <target state="translated">Tamamlama Listeleri</target>
        <note />
      </trans-unit>
      <trans-unit id="Language_Service_Performance">
        <source>Performance</source>
        <target state="translated">Performans</target>
        <note />
      </trans-unit>
      <trans-unit id="Dash_underline">
        <source>D_ash underline</source>
        <target state="translated">T_ire alt çizgi</target>
        <note />
      </trans-unit>
      <trans-unit id="Dot_underline">
        <source>D_ot underline</source>
        <target state="translated">N_okta alt çizgi</target>
        <note />
      </trans-unit>
      <trans-unit id="Navigation_links">
        <source>Navigation links</source>
        <target state="translated">Gezinti bağlantıları</target>
        <note />
      </trans-unit>
      <trans-unit id="Show_all_symbols">
        <source>Show s_ymbols in unopened namespaces</source>
        <target state="translated">Açılmamış ad alanlarında s_embolleri göster</target>
        <note />
      </trans-unit>
      <trans-unit id="Show_completion_list_after_a_character_is_deleted">
        <source>Show completion list after a character is _deleted</source>
        <target state="translated">Bir karakter _silindikten sonra tamamlanma listesini göster</target>
        <note />
      </trans-unit>
      <trans-unit id="Show_completion_list_after_a_character_is_typed">
        <source>_Show completion list after a character is typed</source>
        <target state="translated">Bir karakter yazıldıktan sonra tamamlanma listesini _göster</target>
        <note />
      </trans-unit>
      <trans-unit id="Enable_in_memory_cross_project_references">
        <source>_Enable in-memory cross project references</source>
        <target state="translated">_Bellek içi çapraz proje başvurularını etkinleştir</target>
        <note />
      </trans-unit>
      <trans-unit id="Project_check_cache_size">
        <source>Number of projects whose data is cached in memory</source>
        <target state="translated">Verileri bellekte önbelleğe alınan proje sayısı</target>
        <note />
      </trans-unit>
      <trans-unit id="Show_navigation_links_as">
        <source>S_how navigation links as</source>
        <target state="translated">Gezinti bağlantılarını farklı _göster</target>
        <note />
      </trans-unit>
      <trans-unit id="Simplify_name_code_fix">
        <source>Simplify names (remove unnecessary qualifiers)</source>
        <target state="translated">Adları basitleştir (gereksiz niteleyicileri kaldır)</target>
        <note />
      </trans-unit>
      <trans-unit id="Solid_underline">
        <source>_Solid underline</source>
        <target state="translated">_Kesintisiz alt çizgi</target>
        <note />
      </trans-unit>
      <trans-unit id="Unused_opens_code_fix">
        <source>Remove unused open statements</source>
        <target state="translated">Kullanılmayan açık deyimleri kaldır</target>
        <note />
      </trans-unit>
      <trans-unit id="Unused_declaration_code_fix">
        <source>Analyze and suggest fixes for unused values</source>
        <target state="translated">Kullanılmayan değerlere yönelik düzeltmeleri çözümle</target>
        <note />
      </trans-unit>
      <trans-unit id="Block_Structure">
        <source>Block Structure Guides</source>
        <target state="translated">Blok Yapısı Kılavuzları</target>
        <note />
      </trans-unit>
      <trans-unit id="Show_guides">
        <source>Show structure guidelines for F# code</source>
        <target state="translated">F# kodu için yapı yönergelerini göster</target>
        <note />
      </trans-unit>
      <trans-unit id="Outlining">
        <source>Outlining</source>
        <target state="translated">Ana Hat</target>
        <note />
      </trans-unit>
      <trans-unit id="Show_Outlining">
        <source>Show outlining and collapsible nodes for F# code</source>
        <target state="translated">F# kodu için ana hattı ve daraltılabilir düğümleri göster</target>
        <note />
      </trans-unit>
      <trans-unit id="Time_until_stale_completion">
        <source>Time until stale results are used (in milliseconds)</source>
        <target state="translated">Eski sonuçların kullanılması için geçecek süre (milisaniye cinsinden)</target>
        <note />
      </trans-unit>
      <trans-unit id="IntelliSense_Performance">
        <source>IntelliSense Performance Options</source>
        <target state="translated">IntelliSense Performans Seçenekleri</target>
        <note />
      </trans-unit>
      <trans-unit id="Project_Performance">
        <source>F# Project and Caching Performance Options</source>
        <target state="translated">F# Proje ve Önbelleğe Alma Performansı Seçenekleri</target>
        <note />
      </trans-unit>
      <trans-unit id="Enable_Stale_IntelliSense_Results">
        <source>Enable stale data for IntelliSense features</source>
        <target state="translated">IntelliSense özellikleri için eski verileri etkinleştir</target>
        <note />
      </trans-unit>
      <trans-unit id="Tooltip_in_memory_cross_project_references">
        <source>In-memory cross-project references store project-level data in memory to allow IDE features to work across projects.</source>
        <target state="translated">Bellek içi projeler arası başvurular, IDE özelliklerinin farklı projelerde çalışmasına imkan tanımak için bellekte proje düzeyi veriler depolar.</target>
        <note />
      </trans-unit>
      <trans-unit id="Tooltip_project_check_cache_size">
        <source>Project data is cached for IDE features. Higher values use more memory because more projects are cached. Tuning this value should not affect small or medium-sized solutions.</source>
        <target state="translated">IDE özellikleri için proje verileri önbelleğe alınır. Değer yüksek olduğunda daha fazla proje önbelleğe alındığından daha fazla bellek kullanılır. Bu değerin ayarlanması küçük veya orta ölçekli çözümleri etkilememelidir.</target>
        <note />
      </trans-unit>
<<<<<<< HEAD
=======
      <trans-unit id="CodeLens">
        <source>CodeLens</source>
        <target state="translated">CodeLens</target>
        <note />
      </trans-unit>
      <trans-unit id="CodeLens_Replace_LineLens">
        <source>Show annotations to the right instead of above the line</source>
        <target state="translated">Ek açıklamaları satırın üstü yerine sağ tarafta göster</target>
        <note />
      </trans-unit>
      <trans-unit id="CodeLens_Switch">
        <source>Enable CodeLens (Experimental)</source>
        <target state="translated">CodeLens’i Etkinleştir (Deneysel)</target>
        <note />
      </trans-unit>
      <trans-unit id="CodeLens_Prefix">
        <source>Annotation prefix</source>
        <target state="translated">Ek açıklama ön eki</target>
        <note />
      </trans-unit>
      <trans-unit id="CodeLens_UseColors">
        <source>Use colors in annotations</source>
        <target state="translated">Ek açıklamalarda renk kullan</target>
        <note />
      </trans-unit>
>>>>>>> c55dd2c3
    </body>
  </file>
</xliff><|MERGE_RESOLUTION|>--- conflicted
+++ resolved
@@ -5,6 +5,31 @@
       <trans-unit id="Always_place_opens_at_top_level">
         <source>Always place open statements at the top level</source>
         <target state="translated">Açık deyimleri her zaman en üst düzeye yerleştir</target>
+        <note />
+      </trans-unit>
+      <trans-unit id="CodeLens">
+        <source>CodeLens</source>
+        <target state="translated">CodeLens</target>
+        <note />
+      </trans-unit>
+      <trans-unit id="CodeLens_Replace_LineLens">
+        <source>Show annotations to the right instead of above the line</source>
+        <target state="translated">Ek açıklamaları satırın üstü yerine sağ tarafta göster</target>
+        <note />
+      </trans-unit>
+      <trans-unit id="CodeLens_Switch">
+        <source>Enable CodeLens (Experimental)</source>
+        <target state="translated">CodeLens’i Etkinleştir (Deneysel)</target>
+        <note />
+      </trans-unit>
+      <trans-unit id="CodeLens_Prefix">
+        <source>Annotation prefix</source>
+        <target state="translated">Ek açıklama ön eki</target>
+        <note />
+      </trans-unit>
+      <trans-unit id="CodeLens_UseColors">
+        <source>Use colors in annotations</source>
+        <target state="translated">Ek açıklamalarda renk kullan</target>
         <note />
       </trans-unit>
       <trans-unit id="Code_Fixes">
@@ -137,34 +162,6 @@
         <target state="translated">IDE özellikleri için proje verileri önbelleğe alınır. Değer yüksek olduğunda daha fazla proje önbelleğe alındığından daha fazla bellek kullanılır. Bu değerin ayarlanması küçük veya orta ölçekli çözümleri etkilememelidir.</target>
         <note />
       </trans-unit>
-<<<<<<< HEAD
-=======
-      <trans-unit id="CodeLens">
-        <source>CodeLens</source>
-        <target state="translated">CodeLens</target>
-        <note />
-      </trans-unit>
-      <trans-unit id="CodeLens_Replace_LineLens">
-        <source>Show annotations to the right instead of above the line</source>
-        <target state="translated">Ek açıklamaları satırın üstü yerine sağ tarafta göster</target>
-        <note />
-      </trans-unit>
-      <trans-unit id="CodeLens_Switch">
-        <source>Enable CodeLens (Experimental)</source>
-        <target state="translated">CodeLens’i Etkinleştir (Deneysel)</target>
-        <note />
-      </trans-unit>
-      <trans-unit id="CodeLens_Prefix">
-        <source>Annotation prefix</source>
-        <target state="translated">Ek açıklama ön eki</target>
-        <note />
-      </trans-unit>
-      <trans-unit id="CodeLens_UseColors">
-        <source>Use colors in annotations</source>
-        <target state="translated">Ek açıklamalarda renk kullan</target>
-        <note />
-      </trans-unit>
->>>>>>> c55dd2c3
     </body>
   </file>
 </xliff>