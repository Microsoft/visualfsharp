﻿<?xml version="1.0" encoding="utf-8"?>
<xliff xmlns="urn:oasis:names:tc:xliff:document:1.2" xmlns:xsi="http://www.w3.org/2001/XMLSchema-instance" version="1.2" xsi:schemaLocation="urn:oasis:names:tc:xliff:document:1.2 xliff-core-1.2-transitional.xsd">
  <file datatype="xml" source-language="en" target-language="cs" original="../Strings.resx">
    <body>
      <trans-unit id="Always_place_opens_at_top_level">
        <source>Always place open statements at the top level</source>
        <target state="translated">Vždy umístit otevřené příkazy na nejvyšší úroveň</target>
        <note />
      </trans-unit>
      <trans-unit id="CodeLens">
        <source>CodeLens</source>
        <target state="translated">CodeLens</target>
        <note />
      </trans-unit>
      <trans-unit id="CodeLens_Replace_LineLens">
        <source>Show annotations to the right instead of above the line</source>
        <target state="translated">Zobrazí poznámky napravo místo nad řádkem.</target>
        <note />
      </trans-unit>
      <trans-unit id="CodeLens_Switch">
        <source>Enable CodeLens (Experimental)</source>
        <target state="translated">Povolit funkci CodeLens (experimentální)</target>
        <note />
      </trans-unit>
      <trans-unit id="CodeLens_Prefix">
        <source>Annotation prefix</source>
        <target state="translated">Předpona poznámky</target>
        <note />
      </trans-unit>
      <trans-unit id="CodeLens_UseColors">
        <source>Use colors in annotations</source>
        <target state="translated">Použít barvy v poznámkách</target>
        <note />
      </trans-unit>
      <trans-unit id="Code_Fixes">
        <source>Code Fixes</source>
        <target state="translated">Opravy kódu</target>
        <note />
      </trans-unit>
      <trans-unit id="Completion_Lists">
        <source>Completion Lists</source>
        <target state="translated">Seznamy dokončení</target>
        <note />
      </trans-unit>
      <trans-unit id="Language_Service_Performance">
        <source>Performance</source>
        <target state="translated">Výkon</target>
        <note />
      </trans-unit>
      <trans-unit id="Dash_underline">
        <source>D_ash underline</source>
        <target state="translated">Čá_rkované podtržení</target>
        <note />
      </trans-unit>
      <trans-unit id="Dot_underline">
        <source>D_ot underline</source>
        <target state="translated">_Tečkované podtržení</target>
        <note />
      </trans-unit>
      <trans-unit id="Navigation_links">
        <source>Navigation links</source>
        <target state="translated">Navigační odkazy</target>
        <note />
      </trans-unit>
      <trans-unit id="Show_all_symbols">
        <source>Show s_ymbols in unopened namespaces</source>
        <target state="translated">Zobrazit s_ymboly v neotevřených oborech názvů</target>
        <note />
      </trans-unit>
      <trans-unit id="Show_completion_list_after_a_character_is_deleted">
        <source>Show completion list after a character is _deleted</source>
        <target state="translated">Zobrazovat seznam dokončení po _odstranění znaku</target>
        <note />
      </trans-unit>
      <trans-unit id="Show_completion_list_after_a_character_is_typed">
        <source>_Show completion list after a character is typed</source>
        <target state="translated">_Zobrazovat seznam dokončení po zadání znaku</target>
        <note />
      </trans-unit>
      <trans-unit id="Enable_in_memory_cross_project_references">
        <source>_Enable in-memory cross project references</source>
        <target state="translated">_Povolit odkazy mezi projekty v paměti</target>
        <note />
      </trans-unit>
      <trans-unit id="Project_check_cache_size">
        <source>Number of projects whose data is cached in memory</source>
        <target state="translated">Počet projektů, jejichž data jsou uložená v mezipaměti</target>
        <note />
      </trans-unit>
      <trans-unit id="Show_navigation_links_as">
        <source>S_how navigation links as</source>
        <target state="translated">Zo_brazit navigační odkazy jako</target>
        <note />
      </trans-unit>
      <trans-unit id="Simplify_name_code_fix">
        <source>Simplify names (remove unnecessary qualifiers)</source>
        <target state="translated">Zjednodušit názvy (odebrat nepotřebné kvalifikátory)</target>
        <note />
      </trans-unit>
      <trans-unit id="Solid_underline">
        <source>_Solid underline</source>
        <target state="translated">_Plné podtržení</target>
        <note />
      </trans-unit>
      <trans-unit id="Unused_opens_code_fix">
        <source>Remove unused open statements</source>
        <target state="translated">Odebrat nepoužívané otevřené výkazy</target>
        <note />
      </trans-unit>
      <trans-unit id="Unused_declaration_code_fix">
        <source>Analyze and suggest fixes for unused values</source>
        <target state="translated">Analyzovat a navrhovat opravy pro nepoužité hodnoty</target>
        <note />
      </trans-unit>
      <trans-unit id="Block_Structure">
        <source>Block Structure Guides</source>
        <target state="translated">Vodítka pro strukturu bloku</target>
        <note />
      </trans-unit>
      <trans-unit id="Show_guides">
        <source>Show structure guidelines for F# code</source>
        <target state="translated">Zobrazí pokyny pro strukturu kódu F#.</target>
        <note />
      </trans-unit>
      <trans-unit id="Outlining">
        <source>Outlining</source>
        <target state="translated">Sbalení</target>
        <note />
      </trans-unit>
      <trans-unit id="Show_Outlining">
        <source>Show outlining and collapsible nodes for F# code</source>
        <target state="translated">Zobrazí osnovu a sbalitelné uzly kódu F#.</target>
        <note />
      </trans-unit>
<<<<<<< HEAD
      <trans-unit id="Format_on_paste">
        <source>Re-format indentation on paste</source>
        <target state="new">Re-format indentation on paste</target>
=======
      <trans-unit id="Time_until_stale_completion">
        <source>Time until stale results are used (in milliseconds)</source>
        <target state="translated">Doba, do kdy se budou používat zastaralé výsledky (v milisekundách)</target>
        <note />
      </trans-unit>
      <trans-unit id="IntelliSense_Performance">
        <source>IntelliSense Performance Options</source>
        <target state="translated">Možnosti výkonu pro IntelliSense</target>
        <note />
      </trans-unit>
      <trans-unit id="Project_Performance">
        <source>F# Project and Caching Performance Options</source>
        <target state="translated">Možnosti výkonu pro ukládání do mezipaměti a projekt F#</target>
        <note />
      </trans-unit>
      <trans-unit id="Enable_Stale_IntelliSense_Results">
        <source>Enable stale data for IntelliSense features</source>
        <target state="translated">Povolit zastaralá data pro funkce IntelliSense</target>
        <note />
      </trans-unit>
      <trans-unit id="Tooltip_in_memory_cross_project_references">
        <source>In-memory cross-project references store project-level data in memory to allow IDE features to work across projects.</source>
        <target state="translated">V odkazech v paměti pro různé projekty jsou uložená data na úrovni projektů, aby mohly mezi projekty fungovat funkce IDE.</target>
        <note />
      </trans-unit>
      <trans-unit id="Tooltip_project_check_cache_size">
        <source>Project data is cached for IDE features. Higher values use more memory because more projects are cached. Tuning this value should not affect small or medium-sized solutions.</source>
        <target state="translated">Projektová data jsou uložená v mezipaměti pro funkce IDE. Vyšší hodnoty znamenají využití více paměti, protože je uloženo více projektů. Vyladění této hodnoty by nemělo mít vliv na malá a středně velká řešení.</target>
        <note />
      </trans-unit>
      <trans-unit id="Enter_key_always">
        <source>Always add new line on enter</source>
        <target state="new">Always add new line on enter</target>
        <note />
      </trans-unit>
      <trans-unit id="Enter_key_never">
        <source>Never add new line on enter</source>
        <target state="new">Never add new line on enter</target>
        <note />
      </trans-unit>
      <trans-unit id="Enter_key_only">
        <source>Only add new line on enter after end of fully typed word</source>
        <target state="new">Only add new line on enter after end of fully typed word</target>
        <note />
      </trans-unit>
      <trans-unit id="Enter_Key_Rule">
        <source>Enter key behavior</source>
        <target state="new">Enter key behavior</target>
>>>>>>> 39fd7b82
        <note />
      </trans-unit>
    </body>
  </file>
</xliff><|MERGE_RESOLUTION|>--- conflicted
+++ resolved
@@ -132,11 +132,6 @@
         <target state="translated">Zobrazí osnovu a sbalitelné uzly kódu F#.</target>
         <note />
       </trans-unit>
-<<<<<<< HEAD
-      <trans-unit id="Format_on_paste">
-        <source>Re-format indentation on paste</source>
-        <target state="new">Re-format indentation on paste</target>
-=======
       <trans-unit id="Time_until_stale_completion">
         <source>Time until stale results are used (in milliseconds)</source>
         <target state="translated">Doba, do kdy se budou používat zastaralé výsledky (v milisekundách)</target>
@@ -185,7 +180,11 @@
       <trans-unit id="Enter_Key_Rule">
         <source>Enter key behavior</source>
         <target state="new">Enter key behavior</target>
->>>>>>> 39fd7b82
+        <note />
+      </trans-unit>
+      <trans-unit id="Format_on_paste">
+        <source>Re-format indentation on paste</source>
+        <target state="new">Re-format indentation on paste</target>
         <note />
       </trans-unit>
     </body>
