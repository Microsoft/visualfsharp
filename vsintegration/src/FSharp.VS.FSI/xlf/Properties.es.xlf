--- conflicted
+++ resolved
@@ -29,29 +29,17 @@
       </trans-unit>
       <trans-unit id="FSharpInteractivePreview">
         <source>FSI Preview</source>
-<<<<<<< HEAD
-        <target state="new">FSI Preview</target>
-=======
         <target state="translated">Versión preliminar de FSI</target>
->>>>>>> 1c969cac
         <note />
       </trans-unit>
       <trans-unit id="FSharpInteractivePreviewMode">
         <source>Enable preview language features</source>
-<<<<<<< HEAD
-        <target state="new">Enable preview language features</target>
-=======
         <target state="translated">Habilitar las características del lenguaje de versión preliminar</target>
->>>>>>> 1c969cac
         <note />
       </trans-unit>
       <trans-unit id="FSharpInteractivePreviewModeDescr">
         <source>Enable preview of in-development language features in F# Interactive</source>
-<<<<<<< HEAD
-        <target state="new">Enable preview of in-development language features in F# Interactive</target>
-=======
         <target state="translated">Habilita la versión preliminar de las características del lenguaje en desarrollo de F# interactivo.</target>
->>>>>>> 1c969cac
         <note />
       </trans-unit>
       <trans-unit id="FSharpInteractiveShadowCopy">
