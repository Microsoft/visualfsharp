--- conflicted
+++ resolved
@@ -84,13 +84,8 @@
        exec "git" ("clone " + repo + " " + dirBuild) dirBase  |> ignore
     let result = exec "git"  "reset --merge" dir
     let result = exec "git" "checkout main" dir
-<<<<<<< HEAD
     let result = exec "git" "clean -xfd artifacts src vsintegration tests" dir
     let result = exec "git" ("checkout -B " + branch + " " + baseSha) dir
-=======
-    let result = exec "git" "clean -f -x artifacts src" dir
-    let result = exec "git" ("checkout -B " + branch + " main") dir
->>>>>>> 83c6440d759a2097618d46d1aabb374fe4140afd
     let result = exec "git" ("pull  " + cloneUrl + " " + ref) dir
     let result, buildTime = time (fun () -> exec "cmd" "/C build.cmd -c Release" dir )
     let result, ngenTime = time (fun () -> exec "ngen" @"install artifacts\bin\fsc\Release\net472\fsc.exe" dir )
