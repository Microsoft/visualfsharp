﻿// Copyright (c) Microsoft Corporation.  All Rights Reserved.  See License.txt in the project root for license information.

namespace FSharp.Compiler.ComponentTests.ErrorMessages

open Xunit
open FSharp.Test.Utilities
open FSharp.Compiler.SourceCodeServices

// Disabled this test, see https://github.com/dotnet/fsharp/commit/98dc1b09fa1ff15176998dc2d28c5b5c8d0f80b1#r43542750
//module ``Type definition missing equals`` =

<<<<<<< HEAD
//     [<Fact>]
//     let ``Missing equals in DU``() =
//         CompilerAssert.TypeCheckSingleError
//             """
// type X | A | B
//             """
//             FSharpErrorSeverity.Error
//             3360 
//             (2, 8, 2, 9)
//             "Unexpected token in type definition. Expected '=' after the type 'X'."
=======
module ``Type definition missing equals`` =

    [<Fact>]
    let ``Missing equals in DU``() =
        CompilerAssert.TypeCheckSingleError
            """
type X | A | B
            """
            FSharpDiagnosticSeverity.Error
            3360 
            (2, 8, 2, 9)
            "Unexpected token in type definition. Expected '=' after the type 'X'."
>>>>>>> 80e3d684
<|MERGE_RESOLUTION|>--- conflicted
+++ resolved
@@ -9,28 +9,13 @@
 // Disabled this test, see https://github.com/dotnet/fsharp/commit/98dc1b09fa1ff15176998dc2d28c5b5c8d0f80b1#r43542750
 //module ``Type definition missing equals`` =
 
-<<<<<<< HEAD
 //     [<Fact>]
 //     let ``Missing equals in DU``() =
 //         CompilerAssert.TypeCheckSingleError
 //             """
 // type X | A | B
 //             """
-//             FSharpErrorSeverity.Error
+//             FSharpDiagnosticSeverity.Error
 //             3360 
 //             (2, 8, 2, 9)
-//             "Unexpected token in type definition. Expected '=' after the type 'X'."
-=======
-module ``Type definition missing equals`` =
-
-    [<Fact>]
-    let ``Missing equals in DU``() =
-        CompilerAssert.TypeCheckSingleError
-            """
-type X | A | B
-            """
-            FSharpDiagnosticSeverity.Error
-            3360 
-            (2, 8, 2, 9)
-            "Unexpected token in type definition. Expected '=' after the type 'X'."
->>>>>>> 80e3d684
+//             "Unexpected token in type definition. Expected '=' after the type 'X'."