--- conflicted
+++ resolved
@@ -113,11 +113,7 @@
        div [] []
    ]
         """
-<<<<<<< HEAD
-        |> withOptions ["--langversion:4.6"]
-=======
         |> withLangVersion46
->>>>>>> ba4d774f
         |> typecheck
         |> shouldFail
         |> withSingleDiagnostic (Warning 3221, Line 9, Col 8, Line 9, Col 17,
@@ -141,11 +137,7 @@
         ]
    ]
         """
-<<<<<<< HEAD
-        |> withOptions ["--langversion:4.6"]
-=======
         |> withLangVersion46
->>>>>>> ba4d774f
         |> typecheck
         |> shouldFail
         |> withSingleDiagnostic (Warning 3222, Line 13, Col 19, Line 13, Col 41,
@@ -169,11 +161,7 @@
         ]
    ]
         """
-<<<<<<< HEAD
-        |> withOptions ["--langversion:4.6"]
-=======
         |> withLangVersion46
->>>>>>> ba4d774f
         |> typecheck
         |> shouldFail
         |> withSingleDiagnostic (Warning 20, Line 13, Col 19, Line 13, Col 41,
