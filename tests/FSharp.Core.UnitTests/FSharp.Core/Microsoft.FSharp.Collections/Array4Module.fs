// Copyright (c) Microsoft Corporation.  All Rights Reserved.  See License.txt in the project root for license information.

// Various tests for the:
// Microsoft.FSharp.Collections.Array4D module

namespace FSharp.Core.UnitTests.FSharp_Core.Microsoft_FSharp_Collections

open System
open FSharp.Core.UnitTests.LibraryTestFx
open NUnit.Framework
open Utils

(*
[Test Strategy]
Make sure each method works on:
* Integer Array4D (value type)
* String  Array4D (reference type)
* Empty   Array4D (0 elements)
* Null    Array4D (null)
*)


[<TestFixture>][<Category "Collections.Array">][<Category "FSharp.Core.Collections">]
type Array4Module() =

    let VerifyDimensions arr x y z u =
        if Array4D.length1 arr <> x then Assert.Fail("Array4D does not have expected dimensions.")
        if Array4D.length2 arr <> y then Assert.Fail("Array4D does not have expected dimensions.")
        if Array4D.length3 arr <> z then Assert.Fail("Array4D does not have expected dimensions.")
        if Array4D.length4 arr <> u then Assert.Fail("Array4D does not have expected dimensions.")
        ()

    let array4d (arrs: 'a array array array array) = Array4D.init arrs.Length arrs.[0].Length arrs.[0].[0].Length  arrs.[0].[0].[0].Length  (fun i j k m -> arrs.[i].[j].[k].[m])

    let array3d (arrs: 'a array array array ) = Array3D.init arrs.Length arrs.[0].Length arrs.[0].[0].Length  (fun i j k -> arrs.[i].[j].[k])
    
    let shouldBeEmpty arr = 
        if Array4D.length4 arr <> 0 
        && Array4D.length3 arr <> 0
        && Array4D.length2 arr <> 0
        && Array4D.length1 arr <> 0 then 
            Assert.Fail("Array3D is not empty.")    

    let m1 = array4d 
               [|
                 [| 
                        [| [| 1.0;2.0;3.0;4.0;5.0;6.0 |];
                           [| 11.0;21.0;31.0;41.0;51.0;61.0 |]  |]
                        [| [| 10.0;20.0;30.0;40.0;50.0;60.0 |];
                           [| 100.0;200.0;300.0;400.0;500.0;600.0 |]  |] |]
                 [| 
                        [| [| 19.0;29.0;39.0;49.0;59.0;69.0 |];
                           [| 119.0;219.0;319.0;419.0;519.0;619.0 |]  |]
                        [| [| 109.0;209.0;309.0;409.0;509.0;609.0 |];
                           [| 1009.0;2009.0;3009.0;4009.0;5009.0;6009.0 |]  |] |]
                |]

    [<Test>]
    member this.Create() =
        // integer array  
        let intArr = Array4D.create 3 4 5 6 168
        if intArr.[1,2,1,1] <> 168 then Assert.Fail()
        VerifyDimensions intArr 3 4 5 6
        
        // string array 
        let strArr = Array4D.create 2 3 4 5 "foo"
        if strArr.[1,2,3,2] <> "foo" then Assert.Fail()
        VerifyDimensions strArr 2 3 4 5
        
        // empty array     
        let eptArr1 = Array4D.create 0 0 0 0 'a'
        let eptArr2 = Array4D.create 0 0 0 0 'b'
        if eptArr1 <> eptArr2 then Assert.Fail()
        () 
        
    [<Test>]
    member this.Init() =
            
        // integer array  
        let intArr = Array4D.init 3 3 3 3 (fun i j k l -> i*1000 + j*100 + k*10 + l)
        if intArr.[1,1,1,1] <> 1111 then Assert.Fail()
        if intArr.[2,2,2,2] <> 2222 then Assert.Fail()
        VerifyDimensions intArr 3 3 3 3
        
        // ref array 
        let strArr = Array4D.init 3 3 3 3 (fun i j k l -> (i, j, k, l))
        if strArr.[2,0,1,2] <> (2, 0, 1, 2) then Assert.Fail()
        if strArr.[0,1,2,1] <> (0, 1, 2,1) then Assert.Fail()
        VerifyDimensions intArr 3 3 3 3
        ()

    [<Test>]
    member this.Get() =
        
        // integer array  
        let intArr = Array4D.init 2 3 2 2 (fun i j k l -> i*1000 + j*100 + k*10 + l)
        let resultInt = Array4D.get intArr  0 1 1 0
        if resultInt <> 110 then Assert.Fail()
        
        // string array 
        let strArr = Array4D.init 2 3 2 2 (fun i j k l -> i.ToString() + "-" + j.ToString() + "-" + k.ToString() + "-" + l.ToString())
        let resultStr = Array4D.get strArr 0 2 1 0
        if resultStr <> "0-2-1-0" then Assert.Fail()
        
        CheckThrowsIndexOutRangException(fun () -> Array4D.get strArr 2 0 0 0 |> ignore)
        CheckThrowsIndexOutRangException(fun () -> Array4D.get strArr 0 3 0 0 |> ignore)
        CheckThrowsIndexOutRangException(fun () -> Array4D.get strArr 0 0 2 0 |> ignore)
        CheckThrowsIndexOutRangException(fun () -> Array4D.get strArr 0 0 0 2 |> ignore)
        
        // empty array  
        let emptyArray = Array4D.init 0 0 0 0 (fun i j k l -> Assert.Fail())
        CheckThrowsIndexOutRangException (fun () -> Array4D.get emptyArray 1 0 0 0 |> ignore)
        CheckThrowsIndexOutRangException (fun () -> Array4D.get emptyArray 0 1 0 0 |> ignore)
        CheckThrowsIndexOutRangException (fun () -> Array4D.get emptyArray 0 0 1 0 |> ignore)
        CheckThrowsIndexOutRangException (fun () -> Array4D.get emptyArray 0 0 0 1 |> ignore)

        // null array
        let nullArr : string[,,,] = null
        CheckThrowsNullRefException (fun () -> Array4D.get nullArr 1 1 1 1 |> ignore)  
        ()
    
    [<Test>]
    member this.Length1() =
    
        // integer array  
        let intArr = Array4D.create 2 3 2 2 168
        let resultInt = Array4D.length1 intArr
        if  resultInt <> 2 then Assert.Fail()

        
        // string array 
        let strArr = Array4D.create 2 3 2 2 "enmity"
        let resultStr = Array4D.length1 strArr
        if resultStr <> 2 then Assert.Fail()
        
        // empty array     
        let eptArr = Array4D.create 0 0 0 0 1
        let resultEpt = Array4D.length1 eptArr
        if resultEpt <> 0  then Assert.Fail()

        // null array
        let nullArr = null : string[,,,]    
        CheckThrowsNullRefException (fun () -> Array4D.length1 nullArr |> ignore)  
        () 

    [<Test>]
    member this.Length2() =
    
        // integer array  
        let intArr = Array4D.create 2 3 2 2 168
        let resultInt = Array4D.length2 intArr
        if  resultInt <> 3 then Assert.Fail()

        
        // string array 
        let strArr = Array4D.create 2 3 2 2 "enmity"
        let resultStr = Array4D.length2 strArr
        if resultStr <> 3 then Assert.Fail()
        
        // empty array     
        let eptArr = Array4D.create 0 0 0 0 1
        let resultEpt = Array4D.length2 eptArr
        if resultEpt <> 0  then Assert.Fail()

        // null array
        let nullArr = null : string[,,,]    
        CheckThrowsNullRefException (fun () -> Array4D.length2 nullArr |> ignore)  
        () 

    [<Test>]
    member this.Length3() = 
    
        // integer array  
        let intArr = Array4D.create 2 3 5 0 168
        let resultInt = Array4D.length3 intArr
        if  resultInt <> 5 then Assert.Fail()
        
        // string array 
        let strArr = Array4D.create 2 3 5 0 "enmity"
        let resultStr = Array4D.length3 strArr
        if resultStr <> 5 then Assert.Fail()
        
        // empty array     
        let eptArr = Array4D.create 0 0 0 0 1
        let resultEpt = Array4D.length3 eptArr
        if resultEpt <> 0  then Assert.Fail()

        // null array
        let nullArr = null : string[,,,]    
        CheckThrowsNullRefException (fun () -> Array4D.length3 nullArr |> ignore)  
        ()  
        
    [<Test>]
    member this.Length4() = 
    
        // integer array  
        let intArr = Array4D.create 2 3 5 5 168
        let resultInt = Array4D.length4 intArr
        if  resultInt <> 5 then Assert.Fail()
        
        // string array 
        let strArr = Array4D.create 2 3 5 5 "enmity"
        let resultStr = Array4D.length4 strArr
        if resultStr <> 5 then Assert.Fail()
        
        // empty array     
        let eptArr = Array4D.create 0 0 0 0 1
        let resultEpt = Array4D.length4 eptArr
        if resultEpt <> 0  then Assert.Fail()

        // null array
        let nullArr = null : string[,,,]    
        CheckThrowsNullRefException (fun () -> Array4D.length4 nullArr |> ignore)  
        ()          

    [<Test>]
    member this.Set() =

        // integer array  
        let intArr = Array4D.init 2 3 2 2 (fun i j k l -> i*1000 + j*100 + k*10 + l)
        
        Assert.IsFalse(intArr.[1,1,1,1] = -1)
        Array4D.set intArr 1 1 1 1 -1
        Assert.IsTrue(intArr.[1,1,1,1] = -1)

        // string array 
        let strArr = Array4D.init 2 3 2 2 (fun i j k l -> i.ToString() + "-" + j.ToString()+ "-" + k.ToString() + "-" + l.ToString())
        
        Assert.IsFalse(strArr.[1,1,1,1] = "custom")
        Array4D.set strArr 1 1 1 1 "custom"
        Assert.IsTrue(strArr.[1,1,1,1] = "custom")

        // Out of bounds checks
        CheckThrowsIndexOutRangException(fun () -> Array4D.set strArr 2 0 0 0 "out of bounds")
        CheckThrowsIndexOutRangException(fun () -> Array4D.set strArr 0 3 0 0 "out of bounds")
        CheckThrowsIndexOutRangException(fun () -> Array4D.set strArr 0 0 2 0 "out of bounds")
        CheckThrowsIndexOutRangException(fun () -> Array4D.set strArr 0 0 0 2 "out of bounds")
        
        // empty array  
        let emptArr = Array4D.create 0 0 0 0 'z'
        CheckThrowsIndexOutRangException(fun () -> Array4D.set emptArr 0 0 0 0 'a')

        // null array
        let nullArr = null : string[,,,]    
        CheckThrowsNullRefException (fun () -> Array4D.set  nullArr 0 0 0 0 "")  
        ()  

    [<Test>]
    member this.ZeroCreate() =
            
        let intArr : int[,,,] = Array4D.zeroCreate 2 3 2 2
        if Array4D.get intArr 1 1 1 1 <> 0 then 
            Assert.Fail()
            
        let structArray : DateTime[,,,] = Array4D.zeroCreate 1 1 1 1
        let defaultVal = new DateTime()
        Assert.IsTrue(Array4D.get structArray 0 0 0 0 = defaultVal)

        let strArr : string[,,,] = Array4D.zeroCreate 2 3 2 2
        for i in 0 .. 1 do
            for j in 0 .. 2 do
                for k in 0 .. 1 do
                    for l in 0 .. 1 do
                        Assert.AreEqual(null, strArr.[i, j, k, l])
                    
        // Test invalid values
        CheckThrowsArgumentException(fun () -> Array4D.zeroCreate -1 1 1 1 |> ignore)
        CheckThrowsArgumentException(fun () -> Array4D.zeroCreate 1 -1 1 1 |> ignore)
        CheckThrowsArgumentException(fun () -> Array4D.zeroCreate 1 1 -1 1 |> ignore)
        CheckThrowsArgumentException(fun () -> Array4D.zeroCreate 1 1 1 -1 |> ignore)
        
        ()

    [<Test>]
<<<<<<< HEAD
    member this.SlicingTripleFixed1() = 
        let m1 = array4d [|
              [| 
                     [| [| 1.0;2.0;3.0;4.0;5.0;6.0 |];
                        [| 11.0;21.0;31.0;41.0;51.0;61.0 |]  |]
                     [| [| 10.0;20.0;30.0;40.0;50.0;60.0 |];
                        [| 100.0;200.0;300.0;400.0;500.0;600.0 |]  |] |]
              [| 
                     [| [| 19.0;29.0;39.0;49.0;59.0;69.0 |];
                        [| 119.0;219.0;319.0;419.0;519.0;619.0 |]  |]
                     [| [| 109.0;209.0;309.0;409.0;509.0;609.0 |];
                        [| 1009.0;2009.0;3009.0;4009.0;5009.0;6009.0 |]  |] |]
            |]

        let newSlice = [|0.; 0.; 0.; 0.; 0. ; 0.;|]
        m1.[0,0,0,*] <- newSlice
        Assert.AreEqual(m1.[0,0,1,0], 11.0)
        Assert.AreEqual(m1.[0,0,0,*], newSlice)

    [<Test>]
    member this.SlicingTripleFixed2() = 
        let m1 = array4d [|
              [| 
                     [| [| 1.0;2.0;3.0;4.0;5.0;6.0 |];
                        [| 11.0;21.0;31.0;41.0;51.0;61.0 |]  |]
                     [| [| 10.0;20.0;30.0;40.0;50.0;60.0 |];
                        [| 100.0;200.0;300.0;400.0;500.0;600.0 |]  |] |]
              [| 
                     [| [| 19.0;29.0;39.0;49.0;59.0;69.0 |];
                        [| 119.0;219.0;319.0;419.0;519.0;619.0 |]  |]
                     [| [| 109.0;209.0;309.0;409.0;509.0;609.0 |];
                        [| 1009.0;2009.0;3009.0;4009.0;5009.0;6009.0 |]  |] |]
            |]

        let newSlice = [|0. ; 0.;|]
        m1.[0,0,*,0] <- newSlice
        Assert.AreEqual(m1.[0,0,0,1], 2.0)
        Assert.AreEqual(m1.[0,0,*,0], newSlice)

    [<Test>]
    member this.SlicingTripleFixed3() = 
        let m1 = array4d [|
              [| 
                     [| [| 1.0;2.0;3.0;4.0;5.0;6.0 |];
                        [| 11.0;21.0;31.0;41.0;51.0;61.0 |]  |]
                     [| [| 10.0;20.0;30.0;40.0;50.0;60.0 |];
                        [| 100.0;200.0;300.0;400.0;500.0;600.0 |]  |] |]
              [| 
                     [| [| 19.0;29.0;39.0;49.0;59.0;69.0 |];
                        [| 119.0;219.0;319.0;419.0;519.0;619.0 |]  |]
                     [| [| 109.0;209.0;309.0;409.0;509.0;609.0 |];
                        [| 1009.0;2009.0;3009.0;4009.0;5009.0;6009.0 |]  |] |]
            |]

        let newSlice = [|0.; 0.;|]
        m1.[0,*,0,0] <- newSlice
        Assert.AreEqual(m1.[1,0,0,0], 19.0)
        Assert.AreEqual(m1.[0,*,0,0], newSlice)

    [<Test>]
    member this.SlicingTripleFixed4() = 
        let m1 = array4d [|
              [| 
                     [| [| 1.0;2.0;3.0;4.0;5.0;6.0 |];
                        [| 11.0;21.0;31.0;41.0;51.0;61.0 |]  |]
                     [| [| 10.0;20.0;30.0;40.0;50.0;60.0 |];
                        [| 100.0;200.0;300.0;400.0;500.0;600.0 |]  |] |]
              [| 
                     [| [| 19.0;29.0;39.0;49.0;59.0;69.0 |];
                        [| 119.0;219.0;319.0;419.0;519.0;619.0 |]  |]
                     [| [| 109.0;209.0;309.0;409.0;509.0;609.0 |];
                        [| 1009.0;2009.0;3009.0;4009.0;5009.0;6009.0 |]  |] |]
            |]

        let newSlice = [|0.; 0.;|]
        m1.[*,0,0,0] <- newSlice
        Assert.AreEqual(m1.[0,1,0,0], 10.0)
        Assert.AreEqual(m1.[*,0,0,0], newSlice)

    [<Test>]
    member this.SlicingDoubleFixed1() = 
        let m1 = array4d [|
              [| 
                     [| [| 1.0;2.0;3.0;4.0;5.0;6.0 |];
                        [| 11.0;21.0;31.0;41.0;51.0;61.0 |]  |]
                     [| [| 10.0;20.0;30.0;40.0;50.0;60.0 |];
                        [| 100.0;200.0;300.0;400.0;500.0;600.0 |]  |] |]
              [| 
                     [| [| 19.0;29.0;39.0;49.0;59.0;69.0 |];
                        [| 119.0;219.0;319.0;419.0;519.0;619.0 |]  |]
                     [| [| 109.0;209.0;309.0;409.0;509.0;609.0 |];
                        [| 1009.0;2009.0;3009.0;4009.0;5009.0;6009.0 |]  |] |]
            |]

        let newSlice = array2D [| 
            [|0.;0.;0.;0.;0.;0.|]
            [|0.;0.;0.;0.;0.;0.|]
        |]
        m1.[0,0,*,*] <- newSlice
        Assert.AreEqual(m1.[1,1,0,0], 109.0)
        if m1.[0,0,*,*] <> newSlice then Assert.Fail()

    [<Test>]
    member this.SlicingDoubleFixed2() = 
        let m1 = array4d [|
              [| 
                     [| [| 1.0;2.0;3.0;4.0;5.0;6.0 |];
                        [| 11.0;21.0;31.0;41.0;51.0;61.0 |]  |]
                     [| [| 10.0;20.0;30.0;40.0;50.0;60.0 |];
                        [| 100.0;200.0;300.0;400.0;500.0;600.0 |]  |] |]
              [| 
                     [| [| 19.0;29.0;39.0;49.0;59.0;69.0 |];
                        [| 119.0;219.0;319.0;419.0;519.0;619.0 |]  |]
                     [| [| 109.0;209.0;309.0;409.0;509.0;609.0 |];
                        [| 1009.0;2009.0;3009.0;4009.0;5009.0;6009.0 |]  |] |]
            |]

        let newSlice = array2D [| 
            [|0.;0.;0.;0.;0.;0.|]
            [|0.;0.;0.;0.;0.;0.|]
        |]
        m1.[0,*,0,*] <- newSlice
        Assert.AreEqual(m1.[1,0,1,0], 119.0)
        if m1.[0,*,0,*] <> newSlice then Assert.Fail()

    [<Test>]
    member this.SlicingDoubleFixed3() = 
        let m1 = array4d [|
              [| 
                     [| [| 1.0;2.0;3.0;4.0;5.0;6.0 |];
                        [| 11.0;21.0;31.0;41.0;51.0;61.0 |]  |]
                     [| [| 10.0;20.0;30.0;40.0;50.0;60.0 |];
                        [| 100.0;200.0;300.0;400.0;500.0;600.0 |]  |] |]
              [| 
                     [| [| 19.0;29.0;39.0;49.0;59.0;69.0 |];
                        [| 119.0;219.0;319.0;419.0;519.0;619.0 |]  |]
                     [| [| 109.0;209.0;309.0;409.0;509.0;609.0 |];
                        [| 1009.0;2009.0;3009.0;4009.0;5009.0;6009.0 |]  |] |]
            |]

        let newSlice = array2D [| 
            [|0.; 0.|]
            [|0.; 0.|]
        |]
        m1.[0,*,*,0] <- newSlice
        Assert.AreEqual(m1.[1,0,0,1], 29.0)
        if m1.[0,*,*,0] <> newSlice then Assert.Fail()

    [<Test>]
    member this.SlicingDoubleFixed4() = 
        let m1 = array4d [|
              [| 
                     [| [| 1.0;2.0;3.0;4.0;5.0;6.0 |];
                        [| 11.0;21.0;31.0;41.0;51.0;61.0 |]  |]
                     [| [| 10.0;20.0;30.0;40.0;50.0;60.0 |];
                        [| 100.0;200.0;300.0;400.0;500.0;600.0 |]  |] |]
              [| 
                     [| [| 19.0;29.0;39.0;49.0;59.0;69.0 |];
                        [| 119.0;219.0;319.0;419.0;519.0;619.0 |]  |]
                     [| [| 109.0;209.0;309.0;409.0;509.0;609.0 |];
                        [| 1009.0;2009.0;3009.0;4009.0;5009.0;6009.0 |]  |] |]
            |]

        let newSlice = array2D [|
            [|0.;0.;0.;0.;0.;0.|]
            [|0.;0.;0.;0.;0.;0.|]
        |]

        m1.[*,0,0,*] <- newSlice
        Assert.AreEqual(m1.[0,1,0,0], 10.0)
        if m1.[*,0,0,*] <> newSlice then Assert.Fail()


    [<Test>]
    member this.SlicingDoubleFixed5() = 
        let m1 = array4d [|
              [| 
                     [| [| 1.0;2.0;3.0;4.0;5.0;6.0 |];
                        [| 11.0;21.0;31.0;41.0;51.0;61.0 |]  |]
                     [| [| 10.0;20.0;30.0;40.0;50.0;60.0 |];
                        [| 100.0;200.0;300.0;400.0;500.0;600.0 |]  |] |]
              [| 
                     [| [| 19.0;29.0;39.0;49.0;59.0;69.0 |];
                        [| 119.0;219.0;319.0;419.0;519.0;619.0 |]  |]
                     [| [| 109.0;209.0;309.0;409.0;509.0;609.0 |];
                        [| 1009.0;2009.0;3009.0;4009.0;5009.0;6009.0 |]  |] |]
            |]

        let newSlice = array2D [|
            [|0.;0.|]
            [|0.;0.|]
        |]

        m1.[*,0,*,0] <- newSlice
        Assert.AreEqual(m1.[0,1,0,1], 20.0)
        if m1.[*,0,*,0] <> newSlice then Assert.Fail()

    [<Test>]
    member this.SlicingDoubleFixed6() = 
        let m1 = array4d [|
              [| 
                     [| [| 1.0;2.0;3.0;4.0;5.0;6.0 |];
                        [| 11.0;21.0;31.0;41.0;51.0;61.0 |]  |]
                     [| [| 10.0;20.0;30.0;40.0;50.0;60.0 |];
                        [| 100.0;200.0;300.0;400.0;500.0;600.0 |]  |] |]
              [| 
                     [| [| 19.0;29.0;39.0;49.0;59.0;69.0 |];
                        [| 119.0;219.0;319.0;419.0;519.0;619.0 |]  |]
                     [| [| 109.0;209.0;309.0;409.0;509.0;609.0 |];
                        [| 1009.0;2009.0;3009.0;4009.0;5009.0;6009.0 |]  |] |]
            |]

        let newSlice = array2D [|
            [|0.;0.|]
            [|0.;0.|]
        |]

        m1.[*,*,0,0] <- newSlice
        Assert.AreEqual(m1.[0,0,1,1], 21.0)
        if m1.[*,*,0,0] <> newSlice then Assert.Fail()
    
    [<Test>]
    member this.SlicingSingleFixed1() = 
        let m1 = array4d [|
              [| 
                     [| [| 1.0;2.0;3.0;4.0;5.0;6.0 |];
                        [| 11.0;21.0;31.0;41.0;51.0;61.0 |]  |]
                     [| [| 10.0;20.0;30.0;40.0;50.0;60.0 |];
                        [| 100.0;200.0;300.0;400.0;500.0;600.0 |]  |] |]
              [| 
                     [| [| 19.0;29.0;39.0;49.0;59.0;69.0 |];
                        [| 119.0;219.0;319.0;419.0;519.0;619.0 |]  |]
                     [| [| 109.0;209.0;309.0;409.0;509.0;609.0 |];
                        [| 1009.0;2009.0;3009.0;4009.0;5009.0;6009.0 |]  |] |]
            |]

        let newSlice = array3d [|
            [| [|0.;0.|];
               [|0.;0.|] |];
            [| [|0.;0.|];
               [|0.;0.|] |]
        |]

        m1.[*,*,*,0] <- newSlice
        Assert.AreEqual(m1.[0,0,0,1], 2.0)
        if m1.[*,*,*,0] <> newSlice then Assert.Fail()

    [<Test>]
    member this.SlicingSingleFixed2() = 
        let m1 = array4d [|
              [| 
                     [| [| 1.0;2.0;3.0;4.0;5.0;6.0 |];
                        [| 11.0;21.0;31.0;41.0;51.0;61.0 |]  |]
                     [| [| 10.0;20.0;30.0;40.0;50.0;60.0 |];
                        [| 100.0;200.0;300.0;400.0;500.0;600.0 |]  |] |]
              [| 
                     [| [| 19.0;29.0;39.0;49.0;59.0;69.0 |];
                        [| 119.0;219.0;319.0;419.0;519.0;619.0 |]  |]
                     [| [| 109.0;209.0;309.0;409.0;509.0;609.0 |];
                        [| 1009.0;2009.0;3009.0;4009.0;5009.0;6009.0 |]  |] |]
            |]

        let newSlice = array3d [|
            [| [|0.;0.;0.;0.;0.;0.|];
               [|0.;0.;0.;0.;0.;0.|] |];
            [| 
               [|0.;0.;0.;0.;0.;0.|];
               [|0.;0.;0.;0.;0.;0.|] |]
        |]

        m1.[*,*,0,*] <- newSlice
        Assert.AreEqual(m1.[0,0,1,0], 11.0)
        if m1.[*,*,0,*] <> newSlice then Assert.Fail()

    [<Test>]
    member this.SlicingSingleFixed3() = 
        let m1 = array4d [|
              [| 
                     [| [| 1.0;2.0;3.0;4.0;5.0;6.0 |];
                        [| 11.0;21.0;31.0;41.0;51.0;61.0 |]  |]
                     [| [| 10.0;20.0;30.0;40.0;50.0;60.0 |];
                        [| 100.0;200.0;300.0;400.0;500.0;600.0 |]  |] |]
              [| 
                     [| [| 19.0;29.0;39.0;49.0;59.0;69.0 |];
                        [| 119.0;219.0;319.0;419.0;519.0;619.0 |]  |]
                     [| [| 109.0;209.0;309.0;409.0;509.0;609.0 |];
                        [| 1009.0;2009.0;3009.0;4009.0;5009.0;6009.0 |]  |] |]
            |]

        let newSlice = array3d [|
            [| [|0.;0.;0.;0.;0.;0.|];
               [|0.;0.;0.;0.;0.;0.|] |];
            [| 
               [|0.;0.;0.;0.;0.;0.|];
               [|0.;0.;0.;0.;0.;0.|] |]
        |]

        m1.[*,0,*,*] <- newSlice
        Assert.AreEqual(m1.[0,1,0,0], 10.0)
        if m1.[*,0,*,*] <> newSlice then Assert.Fail()

    [<Test>]
    member this.SlicingSingleFixed4() = 
        let m1 = array4d [|
              [| 
                     [| [| 1.0;2.0;3.0;4.0;5.0;6.0 |];
                        [| 11.0;21.0;31.0;41.0;51.0;61.0 |]  |]
                     [| [| 10.0;20.0;30.0;40.0;50.0;60.0 |];
                        [| 100.0;200.0;300.0;400.0;500.0;600.0 |]  |] |]
              [| 
                     [| [| 19.0;29.0;39.0;49.0;59.0;69.0 |];
                        [| 119.0;219.0;319.0;419.0;519.0;619.0 |]  |]
                     [| [| 109.0;209.0;309.0;409.0;509.0;609.0 |];
                        [| 1009.0;2009.0;3009.0;4009.0;5009.0;6009.0 |]  |] |]
            |]

        let newSlice = array3d [|
            [| [|0.;0.;0.;0.;0.;0.|];
               [|0.;0.;0.;0.;0.;0.|] |];
            [| 
               [|0.;0.;0.;0.;0.;0.|];
               [|0.;0.;0.;0.;0.;0.|] |]
        |]

        m1.[0,*,*,*] <- newSlice
        Assert.AreEqual(m1.[1,0,0,0], 19.0)
        if m1.[0,*,*,*] <> newSlice then Assert.Fail()
=======
    member this.``Slicing with reverse index in all slice expr behaves as expected``()  = 
        let arr = Array4D.init 5 5 5 5 (fun i j k l -> i*1000 + j*100 + k*10 + l)

        Assert.That(arr.[..^1, ^1..^0, ^2.., ^1..], Is.EquivalentTo(arr.[..3, 3..4, 2.., 3..]))

    [<Test>]
    member this.``Set slice with reverse index in all slice expr behaves as expected``()  = 
        let arr1 = Array4D.init 5 5 5 5 (fun i j k l -> i*1000 + j*100 + k*10 + l)
        let arr2 = Array4D.init 5 5 5 5 (fun i j k l -> i*1000 + j*100 + k*10 + l)

        let setSlice = Array4D.create 2 2 2 2 0

        arr1.[^1..^0, ^2..3, 1..^2, ^2..^1] <- setSlice
        arr2.[3..4, 2..3, 1..2, 2..3] <- setSlice

        Assert.That(arr1, Is.EquivalentTo(arr2))

    [<Test>]
    member this.``Indexer with reverse index in one dim behaves as expected``() = 
        let arr1 = Array4D.init 5 5 5 5 (fun i j k l -> i*1000 + j*100 + k*10 + l) 

        Assert.That(arr1.[^1,0,0,0], Is.EqualTo(3000))

    [<Test>]
    member this.``Indexer with reverse index in all dim behaves as expected``() = 
        let arr1 = Array4D.init 5 5 5 5 (fun i j k l -> i*1000 + j*100 + k*10 + l) 
 
        Assert.That(arr1.[^0,^0,^1,^0], Is.EqualTo(4434))

    [<Test>]
    member this.``Set item with reverse index in all dims behave as expected``() = 
        let arr1 = Array4D.create 5 5 5 5 2

        arr1.[^1,^0,^0,^0] <- 9
        Assert.That(arr1.[3,4,4,4], Is.EqualTo(9))

    [<Test>]
>>>>>>> 9bcecf1e
    member this.SlicingBoundedStartEnd() = 
        shouldEqual m1.[*,*,*,*]  m1
        shouldEqual m1.[0..,*,*,*]   m1
        shouldEqual m1.[0..0,*,*,*]  
           (array4d 
              [|
                [| 
                       [| [| 1.0;2.0;3.0;4.0;5.0;6.0 |];
                          [| 11.0;21.0;31.0;41.0;51.0;61.0 |]  |]
                       [| [| 10.0;20.0;30.0;40.0;50.0;60.0 |];
                          [| 100.0;200.0;300.0;400.0;500.0;600.0 |]  |] |]
               |])
        shouldEqual m1.[1..1,*,*,*]  
           (array4d 
              [|
                 [| 
                       [| [| 19.0;29.0;39.0;49.0;59.0;69.0 |];
                          [| 119.0;219.0;319.0;419.0;519.0;619.0 |]  |]
                       [| [| 109.0;209.0;309.0;409.0;509.0;609.0 |];
                          [| 1009.0;2009.0;3009.0;4009.0;5009.0;6009.0 |]  |] |]
               |])
    
        shouldEqual m1.[*,0..0,*,*]  
           (array4d 
              [|
                [| 
                       [| [| 1.0;2.0;3.0;4.0;5.0;6.0 |];
                          [| 11.0;21.0;31.0;41.0;51.0;61.0 |]  |]
                |];
                [| 
                       [| [| 19.0;29.0;39.0;49.0;59.0;69.0 |];
                          [| 119.0;219.0;319.0;419.0;519.0;619.0 |]  |]
                |]
               |])
        shouldEqual m1.[..1,*,*,*]   m1
        shouldEqual m1.[*,1..,*,*]  
           (array4d 
              [|
                [| 
                       [| [| 10.0;20.0;30.0;40.0;50.0;60.0 |];
                          [| 100.0;200.0;300.0;400.0;500.0;600.0 |]  |]
                |];
                [| 
                       [| [| 109.0;209.0;309.0;409.0;509.0;609.0 |];
                          [| 1009.0;2009.0;3009.0;4009.0;5009.0;6009.0 |]  |] 
                |]
               |])
        shouldEqual m1.[*,0..1,*,*]   m1
        shouldEqual m1.[*,*,0..0,*]  
           (array4d 
              [|
                [| 
                       [| [| 1.0;2.0;3.0;4.0;5.0;6.0 |];  |]
                       [| [| 10.0;20.0;30.0;40.0;50.0;60.0 |];  |]
                |];
                [| 
                       [| [| 19.0;29.0;39.0;49.0;59.0;69.0 |];  |]
                       [| [| 109.0;209.0;309.0;409.0;509.0;609.0 |];  |] |]
               |])
        shouldEqual m1.[*,*,*,0..5]  m1
    
        shouldEqual m1.[*,*,*,0..4]  
           (array4d 
              [|
                [| 
                       [| [| 1.0;2.0;3.0;4.0;5.0 |];
                          [| 11.0;21.0;31.0;41.0;51.0 |]  |]
                       [| [| 10.0;20.0;30.0;40.0;50.0 |];
                          [| 100.0;200.0;300.0;400.0;500.0 |]  |]
                |];
                [| 
                       [| [| 19.0;29.0;39.0;49.0;59.0 |];
                          [| 119.0;219.0;319.0;419.0;519.0 |]  |]
                       [| [| 109.0;209.0;309.0;409.0;509.0 |];
                          [| 1009.0;2009.0;3009.0;4009.0;5009.0 |]  |] 
                |]
               |])


    [<Test>]
    member this.SlicingOutOfBounds() = 
        shouldBeEmpty m1.[*,*,*,7..]  
        shouldBeEmpty m1.[*,*,*,.. -1]  
    
        shouldBeEmpty m1.[*,*,3..,*]  
        shouldBeEmpty m1.[*,*,.. -1,*]  
    
        shouldBeEmpty m1.[*,3..,*,*]  
        shouldBeEmpty m1.[*,.. -1,*,*]  
    
        shouldBeEmpty m1.[3..,*,*,*]  
        shouldBeEmpty m1.[.. -1,*,*,*]  <|MERGE_RESOLUTION|>--- conflicted
+++ resolved
@@ -272,7 +272,6 @@
         ()
 
     [<Test>]
-<<<<<<< HEAD
     member this.SlicingTripleFixed1() = 
         let m1 = array4d [|
               [| 
@@ -600,7 +599,6 @@
         m1.[0,*,*,*] <- newSlice
         Assert.AreEqual(m1.[1,0,0,0], 19.0)
         if m1.[0,*,*,*] <> newSlice then Assert.Fail()
-=======
     member this.``Slicing with reverse index in all slice expr behaves as expected``()  = 
         let arr = Array4D.init 5 5 5 5 (fun i j k l -> i*1000 + j*100 + k*10 + l)
 
@@ -638,7 +636,6 @@
         Assert.That(arr1.[3,4,4,4], Is.EqualTo(9))
 
     [<Test>]
->>>>>>> 9bcecf1e
     member this.SlicingBoundedStartEnd() = 
         shouldEqual m1.[*,*,*,*]  m1
         shouldEqual m1.[0..,*,*,*]   m1
