// Copyright (c) Microsoft Corporation.  All Rights Reserved.  See License.txt in the project root for license information.

namespace FSharp.Test.Utilities

open FSharp.Compiler.SourceCodeServices
open FSharp.Test.Utilities
open FSharp.Test.Utilities.Assert
open FSharp.Test.Utilities.Utilities
open Microsoft.CodeAnalysis
open Microsoft.CodeAnalysis.CSharp
open NUnit.Framework
open System
open System.Collections.Immutable
open System.IO

module rec Compiler =

    type TestType =
        | Text of string
        | Path of string
        | Baseline of (string * string)

    type CompilationUnit =
        | FS  of FSharpCompilationSource
        | CS  of CSharpCompilationSource
        | IL  of ILCompilationSource

    type FSharpCompilationSource =
        { Source:         TestType
          Options:        string list
          OutputType:     CompileOutput
          SourceKind:     SourceKind
          Name:           string option
          IgnoreWarnings: bool
          References:     CompilationUnit list }

    type CSharpCompilationSource =
        { Source:          TestType
          LangVersion:     CSharpLanguageVersion
          TargetFramework: TargetFramework
          Name:            string option
          References:      CompilationUnit list }

    type ILCompilationSource =
        { Source:     TestType
          References: CompilationUnit list  }

    type ErrorType = Error of int | Warning of int

    type Line = Line of int
    type Col = Col of int

    type Range =
          { StartLine:   int
            StartColumn: int
            EndLine:     int
            EndColumn:   int }

    type ErrorInfo =
        { Error:   ErrorType
          Range:   Range
          Message: string }

    type ExecutionOutput =
        { ExitCode: int
          StdOut:   string
          StdErr:   string }

    type Output =
        { OutputPath:   string option
          Dependencies: string list
          Adjust:       int
          Errors:       ErrorInfo list
          Warnings:     ErrorInfo list
          Output:       ExecutionOutput option }

    type TestResult =
        | Success of Output
        | Failure of Output

    let private defaultOptions : string list = []

    // Not very safe version of reading stuff from file, but we want to fail fast for now if anything goes wrong.
    let private getSource (src: TestType) : string =
        match src with
        | Text t -> t
        | Path p -> System.IO.File.ReadAllText p
        | Baseline (d, f) -> System.IO.File.ReadAllText (System.IO.Path.Combine(d, f))

    let private fsFromString (source: string) (kind: SourceKind) : FSharpCompilationSource =
        match source with
        | null -> failwith "Source cannot be null"
        | _ ->
            { Source         = Text source
              Options        = defaultOptions
              OutputType     = Library
              SourceKind     = kind
              Name           = None
              IgnoreWarnings = false
              References     = [] }

    let private csFromString (source: string) : CSharpCompilationSource =
        match source with
        | null -> failwith "Source cannot be null"
        | _ ->
            { Source          = Text source
              LangVersion     = CSharpLanguageVersion.CSharp8
              TargetFramework = TargetFramework.NetCoreApp30
              Name            = None
              References      = [] }

    let private fromFSharpErrorInfo (errors: FSharpErrorInfo[]) : (ErrorInfo list * ErrorInfo list) =
        let toErrorInfo (e: FSharpErrorInfo) : ErrorInfo =
            let errorNumber = e.ErrorNumber
            let severity = e.Severity

            let error = if severity = FSharpErrorSeverity.Warning then Warning errorNumber else Error errorNumber

            { Error   = error
              Range   =
                  { StartLine   = e.StartLineAlternate
                    StartColumn = e.StartColumn
                    EndLine     = e.EndLineAlternate
                    EndColumn   = e.EndColumn }
              Message = e.Message }

        errors
        |> List.ofArray
        |> List.distinctBy (fun e -> e.Severity, e.ErrorNumber, e.StartLineAlternate, e.StartColumn, e.EndLineAlternate, e.EndColumn, e.Message)
        |> List.map toErrorInfo
        |> List.partition  (fun e -> match e.Error with Error _ -> true | _ -> false)

    let private adjustRange (range: Range) (adjust: int) : Range =
        { range with
                StartLine   = range.StartLine   - adjust
                StartColumn = range.StartColumn + 1
                EndLine     = range.EndLine     - adjust
                EndColumn   = range.EndColumn   + 1 }

    let Fsx (source: string) : CompilationUnit =
        fsFromString source SourceKind.Fsx |> FS

    let FSharp (source: string) : CompilationUnit =
        fsFromString source SourceKind.Fs |> FS

    let baseline (dir: string, file: string) : CompilationUnit =
        match (dir, file) with
        | dir, _ when String.IsNullOrWhiteSpace dir -> failwith "Baseline tests directory cannot be null or empty."
        | _, file when String.IsNullOrWhiteSpace file -> failwith "Baseline source file name cannot be null or empty."
        | _ ->
            { Source         = Baseline (dir, file)
              Options        = defaultOptions
              OutputType     = Library
              SourceKind     = Fs
              Name           = None
              IgnoreWarnings = false
              References     = [] } |> FS

    let CSharp (source: string) : CompilationUnit =
        csFromString source |> CS

    let withName (name: string) (cUnit: CompilationUnit) : CompilationUnit =
        match cUnit with
        | FS src -> FS { src with Name = Some name }
        | CS src -> CS { src with Name = Some name }
        | IL _ -> failwith "IL Compilation cannot be named."

    let withReferences (references: CompilationUnit list) (cUnit: CompilationUnit) : CompilationUnit =
        match cUnit with
        | FS fs -> FS { fs with References = fs.References @ references }
        | CS cs -> CS { cs with References = cs.References @ references }
        | IL _ -> failwith "References are not supported in IL"

    let withOptions (options: string list) (cUnit: CompilationUnit) : CompilationUnit =
        match cUnit with
        | FS fs -> FS { fs with Options = options }
        | _ -> failwith "withOptions is only supported n F#"

    let asLibrary (cUnit: CompilationUnit) : CompilationUnit =
        match cUnit with
        | FS fs -> FS { fs with OutputType = CompileOutput.Library }
        | _ -> failwith "TODO: Implement where applicable."

    let asExe (cUnit: CompilationUnit) : CompilationUnit =
        match cUnit with
        | FS fs -> FS { fs with OutputType = CompileOutput.Exe }
        | _ -> failwith "TODO: Implement where applicable."

    let ignoreWarnings (cUnit: CompilationUnit) : CompilationUnit =
        match cUnit with
        | FS fs -> FS { fs with IgnoreWarnings = true }
        | _ -> failwith "TODO: Implement ignorewarnings for the rest."

    let rec private asMetadataReference reference =
        match reference with
        | CompilationReference (cmpl, _) ->
            let result = compileFSharpCompilation cmpl false
            match result with
            | Failure f ->
                let message = sprintf "Operation failed (expected to succeed).\n All errors:\n%A" (f.Errors @ f.Warnings)
                failwith message
            | Success s ->
                match s.OutputPath with
                    | None -> failwith "Operation didn't produce any output!"
                    | Some p -> p |> MetadataReference.CreateFromFile
        | _ -> failwith "Conversion isn't possible"

    let private processReferences (references: CompilationUnit list) =
        let rec loop acc = function
            | [] -> List.rev acc
            | x::xs ->
                match x with
                | FS fs ->
                    let refs = loop [] fs.References
                    let source = getSource fs.Source
                    let name = defaultArg fs.Name null
                    let cmpl = Compilation.Create(source, fs.SourceKind, fs.OutputType, cmplRefs = refs, name = name) |> CompilationReference.CreateFSharp
                    loop (cmpl::acc) xs
                | CS cs ->
                    let refs = loop [] cs.References
                    let source = getSource cs.Source
                    let name = defaultArg cs.Name null
                    let metadataReferences = List.map asMetadataReference refs
                    let cmpl = CompilationUtil.CreateCSharpCompilation(source, cs.LangVersion, cs.TargetFramework, additionalReferences = metadataReferences.ToImmutableArray().As<MetadataReference>(), name = name)
                            |> CompilationReference.Create
                    loop (cmpl::acc) xs
                | IL _ -> failwith "TODO: Process references for IL"
        loop [] references

    let private compileFSharpCompilation compilation ignoreWarnings : TestResult =

<<<<<<< HEAD
        let ((err: FSharpErrorInfo[], outputFilePath: string), _) = CompilerAssert.CompileRaw(compilation, ignoreWarnings)
=======
        let ((err: FSharpErrorInfo[], outputFilePath: string), deps) = CompilerAssert.CompileRaw(compilation)
>>>>>>> 379aff66

        let (errors, warnings) = err |> fromFSharpErrorInfo

        let result =
            { OutputPath   = None
              Dependencies = deps
              Adjust       = 0
              Warnings     = warnings
              Errors       = errors
              Output       = None }

        // Treat warnings as errors if "IgnoreWarnings" is false
        if errors.Length > 0 || (warnings.Length > 0 && not ignoreWarnings) then
            Failure { result with Warnings = warnings
                                  Errors   = errors }
        else
            Success { result with Warnings   = warnings
                                  OutputPath = Some outputFilePath }

    let private compileFSharp (fsSource: FSharpCompilationSource) : TestResult =

        let source = getSource fsSource.Source
        let sourceKind = fsSource.SourceKind
        let output = fsSource.OutputType
        let options = fsSource.Options |> Array.ofList

        let references = processReferences fsSource.References

        let compilation = Compilation.Create(source, sourceKind, output, options, references)

        compileFSharpCompilation compilation fsSource.IgnoreWarnings

    let private compileCSharpCompilation (compilation: CSharpCompilation) : TestResult =

        let outputPath = Path.Combine(Path.GetTempPath(), "FSharpCompilerTests", Path.GetRandomFileName())

        Directory.CreateDirectory(outputPath) |> ignore

        let filename = compilation.AssemblyName
        let output = Path.Combine(outputPath, Path.ChangeExtension(filename, ".dll"))

        let cmplResult = compilation.Emit (output)

        let result =
            { OutputPath   = None
              Dependencies = []
              Adjust       = 0
              Warnings     = []
              Errors       = []
              Output       = None }

        if cmplResult.Success then
            Success { result with OutputPath  = Some output }
        else
            Failure result

    let private compileCSharp (csSource: CSharpCompilationSource) : TestResult =

        let source = getSource csSource.Source
        let name = defaultArg csSource.Name (Guid.NewGuid().ToString ())

        let additionalReferences =
            match processReferences csSource.References with
            | [] -> ImmutableArray.Empty
            | r  -> (List.map asMetadataReference r).ToImmutableArray().As<MetadataReference>()

        let references = TargetFrameworkUtil.getReferences csSource.TargetFramework

        let lv =
          match csSource.LangVersion with
            | CSharpLanguageVersion.CSharp8 -> LanguageVersion.CSharp8
            | _ -> LanguageVersion.Default

        let cmpl =
          CSharpCompilation.Create(
            name,
            [ CSharpSyntaxTree.ParseText (source, CSharpParseOptions lv) ],
            references.As<MetadataReference>().AddRange additionalReferences,
            CSharpCompilationOptions (OutputKind.DynamicallyLinkedLibrary))

        cmpl |> compileCSharpCompilation

    let compile (cUnit: CompilationUnit) : TestResult =
        match cUnit with
        | FS fs -> compileFSharp fs
        | CS cs -> compileCSharp cs
        | _ -> failwith "TODO"

    let private parseFSharp (fsSource: FSharpCompilationSource) : TestResult =
        let source = getSource fsSource.Source
        let parseResults = CompilerAssert.Parse source
        let failed = parseResults.ParseHadErrors

        let (errors, warnings) =  parseResults.Errors |> fromFSharpErrorInfo

        let result =
            { OutputPath   = None
              Dependencies = []
              Adjust       = 0
              Warnings     = errors
              Errors       = warnings
              Output       = None }

        if failed then
            Failure result
        else
            Success result

    let parse (cUnit: CompilationUnit) : TestResult =
        match cUnit with
        | FS fs -> parseFSharp fs
        | _ -> failwith "Parsing only supported for F#."

    let private typecheckFSharpWithBaseline (options: string list) (dir: string) (file: string) : TestResult =
        // Since TypecheckWithErrorsAndOptionsAgainsBaseLine throws if doesn't match expected baseline,
        // We return a successfull TestResult if it succeeds.
        CompilerAssert.TypeCheckWithErrorsAndOptionsAgainstBaseLine (Array.ofList options) dir file

        Success
            { OutputPath   = None
              Dependencies = []
              Adjust       = 0
              Warnings     = []
              Errors       = []
              Output       = None }

    let private typecheckFSharpSource (fsSource: FSharpCompilationSource) : TestResult =
        let source = getSource fsSource.Source
        let options = fsSource.Options |> Array.ofList

        let (err: FSharpErrorInfo []) = CompilerAssert.TypeCheckWithOptions options source

        let (errors, warnings) = err |> fromFSharpErrorInfo

        let result =
            { OutputPath   = None
              Dependencies = []
              Adjust       = 0
              Warnings     = warnings
              Errors       = errors
              Output       = None }

        // Treat warnings as errors if "IgnoreWarnings" is false;
        if errors.Length > 0 || (warnings.Length > 0 && not fsSource.IgnoreWarnings) then
            Failure { result with Warnings = warnings
                                  Errors   = errors }
        else
            Success { result with Warnings   = warnings }

    let private typecheckFSharp (fsSource: FSharpCompilationSource) : TestResult =
        match fsSource.Source with
        | Baseline (f, d) -> typecheckFSharpWithBaseline fsSource.Options f d
        | _ -> typecheckFSharpSource fsSource

    let typecheck (cUnit: CompilationUnit) : TestResult =
        match cUnit with
        | FS fs -> typecheckFSharp fs
        | _ -> failwith "Typecheck only supports F#"

    let run (result: TestResult) : TestResult =
        match result with
        | Failure f -> failwith (sprintf "Compilation should be successfull in order to run.\n Errors: %A" (f.Errors @ f.Warnings))
        | Success s ->
            match s.OutputPath with
            | None -> failwith "Compilation didn't produce any output. Unable to run. (did you forget to set output type to Exe?)"
            | Some p ->
                let (exitCode, output, errors) = CompilerAssert.ExecuteAndReturnResult (p, s.Dependencies, false)
                let executionResult = { s with Output = Some { ExitCode = exitCode; StdOut = output; StdErr = errors } }
                if exitCode = 0 then
                    Success executionResult
                else
                    Failure executionResult

    let compileAndRun = compile >> run

    let compileExeAndRun = asExe >> compileAndRun

    [<AutoOpen>]
    module Assertions =
        let private getErrorNumber (error: ErrorType) : int =
            match error with
            | Error e | Warning e -> e

        let private getErrorInfo (info: ErrorInfo) : string =
            sprintf "%A %A" info.Error info.Message

        let inline private assertErrorsLength (source: ErrorInfo list) (expected: 'a list) : unit =
            if (List.length source) <> (List.length expected) then
                failwith (sprintf "Expected list of issues differ from compilation result:\nExpected:\n %A\nActual:\n %A" expected (List.map getErrorInfo source))
            ()

        let private assertErrorMessages (source: ErrorInfo list) (expected: string list) : unit =
            for exp in expected do
                if not (List.exists (fun (el: ErrorInfo) -> el.Message = exp) source) then
                    failwith (sprintf "Mismatch in error message, expected '%A' was not found during compilation.\nAll errors:\n%A" exp (List.map getErrorInfo source))
            assertErrorsLength source expected

        let private assertErrorNumbers (source: ErrorInfo list) (expected: int list) : unit =
            for exp in expected do
                if not (List.exists (fun (el: ErrorInfo) -> (getErrorNumber el.Error) = exp) source) then
                    failwith (sprintf "Mismatch in ErrorNumber, expected '%A' was not found during compilation.\nAll errors:\n%A" exp (List.map getErrorInfo source))
            assertErrorsLength source expected

        let private assertErrors (what: string) libAdjust (source: ErrorInfo list) (expected: ErrorInfo list) : unit =
            let errors = source |> List.map (fun error -> { error with Range = adjustRange error.Range libAdjust })

            let inline checkEqual k a b =
             if a <> b then
                 Assert.AreEqual(a, b, sprintf "%s: Mismatch in %s, expected '%A', got '%A'.\nAll errors:\n%A" what k a b errors)

            // TODO: Check all "categories", collect all results and print alltogether.
            checkEqual "Errors count"  expected.Length errors.Length

            List.zip errors expected
            |> List.iter (fun (actualError, expectedError) ->
                           let { Error = actualError; Range = actualRange; Message = actualMessage } = actualError
                           let { Error = expectedError; Range = expectedRange; Message = expectedMessage } = expectedError
                           checkEqual "Error" expectedError actualError
                           checkEqual "ErrorRange" expectedRange actualRange
                           checkEqual "Message" expectedMessage actualMessage)
            ()

        let adjust (adjust: int) (result: TestResult) : TestResult =
            match result with
            | Success s -> Success { s with Adjust = adjust }
            | Failure f -> Failure { f with Adjust = adjust }

        let shouldSucceed (result: TestResult) : TestResult =
            match result with
            | Success _ -> result
            | Failure r ->
                let message = sprintf "Operation failed (expected to succeed).\n All errors:\n%A" (r.Errors @ r.Warnings)
                failwith message

        let shouldFail (result: TestResult) : TestResult =
            match result with
            | Success _ -> failwith "Operation was succeeded (expected to fail)."
            | Failure _ -> result

        let private assertResultsCategory (what: string) (selector: Output -> ErrorInfo list) (expected: ErrorInfo list) (result: TestResult) : TestResult =
            match result with
             | Success r | Failure r ->
                assertErrors what r.Adjust (selector r) expected
            result

        let withResults (expectedResults: ErrorInfo list) result : TestResult =
            assertResultsCategory "Results" (fun r -> r.Warnings @ r.Errors) expectedResults result

        let withResult (expectedResult: ErrorInfo ) (result: TestResult) : TestResult =
            withResults [expectedResult] result

        let withDiagnostics (expected: (ErrorType * Line * Col * Line * Col * string) list) (result: TestResult) : TestResult =
            let (expectedResults: ErrorInfo list) =
                expected |>
                List.map(
                    fun e ->
                      let (error, (Line startLine), (Col startCol), (Line endLine), (Col endCol), message) = e
                      { Error = error
                        Range =
                            { StartLine   = startLine
                              StartColumn = startCol
                              EndLine     = endLine
                              EndColumn   = endCol }
                        Message     = message })
            withResults expectedResults result

        let withSingleDiagnostic (expected: (ErrorType * Line * Col * Line * Col * string)) (result: TestResult) : TestResult =
            withDiagnostics [expected] result

        let withErrors (expectedErrors: ErrorInfo list) (result: TestResult) : TestResult =
            assertResultsCategory "Errors" (fun r -> r.Errors) expectedErrors result

        let withError (expectedError: ErrorInfo) (result: TestResult) : TestResult =
            withErrors [expectedError] result

        let checkCodes (expected: int list) (selector: Output -> ErrorInfo list) (result: TestResult) : TestResult =
            match result with
            | Success r | Failure r ->
                assertErrorNumbers (selector r) expected
            result

        let withErrorCodes (expectedCodes: int list) (result: TestResult) : TestResult =
            checkCodes expectedCodes (fun r -> r.Errors) result

        let withErrorCode (expectedCode: int) (result: TestResult) : TestResult =
            withErrorCodes [expectedCode] result

        let withWarnings (expectedWarnings: ErrorInfo list) (result: TestResult) : TestResult =
            assertResultsCategory "Warnings" (fun r -> r.Warnings) expectedWarnings result

        let withWarning (expectedWarning: ErrorInfo) (result: TestResult) : TestResult =
            withWarnings [expectedWarning] result

        let withWarningCodes (expectedCodes: int list) (result: TestResult) : TestResult =
            checkCodes expectedCodes (fun r -> r.Warnings) result

        let withWarningCode (expectedCode: int) (result: TestResult) : TestResult =
            withWarningCodes [expectedCode] result

        let private checkErrorMessages (messages: string list) (selector: Output -> ErrorInfo list) (result: TestResult) : TestResult =
            match result with
            | Success r | Failure r -> assertErrorMessages (selector r) messages
            result

        let withMessages (messages: string list) (result: TestResult) : TestResult =
             checkErrorMessages messages (fun r -> r.Warnings @ r.Errors) result

        let withMessage (message: string) (result: TestResult) : TestResult =
            withMessages [message] result

        let withErrorMessages (messages: string list) (result: TestResult) : TestResult =
            checkErrorMessages messages (fun r -> r.Errors) result

        let withErrorMessage (message: string) (result: TestResult) : TestResult =
            withErrorMessages [message] result

        let withWarningMessages (messages: string list) (result: TestResult) : TestResult =
            checkErrorMessages messages (fun r -> r.Warnings) result

        let withWarningMessage (message: string) (result: TestResult) : TestResult =
            withWarningMessages [message] result

        let withExitCode (expectedExitCode: int) (result: TestResult) : TestResult =
            match result with
            | Success r | Failure r ->
                match r.Output with
                | None -> failwith "Execution output is missing, cannot check exit code."
                | Some o -> Assert.AreEqual(o.ExitCode, expectedExitCode, sprintf "Exit code was expected to be: %A, but got %A." expectedExitCode o.ExitCode)
            result

        let private checkOutput (category: string) (substring: string) (selector: ExecutionOutput -> string) (result: TestResult) : TestResult =
            match result with
            | Success r | Failure r ->
                match r.Output with
                | None -> failwith (sprintf "Execution output is missing cannot check \"%A\"" category)
                | Some o ->
                    let where = selector o
                    if not (where.Contains(substring)) then
                        failwith (sprintf "\nThe following substring:\n    %A\nwas not found in the %A\nOutput:\n    %A" substring category where)
            result

        let withOutputContains (substring: string) (result: TestResult) : TestResult =
            checkOutput "STDERR/STDOUT" substring (fun o -> o.StdOut + "\n" + o.StdErr) result

        let withStdOutContains (substring: string) (result: TestResult) : TestResult =
            checkOutput "STDOUT" substring (fun o -> o.StdOut) result

        let withStdErrContains (substring: string) (result: TestResult) : TestResult =
            checkOutput "STDERR" substring (fun o -> o.StdErr) result<|MERGE_RESOLUTION|>--- conflicted
+++ resolved
@@ -229,11 +229,7 @@
 
     let private compileFSharpCompilation compilation ignoreWarnings : TestResult =
 
-<<<<<<< HEAD
-        let ((err: FSharpErrorInfo[], outputFilePath: string), _) = CompilerAssert.CompileRaw(compilation, ignoreWarnings)
-=======
-        let ((err: FSharpErrorInfo[], outputFilePath: string), deps) = CompilerAssert.CompileRaw(compilation)
->>>>>>> 379aff66
+        let ((err: FSharpErrorInfo[], outputFilePath: string), deps) = CompilerAssert.CompileRaw(compilation, ignoreWarnings)
 
         let (errors, warnings) = err |> fromFSharpErrorInfo
 
