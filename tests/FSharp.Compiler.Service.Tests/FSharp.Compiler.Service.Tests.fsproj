--- conflicted
+++ resolved
@@ -67,18 +67,10 @@
     <Compile Include="..\service\ScriptOptionsTests.fs">
       <Link>ScriptOptionsTests.fs</Link>
     </Compile>
-<<<<<<< HEAD
-<!-- Only in main
-    <Compile Include="..\service\ParserTests.fs">
-      <Link>ParserTests.fs</Link>
-    </Compile>
--->    <Compile Include="..\service\Program.fs">
-=======
     <Compile Include="..\service\ParserTests.fs">
       <Link>ParserTests.fs</Link>
     </Compile>
     <Compile Include="..\service\Program.fs">
->>>>>>> 8c97640e
       <Link>Program.fs</Link>
     </Compile>
   </ItemGroup>
