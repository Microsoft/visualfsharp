﻿<?xml version="1.0" encoding="utf-8"?>
<Project ToolsVersion="12.0" DefaultTargets="Build" xmlns="http://schemas.microsoft.com/developer/msbuild/2003">
  <PropertyGroup>
    <FSharpSourcesRoot>..\..\..\..\..\src</FSharpSourcesRoot>
  </PropertyGroup>
  <Import Project="$(FSharpSourcesRoot)\FSharpSource.Settings.targets" />
  <PropertyGroup>
    <Configuration Condition=" '$(Configuration)' == '' ">Debug</Configuration>
    <Platform Condition=" '$(Platform)' == '' ">AnyCPU</Platform>
    <SchemaVersion>2.0</SchemaVersion>
    <ProjectGuid>{bf5c6d92-d053-4216-9c42-b62f5f5c5e91}</ProjectGuid>
    <OutputType>Exe</OutputType>
    <RootNamespace>FSharp.Test.Diff</RootNamespace>
    <AssemblyName>diff</AssemblyName>
    <TargetFrameworkVersion>v4.5</TargetFrameworkVersion>
    <AutoGenerateBindingRedirects>true</AutoGenerateBindingRedirects>
    <TargetFSharpCoreVersion>4.4.1.0</TargetFSharpCoreVersion>
    <Name>diff</Name>
    <OutputPath>..\..\bin\</OutputPath>
    <CustomOutputPath>true</CustomOutputPath>
    <DocumentationFile>$(OutputPath)$(AssemblyName).xml</DocumentationFile>
    <WarningLevel>3</WarningLevel>
    <PlatformTarget>AnyCPU</PlatformTarget>
    <Prefer32Bit>true</Prefer32Bit>
  </PropertyGroup>
  <PropertyGroup Condition=" '$(Configuration)|$(Platform)' == 'Debug|AnyCPU' ">
    <DebugSymbols>true</DebugSymbols>
    <DebugType>full</DebugType>
    <Optimize>false</Optimize>
    <Tailcalls>false</Tailcalls>
    <DefineConstants>DEBUG;TRACE</DefineConstants>
  </PropertyGroup>
  <PropertyGroup Condition=" '$(Configuration)|$(Platform)' == 'Release|AnyCPU' ">
    <DebugType>pdbonly</DebugType>
    <Optimize>true</Optimize>
    <Tailcalls>true</Tailcalls>
    <DefineConstants>TRACE</DefineConstants>
  </PropertyGroup>
  <ItemGroup>
    <Compile Include="Program.fs" />
    <None Include="App.config" />
  </ItemGroup>
  <ItemGroup>
    <Reference Include="mscorlib" />
    <Reference Include="System" />
    <Reference Include="System.Core" />
    <Reference Include="System.Numerics" />
<<<<<<< HEAD
    <ProjectReference Include="$(FSharpSourcesRoot)\fsharp\FSharp.Core\FSharp.Core.fsproj" >
=======
    <ProjectReference Include="$(FSharpSourcesRoot)\fsharp\FSharp.Core\FSharp.Core.fsproj">
>>>>>>> 536cfeb1
      <Project>{DED3BBD7-53F4-428A-8C9F-27968E768605}</Project>
      <Name>FSharp.Core</Name>
    </ProjectReference>
  </ItemGroup>
  <Import Project="$(FSharpSourcesRoot)\FSharpSource.targets" />
</Project><|MERGE_RESOLUTION|>--- conflicted
+++ resolved
@@ -45,11 +45,8 @@
     <Reference Include="System" />
     <Reference Include="System.Core" />
     <Reference Include="System.Numerics" />
-<<<<<<< HEAD
     <ProjectReference Include="$(FSharpSourcesRoot)\fsharp\FSharp.Core\FSharp.Core.fsproj" >
-=======
     <ProjectReference Include="$(FSharpSourcesRoot)\fsharp\FSharp.Core\FSharp.Core.fsproj">
->>>>>>> 536cfeb1
       <Project>{DED3BBD7-53F4-428A-8C9F-27968E768605}</Project>
       <Name>FSharp.Core</Name>
     </ProjectReference>
