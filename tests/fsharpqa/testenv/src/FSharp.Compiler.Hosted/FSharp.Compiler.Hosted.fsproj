<?xml version="1.0" encoding="utf-8"?>
<Project ToolsVersion="12.0" DefaultTargets="Build" xmlns="http://schemas.microsoft.com/developer/msbuild/2003">
  <PropertyGroup>
    <FSharpSourcesRoot>..\..\..\..\..\src</FSharpSourcesRoot>
  </PropertyGroup>
  <Import Project="$(FSharpSourcesRoot)\FSharpSource.Settings.targets" />
  <PropertyGroup>
    <Configuration Condition=" '$(Configuration)' == '' ">Debug</Configuration>
    <Platform Condition=" '$(Platform)' == '' ">AnyCPU</Platform>
    <SchemaVersion>2.0</SchemaVersion>
    <ProjectGuid>4fae092e-5366-43f5-85fa-71eaf66fa4a8</ProjectGuid>
    <OutputType>Library</OutputType>
    <RootNamespace>FSharp.Compiler.Hosted</RootNamespace>
    <AssemblyName>FSharp.Compiler.Hosted</AssemblyName>
    <TargetFrameworkVersion>v4.5</TargetFrameworkVersion>
    <AutoGenerateBindingRedirects>true</AutoGenerateBindingRedirects>
    <OpenDrop>$(FSharpSourcesRoot)\..\$(Configuration)\net40\bin</OpenDrop>
    <OtherFlags>$(OtherFlags) --delaysign+ --keyfile:"$(FSharpSourcesRoot)\fsharp\msft.pubkey"</OtherFlags>
    <TargetFSharpCoreVersion>4.4.1.0</TargetFSharpCoreVersion>
    <Name>FSharp.Compiler.Hosted</Name>
    <WarningLevel>3</WarningLevel>
    <PlatformTarget>AnyCPU</PlatformTarget>
    <Prefer32Bit>true</Prefer32Bit>
    <OutputPath>..\..\bin\</OutputPath>
    <CustomOutputPath>true</CustomOutputPath>
    <DocumentationFile>$(OutputPath)$(AssemblyName).xml</DocumentationFile>
  </PropertyGroup>
  <PropertyGroup Condition=" '$(Configuration)|$(Platform)' == 'Debug|AnyCPU' ">
    <DebugSymbols>true</DebugSymbols>
    <DebugType>full</DebugType>
    <Optimize>false</Optimize>
    <Tailcalls>false</Tailcalls>
    <DefineConstants>DEBUG;TRACE</DefineConstants>
  </PropertyGroup>
  <PropertyGroup Condition=" '$(Configuration)|$(Platform)' == 'Release|AnyCPU' ">
    <DebugType>pdbonly</DebugType>
    <Optimize>true</Optimize>
    <Tailcalls>true</Tailcalls>
    <DefineConstants>TRACE</DefineConstants>
  </PropertyGroup>
  <ItemGroup>
    <Compile Include="Compiler.fs" />
  </ItemGroup>
  <ItemGroup>
    <Reference Include="mscorlib" />
    <Reference Include="System" />
    <Reference Include="System.Core" />
    <Reference Include="System.Numerics" />
    <ProjectReference Include="$(FSharpSourcesRoot)\fsharp\FSharp.Core\FSharp.Core.fsproj" >
      <Project>{DED3BBD7-53F4-428A-8C9F-27968E768605}</Project>
      <Name>FSharp.Core</Name>
    </ProjectReference>
    <ProjectReference Include="$(FSharpSourcesRoot)\fsharp\FSharp.Compiler\FSharp.Compiler.fsproj">
      <Project>{2E4D67B4-522D-4CF7-97E4-BA940F0B18F3}</Project>
      <Name>FSharp.Compiler</Name>
    </ProjectReference>
    <Reference Include="Microsoft.DiaSymReader.PortablePdb"><HintPath>$(FSharpSourcesRoot)\..\packages\Microsoft.DiaSymReader.PortablePdb.1.1.0\lib\portable-net45+win8\Microsoft.DiaSymReader.PortablePdb.dll</HintPath><Private>true</Private> </Reference>
    <Reference Include="Microsoft.DiaSymReader"><HintPath>$(FSharpSourcesRoot)\..\packages\Microsoft.DiaSymReader.1.0.8\lib\portable-net45+win8\Microsoft.DiaSymReader.dll</HintPath><Private>true</Private></Reference>
    <Reference Include="System.Reflection.Metadata"><HintPath>$(FSharpSourcesRoot)\..\packages\System.Reflection.Metadata.1.4.1-beta-24227-04\lib\portable-net45+win8\System.Reflection.Metadata.dll</HintPath><Private>true</Private></Reference>
    <Reference Include="System.Collections.Immutable"><HintPath>$(FSharpSourcesRoot)\..\packages\System.Collections.Immutable.1.2.0\lib\portable-net45+win8+wp8+wpa81\System.Collections.Immutable.dll</HintPath><Private>true</Private></Reference>
    <Reference Include="System.ValueTuple"><HintPath>$(FSharpSourcesRoot)\..\packages\System.ValueTuple.4.0.0-rc3-24212-01\lib\netstandard1.1\System.ValueTuple.dll</HintPath><Private>true</Private></Reference>
  </ItemGroup>
  <Import Project="$(FSharpSourcesRoot)\FSharpSource.targets" />

  <Target Name="CopyFSharpCoreOptSigFiles" AfterTargets="Build">
    <ItemGroup>
      <FSharpCoreOptSigFiles Include="$(OpenDrop)\FSharp.Core.dll" />
      <FSharpCoreOptSigFiles Include="$(OpenDrop)\FSharp.Core.optdata" />
      <FSharpCoreOptSigFiles Include="$(OpenDrop)\FSharp.Core.sigdata" />
      <FSharpCoreOptSigFiles Include="$(OpenDrop)\FSharp.Core.xml" />
    </ItemGroup>

<<<<<<< HEAD
    <Copy SourceFiles="@(FSharpCoreOptSigFiles)" DestinationFolder="$(OutputPath)" />
=======
    <Copy SourceFiles="@(FSharpCoreOptSigFiles)" DestinationFolder="$(OutputPath)" SkipUnchangedFiles="true" />
>>>>>>> 536cfeb1
  </Target>
</Project><|MERGE_RESOLUTION|>--- conflicted
+++ resolved
@@ -70,10 +70,7 @@
       <FSharpCoreOptSigFiles Include="$(OpenDrop)\FSharp.Core.xml" />
     </ItemGroup>
 
-<<<<<<< HEAD
     <Copy SourceFiles="@(FSharpCoreOptSigFiles)" DestinationFolder="$(OutputPath)" />
-=======
     <Copy SourceFiles="@(FSharpCoreOptSigFiles)" DestinationFolder="$(OutputPath)" SkipUnchangedFiles="true" />
->>>>>>> 536cfeb1
   </Target>
 </Project>