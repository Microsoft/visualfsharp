// #Regression #NoMT #FSI 

// Regression test for FSHARP1.0:2549
// See also CL:14579
<<<<<<< HEAD
//<Expects status="success">type T =</Expects>
//<Expects status="success">class</Expects>
//<Expects status="success">member M1 : x:int \* y:string -> \('a -> unit\)</Expects>
//<Expects status="success">member M2 : \(int \* string\) -> \('a -> unit\)</Expects>
//<Expects status="success">exception ExnType of int \* string</Expects>
//<Expects status="success">type DiscUnion = \| DataTag of int \* string</Expects>
//<Expects status="success">val f : x:int -> y:int -> int</Expects>
=======
//<Expect status="success">type T =</Expects>
//<Expect status="success">member M1 : x:int \* y:string -> \('a -> unit\)</Expects>
//<Expect status="success">member M2 : \(int \* string\) -> \('a -> unit\)</Expects>
//<Expect status="success">exception ExnType of int \* string</Expects>
//<Expect status="success">type DiscUnion = \| DataTag of int \* string</Expects>
//<Expect status="success">val f : x:int -> y:int -> int</Expects>
>>>>>>> cd0d9f24


type T = 
    member z.M1 ((x : int), (y: string)) = ignore
    member z.M2 ((x, y) : int * string) = ignore          // we used to display "member M2 : _arg11:(int * string) -> ('a0 -> unit)" - yikes!
;;



exception ExnType of int * string
;;

type DiscUnion = | DataTag of int * string
;;


let f x y = x + y
;;

exit 0
;;<|MERGE_RESOLUTION|>--- conflicted
+++ resolved
@@ -2,23 +2,12 @@
 
 // Regression test for FSHARP1.0:2549
 // See also CL:14579
-<<<<<<< HEAD
-//<Expects status="success">type T =</Expects>
-//<Expects status="success">class</Expects>
-//<Expects status="success">member M1 : x:int \* y:string -> \('a -> unit\)</Expects>
-//<Expects status="success">member M2 : \(int \* string\) -> \('a -> unit\)</Expects>
-//<Expects status="success">exception ExnType of int \* string</Expects>
-//<Expects status="success">type DiscUnion = \| DataTag of int \* string</Expects>
-//<Expects status="success">val f : x:int -> y:int -> int</Expects>
-=======
 //<Expect status="success">type T =</Expects>
 //<Expect status="success">member M1 : x:int \* y:string -> \('a -> unit\)</Expects>
 //<Expect status="success">member M2 : \(int \* string\) -> \('a -> unit\)</Expects>
 //<Expect status="success">exception ExnType of int \* string</Expects>
 //<Expect status="success">type DiscUnion = \| DataTag of int \* string</Expects>
 //<Expect status="success">val f : x:int -> y:int -> int</Expects>
->>>>>>> cd0d9f24
-
 
 type T = 
     member z.M1 ((x : int), (y: string)) = ignore
