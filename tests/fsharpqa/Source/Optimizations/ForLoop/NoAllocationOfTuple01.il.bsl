--- conflicted
+++ resolved
@@ -36,21 +36,13 @@
   // Offset: 0x000001E8 Length: 0x00000085
 }
 .module NoAllocationOfTuple01.dll
-<<<<<<< HEAD
-// MVID: {60BE0580-13B5-F699-A745-03838005BE60}
-=======
 // MVID: {59B18AEE-13B5-F699-A745-0383EE8AB159}
->>>>>>> 07a96ef9
 .imagebase 0x00400000
 .file alignment 0x00000200
 .stackreserve 0x00100000
 .subsystem 0x0003       // WINDOWS_CUI
 .corflags 0x00000001    //  ILONLY
-<<<<<<< HEAD
-// Image base: 0x05100000
-=======
 // Image base: 0x03460000
->>>>>>> 07a96ef9
 
 
 // =============== CLASS MEMBERS DECLARATION ===================
