
//  Microsoft (R) .NET Framework IL Disassembler.  Version 4.8.3928.0
//  Copyright (c) Microsoft Corporation.  All rights reserved.
// Metadata version: v4.0.30319
.assembly extern mscorlib
{
  .publickeytoken = (B7 7A 5C 56 19 34 E0 89 )                         // .z\V.4..
  .ver 4:0:0:0
}
.assembly extern FSharp.Core
{
  .publickeytoken = (B0 3F 5F 7F 11 D5 0A 3A )                         // .?_....:
  .ver 5:0:0:0
}
.assembly ZeroToArrLength02
{
  .custom instance void [FSharp.Core]Microsoft.FSharp.Core.FSharpInterfaceDataVersionAttribute::.ctor(int32,
                                                                                                      int32,
                                                                                                      int32) = ( 01 00 02 00 00 00 00 00 00 00 00 00 00 00 00 00 ) 
  // --- The following custom attribute is added automatically, do not uncomment -------
  //  .custom instance void [mscorlib]System.Diagnostics.DebuggableAttribute::.ctor(valuetype [mscorlib]System.Diagnostics.DebuggableAttribute/DebuggingModes) = ( 01 00 01 00 00 00 00 00 ) 
  .hash algorithm 0x00008004
  .ver 0:0:0:0
}
.mresource public FSharpSignatureData.ZeroToArrLength02
{
<<<<<<< HEAD
  // Offset: 0x00000000 Length: 0x000001DC
}
.mresource public FSharpOptimizationData.ZeroToArrLength02
{
  // Offset: 0x000001E0 Length: 0x0000007B
}
.module ZeroToArrLength02.dll
// MVID: {5F972DEC-A36B-03A7-A745-0383EC2D975F}
=======
  // Offset: 0x00000000 Length: 0x0000020E
}
.mresource public FSharpOptimizationData.ZeroToArrLength02
{
  // Offset: 0x00000218 Length: 0x0000007B
}
.module ZeroToArrLength02.dll
// MVID: {5F9557F9-A36B-03A7-A745-0383F957955F}
>>>>>>> d7f67328
.imagebase 0x00400000
.file alignment 0x00000200
.stackreserve 0x00100000
.subsystem 0x0003       // WINDOWS_CUI
.corflags 0x00000001    //  ILONLY
<<<<<<< HEAD
// Image base: 0x06750000


=======
// Image base: 0x04D90000
>>>>>>> d7f67328
// =============== CLASS MEMBERS DECLARATION ===================
.class public abstract auto ansi sealed ZeroToArrLength02
       extends [mscorlib]System.Object
{
  .custom instance void [FSharp.Core]Microsoft.FSharp.Core.CompilationMappingAttribute::.ctor(valuetype [FSharp.Core]Microsoft.FSharp.Core.SourceConstructFlags) = ( 01 00 07 00 00 00 00 00 ) 
  .method public static void  f1(int32[] arr) cil managed
  {
    // Code size       34 (0x22)
    .maxstack  5
    .locals init ([0] int32 V_0,
             [1] int32 i)
    .language '{AB4F38C9-B6E6-43BA-BE3B-58080B2CCCE3}', '{994B45C4-E6E9-11D2-903F-00C04FA302A1}', '{5A869D0B-6611-11D3-BD2A-0000F80849BD}'
<<<<<<< HEAD
    .line 6,6 : 5,41 'C:\\GitHub\\dsyme\\fsharp\\tests\\fsharpqa\\source\\Optimizations\\ForLoop\\ZeroToArrLength02.fs'
=======
    .line 6,6 : 5,41 'C:\\Users\\Michelle\\Desktop\\Personal\\Repos\\fsharp\\tests\\fsharpqa\\source\\Optimizations\\ForLoop\\ZeroToArrLength02.fs'
>>>>>>> d7f67328
    IL_0000:  ldc.i4.0
    IL_0001:  stloc.1
    IL_0002:  ldarg.0
    IL_0003:  call       int32 [FSharp.Core]Microsoft.FSharp.Collections.ArrayModule::Length<int32>(!!0[])
    IL_0008:  ldc.i4.1
    IL_0009:  sub
    IL_000a:  stloc.0
    IL_000b:  ldloc.0
    IL_000c:  ldloc.1
    IL_000d:  blt.s      IL_0021
    .line 7,7 : 9,21 ''
    IL_000f:  ldarg.0
    IL_0010:  ldloc.1
    IL_0011:  ldloc.1
    IL_0012:  stelem     [mscorlib]System.Int32
    IL_0017:  ldloc.1
    IL_0018:  ldc.i4.1
    IL_0019:  add
    IL_001a:  stloc.1
    .line 6,6 : 5,41 ''
    IL_001b:  ldloc.1
    IL_001c:  ldloc.0
    IL_001d:  ldc.i4.1
    IL_001e:  add
    IL_001f:  bne.un.s   IL_000f
    IL_0021:  ret
  } // end of method ZeroToArrLength02::f1
} // end of class ZeroToArrLength02
.class private abstract auto ansi sealed '<StartupCode$ZeroToArrLength02>'.$ZeroToArrLength02
       extends [mscorlib]System.Object
{
} // end of class '<StartupCode$ZeroToArrLength02>'.$ZeroToArrLength02
// =============================================================
// *********** DISASSEMBLY COMPLETE ***********************<|MERGE_RESOLUTION|>--- conflicted
+++ resolved
@@ -24,7 +24,6 @@
 }
 .mresource public FSharpSignatureData.ZeroToArrLength02
 {
-<<<<<<< HEAD
   // Offset: 0x00000000 Length: 0x000001DC
 }
 .mresource public FSharpOptimizationData.ZeroToArrLength02
@@ -33,28 +32,14 @@
 }
 .module ZeroToArrLength02.dll
 // MVID: {5F972DEC-A36B-03A7-A745-0383EC2D975F}
-=======
-  // Offset: 0x00000000 Length: 0x0000020E
-}
-.mresource public FSharpOptimizationData.ZeroToArrLength02
-{
-  // Offset: 0x00000218 Length: 0x0000007B
-}
-.module ZeroToArrLength02.dll
-// MVID: {5F9557F9-A36B-03A7-A745-0383F957955F}
->>>>>>> d7f67328
 .imagebase 0x00400000
 .file alignment 0x00000200
 .stackreserve 0x00100000
 .subsystem 0x0003       // WINDOWS_CUI
 .corflags 0x00000001    //  ILONLY
-<<<<<<< HEAD
 // Image base: 0x06750000
 
 
-=======
-// Image base: 0x04D90000
->>>>>>> d7f67328
 // =============== CLASS MEMBERS DECLARATION ===================
 .class public abstract auto ansi sealed ZeroToArrLength02
        extends [mscorlib]System.Object
@@ -67,11 +52,7 @@
     .locals init ([0] int32 V_0,
              [1] int32 i)
     .language '{AB4F38C9-B6E6-43BA-BE3B-58080B2CCCE3}', '{994B45C4-E6E9-11D2-903F-00C04FA302A1}', '{5A869D0B-6611-11D3-BD2A-0000F80849BD}'
-<<<<<<< HEAD
     .line 6,6 : 5,41 'C:\\GitHub\\dsyme\\fsharp\\tests\\fsharpqa\\source\\Optimizations\\ForLoop\\ZeroToArrLength02.fs'
-=======
-    .line 6,6 : 5,41 'C:\\Users\\Michelle\\Desktop\\Personal\\Repos\\fsharp\\tests\\fsharpqa\\source\\Optimizations\\ForLoop\\ZeroToArrLength02.fs'
->>>>>>> d7f67328
     IL_0000:  ldc.i4.0
     IL_0001:  stloc.1
     IL_0002:  ldarg.0
