
//  Microsoft (R) .NET Framework IL Disassembler.  Version 4.8.3928.0
//  Copyright (c) Microsoft Corporation.  All rights reserved.



// Metadata version: v4.0.30319
.assembly extern mscorlib
{
  .publickeytoken = (B7 7A 5C 56 19 34 E0 89 )                         // .z\V.4..
  .ver 4:0:0:0
}
.assembly extern FSharp.Core
{
  .publickeytoken = (B0 3F 5F 7F 11 D5 0A 3A )                         // .?_....:
  .ver 5:0:0:0
}
.assembly extern netstandard
{
  .publickeytoken = (CC 7B 13 FF CD 2D DD 51 )                         // .{...-.Q
  .ver 2:0:0:0
}
.assembly NoIEnumerable01
{
  .custom instance void [FSharp.Core]Microsoft.FSharp.Core.FSharpInterfaceDataVersionAttribute::.ctor(int32,
                                                                                                      int32,
                                                                                                      int32) = ( 01 00 02 00 00 00 00 00 00 00 00 00 00 00 00 00 ) 

  // --- The following custom attribute is added automatically, do not uncomment -------
  //  .custom instance void [mscorlib]System.Diagnostics.DebuggableAttribute::.ctor(valuetype [mscorlib]System.Diagnostics.DebuggableAttribute/DebuggingModes) = ( 01 00 01 00 00 00 00 00 ) 

  .hash algorithm 0x00008004
  .ver 0:0:0:0
}
.mresource public FSharpSignatureData.NoIEnumerable01
{
  // Offset: 0x00000000 Length: 0x000001CB
}
.mresource public FSharpOptimizationData.NoIEnumerable01
{
  // Offset: 0x000001D0 Length: 0x0000006C
}
.module NoIEnumerable01.dll
<<<<<<< HEAD
// MVID: {60BE0580-31A1-8DCB-A745-03838005BE60}
=======
// MVID: {5F1FBE49-31A1-8DCB-A745-038349BE1F5F}
>>>>>>> 07a96ef9
.imagebase 0x00400000
.file alignment 0x00000200
.stackreserve 0x00100000
.subsystem 0x0003       // WINDOWS_CUI
.corflags 0x00000001    //  ILONLY
<<<<<<< HEAD
// Image base: 0x06780000
=======
// Image base: 0x07010000
>>>>>>> 07a96ef9


// =============== CLASS MEMBERS DECLARATION ===================

.class public abstract auto ansi sealed M
       extends [mscorlib]System.Object
{
  .custom instance void [FSharp.Core]Microsoft.FSharp.Core.CompilationMappingAttribute::.ctor(valuetype [FSharp.Core]Microsoft.FSharp.Core.SourceConstructFlags) = ( 01 00 07 00 00 00 00 00 ) 
  .method public static void  loop1(int32 N) cil managed
  {
    // Code size       42 (0x2a)
    .maxstack  5
    .locals init ([0] int32 V_0,
             [1] int32 i,
             [2] class [FSharp.Core]Microsoft.FSharp.Core.PrintfFormat`4<class [FSharp.Core]Microsoft.FSharp.Core.Unit,class [mscorlib]System.IO.TextWriter,class [FSharp.Core]Microsoft.FSharp.Core.Unit,class [FSharp.Core]Microsoft.FSharp.Core.Unit> V_2)
    .language '{AB4F38C9-B6E6-43BA-BE3B-58080B2CCCE3}', '{994B45C4-E6E9-11D2-903F-00C04FA302A1}', '{5A869D0B-6611-11D3-BD2A-0000F80849BD}'
    .line 7,7 : 4,22 'C:\\kevinransom\\fsharp\\tests\\fsharpqa\\source\\Optimizations\\ForLoop\\NoIEnumerable01.fsx'
    IL_0000:  ldc.i4.1
    IL_0001:  stloc.1
    IL_0002:  ldarg.0
    IL_0003:  stloc.0
    IL_0004:  ldloc.0
    IL_0005:  ldloc.1
    IL_0006:  blt.s      IL_0029

    .line 8,8 : 7,20 ''
    IL_0008:  ldstr      "aaa"
    IL_000d:  newobj     instance void class [FSharp.Core]Microsoft.FSharp.Core.PrintfFormat`5<class [FSharp.Core]Microsoft.FSharp.Core.Unit,class [mscorlib]System.IO.TextWriter,class [FSharp.Core]Microsoft.FSharp.Core.Unit,class [FSharp.Core]Microsoft.FSharp.Core.Unit,class [FSharp.Core]Microsoft.FSharp.Core.Unit>::.ctor(string)
    IL_0012:  stloc.2
    IL_0013:  call       class [netstandard]System.IO.TextWriter [netstandard]System.Console::get_Out()
    IL_0018:  ldloc.2
    IL_0019:  call       !!0 [FSharp.Core]Microsoft.FSharp.Core.PrintfModule::PrintFormatLineToTextWriter<class [FSharp.Core]Microsoft.FSharp.Core.Unit>(class [mscorlib]System.IO.TextWriter,
                                                                                                                                                         class [FSharp.Core]Microsoft.FSharp.Core.PrintfFormat`4<!!0,class [mscorlib]System.IO.TextWriter,class [FSharp.Core]Microsoft.FSharp.Core.Unit,class [FSharp.Core]Microsoft.FSharp.Core.Unit>)
    IL_001e:  pop
    IL_001f:  ldloc.1
    IL_0020:  ldc.i4.1
    IL_0021:  add
    IL_0022:  stloc.1
    .line 7,7 : 4,22 ''
    IL_0023:  ldloc.1
    IL_0024:  ldloc.0
    IL_0025:  ldc.i4.1
    IL_0026:  add
    IL_0027:  bne.un.s   IL_0008

    IL_0029:  ret
  } // end of method M::loop1

} // end of class M

.class private abstract auto ansi sealed '<StartupCode$NoIEnumerable01>'.$M$fsx
       extends [mscorlib]System.Object
{
} // end of class '<StartupCode$NoIEnumerable01>'.$M$fsx


// =============================================================

// *********** DISASSEMBLY COMPLETE ***********************<|MERGE_RESOLUTION|>--- conflicted
+++ resolved
@@ -41,21 +41,13 @@
   // Offset: 0x000001D0 Length: 0x0000006C
 }
 .module NoIEnumerable01.dll
-<<<<<<< HEAD
-// MVID: {60BE0580-31A1-8DCB-A745-03838005BE60}
-=======
 // MVID: {5F1FBE49-31A1-8DCB-A745-038349BE1F5F}
->>>>>>> 07a96ef9
 .imagebase 0x00400000
 .file alignment 0x00000200
 .stackreserve 0x00100000
 .subsystem 0x0003       // WINDOWS_CUI
 .corflags 0x00000001    //  ILONLY
-<<<<<<< HEAD
-// Image base: 0x06780000
-=======
 // Image base: 0x07010000
->>>>>>> 07a96ef9
 
 
 // =============== CLASS MEMBERS DECLARATION ===================
