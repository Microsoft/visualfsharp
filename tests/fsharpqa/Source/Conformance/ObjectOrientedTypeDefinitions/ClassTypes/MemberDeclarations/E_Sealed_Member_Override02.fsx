﻿// #Regression #Conformance #ObjectOrientedTypes #Classes #Inheritance 
// Regression test DevDiv:370485 ([Portable] Cannot override sealed method)

namespace N

type T1() =
    inherit CSLib.B1()
    //override x.M(o : obj) = 12
    override x.M(i : int) = 2     // ERROR {expected}

// Same as above, just use a hierarchy 3 levels deep
type T2() =
    inherit CSLib2.B2()
    //override x.M(o : obj) = 12
    override x.M(i : int) = 2     // ERROR {expected}

type T3() =
    inherit CSLib4.B1()
    override x.M(i : int) = 2     // ERROR {expected}

type T4() =
    inherit CSLib5.B1()
    override x.M(i : int) = 2     // ERROR {expected}

<<<<<<< HEAD
//<Expects status="error" span="(9,16-9,17)" id="FS3070">Cannot override inherited member 'CSLib.B1::M' because it is sealed$</Expects>
//<Expects status="error" span="(15,16-15,17)" id="FS3070">Cannot override inherited member 'CSLib2.B1::M' because it is sealed$</Expects>
//<Expects status="error" span="(19,16-19,17)" id="FS3070">Cannot override inherited member 'CSLib4.B1::M' because it is sealed$</Expects>
//<Expects status="error" span="(21,6-21,8)" id="FS0365">No implementation was given for 'CSLib5\.B0\.M\(c: char, a: int\) : int'$</Expects>
//<Expects status="error" span="(21,6-21,8)" id="FS0365">No implementation was given for 'CSLib5\.B0\.N\(c: char, a: int\) : int'$</Expects>
=======
//<Expects status="error" span="(9,16-9,17)" id="FS3070">Cannot override inherited member 'B1::M' because it is sealed$</Expects>
//<Expects status="error" span="(15,16-15,17)" id="FS3070">Cannot override inherited member 'B1::M' because it is sealed$</Expects>
//<Expects status="error" span="(19,16-19,17)" id="FS3070">Cannot override inherited member 'B1::M' because it is sealed$</Expects>
//<Expects status="error" span="(21,6-21,8)" id="FS0365">No implementation was given for those members:</Expects>
//<Expects span="(21,6-21,8)">	'CSLib5\.B0\.M\(c: char, a: int\) : int'</Expects>
//<Expects span="(21,6-21,8)">	'CSLib5\.B0\.N\(c: char, a: int\) : int'</Expects>
>>>>>>> 86a584d00f3f0260fbf82cbf59394d3e7b66dd91
//<Expects status="error" span="(21,6-21,8)" id="FS0054">This type is 'abstract' since some abstract members have not been given an implementation\. If this is intentional then add the '\[<AbstractClass>\]' attribute to your type\.$</Expects>
//<Expects status="error" span="(23,16-23,17)" id="FS3070">Cannot override inherited member 'CSLib5.B1::M' because it is sealed$</Expects><|MERGE_RESOLUTION|>--- conflicted
+++ resolved
@@ -22,19 +22,11 @@
     inherit CSLib5.B1()
     override x.M(i : int) = 2     // ERROR {expected}
 
-<<<<<<< HEAD
 //<Expects status="error" span="(9,16-9,17)" id="FS3070">Cannot override inherited member 'CSLib.B1::M' because it is sealed$</Expects>
 //<Expects status="error" span="(15,16-15,17)" id="FS3070">Cannot override inherited member 'CSLib2.B1::M' because it is sealed$</Expects>
 //<Expects status="error" span="(19,16-19,17)" id="FS3070">Cannot override inherited member 'CSLib4.B1::M' because it is sealed$</Expects>
-//<Expects status="error" span="(21,6-21,8)" id="FS0365">No implementation was given for 'CSLib5\.B0\.M\(c: char, a: int\) : int'$</Expects>
-//<Expects status="error" span="(21,6-21,8)" id="FS0365">No implementation was given for 'CSLib5\.B0\.N\(c: char, a: int\) : int'$</Expects>
-=======
-//<Expects status="error" span="(9,16-9,17)" id="FS3070">Cannot override inherited member 'B1::M' because it is sealed$</Expects>
-//<Expects status="error" span="(15,16-15,17)" id="FS3070">Cannot override inherited member 'B1::M' because it is sealed$</Expects>
-//<Expects status="error" span="(19,16-19,17)" id="FS3070">Cannot override inherited member 'B1::M' because it is sealed$</Expects>
 //<Expects status="error" span="(21,6-21,8)" id="FS0365">No implementation was given for those members:</Expects>
 //<Expects span="(21,6-21,8)">	'CSLib5\.B0\.M\(c: char, a: int\) : int'</Expects>
 //<Expects span="(21,6-21,8)">	'CSLib5\.B0\.N\(c: char, a: int\) : int'</Expects>
->>>>>>> 86a584d00f3f0260fbf82cbf59394d3e7b66dd91
 //<Expects status="error" span="(21,6-21,8)" id="FS0054">This type is 'abstract' since some abstract members have not been given an implementation\. If this is intentional then add the '\[<AbstractClass>\]' attribute to your type\.$</Expects>
 //<Expects status="error" span="(23,16-23,17)" id="FS3070">Cannot override inherited member 'CSLib5.B1::M' because it is sealed$</Expects>