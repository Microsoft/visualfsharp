--- conflicted
+++ resolved
@@ -2,10 +2,6 @@
 open System
 open System.IO
 
-<<<<<<< HEAD
-
-=======
->>>>>>> e5d48e55
 let arg0 = System.Environment.GetCommandLineArgs().[0]
 let path = System.Environment.GetEnvironmentVariable("PATH")
 let fn1 = fsi.CommandLineArgs.[1]
@@ -31,7 +27,6 @@
             printfn "\t>> %s" a
             printfn "\t<< %s" b
             false
-<<<<<<< HEAD
     ) 
 
 let update = try Environment.GetEnvironmentVariable("TEST_UPDATE_BSL") = "1" with _ -> false
@@ -44,9 +39,4 @@
    if compare f1 f2 then 0 
    else printfn "File contents differ"; 1 
 
-exit exitCode
-=======
-       ) 
-
-exit (if compare f1 f2 then 0 else 1)
->>>>>>> e5d48e55
+exit exitCode