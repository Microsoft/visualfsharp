--- conflicted
+++ resolved
@@ -30,34 +30,19 @@
 .mresource public FSharpSignatureData.SteppingMatch01
 {
   // Offset: 0x00000000 Length: 0x00000210
-<<<<<<< HEAD
-}
-.mresource public FSharpSignatureDataB.SteppingMatch01
-{
-  // Offset: 0x00000218 Length: 0x00000002
-=======
->>>>>>> 200af477
 }
 .mresource public FSharpOptimizationData.SteppingMatch01
 {
   // Offset: 0x00000218 Length: 0x0000007A
 }
 .module SteppingMatch01.dll
-<<<<<<< HEAD
-// MVID: {5F972A68-ABFD-13F6-A745-0383682A975F}
-=======
 // MVID: {60B68B90-ABFD-13F6-A745-0383908BB660}
->>>>>>> 200af477
 .imagebase 0x00400000
 .file alignment 0x00000200
 .stackreserve 0x00100000
 .subsystem 0x0003       // WINDOWS_CUI
 .corflags 0x00000001    //  ILONLY
-<<<<<<< HEAD
-// Image base: 0x07060000
-=======
 // Image base: 0x06940000
->>>>>>> 200af477
 
 
 // =============== CLASS MEMBERS DECLARATION ===================
