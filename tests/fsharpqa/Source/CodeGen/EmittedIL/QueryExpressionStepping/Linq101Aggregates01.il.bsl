--- conflicted
+++ resolved
@@ -38,16 +38,6 @@
 }
 .mresource public FSharpSignatureData.Linq101Aggregates01
 {
-<<<<<<< HEAD
-  // Offset: 0x00000000 Length: 0x000005F2
-}
-.mresource public FSharpOptimizationData.Linq101Aggregates01
-{
-  // Offset: 0x000005F8 Length: 0x00000211
-}
-.module Linq101Aggregates01.exe
-// MVID: {5A1F62A6-D281-4783-A745-0383A6621F5A}
-=======
   // Offset: 0x00000000 Length: 0x00000610
 }
 .mresource public FSharpOptimizationData.Linq101Aggregates01
@@ -56,17 +46,12 @@
 }
 .module Linq101Aggregates01.exe
 // MVID: {59B770B7-D281-4783-A745-0383B770B759}
->>>>>>> 574aabc0
 .imagebase 0x00400000
 .file alignment 0x00000200
 .stackreserve 0x00100000
 .subsystem 0x0003       // WINDOWS_CUI
 .corflags 0x00000001    //  ILONLY
-<<<<<<< HEAD
-// Image base: 0x01280000
-=======
 // Image base: 0x013F0000
->>>>>>> 574aabc0
 
 
 // =============== CLASS MEMBERS DECLARATION ===================
@@ -131,11 +116,7 @@
       // Code size       191 (0xbf)
       .maxstack  6
       .language '{AB4F38C9-B6E6-43BA-BE3B-58080B2CCCE3}', '{994B45C4-E6E9-11D2-903F-00C04FA302A1}', '{5A869D0B-6611-11D3-BD2A-0000F80849BD}'
-<<<<<<< HEAD
-      .line 100001,100001 : 0,0 'C:\\visualfsharp\\tests\\fsharpqa\\Source\\CodeGen\\EmittedIL\\QueryExpressionStepping\\Linq101Aggregates01.fs'
-=======
       .line 100001,100001 : 0,0 'C:\\src\\manofstick\\visualfsharp\\tests\\fsharpqa\\Source\\CodeGen\\EmittedIL\\QueryExpressionStepping\\Linq101Aggregates01.fs'
->>>>>>> 574aabc0
       IL_0000:  ldarg.0
       IL_0001:  ldfld      int32 Linq101Aggregates01/uniqueFactors@12::pc
       IL_0006:  ldc.i4.1
@@ -8045,11 +8026,7 @@
   .method public static void  main@() cil managed
   {
     .entrypoint
-<<<<<<< HEAD
-    // Code size       1797 (0x705)
-=======
     // Code size       1735 (0x6c7)
->>>>>>> 574aabc0
     .maxstack  13
     .locals init ([0] class [FSharp.Core]Microsoft.FSharp.Collections.FSharpList`1<int32> factorsOf300,
              [1] int32 uniqueFactors,
@@ -8093,35 +8070,6 @@
              [39] class [FSharp.Core]Microsoft.FSharp.Linq.QueryBuilder V_39,
              [40] class [FSharp.Core]Microsoft.FSharp.Linq.QueryBuilder V_40,
              [41] class [FSharp.Core]Microsoft.FSharp.Linq.QueryBuilder V_41,
-<<<<<<< HEAD
-             [42] class [FSharp.Core]Microsoft.FSharp.Linq.QueryBuilder V_42,
-             [43] class [FSharp.Core]Microsoft.FSharp.Linq.QueryBuilder V_43,
-             [44] class [FSharp.Core]Microsoft.FSharp.Linq.QueryBuilder V_44,
-             [45] class [FSharp.Core]Microsoft.FSharp.Linq.QueryBuilder V_45,
-             [46] class [FSharp.Core]Microsoft.FSharp.Linq.QuerySource`2<float64,class [mscorlib]System.Collections.IEnumerable> V_46,
-             [47] class [FSharp.Core]Microsoft.FSharp.Core.FSharpFunc`2<float64,float64> V_47,
-             [48] class [mscorlib]System.Collections.Generic.IEnumerable`1<float64> V_48,
-             [49] class [mscorlib]System.Collections.Generic.IEnumerator`1<float64> V_49,
-             [50] float64 V_50,
-             [51] float64 V_51,
-             [52] int32 V_52,
-             [53] float64 V_53,
-             [54] int32 V_54,
-             [55] class [mscorlib]System.IDisposable V_55,
-             [56] class [FSharp.Core]Microsoft.FSharp.Linq.QueryBuilder V_56,
-             [57] class [FSharp.Core]Microsoft.FSharp.Linq.QueryBuilder V_57,
-             [58] class [FSharp.Core]Microsoft.FSharp.Linq.QuerySource`2<class [mscorlib]System.Tuple`2<string,float64>,class [mscorlib]System.Collections.IEnumerable> V_58,
-             [59] class [FSharp.Core]Microsoft.FSharp.Core.FSharpFunc`2<class [mscorlib]System.Tuple`2<string,float64>,float64> V_59,
-             [60] class [mscorlib]System.Collections.Generic.IEnumerable`1<class [mscorlib]System.Tuple`2<string,float64>> V_60,
-             [61] class [mscorlib]System.Collections.Generic.IEnumerator`1<class [mscorlib]System.Tuple`2<string,float64>> V_61,
-             [62] float64 V_62,
-             [63] float64 V_63,
-             [64] int32 V_64,
-             [65] float64 V_65,
-             [66] int32 V_66,
-             [67] class [mscorlib]System.IDisposable V_67,
-             [68] class [FSharp.Core]Microsoft.FSharp.Linq.QueryBuilder V_68)
-=======
              [42] class [FSharp.Core]Microsoft.FSharp.Linq.QuerySource`2<float64,class [mscorlib]System.Collections.IEnumerable> V_42,
              [43] class [FSharp.Core]Microsoft.FSharp.Core.FSharpFunc`2<float64,float64> V_43,
              [44] class [mscorlib]System.Collections.Generic.IEnumerable`1<float64> V_44,
@@ -8145,7 +8093,6 @@
              [62] int32 V_62,
              [63] class [mscorlib]System.IDisposable V_63,
              [64] class [FSharp.Core]Microsoft.FSharp.Linq.QueryBuilder V_64)
->>>>>>> 574aabc0
     .line 8,8 : 1,31 ''
     IL_0000:  ldc.i4.2
     IL_0001:  ldc.i4.2
@@ -8351,20 +8298,6 @@
     IL_01d6:  newobj     instance void Linq101Aggregates01/'categories@45-4'::.ctor()
     IL_01db:  callvirt   instance class [FSharp.Core]Microsoft.FSharp.Linq.QuerySource`2<!!2,!!1> [FSharp.Core]Microsoft.FSharp.Linq.QueryBuilder::Select<class [mscorlib]System.Tuple`2<class [System.Core]System.Linq.IGrouping`2<string,class [Utils]Utils/Product>,int32>,class [mscorlib]System.Collections.IEnumerable,class [mscorlib]System.Tuple`2<string,int32>>(class [FSharp.Core]Microsoft.FSharp.Linq.QuerySource`2<!!0,!!1>,
                                                                                                                                                                                                                                                                                                                                                                            class [FSharp.Core]Microsoft.FSharp.Core.FSharpFunc`2<!!0,!!2>)
-<<<<<<< HEAD
-    IL_022e:  callvirt   instance class [mscorlib]System.Collections.Generic.IEnumerable`1<!0> class [FSharp.Core]Microsoft.FSharp.Linq.QuerySource`2<class [mscorlib]System.Tuple`2<string,int32>,class [mscorlib]System.Collections.IEnumerable>::get_Source()
-    IL_0233:  call       !!0[] [FSharp.Core]Microsoft.FSharp.Collections.SeqModule::ToArray<class [mscorlib]System.Tuple`2<string,int32>>(class [mscorlib]System.Collections.Generic.IEnumerable`1<!!0>)
-    IL_0238:  dup
-    IL_0239:  stsfld     class [mscorlib]System.Tuple`2<string,int32>[] '<StartupCode$Linq101Aggregates01>'.$Linq101Aggregates01::categories@37
-    IL_023e:  stloc.s    categories
-    IL_0240:  call       class [FSharp.Core]Microsoft.FSharp.Linq.QueryBuilder [FSharp.Core]Microsoft.FSharp.Core.ExtraTopLevelOperators::get_query()
-    IL_0245:  ldc.i4.0
-    IL_0246:  ldc.i4.0
-    IL_0247:  ldnull
-    IL_0248:  ldc.i4.0
-    IL_0249:  ldc.i4.0
-    IL_024a:  newobj     instance void Linq101Aggregates01/minNum@49::.ctor(int32,
-=======
     IL_01e0:  callvirt   instance class [mscorlib]System.Collections.Generic.IEnumerable`1<!0> class [FSharp.Core]Microsoft.FSharp.Linq.QuerySource`2<class [mscorlib]System.Tuple`2<string,int32>,class [mscorlib]System.Collections.IEnumerable>::get_Source()
     IL_01e5:  call       !!0[] [FSharp.Core]Microsoft.FSharp.Collections.SeqModule::ToArray<class [mscorlib]System.Tuple`2<string,int32>>(class [mscorlib]System.Collections.Generic.IEnumerable`1<!!0>)
     IL_01ea:  dup
@@ -8379,27 +8312,10 @@
     IL_01fe:  ldc.i4.0
     IL_01ff:  ldc.i4.0
     IL_0200:  newobj     instance void Linq101Aggregates01/minNum@49::.ctor(int32,
->>>>>>> 574aabc0
                                                                             int32,
                                                                             class [mscorlib]System.Collections.Generic.IEnumerator`1<int32>,
                                                                             int32,
                                                                             int32)
-<<<<<<< HEAD
-    IL_024f:  newobj     instance void class [FSharp.Core]Microsoft.FSharp.Linq.QuerySource`2<int32,class [mscorlib]System.Collections.IEnumerable>::.ctor(class [mscorlib]System.Collections.Generic.IEnumerable`1<!0>)
-    IL_0254:  newobj     instance void Linq101Aggregates01/'minNum@49-1'::.ctor()
-    IL_0259:  callvirt   instance !!2 [FSharp.Core]Microsoft.FSharp.Linq.QueryBuilder::MinBy<int32,class [mscorlib]System.Collections.IEnumerable,int32>(class [FSharp.Core]Microsoft.FSharp.Linq.QuerySource`2<!!0,!!1>,
-                                                                                                                                                         class [FSharp.Core]Microsoft.FSharp.Core.FSharpFunc`2<!!0,!!2>)
-    IL_025e:  dup
-    IL_025f:  stsfld     int32 '<StartupCode$Linq101Aggregates01>'.$Linq101Aggregates01::minNum@49
-    IL_0264:  stloc.s    minNum
-    IL_0266:  call       class [FSharp.Core]Microsoft.FSharp.Linq.QueryBuilder [FSharp.Core]Microsoft.FSharp.Core.ExtraTopLevelOperators::get_query()
-    IL_026b:  ldnull
-    IL_026c:  ldnull
-    IL_026d:  ldnull
-    IL_026e:  ldc.i4.0
-    IL_026f:  ldnull
-    IL_0270:  newobj     instance void Linq101Aggregates01/shortestWord@52::.ctor(string,
-=======
     IL_0205:  newobj     instance void class [FSharp.Core]Microsoft.FSharp.Linq.QuerySource`2<int32,class [mscorlib]System.Collections.IEnumerable>::.ctor(class [mscorlib]System.Collections.Generic.IEnumerable`1<!0>)
     IL_020a:  newobj     instance void Linq101Aggregates01/'minNum@49-1'::.ctor()
     IL_020f:  callvirt   instance !!2 [FSharp.Core]Microsoft.FSharp.Linq.QueryBuilder::MinBy<int32,class [mscorlib]System.Collections.IEnumerable,int32>(class [FSharp.Core]Microsoft.FSharp.Linq.QuerySource`2<!!0,!!1>,
@@ -8416,89 +8332,10 @@
     IL_0228:  ldc.i4.0
     IL_0229:  ldnull
     IL_022a:  newobj     instance void Linq101Aggregates01/shortestWord@52::.ctor(string,
->>>>>>> 574aabc0
                                                                                   string,
                                                                                   class [mscorlib]System.Collections.Generic.IEnumerator`1<string>,
                                                                                   int32,
                                                                                   string)
-<<<<<<< HEAD
-    IL_0275:  newobj     instance void class [FSharp.Core]Microsoft.FSharp.Linq.QuerySource`2<string,class [mscorlib]System.Collections.IEnumerable>::.ctor(class [mscorlib]System.Collections.Generic.IEnumerable`1<!0>)
-    IL_027a:  newobj     instance void Linq101Aggregates01/'shortestWord@52-1'::.ctor()
-    IL_027f:  callvirt   instance !!2 [FSharp.Core]Microsoft.FSharp.Linq.QueryBuilder::MinBy<string,class [mscorlib]System.Collections.IEnumerable,int32>(class [FSharp.Core]Microsoft.FSharp.Linq.QuerySource`2<!!0,!!1>,
-                                                                                                                                                          class [FSharp.Core]Microsoft.FSharp.Core.FSharpFunc`2<!!0,!!2>)
-    IL_0284:  dup
-    IL_0285:  stsfld     int32 '<StartupCode$Linq101Aggregates01>'.$Linq101Aggregates01::shortestWord@52
-    IL_028a:  stloc.s    shortestWord
-    .line 55,61 : 1,21 ''
-    IL_028c:  call       class [FSharp.Core]Microsoft.FSharp.Linq.QueryBuilder [FSharp.Core]Microsoft.FSharp.Core.ExtraTopLevelOperators::get_query()
-    IL_0291:  stloc.s    V_40
-    IL_0293:  ldloc.s    V_40
-    IL_0295:  ldloc.s    V_40
-    IL_0297:  ldloc.s    V_40
-    IL_0299:  ldloc.s    V_40
-    IL_029b:  ldloc.s    V_40
-    IL_029d:  call       class [FSharp.Core]Microsoft.FSharp.Collections.FSharpList`1<class [Utils]Utils/Product> Linq101Aggregates01::get_products()
-    IL_02a2:  callvirt   instance class [FSharp.Core]Microsoft.FSharp.Linq.QuerySource`2<!!0,class [mscorlib]System.Collections.IEnumerable> [FSharp.Core]Microsoft.FSharp.Linq.QueryBuilder::Source<class [Utils]Utils/Product>(class [mscorlib]System.Collections.Generic.IEnumerable`1<!!0>)
-    IL_02a7:  ldloc.s    V_40
-    IL_02a9:  newobj     instance void Linq101Aggregates01/categories2@57::.ctor(class [FSharp.Core]Microsoft.FSharp.Linq.QueryBuilder)
-    IL_02ae:  callvirt   instance class [FSharp.Core]Microsoft.FSharp.Linq.QuerySource`2<!!2,!!1> [FSharp.Core]Microsoft.FSharp.Linq.QueryBuilder::For<class [Utils]Utils/Product,class [mscorlib]System.Collections.IEnumerable,class [Utils]Utils/Product,object>(class [FSharp.Core]Microsoft.FSharp.Linq.QuerySource`2<!!0,!!1>,
-                                                                                                                                                                                                                                                                    class [FSharp.Core]Microsoft.FSharp.Core.FSharpFunc`2<!!0,class [FSharp.Core]Microsoft.FSharp.Linq.QuerySource`2<!!2,!!3>>)
-    IL_02b3:  newobj     instance void Linq101Aggregates01/'categories2@58-1'::.ctor()
-    IL_02b8:  newobj     instance void Linq101Aggregates01/'categories2@58-2'::.ctor()
-    IL_02bd:  callvirt   instance class [FSharp.Core]Microsoft.FSharp.Linq.QuerySource`2<class [System.Core]System.Linq.IGrouping`2<!!1,!!2>,!!3> [FSharp.Core]Microsoft.FSharp.Linq.QueryBuilder::GroupValBy<class [Utils]Utils/Product,string,class [Utils]Utils/Product,class [mscorlib]System.Collections.IEnumerable>(class [FSharp.Core]Microsoft.FSharp.Linq.QuerySource`2<!!0,!!3>,
-                                                                                                                                                                                                                                                                                                                           class [FSharp.Core]Microsoft.FSharp.Core.FSharpFunc`2<!!0,!!2>,
-                                                                                                                                                                                                                                                                                                                           class [FSharp.Core]Microsoft.FSharp.Core.FSharpFunc`2<!!0,!!1>)
-    IL_02c2:  ldloc.s    V_40
-    IL_02c4:  newobj     instance void Linq101Aggregates01/'categories2@58-3'::.ctor(class [FSharp.Core]Microsoft.FSharp.Linq.QueryBuilder)
-    IL_02c9:  callvirt   instance class [FSharp.Core]Microsoft.FSharp.Linq.QuerySource`2<!!2,!!1> [FSharp.Core]Microsoft.FSharp.Linq.QueryBuilder::For<class [System.Core]System.Linq.IGrouping`2<string,class [Utils]Utils/Product>,class [mscorlib]System.Collections.IEnumerable,class [mscorlib]System.Tuple`2<class [System.Core]System.Linq.IGrouping`2<string,class [Utils]Utils/Product>,valuetype [mscorlib]System.Decimal>,object>(class [FSharp.Core]Microsoft.FSharp.Linq.QuerySource`2<!!0,!!1>,
-                                                                                                                                                                                                                                                                                                                                                                                                                                             class [FSharp.Core]Microsoft.FSharp.Core.FSharpFunc`2<!!0,class [FSharp.Core]Microsoft.FSharp.Linq.QuerySource`2<!!2,!!3>>)
-    IL_02ce:  newobj     instance void Linq101Aggregates01/'categories2@60-4'::.ctor()
-    IL_02d3:  callvirt   instance class [FSharp.Core]Microsoft.FSharp.Linq.QuerySource`2<!!2,!!1> [FSharp.Core]Microsoft.FSharp.Linq.QueryBuilder::Select<class [mscorlib]System.Tuple`2<class [System.Core]System.Linq.IGrouping`2<string,class [Utils]Utils/Product>,valuetype [mscorlib]System.Decimal>,class [mscorlib]System.Collections.IEnumerable,class [mscorlib]System.Tuple`2<string,valuetype [mscorlib]System.Decimal>>(class [FSharp.Core]Microsoft.FSharp.Linq.QuerySource`2<!!0,!!1>,
-                                                                                                                                                                                                                                                                                                                                                                                                                                     class [FSharp.Core]Microsoft.FSharp.Core.FSharpFunc`2<!!0,!!2>)
-    IL_02d8:  callvirt   instance class [mscorlib]System.Collections.Generic.IEnumerable`1<!0> class [FSharp.Core]Microsoft.FSharp.Linq.QuerySource`2<class [mscorlib]System.Tuple`2<string,valuetype [mscorlib]System.Decimal>,class [mscorlib]System.Collections.IEnumerable>::get_Source()
-    IL_02dd:  call       !!0[] [FSharp.Core]Microsoft.FSharp.Collections.SeqModule::ToArray<class [mscorlib]System.Tuple`2<string,valuetype [mscorlib]System.Decimal>>(class [mscorlib]System.Collections.Generic.IEnumerable`1<!!0>)
-    IL_02e2:  dup
-    IL_02e3:  stsfld     class [mscorlib]System.Tuple`2<string,valuetype [mscorlib]System.Decimal>[] '<StartupCode$Linq101Aggregates01>'.$Linq101Aggregates01::categories2@55
-    IL_02e8:  stloc.s    categories2
-    .line 64,71 : 1,21 ''
-    IL_02ea:  call       class [FSharp.Core]Microsoft.FSharp.Linq.QueryBuilder [FSharp.Core]Microsoft.FSharp.Core.ExtraTopLevelOperators::get_query()
-    IL_02ef:  stloc.s    V_41
-    IL_02f1:  ldloc.s    V_41
-    IL_02f3:  ldloc.s    V_41
-    IL_02f5:  ldloc.s    V_41
-    IL_02f7:  ldloc.s    V_41
-    IL_02f9:  ldloc.s    V_41
-    IL_02fb:  call       class [FSharp.Core]Microsoft.FSharp.Collections.FSharpList`1<class [Utils]Utils/Product> Linq101Aggregates01::get_products()
-    IL_0300:  callvirt   instance class [FSharp.Core]Microsoft.FSharp.Linq.QuerySource`2<!!0,class [mscorlib]System.Collections.IEnumerable> [FSharp.Core]Microsoft.FSharp.Linq.QueryBuilder::Source<class [Utils]Utils/Product>(class [mscorlib]System.Collections.Generic.IEnumerable`1<!!0>)
-    IL_0305:  ldloc.s    V_41
-    IL_0307:  newobj     instance void Linq101Aggregates01/categories3@66::.ctor(class [FSharp.Core]Microsoft.FSharp.Linq.QueryBuilder)
-    IL_030c:  callvirt   instance class [FSharp.Core]Microsoft.FSharp.Linq.QuerySource`2<!!2,!!1> [FSharp.Core]Microsoft.FSharp.Linq.QueryBuilder::For<class [Utils]Utils/Product,class [mscorlib]System.Collections.IEnumerable,class [Utils]Utils/Product,object>(class [FSharp.Core]Microsoft.FSharp.Linq.QuerySource`2<!!0,!!1>,
-                                                                                                                                                                                                                                                                    class [FSharp.Core]Microsoft.FSharp.Core.FSharpFunc`2<!!0,class [FSharp.Core]Microsoft.FSharp.Linq.QuerySource`2<!!2,!!3>>)
-    IL_0311:  newobj     instance void Linq101Aggregates01/'categories3@67-1'::.ctor()
-    IL_0316:  newobj     instance void Linq101Aggregates01/'categories3@67-2'::.ctor()
-    IL_031b:  callvirt   instance class [FSharp.Core]Microsoft.FSharp.Linq.QuerySource`2<class [System.Core]System.Linq.IGrouping`2<!!1,!!2>,!!3> [FSharp.Core]Microsoft.FSharp.Linq.QueryBuilder::GroupValBy<class [Utils]Utils/Product,string,class [Utils]Utils/Product,class [mscorlib]System.Collections.IEnumerable>(class [FSharp.Core]Microsoft.FSharp.Linq.QuerySource`2<!!0,!!3>,
-                                                                                                                                                                                                                                                                                                                           class [FSharp.Core]Microsoft.FSharp.Core.FSharpFunc`2<!!0,!!2>,
-                                                                                                                                                                                                                                                                                                                           class [FSharp.Core]Microsoft.FSharp.Core.FSharpFunc`2<!!0,!!1>)
-    IL_0320:  ldloc.s    V_41
-    IL_0322:  newobj     instance void Linq101Aggregates01/'categories3@67-3'::.ctor(class [FSharp.Core]Microsoft.FSharp.Linq.QueryBuilder)
-    IL_0327:  callvirt   instance class [FSharp.Core]Microsoft.FSharp.Linq.QuerySource`2<!!2,!!1> [FSharp.Core]Microsoft.FSharp.Linq.QueryBuilder::For<class [System.Core]System.Linq.IGrouping`2<string,class [Utils]Utils/Product>,class [mscorlib]System.Collections.IEnumerable,class [mscorlib]System.Tuple`3<class [System.Core]System.Linq.IGrouping`2<string,class [Utils]Utils/Product>,valuetype [mscorlib]System.Decimal,class [mscorlib]System.Collections.Generic.IEnumerable`1<class [Utils]Utils/Product>>,object>(class [FSharp.Core]Microsoft.FSharp.Linq.QuerySource`2<!!0,!!1>,
-                                                                                                                                                                                                                                                                                                                                                                                                                                                                                                                                  class [FSharp.Core]Microsoft.FSharp.Core.FSharpFunc`2<!!0,class [FSharp.Core]Microsoft.FSharp.Linq.QuerySource`2<!!2,!!3>>)
-    IL_032c:  newobj     instance void Linq101Aggregates01/'categories3@70-4'::.ctor()
-    IL_0331:  callvirt   instance class [FSharp.Core]Microsoft.FSharp.Linq.QuerySource`2<!!2,!!1> [FSharp.Core]Microsoft.FSharp.Linq.QueryBuilder::Select<class [mscorlib]System.Tuple`3<class [System.Core]System.Linq.IGrouping`2<string,class [Utils]Utils/Product>,valuetype [mscorlib]System.Decimal,class [mscorlib]System.Collections.Generic.IEnumerable`1<class [Utils]Utils/Product>>,class [mscorlib]System.Collections.IEnumerable,class [mscorlib]System.Tuple`2<string,class [mscorlib]System.Collections.Generic.IEnumerable`1<class [Utils]Utils/Product>>>(class [FSharp.Core]Microsoft.FSharp.Linq.QuerySource`2<!!0,!!1>,
-                                                                                                                                                                                                                                                                                                                                                                                                                                                                                                                                                                            class [FSharp.Core]Microsoft.FSharp.Core.FSharpFunc`2<!!0,!!2>)
-    IL_0336:  callvirt   instance class [mscorlib]System.Collections.Generic.IEnumerable`1<!0> class [FSharp.Core]Microsoft.FSharp.Linq.QuerySource`2<class [mscorlib]System.Tuple`2<string,class [mscorlib]System.Collections.Generic.IEnumerable`1<class [Utils]Utils/Product>>,class [mscorlib]System.Collections.IEnumerable>::get_Source()
-    IL_033b:  call       !!0[] [FSharp.Core]Microsoft.FSharp.Collections.SeqModule::ToArray<class [mscorlib]System.Tuple`2<string,class [mscorlib]System.Collections.Generic.IEnumerable`1<class [Utils]Utils/Product>>>(class [mscorlib]System.Collections.Generic.IEnumerable`1<!!0>)
-    IL_0340:  dup
-    IL_0341:  stsfld     class [mscorlib]System.Tuple`2<string,class [mscorlib]System.Collections.Generic.IEnumerable`1<class [Utils]Utils/Product>>[] '<StartupCode$Linq101Aggregates01>'.$Linq101Aggregates01::categories3@64
-    IL_0346:  stloc.s    categories3
-    IL_0348:  call       class [FSharp.Core]Microsoft.FSharp.Linq.QueryBuilder [FSharp.Core]Microsoft.FSharp.Core.ExtraTopLevelOperators::get_query()
-    IL_034d:  ldc.i4.0
-    IL_034e:  ldc.i4.0
-    IL_034f:  ldnull
-    IL_0350:  ldc.i4.0
-    IL_0351:  ldc.i4.0
-    IL_0352:  newobj     instance void Linq101Aggregates01/maxNum@74::.ctor(int32,
-=======
     IL_022f:  newobj     instance void class [FSharp.Core]Microsoft.FSharp.Linq.QuerySource`2<string,class [mscorlib]System.Collections.IEnumerable>::.ctor(class [mscorlib]System.Collections.Generic.IEnumerable`1<!0>)
     IL_0234:  newobj     instance void Linq101Aggregates01/'shortestWord@52-1'::.ctor()
     IL_0239:  callvirt   instance !!2 [FSharp.Core]Microsoft.FSharp.Linq.QueryBuilder::MinBy<string,class [mscorlib]System.Collections.IEnumerable,int32>(class [FSharp.Core]Microsoft.FSharp.Linq.QuerySource`2<!!0,!!1>,
@@ -8577,27 +8414,10 @@
     IL_030e:  ldc.i4.0
     IL_030f:  ldc.i4.0
     IL_0310:  newobj     instance void Linq101Aggregates01/maxNum@74::.ctor(int32,
->>>>>>> 574aabc0
                                                                             int32,
                                                                             class [mscorlib]System.Collections.Generic.IEnumerator`1<int32>,
                                                                             int32,
                                                                             int32)
-<<<<<<< HEAD
-    IL_0357:  newobj     instance void class [FSharp.Core]Microsoft.FSharp.Linq.QuerySource`2<int32,class [mscorlib]System.Collections.IEnumerable>::.ctor(class [mscorlib]System.Collections.Generic.IEnumerable`1<!0>)
-    IL_035c:  newobj     instance void Linq101Aggregates01/'maxNum@74-1'::.ctor()
-    IL_0361:  callvirt   instance !!2 [FSharp.Core]Microsoft.FSharp.Linq.QueryBuilder::MaxBy<int32,class [mscorlib]System.Collections.IEnumerable,int32>(class [FSharp.Core]Microsoft.FSharp.Linq.QuerySource`2<!!0,!!1>,
-                                                                                                                                                         class [FSharp.Core]Microsoft.FSharp.Core.FSharpFunc`2<!!0,!!2>)
-    IL_0366:  dup
-    IL_0367:  stsfld     int32 '<StartupCode$Linq101Aggregates01>'.$Linq101Aggregates01::maxNum@74
-    IL_036c:  stloc.s    maxNum
-    IL_036e:  call       class [FSharp.Core]Microsoft.FSharp.Linq.QueryBuilder [FSharp.Core]Microsoft.FSharp.Core.ExtraTopLevelOperators::get_query()
-    IL_0373:  ldnull
-    IL_0374:  ldnull
-    IL_0375:  ldnull
-    IL_0376:  ldc.i4.0
-    IL_0377:  ldnull
-    IL_0378:  newobj     instance void Linq101Aggregates01/longestLength@77::.ctor(string,
-=======
     IL_0315:  newobj     instance void class [FSharp.Core]Microsoft.FSharp.Linq.QuerySource`2<int32,class [mscorlib]System.Collections.IEnumerable>::.ctor(class [mscorlib]System.Collections.Generic.IEnumerable`1<!0>)
     IL_031a:  newobj     instance void Linq101Aggregates01/'maxNum@74-1'::.ctor()
     IL_031f:  callvirt   instance !!2 [FSharp.Core]Microsoft.FSharp.Linq.QueryBuilder::MaxBy<int32,class [mscorlib]System.Collections.IEnumerable,int32>(class [FSharp.Core]Microsoft.FSharp.Linq.QuerySource`2<!!0,!!1>,
@@ -8614,127 +8434,10 @@
     IL_0338:  ldc.i4.0
     IL_0339:  ldnull
     IL_033a:  newobj     instance void Linq101Aggregates01/longestLength@77::.ctor(string,
->>>>>>> 574aabc0
                                                                                    string,
                                                                                    class [mscorlib]System.Collections.Generic.IEnumerator`1<string>,
                                                                                    int32,
                                                                                    string)
-<<<<<<< HEAD
-    IL_037d:  newobj     instance void class [FSharp.Core]Microsoft.FSharp.Linq.QuerySource`2<string,class [mscorlib]System.Collections.IEnumerable>::.ctor(class [mscorlib]System.Collections.Generic.IEnumerable`1<!0>)
-    IL_0382:  newobj     instance void Linq101Aggregates01/'longestLength@77-1'::.ctor()
-    IL_0387:  callvirt   instance !!2 [FSharp.Core]Microsoft.FSharp.Linq.QueryBuilder::MaxBy<string,class [mscorlib]System.Collections.IEnumerable,int32>(class [FSharp.Core]Microsoft.FSharp.Linq.QuerySource`2<!!0,!!1>,
-                                                                                                                                                          class [FSharp.Core]Microsoft.FSharp.Core.FSharpFunc`2<!!0,!!2>)
-    IL_038c:  dup
-    IL_038d:  stsfld     int32 '<StartupCode$Linq101Aggregates01>'.$Linq101Aggregates01::longestLength@77
-    IL_0392:  stloc.s    longestLength
-    .line 80,86 : 1,21 ''
-    IL_0394:  call       class [FSharp.Core]Microsoft.FSharp.Linq.QueryBuilder [FSharp.Core]Microsoft.FSharp.Core.ExtraTopLevelOperators::get_query()
-    IL_0399:  stloc.s    V_42
-    IL_039b:  ldloc.s    V_42
-    IL_039d:  ldloc.s    V_42
-    IL_039f:  ldloc.s    V_42
-    IL_03a1:  ldloc.s    V_42
-    IL_03a3:  ldloc.s    V_42
-    IL_03a5:  call       class [FSharp.Core]Microsoft.FSharp.Collections.FSharpList`1<class [Utils]Utils/Product> Linq101Aggregates01::get_products()
-    IL_03aa:  callvirt   instance class [FSharp.Core]Microsoft.FSharp.Linq.QuerySource`2<!!0,class [mscorlib]System.Collections.IEnumerable> [FSharp.Core]Microsoft.FSharp.Linq.QueryBuilder::Source<class [Utils]Utils/Product>(class [mscorlib]System.Collections.Generic.IEnumerable`1<!!0>)
-    IL_03af:  ldloc.s    V_42
-    IL_03b1:  newobj     instance void Linq101Aggregates01/categories4@82::.ctor(class [FSharp.Core]Microsoft.FSharp.Linq.QueryBuilder)
-    IL_03b6:  callvirt   instance class [FSharp.Core]Microsoft.FSharp.Linq.QuerySource`2<!!2,!!1> [FSharp.Core]Microsoft.FSharp.Linq.QueryBuilder::For<class [Utils]Utils/Product,class [mscorlib]System.Collections.IEnumerable,class [Utils]Utils/Product,object>(class [FSharp.Core]Microsoft.FSharp.Linq.QuerySource`2<!!0,!!1>,
-                                                                                                                                                                                                                                                                    class [FSharp.Core]Microsoft.FSharp.Core.FSharpFunc`2<!!0,class [FSharp.Core]Microsoft.FSharp.Linq.QuerySource`2<!!2,!!3>>)
-    IL_03bb:  newobj     instance void Linq101Aggregates01/'categories4@83-1'::.ctor()
-    IL_03c0:  newobj     instance void Linq101Aggregates01/'categories4@83-2'::.ctor()
-    IL_03c5:  callvirt   instance class [FSharp.Core]Microsoft.FSharp.Linq.QuerySource`2<class [System.Core]System.Linq.IGrouping`2<!!1,!!2>,!!3> [FSharp.Core]Microsoft.FSharp.Linq.QueryBuilder::GroupValBy<class [Utils]Utils/Product,string,class [Utils]Utils/Product,class [mscorlib]System.Collections.IEnumerable>(class [FSharp.Core]Microsoft.FSharp.Linq.QuerySource`2<!!0,!!3>,
-                                                                                                                                                                                                                                                                                                                           class [FSharp.Core]Microsoft.FSharp.Core.FSharpFunc`2<!!0,!!2>,
-                                                                                                                                                                                                                                                                                                                           class [FSharp.Core]Microsoft.FSharp.Core.FSharpFunc`2<!!0,!!1>)
-    IL_03ca:  ldloc.s    V_42
-    IL_03cc:  newobj     instance void Linq101Aggregates01/'categories4@83-3'::.ctor(class [FSharp.Core]Microsoft.FSharp.Linq.QueryBuilder)
-    IL_03d1:  callvirt   instance class [FSharp.Core]Microsoft.FSharp.Linq.QuerySource`2<!!2,!!1> [FSharp.Core]Microsoft.FSharp.Linq.QueryBuilder::For<class [System.Core]System.Linq.IGrouping`2<string,class [Utils]Utils/Product>,class [mscorlib]System.Collections.IEnumerable,class [mscorlib]System.Tuple`2<class [System.Core]System.Linq.IGrouping`2<string,class [Utils]Utils/Product>,valuetype [mscorlib]System.Decimal>,object>(class [FSharp.Core]Microsoft.FSharp.Linq.QuerySource`2<!!0,!!1>,
-                                                                                                                                                                                                                                                                                                                                                                                                                                             class [FSharp.Core]Microsoft.FSharp.Core.FSharpFunc`2<!!0,class [FSharp.Core]Microsoft.FSharp.Linq.QuerySource`2<!!2,!!3>>)
-    IL_03d6:  newobj     instance void Linq101Aggregates01/'categories4@85-4'::.ctor()
-    IL_03db:  callvirt   instance class [FSharp.Core]Microsoft.FSharp.Linq.QuerySource`2<!!2,!!1> [FSharp.Core]Microsoft.FSharp.Linq.QueryBuilder::Select<class [mscorlib]System.Tuple`2<class [System.Core]System.Linq.IGrouping`2<string,class [Utils]Utils/Product>,valuetype [mscorlib]System.Decimal>,class [mscorlib]System.Collections.IEnumerable,class [mscorlib]System.Tuple`2<string,valuetype [mscorlib]System.Decimal>>(class [FSharp.Core]Microsoft.FSharp.Linq.QuerySource`2<!!0,!!1>,
-                                                                                                                                                                                                                                                                                                                                                                                                                                     class [FSharp.Core]Microsoft.FSharp.Core.FSharpFunc`2<!!0,!!2>)
-    IL_03e0:  callvirt   instance class [mscorlib]System.Collections.Generic.IEnumerable`1<!0> class [FSharp.Core]Microsoft.FSharp.Linq.QuerySource`2<class [mscorlib]System.Tuple`2<string,valuetype [mscorlib]System.Decimal>,class [mscorlib]System.Collections.IEnumerable>::get_Source()
-    IL_03e5:  call       !!0[] [FSharp.Core]Microsoft.FSharp.Collections.SeqModule::ToArray<class [mscorlib]System.Tuple`2<string,valuetype [mscorlib]System.Decimal>>(class [mscorlib]System.Collections.Generic.IEnumerable`1<!!0>)
-    IL_03ea:  dup
-    IL_03eb:  stsfld     class [mscorlib]System.Tuple`2<string,valuetype [mscorlib]System.Decimal>[] '<StartupCode$Linq101Aggregates01>'.$Linq101Aggregates01::categories4@80
-    IL_03f0:  stloc.s    categories4
-    .line 89,96 : 1,21 ''
-    IL_03f2:  call       class [FSharp.Core]Microsoft.FSharp.Linq.QueryBuilder [FSharp.Core]Microsoft.FSharp.Core.ExtraTopLevelOperators::get_query()
-    IL_03f7:  stloc.s    V_43
-    IL_03f9:  ldloc.s    V_43
-    IL_03fb:  ldloc.s    V_43
-    IL_03fd:  ldloc.s    V_43
-    IL_03ff:  ldloc.s    V_43
-    IL_0401:  ldloc.s    V_43
-    IL_0403:  call       class [FSharp.Core]Microsoft.FSharp.Collections.FSharpList`1<class [Utils]Utils/Product> Linq101Aggregates01::get_products()
-    IL_0408:  callvirt   instance class [FSharp.Core]Microsoft.FSharp.Linq.QuerySource`2<!!0,class [mscorlib]System.Collections.IEnumerable> [FSharp.Core]Microsoft.FSharp.Linq.QueryBuilder::Source<class [Utils]Utils/Product>(class [mscorlib]System.Collections.Generic.IEnumerable`1<!!0>)
-    IL_040d:  ldloc.s    V_43
-    IL_040f:  newobj     instance void Linq101Aggregates01/categories5@91::.ctor(class [FSharp.Core]Microsoft.FSharp.Linq.QueryBuilder)
-    IL_0414:  callvirt   instance class [FSharp.Core]Microsoft.FSharp.Linq.QuerySource`2<!!2,!!1> [FSharp.Core]Microsoft.FSharp.Linq.QueryBuilder::For<class [Utils]Utils/Product,class [mscorlib]System.Collections.IEnumerable,class [Utils]Utils/Product,object>(class [FSharp.Core]Microsoft.FSharp.Linq.QuerySource`2<!!0,!!1>,
-                                                                                                                                                                                                                                                                    class [FSharp.Core]Microsoft.FSharp.Core.FSharpFunc`2<!!0,class [FSharp.Core]Microsoft.FSharp.Linq.QuerySource`2<!!2,!!3>>)
-    IL_0419:  newobj     instance void Linq101Aggregates01/'categories5@92-1'::.ctor()
-    IL_041e:  newobj     instance void Linq101Aggregates01/'categories5@92-2'::.ctor()
-    IL_0423:  callvirt   instance class [FSharp.Core]Microsoft.FSharp.Linq.QuerySource`2<class [System.Core]System.Linq.IGrouping`2<!!1,!!2>,!!3> [FSharp.Core]Microsoft.FSharp.Linq.QueryBuilder::GroupValBy<class [Utils]Utils/Product,string,class [Utils]Utils/Product,class [mscorlib]System.Collections.IEnumerable>(class [FSharp.Core]Microsoft.FSharp.Linq.QuerySource`2<!!0,!!3>,
-                                                                                                                                                                                                                                                                                                                           class [FSharp.Core]Microsoft.FSharp.Core.FSharpFunc`2<!!0,!!2>,
-                                                                                                                                                                                                                                                                                                                           class [FSharp.Core]Microsoft.FSharp.Core.FSharpFunc`2<!!0,!!1>)
-    IL_0428:  ldloc.s    V_43
-    IL_042a:  newobj     instance void Linq101Aggregates01/'categories5@92-3'::.ctor(class [FSharp.Core]Microsoft.FSharp.Linq.QueryBuilder)
-    IL_042f:  callvirt   instance class [FSharp.Core]Microsoft.FSharp.Linq.QuerySource`2<!!2,!!1> [FSharp.Core]Microsoft.FSharp.Linq.QueryBuilder::For<class [System.Core]System.Linq.IGrouping`2<string,class [Utils]Utils/Product>,class [mscorlib]System.Collections.IEnumerable,class [mscorlib]System.Tuple`3<class [System.Core]System.Linq.IGrouping`2<string,class [Utils]Utils/Product>,valuetype [mscorlib]System.Decimal,class [mscorlib]System.Collections.Generic.IEnumerable`1<class [Utils]Utils/Product>>,object>(class [FSharp.Core]Microsoft.FSharp.Linq.QuerySource`2<!!0,!!1>,
-                                                                                                                                                                                                                                                                                                                                                                                                                                                                                                                                  class [FSharp.Core]Microsoft.FSharp.Core.FSharpFunc`2<!!0,class [FSharp.Core]Microsoft.FSharp.Linq.QuerySource`2<!!2,!!3>>)
-    IL_0434:  newobj     instance void Linq101Aggregates01/'categories5@95-4'::.ctor()
-    IL_0439:  callvirt   instance class [FSharp.Core]Microsoft.FSharp.Linq.QuerySource`2<!!2,!!1> [FSharp.Core]Microsoft.FSharp.Linq.QueryBuilder::Select<class [mscorlib]System.Tuple`3<class [System.Core]System.Linq.IGrouping`2<string,class [Utils]Utils/Product>,valuetype [mscorlib]System.Decimal,class [mscorlib]System.Collections.Generic.IEnumerable`1<class [Utils]Utils/Product>>,class [mscorlib]System.Collections.IEnumerable,class [mscorlib]System.Tuple`2<string,class [mscorlib]System.Collections.Generic.IEnumerable`1<class [Utils]Utils/Product>>>(class [FSharp.Core]Microsoft.FSharp.Linq.QuerySource`2<!!0,!!1>,
-                                                                                                                                                                                                                                                                                                                                                                                                                                                                                                                                                                            class [FSharp.Core]Microsoft.FSharp.Core.FSharpFunc`2<!!0,!!2>)
-    IL_043e:  callvirt   instance class [mscorlib]System.Collections.Generic.IEnumerable`1<!0> class [FSharp.Core]Microsoft.FSharp.Linq.QuerySource`2<class [mscorlib]System.Tuple`2<string,class [mscorlib]System.Collections.Generic.IEnumerable`1<class [Utils]Utils/Product>>,class [mscorlib]System.Collections.IEnumerable>::get_Source()
-    IL_0443:  call       !!0[] [FSharp.Core]Microsoft.FSharp.Collections.SeqModule::ToArray<class [mscorlib]System.Tuple`2<string,class [mscorlib]System.Collections.Generic.IEnumerable`1<class [Utils]Utils/Product>>>(class [mscorlib]System.Collections.Generic.IEnumerable`1<!!0>)
-    IL_0448:  dup
-    IL_0449:  stsfld     class [mscorlib]System.Tuple`2<string,class [mscorlib]System.Collections.Generic.IEnumerable`1<class [Utils]Utils/Product>>[] '<StartupCode$Linq101Aggregates01>'.$Linq101Aggregates01::categories5@89
-    IL_044e:  stloc.s    categories5
-    .line 99,99 : 1,66 ''
-    IL_0450:  ldc.r8     5.
-    IL_0459:  ldc.r8     4.
-    IL_0462:  ldc.r8     1.
-    IL_046b:  ldc.r8     3.
-    IL_0474:  ldc.r8     9.
-    IL_047d:  ldc.r8     8.
-    IL_0486:  ldc.r8     6.
-    IL_048f:  ldc.r8     7.
-    IL_0498:  ldc.r8     2.
-    IL_04a1:  ldc.r8     0.0
-    IL_04aa:  call       class [FSharp.Core]Microsoft.FSharp.Collections.FSharpList`1<!0> class [FSharp.Core]Microsoft.FSharp.Collections.FSharpList`1<float64>::get_Empty()
-    IL_04af:  call       class [FSharp.Core]Microsoft.FSharp.Collections.FSharpList`1<!0> class [FSharp.Core]Microsoft.FSharp.Collections.FSharpList`1<float64>::Cons(!0,
-                                                                                                                                                                      class [FSharp.Core]Microsoft.FSharp.Collections.FSharpList`1<!0>)
-    IL_04b4:  call       class [FSharp.Core]Microsoft.FSharp.Collections.FSharpList`1<!0> class [FSharp.Core]Microsoft.FSharp.Collections.FSharpList`1<float64>::Cons(!0,
-                                                                                                                                                                      class [FSharp.Core]Microsoft.FSharp.Collections.FSharpList`1<!0>)
-    IL_04b9:  call       class [FSharp.Core]Microsoft.FSharp.Collections.FSharpList`1<!0> class [FSharp.Core]Microsoft.FSharp.Collections.FSharpList`1<float64>::Cons(!0,
-                                                                                                                                                                      class [FSharp.Core]Microsoft.FSharp.Collections.FSharpList`1<!0>)
-    IL_04be:  call       class [FSharp.Core]Microsoft.FSharp.Collections.FSharpList`1<!0> class [FSharp.Core]Microsoft.FSharp.Collections.FSharpList`1<float64>::Cons(!0,
-                                                                                                                                                                      class [FSharp.Core]Microsoft.FSharp.Collections.FSharpList`1<!0>)
-    IL_04c3:  call       class [FSharp.Core]Microsoft.FSharp.Collections.FSharpList`1<!0> class [FSharp.Core]Microsoft.FSharp.Collections.FSharpList`1<float64>::Cons(!0,
-                                                                                                                                                                      class [FSharp.Core]Microsoft.FSharp.Collections.FSharpList`1<!0>)
-    IL_04c8:  call       class [FSharp.Core]Microsoft.FSharp.Collections.FSharpList`1<!0> class [FSharp.Core]Microsoft.FSharp.Collections.FSharpList`1<float64>::Cons(!0,
-                                                                                                                                                                      class [FSharp.Core]Microsoft.FSharp.Collections.FSharpList`1<!0>)
-    IL_04cd:  call       class [FSharp.Core]Microsoft.FSharp.Collections.FSharpList`1<!0> class [FSharp.Core]Microsoft.FSharp.Collections.FSharpList`1<float64>::Cons(!0,
-                                                                                                                                                                      class [FSharp.Core]Microsoft.FSharp.Collections.FSharpList`1<!0>)
-    IL_04d2:  call       class [FSharp.Core]Microsoft.FSharp.Collections.FSharpList`1<!0> class [FSharp.Core]Microsoft.FSharp.Collections.FSharpList`1<float64>::Cons(!0,
-                                                                                                                                                                      class [FSharp.Core]Microsoft.FSharp.Collections.FSharpList`1<!0>)
-    IL_04d7:  call       class [FSharp.Core]Microsoft.FSharp.Collections.FSharpList`1<!0> class [FSharp.Core]Microsoft.FSharp.Collections.FSharpList`1<float64>::Cons(!0,
-                                                                                                                                                                      class [FSharp.Core]Microsoft.FSharp.Collections.FSharpList`1<!0>)
-    IL_04dc:  call       class [FSharp.Core]Microsoft.FSharp.Collections.FSharpList`1<!0> class [FSharp.Core]Microsoft.FSharp.Collections.FSharpList`1<float64>::Cons(!0,
-                                                                                                                                                                      class [FSharp.Core]Microsoft.FSharp.Collections.FSharpList`1<!0>)
-    IL_04e1:  dup
-    IL_04e2:  stsfld     class [FSharp.Core]Microsoft.FSharp.Collections.FSharpList`1<float64> '<StartupCode$Linq101Aggregates01>'.$Linq101Aggregates01::numbers2@99
-    IL_04e7:  stloc.s    numbers2
-    IL_04e9:  call       class [FSharp.Core]Microsoft.FSharp.Linq.QueryBuilder [FSharp.Core]Microsoft.FSharp.Core.ExtraTopLevelOperators::get_query()
-    IL_04ee:  stloc.s    V_44
-    IL_04f0:  ldloc.s    V_44
-    IL_04f2:  stloc.s    V_45
-    IL_04f4:  ldc.r8     0.0
-    IL_04fd:  ldc.r8     0.0
-    IL_0506:  ldnull
-    IL_0507:  ldc.i4.0
-    IL_0508:  ldc.r8     0.0
-    IL_0511:  newobj     instance void Linq101Aggregates01/averageNum@100::.ctor(float64,
-=======
     IL_033f:  newobj     instance void class [FSharp.Core]Microsoft.FSharp.Linq.QuerySource`2<string,class [mscorlib]System.Collections.IEnumerable>::.ctor(class [mscorlib]System.Collections.Generic.IEnumerable`1<!0>)
     IL_0344:  newobj     instance void Linq101Aggregates01/'longestLength@77-1'::.ctor()
     IL_0349:  callvirt   instance !!2 [FSharp.Core]Microsoft.FSharp.Linq.QueryBuilder::MaxBy<string,class [mscorlib]System.Collections.IEnumerable,int32>(class [FSharp.Core]Microsoft.FSharp.Linq.QuerySource`2<!!0,!!1>,
@@ -8849,86 +8552,10 @@
     IL_04c9:  ldc.i4.0
     IL_04ca:  ldc.r8     0.0
     IL_04d3:  newobj     instance void Linq101Aggregates01/averageNum@100::.ctor(float64,
->>>>>>> 574aabc0
                                                                                  float64,
                                                                                  class [mscorlib]System.Collections.Generic.IEnumerator`1<float64>,
                                                                                  int32,
                                                                                  float64)
-<<<<<<< HEAD
-    IL_0516:  newobj     instance void class [FSharp.Core]Microsoft.FSharp.Linq.QuerySource`2<float64,class [mscorlib]System.Collections.IEnumerable>::.ctor(class [mscorlib]System.Collections.Generic.IEnumerable`1<!0>)
-    IL_051b:  stloc.s    V_46
-    IL_051d:  newobj     instance void Linq101Aggregates01/'averageNum@100-1'::.ctor()
-    IL_0522:  stloc.s    V_47
-    IL_0524:  ldloc.s    V_46
-    IL_0526:  callvirt   instance class [mscorlib]System.Collections.Generic.IEnumerable`1<!0> class [FSharp.Core]Microsoft.FSharp.Linq.QuerySource`2<float64,class [mscorlib]System.Collections.IEnumerable>::get_Source()
-    IL_052b:  stloc.s    V_48
-    IL_052d:  ldloc.s    V_48
-    IL_052f:  box        class [mscorlib]System.Collections.Generic.IEnumerable`1<float64>
-    IL_0534:  brfalse.s  IL_0538
-
-    IL_0536:  br.s       IL_0543
-
-    .line 100001,100001 : 0,0 ''
-    IL_0538:  ldstr      "source"
-    IL_053d:  newobj     instance void [mscorlib]System.ArgumentNullException::.ctor(string)
-    IL_0542:  throw
-
-    .line 100001,100001 : 0,0 ''
-    IL_0543:  nop
-    IL_0544:  ldloc.s    V_48
-    IL_0546:  callvirt   instance class [mscorlib]System.Collections.Generic.IEnumerator`1<!0> class [mscorlib]System.Collections.Generic.IEnumerable`1<float64>::GetEnumerator()
-    IL_054b:  stloc.s    V_49
-    .try
-    {
-      IL_054d:  ldc.r8     0.0
-      IL_0556:  stloc.s    V_51
-      IL_0558:  ldc.i4.0
-      IL_0559:  stloc.s    V_52
-      IL_055b:  ldloc.s    V_49
-      IL_055d:  callvirt   instance bool [mscorlib]System.Collections.IEnumerator::MoveNext()
-      IL_0562:  brfalse.s  IL_0580
-
-      IL_0564:  ldloc.s    V_51
-      IL_0566:  ldloc.s    V_47
-      IL_0568:  ldloc.s    V_49
-      IL_056a:  callvirt   instance !0 class [mscorlib]System.Collections.Generic.IEnumerator`1<float64>::get_Current()
-      IL_056f:  callvirt   instance !1 class [FSharp.Core]Microsoft.FSharp.Core.FSharpFunc`2<float64,float64>::Invoke(!0)
-      IL_0574:  add
-      IL_0575:  stloc.s    V_51
-      .line 100,100 : 47,58 ''
-      IL_0577:  ldloc.s    V_52
-      IL_0579:  ldc.i4.1
-      IL_057a:  add
-      IL_057b:  stloc.s    V_52
-      .line 100001,100001 : 0,0 ''
-      IL_057d:  nop
-      IL_057e:  br.s       IL_055b
-
-      IL_0580:  ldloc.s    V_52
-      IL_0582:  brtrue.s   IL_0586
-
-      IL_0584:  br.s       IL_0588
-
-      IL_0586:  br.s       IL_0593
-
-      .line 100001,100001 : 0,0 ''
-      IL_0588:  ldstr      "source"
-      IL_058d:  newobj     instance void [mscorlib]System.InvalidOperationException::.ctor(string)
-      IL_0592:  throw
-
-      .line 100001,100001 : 0,0 ''
-      IL_0593:  nop
-      IL_0594:  ldloc.s    V_51
-      IL_0596:  stloc.s    V_53
-      IL_0598:  ldloc.s    V_52
-      IL_059a:  stloc.s    V_54
-      IL_059c:  ldloc.s    V_53
-      IL_059e:  ldloc.s    V_54
-      IL_05a0:  conv.r8
-      IL_05a1:  div
-      IL_05a2:  stloc.s    V_50
-      IL_05a4:  leave.s    IL_05c4
-=======
     IL_04d8:  newobj     instance void class [FSharp.Core]Microsoft.FSharp.Linq.QuerySource`2<float64,class [mscorlib]System.Collections.IEnumerable>::.ctor(class [mscorlib]System.Collections.Generic.IEnumerable`1<!0>)
     IL_04dd:  stloc.s    V_42
     IL_04df:  newobj     instance void Linq101Aggregates01/'averageNum@100-1'::.ctor()
@@ -9002,123 +8629,10 @@
       IL_0563:  div
       IL_0564:  stloc.s    V_46
       IL_0566:  leave.s    IL_0586
->>>>>>> 574aabc0
 
     }  // end .try
     finally
     {
-<<<<<<< HEAD
-      IL_05a6:  ldloc.s    V_49
-      IL_05a8:  isinst     [mscorlib]System.IDisposable
-      IL_05ad:  stloc.s    V_55
-      IL_05af:  ldloc.s    V_55
-      IL_05b1:  brfalse.s  IL_05b5
-
-      IL_05b3:  br.s       IL_05b7
-
-      IL_05b5:  br.s       IL_05c1
-
-      .line 100001,100001 : 0,0 ''
-      IL_05b7:  ldloc.s    V_55
-      IL_05b9:  callvirt   instance void [mscorlib]System.IDisposable::Dispose()
-      IL_05be:  ldnull
-      IL_05bf:  pop
-      IL_05c0:  endfinally
-      .line 100001,100001 : 0,0 ''
-      IL_05c1:  ldnull
-      IL_05c2:  pop
-      IL_05c3:  endfinally
-      .line 100001,100001 : 0,0 ''
-    }  // end handler
-    IL_05c4:  ldloc.s    V_50
-    IL_05c6:  dup
-    IL_05c7:  stsfld     float64 '<StartupCode$Linq101Aggregates01>'.$Linq101Aggregates01::averageNum@100
-    IL_05cc:  stloc.s    averageNum
-    IL_05ce:  call       class [FSharp.Core]Microsoft.FSharp.Linq.QueryBuilder [FSharp.Core]Microsoft.FSharp.Core.ExtraTopLevelOperators::get_query()
-    IL_05d3:  stloc.s    V_56
-    IL_05d5:  ldloc.s    V_56
-    IL_05d7:  stloc.s    V_57
-    IL_05d9:  ldloc.s    V_56
-    IL_05db:  ldloc.s    V_56
-    IL_05dd:  call       class [FSharp.Core]Microsoft.FSharp.Collections.FSharpList`1<string> Linq101Aggregates01::get_words()
-    IL_05e2:  callvirt   instance class [FSharp.Core]Microsoft.FSharp.Linq.QuerySource`2<!!0,class [mscorlib]System.Collections.IEnumerable> [FSharp.Core]Microsoft.FSharp.Linq.QueryBuilder::Source<string>(class [mscorlib]System.Collections.Generic.IEnumerable`1<!!0>)
-    IL_05e7:  ldloc.s    V_56
-    IL_05e9:  newobj     instance void Linq101Aggregates01/averageLength@105::.ctor(class [FSharp.Core]Microsoft.FSharp.Linq.QueryBuilder)
-    IL_05ee:  callvirt   instance class [FSharp.Core]Microsoft.FSharp.Linq.QuerySource`2<!!2,!!1> [FSharp.Core]Microsoft.FSharp.Linq.QueryBuilder::For<string,class [mscorlib]System.Collections.IEnumerable,class [mscorlib]System.Tuple`2<string,float64>,object>(class [FSharp.Core]Microsoft.FSharp.Linq.QuerySource`2<!!0,!!1>,
-                                                                                                                                                                                                                                                                    class [FSharp.Core]Microsoft.FSharp.Core.FSharpFunc`2<!!0,class [FSharp.Core]Microsoft.FSharp.Linq.QuerySource`2<!!2,!!3>>)
-    IL_05f3:  stloc.s    V_58
-    IL_05f5:  newobj     instance void Linq101Aggregates01/'averageLength@107-1'::.ctor()
-    IL_05fa:  stloc.s    V_59
-    IL_05fc:  ldloc.s    V_58
-    IL_05fe:  callvirt   instance class [mscorlib]System.Collections.Generic.IEnumerable`1<!0> class [FSharp.Core]Microsoft.FSharp.Linq.QuerySource`2<class [mscorlib]System.Tuple`2<string,float64>,class [mscorlib]System.Collections.IEnumerable>::get_Source()
-    IL_0603:  stloc.s    V_60
-    IL_0605:  ldloc.s    V_60
-    IL_0607:  box        class [mscorlib]System.Collections.Generic.IEnumerable`1<class [mscorlib]System.Tuple`2<string,float64>>
-    IL_060c:  brfalse.s  IL_0610
-
-    IL_060e:  br.s       IL_061b
-
-    .line 100001,100001 : 0,0 ''
-    IL_0610:  ldstr      "source"
-    IL_0615:  newobj     instance void [mscorlib]System.ArgumentNullException::.ctor(string)
-    IL_061a:  throw
-
-    .line 100001,100001 : 0,0 ''
-    IL_061b:  nop
-    IL_061c:  ldloc.s    V_60
-    IL_061e:  callvirt   instance class [mscorlib]System.Collections.Generic.IEnumerator`1<!0> class [mscorlib]System.Collections.Generic.IEnumerable`1<class [mscorlib]System.Tuple`2<string,float64>>::GetEnumerator()
-    IL_0623:  stloc.s    V_61
-    .try
-    {
-      IL_0625:  ldc.r8     0.0
-      IL_062e:  stloc.s    V_63
-      IL_0630:  ldc.i4.0
-      IL_0631:  stloc.s    V_64
-      IL_0633:  ldloc.s    V_61
-      IL_0635:  callvirt   instance bool [mscorlib]System.Collections.IEnumerator::MoveNext()
-      IL_063a:  brfalse.s  IL_0658
-
-      IL_063c:  ldloc.s    V_63
-      IL_063e:  ldloc.s    V_59
-      IL_0640:  ldloc.s    V_61
-      IL_0642:  callvirt   instance !0 class [mscorlib]System.Collections.Generic.IEnumerator`1<class [mscorlib]System.Tuple`2<string,float64>>::get_Current()
-      IL_0647:  callvirt   instance !1 class [FSharp.Core]Microsoft.FSharp.Core.FSharpFunc`2<class [mscorlib]System.Tuple`2<string,float64>,float64>::Invoke(!0)
-      IL_064c:  add
-      IL_064d:  stloc.s    V_63
-      .line 107,107 : 9,21 ''
-      IL_064f:  ldloc.s    V_64
-      IL_0651:  ldc.i4.1
-      IL_0652:  add
-      IL_0653:  stloc.s    V_64
-      .line 100001,100001 : 0,0 ''
-      IL_0655:  nop
-      IL_0656:  br.s       IL_0633
-
-      IL_0658:  ldloc.s    V_64
-      IL_065a:  brtrue.s   IL_065e
-
-      IL_065c:  br.s       IL_0660
-
-      IL_065e:  br.s       IL_066b
-
-      .line 100001,100001 : 0,0 ''
-      IL_0660:  ldstr      "source"
-      IL_0665:  newobj     instance void [mscorlib]System.InvalidOperationException::.ctor(string)
-      IL_066a:  throw
-
-      .line 100001,100001 : 0,0 ''
-      IL_066b:  nop
-      IL_066c:  ldloc.s    V_63
-      IL_066e:  stloc.s    V_65
-      IL_0670:  ldloc.s    V_64
-      IL_0672:  stloc.s    V_66
-      IL_0674:  ldloc.s    V_65
-      IL_0676:  ldloc.s    V_66
-      IL_0678:  conv.r8
-      IL_0679:  div
-      IL_067a:  stloc.s    V_62
-      IL_067c:  leave.s    IL_069c
-=======
       IL_0568:  ldloc.s    V_45
       IL_056a:  isinst     [mscorlib]System.IDisposable
       IL_056f:  stloc.s    V_51
@@ -9229,71 +8743,10 @@
       IL_063b:  div
       IL_063c:  stloc.s    V_58
       IL_063e:  leave.s    IL_065e
->>>>>>> 574aabc0
 
     }  // end .try
     finally
     {
-<<<<<<< HEAD
-      IL_067e:  ldloc.s    V_61
-      IL_0680:  isinst     [mscorlib]System.IDisposable
-      IL_0685:  stloc.s    V_67
-      IL_0687:  ldloc.s    V_67
-      IL_0689:  brfalse.s  IL_068d
-
-      IL_068b:  br.s       IL_068f
-
-      IL_068d:  br.s       IL_0699
-
-      .line 100001,100001 : 0,0 ''
-      IL_068f:  ldloc.s    V_67
-      IL_0691:  callvirt   instance void [mscorlib]System.IDisposable::Dispose()
-      IL_0696:  ldnull
-      IL_0697:  pop
-      IL_0698:  endfinally
-      .line 100001,100001 : 0,0 ''
-      IL_0699:  ldnull
-      IL_069a:  pop
-      IL_069b:  endfinally
-      .line 100001,100001 : 0,0 ''
-    }  // end handler
-    IL_069c:  ldloc.s    V_62
-    IL_069e:  dup
-    IL_069f:  stsfld     float64 '<StartupCode$Linq101Aggregates01>'.$Linq101Aggregates01::averageLength@103
-    IL_06a4:  stloc.s    averageLength
-    .line 111,117 : 1,21 ''
-    IL_06a6:  call       class [FSharp.Core]Microsoft.FSharp.Linq.QueryBuilder [FSharp.Core]Microsoft.FSharp.Core.ExtraTopLevelOperators::get_query()
-    IL_06ab:  stloc.s    V_68
-    IL_06ad:  ldloc.s    V_68
-    IL_06af:  ldloc.s    V_68
-    IL_06b1:  ldloc.s    V_68
-    IL_06b3:  ldloc.s    V_68
-    IL_06b5:  ldloc.s    V_68
-    IL_06b7:  call       class [FSharp.Core]Microsoft.FSharp.Collections.FSharpList`1<class [Utils]Utils/Product> Linq101Aggregates01::get_products()
-    IL_06bc:  callvirt   instance class [FSharp.Core]Microsoft.FSharp.Linq.QuerySource`2<!!0,class [mscorlib]System.Collections.IEnumerable> [FSharp.Core]Microsoft.FSharp.Linq.QueryBuilder::Source<class [Utils]Utils/Product>(class [mscorlib]System.Collections.Generic.IEnumerable`1<!!0>)
-    IL_06c1:  ldloc.s    V_68
-    IL_06c3:  newobj     instance void Linq101Aggregates01/categories6@113::.ctor(class [FSharp.Core]Microsoft.FSharp.Linq.QueryBuilder)
-    IL_06c8:  callvirt   instance class [FSharp.Core]Microsoft.FSharp.Linq.QuerySource`2<!!2,!!1> [FSharp.Core]Microsoft.FSharp.Linq.QueryBuilder::For<class [Utils]Utils/Product,class [mscorlib]System.Collections.IEnumerable,class [Utils]Utils/Product,object>(class [FSharp.Core]Microsoft.FSharp.Linq.QuerySource`2<!!0,!!1>,
-                                                                                                                                                                                                                                                                    class [FSharp.Core]Microsoft.FSharp.Core.FSharpFunc`2<!!0,class [FSharp.Core]Microsoft.FSharp.Linq.QuerySource`2<!!2,!!3>>)
-    IL_06cd:  newobj     instance void Linq101Aggregates01/'categories6@114-1'::.ctor()
-    IL_06d2:  newobj     instance void Linq101Aggregates01/'categories6@114-2'::.ctor()
-    IL_06d7:  callvirt   instance class [FSharp.Core]Microsoft.FSharp.Linq.QuerySource`2<class [System.Core]System.Linq.IGrouping`2<!!1,!!2>,!!3> [FSharp.Core]Microsoft.FSharp.Linq.QueryBuilder::GroupValBy<class [Utils]Utils/Product,string,class [Utils]Utils/Product,class [mscorlib]System.Collections.IEnumerable>(class [FSharp.Core]Microsoft.FSharp.Linq.QuerySource`2<!!0,!!3>,
-                                                                                                                                                                                                                                                                                                                           class [FSharp.Core]Microsoft.FSharp.Core.FSharpFunc`2<!!0,!!2>,
-                                                                                                                                                                                                                                                                                                                           class [FSharp.Core]Microsoft.FSharp.Core.FSharpFunc`2<!!0,!!1>)
-    IL_06dc:  ldloc.s    V_68
-    IL_06de:  newobj     instance void Linq101Aggregates01/'categories6@114-3'::.ctor(class [FSharp.Core]Microsoft.FSharp.Linq.QueryBuilder)
-    IL_06e3:  callvirt   instance class [FSharp.Core]Microsoft.FSharp.Linq.QuerySource`2<!!2,!!1> [FSharp.Core]Microsoft.FSharp.Linq.QueryBuilder::For<class [System.Core]System.Linq.IGrouping`2<string,class [Utils]Utils/Product>,class [mscorlib]System.Collections.IEnumerable,class [mscorlib]System.Tuple`2<class [System.Core]System.Linq.IGrouping`2<string,class [Utils]Utils/Product>,valuetype [mscorlib]System.Decimal>,object>(class [FSharp.Core]Microsoft.FSharp.Linq.QuerySource`2<!!0,!!1>,
-                                                                                                                                                                                                                                                                                                                                                                                                                                             class [FSharp.Core]Microsoft.FSharp.Core.FSharpFunc`2<!!0,class [FSharp.Core]Microsoft.FSharp.Linq.QuerySource`2<!!2,!!3>>)
-    IL_06e8:  newobj     instance void Linq101Aggregates01/'categories6@116-4'::.ctor()
-    IL_06ed:  callvirt   instance class [FSharp.Core]Microsoft.FSharp.Linq.QuerySource`2<!!2,!!1> [FSharp.Core]Microsoft.FSharp.Linq.QueryBuilder::Select<class [mscorlib]System.Tuple`2<class [System.Core]System.Linq.IGrouping`2<string,class [Utils]Utils/Product>,valuetype [mscorlib]System.Decimal>,class [mscorlib]System.Collections.IEnumerable,class [mscorlib]System.Tuple`2<string,valuetype [mscorlib]System.Decimal>>(class [FSharp.Core]Microsoft.FSharp.Linq.QuerySource`2<!!0,!!1>,
-                                                                                                                                                                                                                                                                                                                                                                                                                                     class [FSharp.Core]Microsoft.FSharp.Core.FSharpFunc`2<!!0,!!2>)
-    IL_06f2:  callvirt   instance class [mscorlib]System.Collections.Generic.IEnumerable`1<!0> class [FSharp.Core]Microsoft.FSharp.Linq.QuerySource`2<class [mscorlib]System.Tuple`2<string,valuetype [mscorlib]System.Decimal>,class [mscorlib]System.Collections.IEnumerable>::get_Source()
-    IL_06f7:  call       !!0[] [FSharp.Core]Microsoft.FSharp.Collections.SeqModule::ToArray<class [mscorlib]System.Tuple`2<string,valuetype [mscorlib]System.Decimal>>(class [mscorlib]System.Collections.Generic.IEnumerable`1<!!0>)
-    IL_06fc:  dup
-    IL_06fd:  stsfld     class [mscorlib]System.Tuple`2<string,valuetype [mscorlib]System.Decimal>[] '<StartupCode$Linq101Aggregates01>'.$Linq101Aggregates01::categories6@111
-    IL_0702:  stloc.s    categories6
-    IL_0704:  ret
-=======
       IL_0640:  ldloc.s    V_57
       IL_0642:  isinst     [mscorlib]System.IDisposable
       IL_0647:  stloc.s    V_63
@@ -9352,7 +8805,6 @@
     IL_06bf:  stsfld     class [mscorlib]System.Tuple`2<string,valuetype [mscorlib]System.Decimal>[] '<StartupCode$Linq101Aggregates01>'.$Linq101Aggregates01::categories6@111
     IL_06c4:  stloc.s    categories6
     IL_06c6:  ret
->>>>>>> 574aabc0
   } // end of method $Linq101Aggregates01::main@
 
 } // end of class '<StartupCode$Linq101Aggregates01>'.$Linq101Aggregates01
