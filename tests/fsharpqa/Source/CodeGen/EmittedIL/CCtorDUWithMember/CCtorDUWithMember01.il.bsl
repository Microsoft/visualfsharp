
//  Microsoft (R) .NET Framework IL Disassembler.  Version 4.8.3928.0
//  Copyright (c) Microsoft Corporation.  All rights reserved.



// Metadata version: v4.0.30319
.assembly extern mscorlib
{
  .publickeytoken = (B7 7A 5C 56 19 34 E0 89 )                         // .z\V.4..
  .ver 4:0:0:0
}
.assembly extern FSharp.Core
{
  .publickeytoken = (B0 3F 5F 7F 11 D5 0A 3A )                         // .?_....:
  .ver 5:0:0:0
}
.assembly CCtorDUWithMember01
{
  .custom instance void [FSharp.Core]Microsoft.FSharp.Core.FSharpInterfaceDataVersionAttribute::.ctor(int32,
                                                                                                      int32,
                                                                                                      int32) = ( 01 00 02 00 00 00 00 00 00 00 00 00 00 00 00 00 ) 

  // --- The following custom attribute is added automatically, do not uncomment -------
  //  .custom instance void [mscorlib]System.Diagnostics.DebuggableAttribute::.ctor(valuetype [mscorlib]System.Diagnostics.DebuggableAttribute/DebuggingModes) = ( 01 00 01 01 00 00 00 00 ) 

  .hash algorithm 0x00008004
  .ver 0:0:0:0
}
.mresource public FSharpSignatureData.CCtorDUWithMember01
{
  // Offset: 0x00000000 Length: 0x0000077A
}
.mresource public FSharpOptimizationData.CCtorDUWithMember01
{
  // Offset: 0x00000780 Length: 0x00000227
}
.module CCtorDUWithMember01.exe
<<<<<<< HEAD
// MVID: {608C04FF-26F1-14EE-A745-0383FF048C60}
=======
// MVID: {60B68B7E-26F1-14EE-A745-03837E8BB660}
>>>>>>> 63e4741e
.imagebase 0x00400000
.file alignment 0x00000200
.stackreserve 0x00100000
.subsystem 0x0003       // WINDOWS_CUI
.corflags 0x00000001    //  ILONLY
<<<<<<< HEAD
// Image base: 0x06560000
=======
// Image base: 0x06D80000
>>>>>>> 63e4741e


// =============== CLASS MEMBERS DECLARATION ===================

.class public abstract auto ansi sealed CCtorDUWithMember01
       extends [mscorlib]System.Object
{
  .custom instance void [FSharp.Core]Microsoft.FSharp.Core.CompilationMappingAttribute::.ctor(valuetype [FSharp.Core]Microsoft.FSharp.Core.SourceConstructFlags) = ( 01 00 07 00 00 00 00 00 ) 
} // end of class CCtorDUWithMember01

.class private abstract auto ansi sealed '<StartupCode$CCtorDUWithMember01>'.$CCtorDUWithMember01
       extends [mscorlib]System.Object
{
  .field static assembly int32 init@
  .custom instance void [mscorlib]System.Diagnostics.DebuggerBrowsableAttribute::.ctor(valuetype [mscorlib]System.Diagnostics.DebuggerBrowsableState) = ( 01 00 00 00 00 00 00 00 ) 
  .custom instance void [mscorlib]System.Runtime.CompilerServices.CompilerGeneratedAttribute::.ctor() = ( 01 00 00 00 ) 
  .custom instance void [mscorlib]System.Diagnostics.DebuggerNonUserCodeAttribute::.ctor() = ( 01 00 00 00 ) 
  .method public static void  main@() cil managed
  {
    .entrypoint
    // Code size       53 (0x35)
    .maxstack  8
    .language '{AB4F38C9-B6E6-43BA-BE3B-58080B2CCCE3}', '{994B45C4-E6E9-11D2-903F-00C04FA302A1}', '{5A869D0B-6611-11D3-BD2A-0000F80849BD}'
    .line 2,2 : 1,23 'C:\\GitHub\\dsyme\\fsharp\\tests\\fsharpqa\\source\\CodeGen\\EmittedIL\\CCtorDUWithMember\\CCtorDUWithMember01.fs'
    IL_0000:  ldstr      "File1.A = %A"
    IL_0005:  newobj     instance void class [FSharp.Core]Microsoft.FSharp.Core.PrintfFormat`5<class [FSharp.Core]Microsoft.FSharp.Core.FSharpFunc`2<class CCtorDUWithMember01a/C,class [FSharp.Core]Microsoft.FSharp.Core.Unit>,class [mscorlib]System.IO.TextWriter,class [FSharp.Core]Microsoft.FSharp.Core.Unit,class [FSharp.Core]Microsoft.FSharp.Core.Unit,class CCtorDUWithMember01a/C>::.ctor(string)
    IL_000a:  call       !!0 [FSharp.Core]Microsoft.FSharp.Core.ExtraTopLevelOperators::PrintFormatLine<class [FSharp.Core]Microsoft.FSharp.Core.FSharpFunc`2<class CCtorDUWithMember01a/C,class [FSharp.Core]Microsoft.FSharp.Core.Unit>>(class [FSharp.Core]Microsoft.FSharp.Core.PrintfFormat`4<!!0,class [mscorlib]System.IO.TextWriter,class [FSharp.Core]Microsoft.FSharp.Core.Unit,class [FSharp.Core]Microsoft.FSharp.Core.Unit>)
    IL_000f:  call       class CCtorDUWithMember01a/C CCtorDUWithMember01a/C::get_A()
    IL_0014:  callvirt   instance !1 class [FSharp.Core]Microsoft.FSharp.Core.FSharpFunc`2<class CCtorDUWithMember01a/C,class [FSharp.Core]Microsoft.FSharp.Core.Unit>::Invoke(!0)
    IL_0019:  pop
    .line 3,3 : 1,23 ''
    IL_001a:  ldstr      "Test.e2 = %A"
    IL_001f:  newobj     instance void class [FSharp.Core]Microsoft.FSharp.Core.PrintfFormat`5<class [FSharp.Core]Microsoft.FSharp.Core.FSharpFunc`2<class CCtorDUWithMember01a/C,class [FSharp.Core]Microsoft.FSharp.Core.Unit>,class [mscorlib]System.IO.TextWriter,class [FSharp.Core]Microsoft.FSharp.Core.Unit,class [FSharp.Core]Microsoft.FSharp.Core.Unit,class CCtorDUWithMember01a/C>::.ctor(string)
    IL_0024:  call       !!0 [FSharp.Core]Microsoft.FSharp.Core.ExtraTopLevelOperators::PrintFormatLine<class [FSharp.Core]Microsoft.FSharp.Core.FSharpFunc`2<class CCtorDUWithMember01a/C,class [FSharp.Core]Microsoft.FSharp.Core.Unit>>(class [FSharp.Core]Microsoft.FSharp.Core.PrintfFormat`4<!!0,class [mscorlib]System.IO.TextWriter,class [FSharp.Core]Microsoft.FSharp.Core.Unit,class [FSharp.Core]Microsoft.FSharp.Core.Unit>)
    IL_0029:  call       class CCtorDUWithMember01a/C CCtorDUWithMember01a::get_e2()
    IL_002e:  callvirt   instance !1 class [FSharp.Core]Microsoft.FSharp.Core.FSharpFunc`2<class CCtorDUWithMember01a/C,class [FSharp.Core]Microsoft.FSharp.Core.Unit>::Invoke(!0)
    IL_0033:  pop
    IL_0034:  ret
  } // end of method $CCtorDUWithMember01::main@

} // end of class '<StartupCode$CCtorDUWithMember01>'.$CCtorDUWithMember01

.class public abstract auto ansi sealed CCtorDUWithMember01a
       extends [mscorlib]System.Object
{
  .custom instance void [FSharp.Core]Microsoft.FSharp.Core.CompilationMappingAttribute::.ctor(valuetype [FSharp.Core]Microsoft.FSharp.Core.SourceConstructFlags) = ( 01 00 07 00 00 00 00 00 ) 
  .class auto autochar serializable sealed nested public beforefieldinit C
         extends [mscorlib]System.Object
         implements class [mscorlib]System.IEquatable`1<class CCtorDUWithMember01a/C>,
                    [mscorlib]System.Collections.IStructuralEquatable,
                    class [mscorlib]System.IComparable`1<class CCtorDUWithMember01a/C>,
                    [mscorlib]System.IComparable,
                    [mscorlib]System.Collections.IStructuralComparable
  {
    .custom instance void [mscorlib]System.Diagnostics.DebuggerDisplayAttribute::.ctor(string) = ( 01 00 15 7B 5F 5F 44 65 62 75 67 44 69 73 70 6C   // ...{__DebugDispl
                                                                                                   61 79 28 29 2C 6E 71 7D 00 00 )                   // ay(),nq}..
    .custom instance void [FSharp.Core]Microsoft.FSharp.Core.CompilationMappingAttribute::.ctor(valuetype [FSharp.Core]Microsoft.FSharp.Core.SourceConstructFlags) = ( 01 00 01 00 00 00 00 00 ) 
    .class abstract auto ansi sealed nested public Tags
           extends [mscorlib]System.Object
    {
      .field public static literal int32 A = int32(0x00000000)
      .field public static literal int32 B = int32(0x00000001)
    } // end of class Tags

    .field assembly initonly int32 _tag
    .custom instance void [mscorlib]System.Diagnostics.DebuggerBrowsableAttribute::.ctor(valuetype [mscorlib]System.Diagnostics.DebuggerBrowsableState) = ( 01 00 00 00 00 00 00 00 ) 
    .custom instance void [mscorlib]System.Runtime.CompilerServices.CompilerGeneratedAttribute::.ctor() = ( 01 00 00 00 ) 
    .custom instance void [mscorlib]System.Diagnostics.DebuggerNonUserCodeAttribute::.ctor() = ( 01 00 00 00 ) 
    .field static assembly initonly class CCtorDUWithMember01a/C _unique_A
    .custom instance void [mscorlib]System.Diagnostics.DebuggerBrowsableAttribute::.ctor(valuetype [mscorlib]System.Diagnostics.DebuggerBrowsableState) = ( 01 00 00 00 00 00 00 00 ) 
    .custom instance void [mscorlib]System.Runtime.CompilerServices.CompilerGeneratedAttribute::.ctor() = ( 01 00 00 00 ) 
    .custom instance void [mscorlib]System.Diagnostics.DebuggerNonUserCodeAttribute::.ctor() = ( 01 00 00 00 ) 
    .field static assembly initonly class CCtorDUWithMember01a/C _unique_B
    .custom instance void [mscorlib]System.Diagnostics.DebuggerBrowsableAttribute::.ctor(valuetype [mscorlib]System.Diagnostics.DebuggerBrowsableState) = ( 01 00 00 00 00 00 00 00 ) 
    .custom instance void [mscorlib]System.Runtime.CompilerServices.CompilerGeneratedAttribute::.ctor() = ( 01 00 00 00 ) 
    .custom instance void [mscorlib]System.Diagnostics.DebuggerNonUserCodeAttribute::.ctor() = ( 01 00 00 00 ) 
    .method private specialname rtspecialname static 
            void  .cctor() cil managed
    {
      // Code size       23 (0x17)
      .maxstack  8
      IL_0000:  ldc.i4.0
      IL_0001:  newobj     instance void CCtorDUWithMember01a/C::.ctor(int32)
      IL_0006:  stsfld     class CCtorDUWithMember01a/C CCtorDUWithMember01a/C::_unique_A
      IL_000b:  ldc.i4.1
      IL_000c:  newobj     instance void CCtorDUWithMember01a/C::.ctor(int32)
      IL_0011:  stsfld     class CCtorDUWithMember01a/C CCtorDUWithMember01a/C::_unique_B
      IL_0016:  ret
    } // end of method C::.cctor

    .method assembly specialname rtspecialname 
            instance void  .ctor(int32 _tag) cil managed
    {
      .custom instance void [mscorlib]System.Runtime.CompilerServices.CompilerGeneratedAttribute::.ctor() = ( 01 00 00 00 ) 
      .custom instance void [mscorlib]System.Diagnostics.DebuggerNonUserCodeAttribute::.ctor() = ( 01 00 00 00 ) 
      // Code size       14 (0xe)
      .maxstack  8
      IL_0000:  ldarg.0
      IL_0001:  call       instance void [mscorlib]System.Object::.ctor()
      IL_0006:  ldarg.0
      IL_0007:  ldarg.1
      IL_0008:  stfld      int32 CCtorDUWithMember01a/C::_tag
      IL_000d:  ret
    } // end of method C::.ctor

    .method public static class CCtorDUWithMember01a/C 
            get_A() cil managed
    {
      .custom instance void [FSharp.Core]Microsoft.FSharp.Core.CompilationMappingAttribute::.ctor(valuetype [FSharp.Core]Microsoft.FSharp.Core.SourceConstructFlags,
                                                                                                  int32) = ( 01 00 08 00 00 00 00 00 00 00 00 00 ) 
      // Code size       6 (0x6)
      .maxstack  8
      IL_0000:  ldsfld     class CCtorDUWithMember01a/C CCtorDUWithMember01a/C::_unique_A
      IL_0005:  ret
    } // end of method C::get_A

    .method public hidebysig instance bool 
            get_IsA() cil managed
    {
      .custom instance void [mscorlib]System.Runtime.CompilerServices.CompilerGeneratedAttribute::.ctor() = ( 01 00 00 00 ) 
      .custom instance void [mscorlib]System.Diagnostics.DebuggerNonUserCodeAttribute::.ctor() = ( 01 00 00 00 ) 
      // Code size       10 (0xa)
      .maxstack  8
      IL_0000:  ldarg.0
      IL_0001:  call       instance int32 CCtorDUWithMember01a/C::get_Tag()
      IL_0006:  ldc.i4.0
      IL_0007:  ceq
      IL_0009:  ret
    } // end of method C::get_IsA

    .method public static class CCtorDUWithMember01a/C 
            get_B() cil managed
    {
      .custom instance void [FSharp.Core]Microsoft.FSharp.Core.CompilationMappingAttribute::.ctor(valuetype [FSharp.Core]Microsoft.FSharp.Core.SourceConstructFlags,
                                                                                                  int32) = ( 01 00 08 00 00 00 01 00 00 00 00 00 ) 
      // Code size       6 (0x6)
      .maxstack  8
      IL_0000:  ldsfld     class CCtorDUWithMember01a/C CCtorDUWithMember01a/C::_unique_B
      IL_0005:  ret
    } // end of method C::get_B

    .method public hidebysig instance bool 
            get_IsB() cil managed
    {
      .custom instance void [mscorlib]System.Runtime.CompilerServices.CompilerGeneratedAttribute::.ctor() = ( 01 00 00 00 ) 
      .custom instance void [mscorlib]System.Diagnostics.DebuggerNonUserCodeAttribute::.ctor() = ( 01 00 00 00 ) 
      // Code size       10 (0xa)
      .maxstack  8
      IL_0000:  ldarg.0
      IL_0001:  call       instance int32 CCtorDUWithMember01a/C::get_Tag()
      IL_0006:  ldc.i4.1
      IL_0007:  ceq
      IL_0009:  ret
    } // end of method C::get_IsB

    .method public hidebysig instance int32 
            get_Tag() cil managed
    {
      .custom instance void [mscorlib]System.Runtime.CompilerServices.CompilerGeneratedAttribute::.ctor() = ( 01 00 00 00 ) 
      .custom instance void [mscorlib]System.Diagnostics.DebuggerNonUserCodeAttribute::.ctor() = ( 01 00 00 00 ) 
      // Code size       7 (0x7)
      .maxstack  8
      IL_0000:  ldarg.0
      IL_0001:  ldfld      int32 CCtorDUWithMember01a/C::_tag
      IL_0006:  ret
    } // end of method C::get_Tag

    .method assembly hidebysig specialname 
            instance object  __DebugDisplay() cil managed
    {
      .custom instance void [mscorlib]System.Runtime.CompilerServices.CompilerGeneratedAttribute::.ctor() = ( 01 00 00 00 ) 
      .custom instance void [mscorlib]System.Diagnostics.DebuggerNonUserCodeAttribute::.ctor() = ( 01 00 00 00 ) 
      // Code size       22 (0x16)
      .maxstack  8
      IL_0000:  ldstr      "%+0.8A"
      IL_0005:  newobj     instance void class [FSharp.Core]Microsoft.FSharp.Core.PrintfFormat`5<class [FSharp.Core]Microsoft.FSharp.Core.FSharpFunc`2<class CCtorDUWithMember01a/C,string>,class [FSharp.Core]Microsoft.FSharp.Core.Unit,string,string,string>::.ctor(string)
      IL_000a:  call       !!0 [FSharp.Core]Microsoft.FSharp.Core.ExtraTopLevelOperators::PrintFormatToString<class [FSharp.Core]Microsoft.FSharp.Core.FSharpFunc`2<class CCtorDUWithMember01a/C,string>>(class [FSharp.Core]Microsoft.FSharp.Core.PrintfFormat`4<!!0,class [FSharp.Core]Microsoft.FSharp.Core.Unit,string,string>)
      IL_000f:  ldarg.0
      IL_0010:  callvirt   instance !1 class [FSharp.Core]Microsoft.FSharp.Core.FSharpFunc`2<class CCtorDUWithMember01a/C,string>::Invoke(!0)
      IL_0015:  ret
    } // end of method C::__DebugDisplay

    .method public strict virtual instance string 
            ToString() cil managed
    {
      .custom instance void [mscorlib]System.Runtime.CompilerServices.CompilerGeneratedAttribute::.ctor() = ( 01 00 00 00 ) 
      // Code size       22 (0x16)
      .maxstack  8
      IL_0000:  ldstr      "%+A"
      IL_0005:  newobj     instance void class [FSharp.Core]Microsoft.FSharp.Core.PrintfFormat`5<class [FSharp.Core]Microsoft.FSharp.Core.FSharpFunc`2<class CCtorDUWithMember01a/C,string>,class [FSharp.Core]Microsoft.FSharp.Core.Unit,string,string,class CCtorDUWithMember01a/C>::.ctor(string)
      IL_000a:  call       !!0 [FSharp.Core]Microsoft.FSharp.Core.ExtraTopLevelOperators::PrintFormatToString<class [FSharp.Core]Microsoft.FSharp.Core.FSharpFunc`2<class CCtorDUWithMember01a/C,string>>(class [FSharp.Core]Microsoft.FSharp.Core.PrintfFormat`4<!!0,class [FSharp.Core]Microsoft.FSharp.Core.Unit,string,string>)
      IL_000f:  ldarg.0
      IL_0010:  callvirt   instance !1 class [FSharp.Core]Microsoft.FSharp.Core.FSharpFunc`2<class CCtorDUWithMember01a/C,string>::Invoke(!0)
      IL_0015:  ret
    } // end of method C::ToString

    .method public hidebysig virtual final 
            instance int32  CompareTo(class CCtorDUWithMember01a/C obj) cil managed
    {
      .custom instance void [mscorlib]System.Runtime.CompilerServices.CompilerGeneratedAttribute::.ctor() = ( 01 00 00 00 ) 
      // Code size       48 (0x30)
      .maxstack  4
      .locals init ([0] int32 V_0,
               [1] int32 V_1)
      .line 100001,100001 : 0,0 'C:\\GitHub\\dsyme\\fsharp\\tests\\fsharpqa\\source\\CodeGen\\EmittedIL\\CCtorDUWithMember\\CCtorDUWithMember01a.fs'
      IL_0000:  ldarg.0
      IL_0001:  ldnull
      IL_0002:  cgt.un
      IL_0004:  brfalse.s  IL_0026

      .line 100001,100001 : 0,0 ''
      IL_0006:  ldarg.1
      IL_0007:  ldnull
      IL_0008:  cgt.un
      IL_000a:  brfalse.s  IL_0024

      .line 100001,100001 : 0,0 ''
      IL_000c:  ldarg.0
      IL_000d:  ldfld      int32 CCtorDUWithMember01a/C::_tag
      IL_0012:  stloc.0
      IL_0013:  ldarg.1
      IL_0014:  ldfld      int32 CCtorDUWithMember01a/C::_tag
      IL_0019:  stloc.1
      IL_001a:  ldloc.0
      IL_001b:  ldloc.1
      IL_001c:  bne.un.s   IL_0020

      .line 100001,100001 : 0,0 ''
      IL_001e:  ldc.i4.0
      IL_001f:  ret

      .line 100001,100001 : 0,0 ''
      IL_0020:  ldloc.0
      IL_0021:  ldloc.1
      IL_0022:  sub
      IL_0023:  ret

      .line 100001,100001 : 0,0 ''
      IL_0024:  ldc.i4.1
      IL_0025:  ret

      .line 100001,100001 : 0,0 ''
      IL_0026:  ldarg.1
      IL_0027:  ldnull
      IL_0028:  cgt.un
      IL_002a:  brfalse.s  IL_002e

      .line 100001,100001 : 0,0 ''
      IL_002c:  ldc.i4.m1
      IL_002d:  ret

      .line 100001,100001 : 0,0 ''
      IL_002e:  ldc.i4.0
      IL_002f:  ret
    } // end of method C::CompareTo

    .method public hidebysig virtual final 
            instance int32  CompareTo(object obj) cil managed
    {
      .custom instance void [mscorlib]System.Runtime.CompilerServices.CompilerGeneratedAttribute::.ctor() = ( 01 00 00 00 ) 
      // Code size       13 (0xd)
      .maxstack  8
      .line 3,3 : 6,7 ''
      IL_0000:  ldarg.0
      IL_0001:  ldarg.1
      IL_0002:  unbox.any  CCtorDUWithMember01a/C
      IL_0007:  callvirt   instance int32 CCtorDUWithMember01a/C::CompareTo(class CCtorDUWithMember01a/C)
      IL_000c:  ret
    } // end of method C::CompareTo

    .method public hidebysig virtual final 
            instance int32  CompareTo(object obj,
                                      class [mscorlib]System.Collections.IComparer comp) cil managed
    {
      .custom instance void [mscorlib]System.Runtime.CompilerServices.CompilerGeneratedAttribute::.ctor() = ( 01 00 00 00 ) 
      // Code size       65 (0x41)
      .maxstack  4
      .locals init ([0] class CCtorDUWithMember01a/C V_0,
               [1] int32 V_1,
               [2] int32 V_2)
      .line 3,3 : 6,7 ''
      IL_0000:  ldarg.1
      IL_0001:  unbox.any  CCtorDUWithMember01a/C
      IL_0006:  stloc.0
      IL_0007:  ldarg.0
      IL_0008:  ldnull
      IL_0009:  cgt.un
      IL_000b:  brfalse.s  IL_0032

      .line 100001,100001 : 0,0 ''
      IL_000d:  ldarg.1
      IL_000e:  unbox.any  CCtorDUWithMember01a/C
      IL_0013:  ldnull
      IL_0014:  cgt.un
      IL_0016:  brfalse.s  IL_0030

      .line 100001,100001 : 0,0 ''
      IL_0018:  ldarg.0
      IL_0019:  ldfld      int32 CCtorDUWithMember01a/C::_tag
      IL_001e:  stloc.1
      IL_001f:  ldloc.0
      IL_0020:  ldfld      int32 CCtorDUWithMember01a/C::_tag
      IL_0025:  stloc.2
      IL_0026:  ldloc.1
      IL_0027:  ldloc.2
      IL_0028:  bne.un.s   IL_002c

      .line 100001,100001 : 0,0 ''
      IL_002a:  ldc.i4.0
      IL_002b:  ret

      .line 100001,100001 : 0,0 ''
      IL_002c:  ldloc.1
      IL_002d:  ldloc.2
      IL_002e:  sub
      IL_002f:  ret

      .line 100001,100001 : 0,0 ''
      IL_0030:  ldc.i4.1
      IL_0031:  ret

      .line 100001,100001 : 0,0 ''
      IL_0032:  ldarg.1
      IL_0033:  unbox.any  CCtorDUWithMember01a/C
      IL_0038:  ldnull
      IL_0039:  cgt.un
      IL_003b:  brfalse.s  IL_003f

      .line 100001,100001 : 0,0 ''
      IL_003d:  ldc.i4.m1
      IL_003e:  ret

      .line 100001,100001 : 0,0 ''
      IL_003f:  ldc.i4.0
      IL_0040:  ret
    } // end of method C::CompareTo

    .method public hidebysig virtual final 
            instance int32  GetHashCode(class [mscorlib]System.Collections.IEqualityComparer comp) cil managed
    {
      .custom instance void [mscorlib]System.Runtime.CompilerServices.CompilerGeneratedAttribute::.ctor() = ( 01 00 00 00 ) 
      // Code size       17 (0x11)
      .maxstack  3
      .locals init ([0] int32 V_0)
      .line 100001,100001 : 0,0 ''
      IL_0000:  ldarg.0
      IL_0001:  ldnull
      IL_0002:  cgt.un
      IL_0004:  brfalse.s  IL_000f

      .line 100001,100001 : 0,0 ''
      IL_0006:  ldc.i4.0
      IL_0007:  stloc.0
      IL_0008:  ldarg.0
      IL_0009:  ldfld      int32 CCtorDUWithMember01a/C::_tag
      IL_000e:  ret

      .line 100001,100001 : 0,0 ''
      IL_000f:  ldc.i4.0
      IL_0010:  ret
    } // end of method C::GetHashCode

    .method public hidebysig virtual final 
            instance int32  GetHashCode() cil managed
    {
      .custom instance void [mscorlib]System.Runtime.CompilerServices.CompilerGeneratedAttribute::.ctor() = ( 01 00 00 00 ) 
      // Code size       12 (0xc)
      .maxstack  8
      .line 3,3 : 6,7 ''
      IL_0000:  ldarg.0
      IL_0001:  call       class [mscorlib]System.Collections.IEqualityComparer [FSharp.Core]Microsoft.FSharp.Core.LanguagePrimitives::get_GenericEqualityComparer()
      IL_0006:  callvirt   instance int32 CCtorDUWithMember01a/C::GetHashCode(class [mscorlib]System.Collections.IEqualityComparer)
      IL_000b:  ret
    } // end of method C::GetHashCode

    .method public hidebysig virtual final 
            instance bool  Equals(object obj,
                                  class [mscorlib]System.Collections.IEqualityComparer comp) cil managed
    {
      .custom instance void [mscorlib]System.Runtime.CompilerServices.CompilerGeneratedAttribute::.ctor() = ( 01 00 00 00 ) 
      // Code size       47 (0x2f)
      .maxstack  4
      .locals init ([0] class CCtorDUWithMember01a/C V_0,
               [1] class CCtorDUWithMember01a/C V_1,
               [2] int32 V_2,
               [3] int32 V_3)
      .line 100001,100001 : 0,0 ''
      IL_0000:  ldarg.0
      IL_0001:  ldnull
      IL_0002:  cgt.un
      IL_0004:  brfalse.s  IL_0027

      .line 100001,100001 : 0,0 ''
      IL_0006:  ldarg.1
      IL_0007:  isinst     CCtorDUWithMember01a/C
      IL_000c:  stloc.0
      IL_000d:  ldloc.0
      IL_000e:  brfalse.s  IL_0025

      .line 100001,100001 : 0,0 ''
      IL_0010:  ldloc.0
      IL_0011:  stloc.1
      IL_0012:  ldarg.0
      IL_0013:  ldfld      int32 CCtorDUWithMember01a/C::_tag
      IL_0018:  stloc.2
      IL_0019:  ldloc.1
      IL_001a:  ldfld      int32 CCtorDUWithMember01a/C::_tag
      IL_001f:  stloc.3
      IL_0020:  ldloc.2
      IL_0021:  ldloc.3
      IL_0022:  ceq
      IL_0024:  ret

      .line 100001,100001 : 0,0 ''
      IL_0025:  ldc.i4.0
      IL_0026:  ret

      .line 100001,100001 : 0,0 ''
      IL_0027:  ldarg.1
      IL_0028:  ldnull
      IL_0029:  cgt.un
      IL_002b:  ldc.i4.0
      IL_002c:  ceq
      IL_002e:  ret
    } // end of method C::Equals

    .method public hidebysig specialname 
            instance int32  get_P() cil managed
    {
      // Code size       2 (0x2)
      .maxstack  8
      .line 6,6 : 18,19 ''
      IL_0000:  ldc.i4.1
      IL_0001:  ret
    } // end of method C::get_P

    .method public hidebysig virtual final 
            instance bool  Equals(class CCtorDUWithMember01a/C obj) cil managed
    {
      .custom instance void [mscorlib]System.Runtime.CompilerServices.CompilerGeneratedAttribute::.ctor() = ( 01 00 00 00 ) 
      // Code size       41 (0x29)
      .maxstack  4
      .locals init ([0] int32 V_0,
               [1] int32 V_1)
      .line 100001,100001 : 0,0 ''
      IL_0000:  ldarg.0
      IL_0001:  ldnull
      IL_0002:  cgt.un
      IL_0004:  brfalse.s  IL_0021

      .line 100001,100001 : 0,0 ''
      IL_0006:  ldarg.1
      IL_0007:  ldnull
      IL_0008:  cgt.un
      IL_000a:  brfalse.s  IL_001f

      .line 100001,100001 : 0,0 ''
      IL_000c:  ldarg.0
      IL_000d:  ldfld      int32 CCtorDUWithMember01a/C::_tag
      IL_0012:  stloc.0
      IL_0013:  ldarg.1
      IL_0014:  ldfld      int32 CCtorDUWithMember01a/C::_tag
      IL_0019:  stloc.1
      IL_001a:  ldloc.0
      IL_001b:  ldloc.1
      IL_001c:  ceq
      IL_001e:  ret

      .line 100001,100001 : 0,0 ''
      IL_001f:  ldc.i4.0
      IL_0020:  ret

      .line 100001,100001 : 0,0 ''
      IL_0021:  ldarg.1
      IL_0022:  ldnull
      IL_0023:  cgt.un
      IL_0025:  ldc.i4.0
      IL_0026:  ceq
      IL_0028:  ret
    } // end of method C::Equals

    .method public hidebysig virtual final 
            instance bool  Equals(object obj) cil managed
    {
      .custom instance void [mscorlib]System.Runtime.CompilerServices.CompilerGeneratedAttribute::.ctor() = ( 01 00 00 00 ) 
      // Code size       20 (0x14)
      .maxstack  4
      .locals init ([0] class CCtorDUWithMember01a/C V_0)
      .line 3,3 : 6,7 ''
      IL_0000:  ldarg.1
      IL_0001:  isinst     CCtorDUWithMember01a/C
      IL_0006:  stloc.0
      IL_0007:  ldloc.0
      IL_0008:  brfalse.s  IL_0012

      .line 100001,100001 : 0,0 ''
      IL_000a:  ldarg.0
      IL_000b:  ldloc.0
      IL_000c:  callvirt   instance bool CCtorDUWithMember01a/C::Equals(class CCtorDUWithMember01a/C)
      IL_0011:  ret

      .line 100001,100001 : 0,0 ''
      IL_0012:  ldc.i4.0
      IL_0013:  ret
    } // end of method C::Equals

    .property instance int32 Tag()
    {
      .custom instance void [mscorlib]System.Runtime.CompilerServices.CompilerGeneratedAttribute::.ctor() = ( 01 00 00 00 ) 
      .custom instance void [mscorlib]System.Diagnostics.DebuggerNonUserCodeAttribute::.ctor() = ( 01 00 00 00 ) 
      .custom instance void [mscorlib]System.Diagnostics.DebuggerBrowsableAttribute::.ctor(valuetype [mscorlib]System.Diagnostics.DebuggerBrowsableState) = ( 01 00 00 00 00 00 00 00 ) 
      .get instance int32 CCtorDUWithMember01a/C::get_Tag()
    } // end of property C::Tag
    .property class CCtorDUWithMember01a/C
            A()
    {
      .custom instance void [mscorlib]System.Runtime.CompilerServices.CompilerGeneratedAttribute::.ctor() = ( 01 00 00 00 ) 
      .custom instance void [mscorlib]System.Diagnostics.DebuggerNonUserCodeAttribute::.ctor() = ( 01 00 00 00 ) 
      .custom instance void [mscorlib]System.Diagnostics.DebuggerBrowsableAttribute::.ctor(valuetype [mscorlib]System.Diagnostics.DebuggerBrowsableState) = ( 01 00 00 00 00 00 00 00 ) 
      .get class CCtorDUWithMember01a/C CCtorDUWithMember01a/C::get_A()
    } // end of property C::A
    .property instance bool IsA()
    {
      .custom instance void [mscorlib]System.Runtime.CompilerServices.CompilerGeneratedAttribute::.ctor() = ( 01 00 00 00 ) 
      .custom instance void [mscorlib]System.Diagnostics.DebuggerNonUserCodeAttribute::.ctor() = ( 01 00 00 00 ) 
      .custom instance void [mscorlib]System.Diagnostics.DebuggerBrowsableAttribute::.ctor(valuetype [mscorlib]System.Diagnostics.DebuggerBrowsableState) = ( 01 00 00 00 00 00 00 00 ) 
      .get instance bool CCtorDUWithMember01a/C::get_IsA()
    } // end of property C::IsA
    .property class CCtorDUWithMember01a/C
            B()
    {
      .custom instance void [mscorlib]System.Runtime.CompilerServices.CompilerGeneratedAttribute::.ctor() = ( 01 00 00 00 ) 
      .custom instance void [mscorlib]System.Diagnostics.DebuggerNonUserCodeAttribute::.ctor() = ( 01 00 00 00 ) 
      .custom instance void [mscorlib]System.Diagnostics.DebuggerBrowsableAttribute::.ctor(valuetype [mscorlib]System.Diagnostics.DebuggerBrowsableState) = ( 01 00 00 00 00 00 00 00 ) 
      .get class CCtorDUWithMember01a/C CCtorDUWithMember01a/C::get_B()
    } // end of property C::B
    .property instance bool IsB()
    {
      .custom instance void [mscorlib]System.Runtime.CompilerServices.CompilerGeneratedAttribute::.ctor() = ( 01 00 00 00 ) 
      .custom instance void [mscorlib]System.Diagnostics.DebuggerNonUserCodeAttribute::.ctor() = ( 01 00 00 00 ) 
      .custom instance void [mscorlib]System.Diagnostics.DebuggerBrowsableAttribute::.ctor(valuetype [mscorlib]System.Diagnostics.DebuggerBrowsableState) = ( 01 00 00 00 00 00 00 00 ) 
      .get instance bool CCtorDUWithMember01a/C::get_IsB()
    } // end of property C::IsB
    .property instance int32 P()
    {
      .get instance int32 CCtorDUWithMember01a/C::get_P()
    } // end of property C::P
  } // end of class C

  .method public specialname static class CCtorDUWithMember01a/C 
          get_e2() cil managed
  {
    .custom instance void [mscorlib]System.Runtime.CompilerServices.CompilerGeneratedAttribute::.ctor() = ( 01 00 00 00 ) 
    .custom instance void [mscorlib]System.Diagnostics.DebuggerNonUserCodeAttribute::.ctor() = ( 01 00 00 00 ) 
    // Code size       6 (0x6)
    .maxstack  8
    IL_0000:  call       class CCtorDUWithMember01a/C CCtorDUWithMember01a/C::get_A()
    IL_0005:  ret
  } // end of method CCtorDUWithMember01a::get_e2

  .property class CCtorDUWithMember01a/C e2()
  {
    .get class CCtorDUWithMember01a/C CCtorDUWithMember01a::get_e2()
  } // end of property CCtorDUWithMember01a::e2
} // end of class CCtorDUWithMember01a

.class private abstract auto ansi sealed '<StartupCode$CCtorDUWithMember01>'.$CCtorDUWithMember01a
       extends [mscorlib]System.Object
{
  .field static assembly int32 init@
  .custom instance void [mscorlib]System.Diagnostics.DebuggerBrowsableAttribute::.ctor(valuetype [mscorlib]System.Diagnostics.DebuggerBrowsableState) = ( 01 00 00 00 00 00 00 00 ) 
  .custom instance void [mscorlib]System.Runtime.CompilerServices.CompilerGeneratedAttribute::.ctor() = ( 01 00 00 00 ) 
  .custom instance void [mscorlib]System.Diagnostics.DebuggerNonUserCodeAttribute::.ctor() = ( 01 00 00 00 ) 
  .method private specialname rtspecialname static 
          void  .cctor() cil managed
  {
    // Code size       7 (0x7)
    .maxstack  3
    .locals init ([0] class CCtorDUWithMember01a/C e2)
    .line 8,8 : 1,13 ''
    IL_0000:  call       class CCtorDUWithMember01a/C CCtorDUWithMember01a::get_e2()
    IL_0005:  stloc.0
    IL_0006:  ret
  } // end of method $CCtorDUWithMember01a::.cctor

} // end of class '<StartupCode$CCtorDUWithMember01>'.$CCtorDUWithMember01a


// =============================================================

// *********** DISASSEMBLY COMPLETE ***********************<|MERGE_RESOLUTION|>--- conflicted
+++ resolved
@@ -36,21 +36,13 @@
   // Offset: 0x00000780 Length: 0x00000227
 }
 .module CCtorDUWithMember01.exe
-<<<<<<< HEAD
-// MVID: {608C04FF-26F1-14EE-A745-0383FF048C60}
-=======
 // MVID: {60B68B7E-26F1-14EE-A745-03837E8BB660}
->>>>>>> 63e4741e
 .imagebase 0x00400000
 .file alignment 0x00000200
 .stackreserve 0x00100000
 .subsystem 0x0003       // WINDOWS_CUI
 .corflags 0x00000001    //  ILONLY
-<<<<<<< HEAD
 // Image base: 0x06560000
-=======
-// Image base: 0x06D80000
->>>>>>> 63e4741e
 
 
 // =============== CLASS MEMBERS DECLARATION ===================
