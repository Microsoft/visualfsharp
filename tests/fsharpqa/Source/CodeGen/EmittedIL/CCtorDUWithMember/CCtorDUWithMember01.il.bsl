--- conflicted
+++ resolved
@@ -30,7 +30,6 @@
 .mresource public FSharpSignatureData.CCtorDUWithMember01
 {
   // Offset: 0x00000000 Length: 0x0000077A
-<<<<<<< HEAD
 }
 .mresource public FSharpSignatureDataB.CCtorDUWithMember01
 {
@@ -42,25 +41,12 @@
 }
 .module CCtorDUWithMember01.exe
 // MVID: {5F972A55-26F1-14EE-A745-0383552A975F}
-=======
-}
-.mresource public FSharpOptimizationData.CCtorDUWithMember01
-{
-  // Offset: 0x00000780 Length: 0x00000227
-}
-.module CCtorDUWithMember01.exe
-// MVID: {60B68B7E-26F1-14EE-A745-03837E8BB660}
->>>>>>> 200af477
 .imagebase 0x00400000
 .file alignment 0x00000200
 .stackreserve 0x00100000
 .subsystem 0x0003       // WINDOWS_CUI
 .corflags 0x00000001    //  ILONLY
-<<<<<<< HEAD
 // Image base: 0x06E20000
-=======
-// Image base: 0x06D80000
->>>>>>> 200af477
 
 
 // =============== CLASS MEMBERS DECLARATION ===================
