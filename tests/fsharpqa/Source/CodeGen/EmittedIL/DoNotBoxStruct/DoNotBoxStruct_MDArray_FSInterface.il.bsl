
//  Microsoft (R) .NET Framework IL Disassembler.  Version 4.8.3928.0
//  Copyright (c) Microsoft Corporation.  All rights reserved.



// Metadata version: v4.0.30319
.assembly extern mscorlib
{
  .publickeytoken = (B7 7A 5C 56 19 34 E0 89 )                         // .z\V.4..
  .ver 4:0:0:0
}
.assembly extern FSharp.Core
{
  .publickeytoken = (B0 3F 5F 7F 11 D5 0A 3A )                         // .?_....:
  .ver 5:0:0:0
}
.assembly DoNotBoxStruct_MDArray_FSInterface
{
  .custom instance void [FSharp.Core]Microsoft.FSharp.Core.FSharpInterfaceDataVersionAttribute::.ctor(int32,
                                                                                                      int32,
                                                                                                      int32) = ( 01 00 02 00 00 00 00 00 00 00 00 00 00 00 00 00 ) 

  // --- The following custom attribute is added automatically, do not uncomment -------
  //  .custom instance void [mscorlib]System.Diagnostics.DebuggableAttribute::.ctor(valuetype [mscorlib]System.Diagnostics.DebuggableAttribute/DebuggingModes) = ( 01 00 01 01 00 00 00 00 ) 

  .hash algorithm 0x00008004
  .ver 0:0:0:0
}
.mresource public FSharpSignatureData.DoNotBoxStruct_MDArray_FSInterface
{
  // Offset: 0x00000000 Length: 0x0000025C
<<<<<<< HEAD
}
.mresource public FSharpSignatureDataB.DoNotBoxStruct_MDArray_FSInterface
{
  // Offset: 0x00000260 Length: 0x00000001
=======
>>>>>>> 645ed210
}
.mresource public FSharpOptimizationData.DoNotBoxStruct_MDArray_FSInterface
{
  // Offset: 0x00000260 Length: 0x0000009C
}
.module DoNotBoxStruct_MDArray_FSInterface.exe
<<<<<<< HEAD
// MVID: {5F972A55-8279-DA45-A745-0383552A975F}
=======
// MVID: {5FCFFD0B-8279-DA45-A745-03830BFDCF5F}
>>>>>>> 645ed210
.imagebase 0x00400000
.file alignment 0x00000200
.stackreserve 0x00100000
.subsystem 0x0003       // WINDOWS_CUI
.corflags 0x00000001    //  ILONLY
<<<<<<< HEAD
// Image base: 0x06830000
=======
// Image base: 0x05A00000
>>>>>>> 645ed210


// =============== CLASS MEMBERS DECLARATION ===================

.class public abstract auto ansi sealed DoNotBoxStruct_MDArray_FSInterface
       extends [mscorlib]System.Object
{
  .custom instance void [FSharp.Core]Microsoft.FSharp.Core.CompilationMappingAttribute::.ctor(valuetype [FSharp.Core]Microsoft.FSharp.Core.SourceConstructFlags) = ( 01 00 07 00 00 00 00 00 ) 
  .class auto ansi serializable sealed nested assembly beforefieldinit F@5
         extends class [FSharp.Core]Microsoft.FSharp.Core.FSharpFunc`2<int32,class [FSharp.Core]Microsoft.FSharp.Core.Unit>
  {
    .field static assembly initonly class DoNotBoxStruct_MDArray_FSInterface/F@5 @_instance
    .method assembly specialname rtspecialname 
            instance void  .ctor() cil managed
    {
      .custom instance void [mscorlib]System.Runtime.CompilerServices.CompilerGeneratedAttribute::.ctor() = ( 01 00 00 00 ) 
      .custom instance void [mscorlib]System.Diagnostics.DebuggerNonUserCodeAttribute::.ctor() = ( 01 00 00 00 ) 
      // Code size       7 (0x7)
      .maxstack  8
      IL_0000:  ldarg.0
      IL_0001:  call       instance void class [FSharp.Core]Microsoft.FSharp.Core.FSharpFunc`2<int32,class [FSharp.Core]Microsoft.FSharp.Core.Unit>::.ctor()
      IL_0006:  ret
    } // end of method F@5::.ctor

    .method public strict virtual instance class [FSharp.Core]Microsoft.FSharp.Core.Unit 
            Invoke(int32 x) cil managed
    {
      // Code size       2 (0x2)
      .maxstack  8
      .language '{AB4F38C9-B6E6-43BA-BE3B-58080B2CCCE3}', '{994B45C4-E6E9-11D2-903F-00C04FA302A1}', '{5A869D0B-6611-11D3-BD2A-0000F80849BD}'
      .line 5,5 : 68,70 'C:\\GitHub\\dsyme\\fsharp\\tests\\fsharpqa\\source\\CodeGen\\EmittedIL\\DoNotBoxStruct\\DoNotBoxStruct_MDArray_FSInterface.fs'
      IL_0000:  ldnull
      IL_0001:  ret
    } // end of method F@5::Invoke

<<<<<<< HEAD
=======
    .method private specialname rtspecialname static 
            void  .cctor() cil managed
    {
      // Code size       11 (0xb)
      .maxstack  10
      IL_0000:  newobj     instance void DoNotBoxStruct_MDArray_FSInterface/F@5::.ctor()
      IL_0005:  stsfld     class DoNotBoxStruct_MDArray_FSInterface/F@5 DoNotBoxStruct_MDArray_FSInterface/F@5::@_instance
      IL_000a:  ret
    } // end of method F@5::.cctor

>>>>>>> 645ed210
  } // end of class F@5

  .method public static void  F<(class [FSharp.Core]Microsoft.FSharp.Control.IEvent`2<class [FSharp.Core]Microsoft.FSharp.Control.FSharpHandler`1<int32>,int32>) T>(!!T[0...,0...] x) cil managed
  {
    // Code size       31 (0x1f)
    .maxstack  8
    .line 5,5 : 47,71 ''
    IL_0000:  ldarg.0
    IL_0001:  ldc.i4.0
    IL_0002:  ldc.i4.0
    IL_0003:  call       instance !!T !!T[0...,0...]::Get(int32,
                                                          int32)
    IL_0008:  box        !!T
    IL_000d:  unbox.any  class [mscorlib]System.IObservable`1<int32>
<<<<<<< HEAD
    IL_0012:  newobj     instance void DoNotBoxStruct_MDArray_FSInterface/F@5::.ctor()
=======
    IL_0012:  ldsfld     class DoNotBoxStruct_MDArray_FSInterface/F@5 DoNotBoxStruct_MDArray_FSInterface/F@5::@_instance
>>>>>>> 645ed210
    IL_0017:  tail.
    IL_0019:  call       void [FSharp.Core]Microsoft.FSharp.Control.CommonExtensions::AddToObservable<int32>(class [mscorlib]System.IObservable`1<!!0>,
                                                                                                             class [FSharp.Core]Microsoft.FSharp.Core.FSharpFunc`2<!!0,class [FSharp.Core]Microsoft.FSharp.Core.Unit>)
    IL_001e:  ret
  } // end of method DoNotBoxStruct_MDArray_FSInterface::F

} // end of class DoNotBoxStruct_MDArray_FSInterface

.class private abstract auto ansi sealed '<StartupCode$DoNotBoxStruct_MDArray_FSInterface>'.$DoNotBoxStruct_MDArray_FSInterface
       extends [mscorlib]System.Object
{
  .method public static void  main@() cil managed
  {
    .entrypoint
    // Code size       1 (0x1)
    .maxstack  8
    IL_0000:  ret
  } // end of method $DoNotBoxStruct_MDArray_FSInterface::main@

} // end of class '<StartupCode$DoNotBoxStruct_MDArray_FSInterface>'.$DoNotBoxStruct_MDArray_FSInterface


// =============================================================

// *********** DISASSEMBLY COMPLETE ***********************<|MERGE_RESOLUTION|>--- conflicted
+++ resolved
@@ -30,34 +30,23 @@
 .mresource public FSharpSignatureData.DoNotBoxStruct_MDArray_FSInterface
 {
   // Offset: 0x00000000 Length: 0x0000025C
-<<<<<<< HEAD
 }
 .mresource public FSharpSignatureDataB.DoNotBoxStruct_MDArray_FSInterface
 {
   // Offset: 0x00000260 Length: 0x00000001
-=======
->>>>>>> 645ed210
 }
 .mresource public FSharpOptimizationData.DoNotBoxStruct_MDArray_FSInterface
 {
   // Offset: 0x00000260 Length: 0x0000009C
 }
 .module DoNotBoxStruct_MDArray_FSInterface.exe
-<<<<<<< HEAD
-// MVID: {5F972A55-8279-DA45-A745-0383552A975F}
-=======
 // MVID: {5FCFFD0B-8279-DA45-A745-03830BFDCF5F}
->>>>>>> 645ed210
 .imagebase 0x00400000
 .file alignment 0x00000200
 .stackreserve 0x00100000
 .subsystem 0x0003       // WINDOWS_CUI
 .corflags 0x00000001    //  ILONLY
-<<<<<<< HEAD
-// Image base: 0x06830000
-=======
 // Image base: 0x05A00000
->>>>>>> 645ed210
 
 
 // =============== CLASS MEMBERS DECLARATION ===================
@@ -93,8 +82,6 @@
       IL_0001:  ret
     } // end of method F@5::Invoke
 
-<<<<<<< HEAD
-=======
     .method private specialname rtspecialname static 
             void  .cctor() cil managed
     {
@@ -105,7 +92,6 @@
       IL_000a:  ret
     } // end of method F@5::.cctor
 
->>>>>>> 645ed210
   } // end of class F@5
 
   .method public static void  F<(class [FSharp.Core]Microsoft.FSharp.Control.IEvent`2<class [FSharp.Core]Microsoft.FSharp.Control.FSharpHandler`1<int32>,int32>) T>(!!T[0...,0...] x) cil managed
@@ -120,11 +106,7 @@
                                                           int32)
     IL_0008:  box        !!T
     IL_000d:  unbox.any  class [mscorlib]System.IObservable`1<int32>
-<<<<<<< HEAD
-    IL_0012:  newobj     instance void DoNotBoxStruct_MDArray_FSInterface/F@5::.ctor()
-=======
     IL_0012:  ldsfld     class DoNotBoxStruct_MDArray_FSInterface/F@5 DoNotBoxStruct_MDArray_FSInterface/F@5::@_instance
->>>>>>> 645ed210
     IL_0017:  tail.
     IL_0019:  call       void [FSharp.Core]Microsoft.FSharp.Control.CommonExtensions::AddToObservable<int32>(class [mscorlib]System.IObservable`1<!!0>,
                                                                                                              class [FSharp.Core]Microsoft.FSharp.Core.FSharpFunc`2<!!0,class [FSharp.Core]Microsoft.FSharp.Core.Unit>)
