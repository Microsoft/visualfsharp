
//  Microsoft (R) .NET Framework IL Disassembler.  Version 4.8.3928.0
//  Copyright (c) Microsoft Corporation.  All rights reserved.



// Metadata version: v4.0.30319
.assembly extern mscorlib
{
  .publickeytoken = (B7 7A 5C 56 19 34 E0 89 )                         // .z\V.4..
  .ver 4:0:0:0
}
.assembly extern FSharp.Core
{
  .publickeytoken = (B0 3F 5F 7F 11 D5 0A 3A )                         // .?_....:
  .ver 5:0:0:0
}
.assembly DoNotBoxStruct_Array_FSInterface
{
  .custom instance void [FSharp.Core]Microsoft.FSharp.Core.FSharpInterfaceDataVersionAttribute::.ctor(int32,
                                                                                                      int32,
                                                                                                      int32) = ( 01 00 02 00 00 00 00 00 00 00 00 00 00 00 00 00 ) 

  // --- The following custom attribute is added automatically, do not uncomment -------
  //  .custom instance void [mscorlib]System.Diagnostics.DebuggableAttribute::.ctor(valuetype [mscorlib]System.Diagnostics.DebuggableAttribute/DebuggingModes) = ( 01 00 01 01 00 00 00 00 ) 

  .hash algorithm 0x00008004
  .ver 0:0:0:0
}
.mresource public FSharpSignatureData.DoNotBoxStruct_Array_FSInterface
{
  // Offset: 0x00000000 Length: 0x00000255
<<<<<<< HEAD
}
.mresource public FSharpSignatureDataB.DoNotBoxStruct_Array_FSInterface
{
  // Offset: 0x00000260 Length: 0x00000001
=======
>>>>>>> 645ed210
}
.mresource public FSharpOptimizationData.DoNotBoxStruct_Array_FSInterface
{
  // Offset: 0x00000268 Length: 0x00000098
}
.module DoNotBoxStruct_Array_FSInterface.exe
<<<<<<< HEAD
// MVID: {5F972A55-1737-9DA5-A745-0383552A975F}
=======
// MVID: {5FCFFD0B-1737-9DA5-A745-03830BFDCF5F}
>>>>>>> 645ed210
.imagebase 0x00400000
.file alignment 0x00000200
.stackreserve 0x00100000
.subsystem 0x0003       // WINDOWS_CUI
.corflags 0x00000001    //  ILONLY
<<<<<<< HEAD
// Image base: 0x07300000
=======
// Image base: 0x07340000
>>>>>>> 645ed210


// =============== CLASS MEMBERS DECLARATION ===================

.class public abstract auto ansi sealed DoNotBoxStruct_Array_FSInterface
       extends [mscorlib]System.Object
{
  .custom instance void [FSharp.Core]Microsoft.FSharp.Core.CompilationMappingAttribute::.ctor(valuetype [FSharp.Core]Microsoft.FSharp.Core.SourceConstructFlags) = ( 01 00 07 00 00 00 00 00 ) 
  .class auto ansi serializable sealed nested assembly beforefieldinit F@5
         extends class [FSharp.Core]Microsoft.FSharp.Core.FSharpFunc`2<int32,class [FSharp.Core]Microsoft.FSharp.Core.Unit>
  {
    .field static assembly initonly class DoNotBoxStruct_Array_FSInterface/F@5 @_instance
    .method assembly specialname rtspecialname 
            instance void  .ctor() cil managed
    {
      .custom instance void [mscorlib]System.Runtime.CompilerServices.CompilerGeneratedAttribute::.ctor() = ( 01 00 00 00 ) 
      .custom instance void [mscorlib]System.Diagnostics.DebuggerNonUserCodeAttribute::.ctor() = ( 01 00 00 00 ) 
      // Code size       7 (0x7)
      .maxstack  8
      IL_0000:  ldarg.0
      IL_0001:  call       instance void class [FSharp.Core]Microsoft.FSharp.Core.FSharpFunc`2<int32,class [FSharp.Core]Microsoft.FSharp.Core.Unit>::.ctor()
      IL_0006:  ret
    } // end of method F@5::.ctor

    .method public strict virtual instance class [FSharp.Core]Microsoft.FSharp.Core.Unit 
            Invoke(int32 x) cil managed
    {
      // Code size       2 (0x2)
      .maxstack  8
      .language '{AB4F38C9-B6E6-43BA-BE3B-58080B2CCCE3}', '{994B45C4-E6E9-11D2-903F-00C04FA302A1}', '{5A869D0B-6611-11D3-BD2A-0000F80849BD}'
      .line 5,5 : 65,67 'C:\\GitHub\\dsyme\\fsharp\\tests\\fsharpqa\\source\\CodeGen\\EmittedIL\\DoNotBoxStruct\\DoNotBoxStruct_Array_FSInterface.fs'
      IL_0000:  ldnull
      IL_0001:  ret
    } // end of method F@5::Invoke

<<<<<<< HEAD
=======
    .method private specialname rtspecialname static 
            void  .cctor() cil managed
    {
      // Code size       11 (0xb)
      .maxstack  10
      IL_0000:  newobj     instance void DoNotBoxStruct_Array_FSInterface/F@5::.ctor()
      IL_0005:  stsfld     class DoNotBoxStruct_Array_FSInterface/F@5 DoNotBoxStruct_Array_FSInterface/F@5::@_instance
      IL_000a:  ret
    } // end of method F@5::.cctor

>>>>>>> 645ed210
  } // end of class F@5

  .method public static void  F<(class [FSharp.Core]Microsoft.FSharp.Control.IEvent`2<class [FSharp.Core]Microsoft.FSharp.Control.FSharpHandler`1<int32>,int32>) T>(!!T[] x) cil managed
  {
    // Code size       30 (0x1e)
    .maxstack  8
    .line 5,5 : 46,68 ''
    IL_0000:  ldarg.0
    IL_0001:  ldc.i4.0
    IL_0002:  ldelem     !!T
    IL_0007:  box        !!T
    IL_000c:  unbox.any  class [mscorlib]System.IObservable`1<int32>
<<<<<<< HEAD
    IL_0011:  newobj     instance void DoNotBoxStruct_Array_FSInterface/F@5::.ctor()
=======
    IL_0011:  ldsfld     class DoNotBoxStruct_Array_FSInterface/F@5 DoNotBoxStruct_Array_FSInterface/F@5::@_instance
>>>>>>> 645ed210
    IL_0016:  tail.
    IL_0018:  call       void [FSharp.Core]Microsoft.FSharp.Control.CommonExtensions::AddToObservable<int32>(class [mscorlib]System.IObservable`1<!!0>,
                                                                                                             class [FSharp.Core]Microsoft.FSharp.Core.FSharpFunc`2<!!0,class [FSharp.Core]Microsoft.FSharp.Core.Unit>)
    IL_001d:  ret
  } // end of method DoNotBoxStruct_Array_FSInterface::F

} // end of class DoNotBoxStruct_Array_FSInterface

.class private abstract auto ansi sealed '<StartupCode$DoNotBoxStruct_Array_FSInterface>'.$DoNotBoxStruct_Array_FSInterface
       extends [mscorlib]System.Object
{
  .method public static void  main@() cil managed
  {
    .entrypoint
    // Code size       1 (0x1)
    .maxstack  8
    IL_0000:  ret
  } // end of method $DoNotBoxStruct_Array_FSInterface::main@

} // end of class '<StartupCode$DoNotBoxStruct_Array_FSInterface>'.$DoNotBoxStruct_Array_FSInterface


// =============================================================

// *********** DISASSEMBLY COMPLETE ***********************<|MERGE_RESOLUTION|>--- conflicted
+++ resolved
@@ -30,34 +30,23 @@
 .mresource public FSharpSignatureData.DoNotBoxStruct_Array_FSInterface
 {
   // Offset: 0x00000000 Length: 0x00000255
-<<<<<<< HEAD
 }
 .mresource public FSharpSignatureDataB.DoNotBoxStruct_Array_FSInterface
 {
   // Offset: 0x00000260 Length: 0x00000001
-=======
->>>>>>> 645ed210
 }
 .mresource public FSharpOptimizationData.DoNotBoxStruct_Array_FSInterface
 {
   // Offset: 0x00000268 Length: 0x00000098
 }
 .module DoNotBoxStruct_Array_FSInterface.exe
-<<<<<<< HEAD
-// MVID: {5F972A55-1737-9DA5-A745-0383552A975F}
-=======
 // MVID: {5FCFFD0B-1737-9DA5-A745-03830BFDCF5F}
->>>>>>> 645ed210
 .imagebase 0x00400000
 .file alignment 0x00000200
 .stackreserve 0x00100000
 .subsystem 0x0003       // WINDOWS_CUI
 .corflags 0x00000001    //  ILONLY
-<<<<<<< HEAD
-// Image base: 0x07300000
-=======
 // Image base: 0x07340000
->>>>>>> 645ed210
 
 
 // =============== CLASS MEMBERS DECLARATION ===================
@@ -93,8 +82,6 @@
       IL_0001:  ret
     } // end of method F@5::Invoke
 
-<<<<<<< HEAD
-=======
     .method private specialname rtspecialname static 
             void  .cctor() cil managed
     {
@@ -105,7 +92,6 @@
       IL_000a:  ret
     } // end of method F@5::.cctor
 
->>>>>>> 645ed210
   } // end of class F@5
 
   .method public static void  F<(class [FSharp.Core]Microsoft.FSharp.Control.IEvent`2<class [FSharp.Core]Microsoft.FSharp.Control.FSharpHandler`1<int32>,int32>) T>(!!T[] x) cil managed
@@ -118,11 +104,7 @@
     IL_0002:  ldelem     !!T
     IL_0007:  box        !!T
     IL_000c:  unbox.any  class [mscorlib]System.IObservable`1<int32>
-<<<<<<< HEAD
-    IL_0011:  newobj     instance void DoNotBoxStruct_Array_FSInterface/F@5::.ctor()
-=======
     IL_0011:  ldsfld     class DoNotBoxStruct_Array_FSInterface/F@5 DoNotBoxStruct_Array_FSInterface/F@5::@_instance
->>>>>>> 645ed210
     IL_0016:  tail.
     IL_0018:  call       void [FSharp.Core]Microsoft.FSharp.Control.CommonExtensions::AddToObservable<int32>(class [mscorlib]System.IObservable`1<!!0>,
                                                                                                              class [FSharp.Core]Microsoft.FSharp.Core.FSharpFunc`2<!!0,class [FSharp.Core]Microsoft.FSharp.Core.Unit>)
