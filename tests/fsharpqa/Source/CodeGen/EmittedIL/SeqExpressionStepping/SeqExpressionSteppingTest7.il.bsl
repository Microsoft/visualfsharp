
//  Microsoft (R) .NET Framework IL Disassembler.  Version 4.6.1055.0
//  Copyright (c) Microsoft Corporation.  All rights reserved.



// Metadata version: v4.0.30319
.assembly extern mscorlib
{
  .publickeytoken = (B7 7A 5C 56 19 34 E0 89 )                         // .z\V.4..
  .ver 4:0:0:0
}
.assembly extern FSharp.Core
{
  .publickeytoken = (B0 3F 5F 7F 11 D5 0A 3A )                         // .?_....:
  .ver 4:4:3:0
}
.assembly SeqExpressionSteppingTest7
{
  .custom instance void [FSharp.Core]Microsoft.FSharp.Core.FSharpInterfaceDataVersionAttribute::.ctor(int32,
                                                                                                      int32,
                                                                                                      int32) = ( 01 00 02 00 00 00 00 00 00 00 00 00 00 00 00 00 ) 

  // --- The following custom attribute is added automatically, do not uncomment -------
  //  .custom instance void [mscorlib]System.Diagnostics.DebuggableAttribute::.ctor(valuetype [mscorlib]System.Diagnostics.DebuggableAttribute/DebuggingModes) = ( 01 00 01 01 00 00 00 00 ) 

  .hash algorithm 0x00008004
  .ver 0:0:0:0
}
.mresource public FSharpSignatureData.SeqExpressionSteppingTest7
{
  // Offset: 0x00000000 Length: 0x00000272
}
.mresource public FSharpOptimizationData.SeqExpressionSteppingTest7
{
  // Offset: 0x00000278 Length: 0x00000098
}
.module SeqExpressionSteppingTest7.exe
<<<<<<< HEAD
// MVID: {5B16FAD8-2432-93C3-A745-0383D8FA165B}
=======
// MVID: {5B17FC50-2432-93C3-A745-038350FC175B}
>>>>>>> 7dbfae8e
.imagebase 0x00400000
.file alignment 0x00000200
.stackreserve 0x00100000
.subsystem 0x0003       // WINDOWS_CUI
.corflags 0x00000001    //  ILONLY
<<<<<<< HEAD
// Image base: 0x00EB0000
=======
// Image base: 0x02D10000
>>>>>>> 7dbfae8e


// =============== CLASS MEMBERS DECLARATION ===================

.class public abstract auto ansi sealed SeqExpressionSteppingTest7
       extends [mscorlib]System.Object
{
  .custom instance void [FSharp.Core]Microsoft.FSharp.Core.CompilationMappingAttribute::.ctor(valuetype [FSharp.Core]Microsoft.FSharp.Core.SourceConstructFlags) = ( 01 00 07 00 00 00 00 00 ) 
  .class auto autochar serializable sealed nested assembly beforefieldinit specialname f@5<a>
         extends class [FSharp.Core]Microsoft.FSharp.Core.CompilerServices.GeneratedSequenceBase`1<!a>
  {
    .custom instance void [FSharp.Core]Microsoft.FSharp.Core.CompilationMappingAttribute::.ctor(valuetype [FSharp.Core]Microsoft.FSharp.Core.SourceConstructFlags) = ( 01 00 06 00 00 00 00 00 ) 
    .field public int32 pc
    .custom instance void [mscorlib]System.Diagnostics.DebuggerBrowsableAttribute::.ctor(valuetype [mscorlib]System.Diagnostics.DebuggerBrowsableState) = ( 01 00 00 00 00 00 00 00 ) 
    .custom instance void [mscorlib]System.Runtime.CompilerServices.CompilerGeneratedAttribute::.ctor() = ( 01 00 00 00 ) 
    .custom instance void [mscorlib]System.Diagnostics.DebuggerNonUserCodeAttribute::.ctor() = ( 01 00 00 00 ) 
    .field public !a current
    .custom instance void [mscorlib]System.Diagnostics.DebuggerBrowsableAttribute::.ctor(valuetype [mscorlib]System.Diagnostics.DebuggerBrowsableState) = ( 01 00 00 00 00 00 00 00 ) 
    .custom instance void [mscorlib]System.Runtime.CompilerServices.CompilerGeneratedAttribute::.ctor() = ( 01 00 00 00 ) 
    .custom instance void [mscorlib]System.Diagnostics.DebuggerNonUserCodeAttribute::.ctor() = ( 01 00 00 00 ) 
    .method public specialname rtspecialname 
            instance void  .ctor(int32 pc,
                                 !a current) cil managed
    {
      // Code size       21 (0x15)
      .maxstack  8
      IL_0000:  ldarg.0
      IL_0001:  ldarg.1
      IL_0002:  stfld      int32 class SeqExpressionSteppingTest7/f@5<!a>::pc
      IL_0007:  ldarg.0
      IL_0008:  ldarg.2
      IL_0009:  stfld      !0 class SeqExpressionSteppingTest7/f@5<!a>::current
      IL_000e:  ldarg.0
      IL_000f:  call       instance void class [FSharp.Core]Microsoft.FSharp.Core.CompilerServices.GeneratedSequenceBase`1<!a>::.ctor()
      IL_0014:  ret
    } // end of method f@5::.ctor

    .method public strict virtual instance int32 
            GenerateNext(class [mscorlib]System.Collections.Generic.IEnumerable`1<!a>& next) cil managed
    {
<<<<<<< HEAD
      // Code size       121 (0x79)
=======
      // Code size       130 (0x82)
>>>>>>> 7dbfae8e
      .maxstack  7
      .locals init ([0] string V_0,
               [1] !a V_1)
      .language '{AB4F38C9-B6E6-43BA-BE3B-58080B2CCCE3}', '{994B45C4-E6E9-11D2-903F-00C04FA302A1}', '{5A869D0B-6611-11D3-BD2A-0000F80849BD}'
      .line 100001,100001 : 0,0 'C:\\GitHub\\dsyme\\visualfsharp\\tests\\fsharpqa\\Source\\CodeGen\\EmittedIL\\SeqExpressionStepping\\SeqExpressionSteppingTest7.fs'
      IL_0000:  ldarg.0
      IL_0001:  ldfld      int32 class SeqExpressionSteppingTest7/f@5<!a>::pc
      IL_0006:  ldc.i4.1
      IL_0007:  sub
      IL_0008:  switch     ( 
                            IL_0017,
                            IL_0019)
      IL_0015:  br.s       IL_0021

      IL_0017:  br.s       IL_001b

      IL_0019:  br.s       IL_001e

      .line 100001,100001 : 0,0 ''
      IL_001b:  nop
      IL_001c:  br.s       IL_005c

      .line 100001,100001 : 0,0 ''
      IL_001e:  nop
      IL_001f:  br.s       IL_0068

      .line 100001,100001 : 0,0 ''
      IL_0021:  nop
      .line 5,5 : 14,36 ''
      IL_0022:  nop
      .line 5,5 : 18,24 ''
      IL_0023:  call       class [FSharp.Core]Microsoft.FSharp.Core.FSharpRef`1<int32> SeqExpressionSteppingTest7::get_r()
      IL_0028:  call       void [FSharp.Core]Microsoft.FSharp.Core.Operators::Increment(class [FSharp.Core]Microsoft.FSharp.Core.FSharpRef`1<int32>)
      IL_002d:  nop
      .line 5,5 : 26,30 ''
      IL_002e:  ldc.i4.1
      IL_002f:  brfalse.s  IL_0033

      IL_0031:  br.s       IL_0035

      IL_0033:  br.s       IL_005f

      .line 5,5 : 44,55 ''
      IL_0035:  ldstr      ""
      IL_003a:  stloc.0
      IL_003b:  ldarg.0
      IL_003c:  ldc.i4.1
      IL_003d:  stfld      int32 class SeqExpressionSteppingTest7/f@5<!a>::pc
      .line 5,5 : 44,55 ''
      IL_0042:  ldarg.1
      IL_0043:  ldc.i4.0
      IL_0044:  brfalse.s  IL_004e

      IL_0046:  ldnull
      IL_0047:  unbox.any  class [mscorlib]System.Collections.Generic.IEnumerable`1<!a>
      IL_004c:  br.s       IL_0055

      IL_004e:  ldloc.0
      IL_004f:  call       class [mscorlib]System.Exception [FSharp.Core]Microsoft.FSharp.Core.Operators::Failure(string)
      IL_0054:  throw

      IL_0055:  stobj      class [mscorlib]System.Collections.Generic.IEnumerable`1<!a>
      IL_005a:  ldc.i4.2
      IL_005b:  ret

      .line 100001,100001 : 0,0 ''
      IL_005c:  nop
      IL_005d:  br.s       IL_0061

      .line 5,5 : 14,36 ''
      IL_005f:  nop
      .line 100001,100001 : 0,0 ''
<<<<<<< HEAD
      IL_0060:  nop
      IL_0061:  ldarg.0
      IL_0062:  ldc.i4.2
      IL_0063:  stfld      int32 class SeqExpressionSteppingTest7/f@5<!a>::pc
      IL_0068:  ldarg.0
      IL_0069:  ldloca.s   V_1
      IL_006b:  initobj    !a
      IL_0071:  ldloc.1
      IL_0072:  stfld      !0 class SeqExpressionSteppingTest7/f@5<!a>::current
      IL_0077:  ldc.i4.0
      IL_0078:  ret
=======
      IL_0071:  nop
      IL_0072:  ldarg.0
      IL_0073:  ldc.i4.2
      IL_0074:  stfld      int32 class SeqExpressionSteppingTest7/f@5<!a>::pc
      IL_0079:  ldarg.0
      IL_007a:  ldloc.0
      IL_007b:  stfld      !0 class SeqExpressionSteppingTest7/f@5<!a>::current
      IL_0080:  ldc.i4.0
      IL_0081:  ret
>>>>>>> 7dbfae8e
    } // end of method f@5::GenerateNext

    .method public strict virtual instance void 
            Close() cil managed
    {
      // Code size       8 (0x8)
      .maxstack  8
      IL_0000:  ldarg.0
      IL_0001:  ldc.i4.2
      IL_0002:  stfld      int32 class SeqExpressionSteppingTest7/f@5<!a>::pc
      IL_0007:  ret
    } // end of method f@5::Close

    .method public strict virtual instance bool 
            get_CheckClose() cil managed
    {
      // Code size       46 (0x2e)
      .maxstack  8
      .line 100001,100001 : 0,0 ''
      IL_0000:  ldarg.0
      IL_0001:  ldfld      int32 class SeqExpressionSteppingTest7/f@5<!a>::pc
      IL_0006:  switch     ( 
                            IL_0019,
                            IL_001b,
                            IL_001d)
      IL_0017:  br.s       IL_0028

      IL_0019:  br.s       IL_001f

      IL_001b:  br.s       IL_0022

      IL_001d:  br.s       IL_0025

      .line 100001,100001 : 0,0 ''
      IL_001f:  nop
      IL_0020:  br.s       IL_002c

      .line 100001,100001 : 0,0 ''
      IL_0022:  nop
      IL_0023:  br.s       IL_0029

      .line 100001,100001 : 0,0 ''
      IL_0025:  nop
      IL_0026:  br.s       IL_002c

      .line 100001,100001 : 0,0 ''
      IL_0028:  nop
      IL_0029:  ldc.i4.0
      IL_002a:  ret

      .line 100001,100001 : 0,0 ''
      IL_002b:  nop
      IL_002c:  ldc.i4.0
      IL_002d:  ret
    } // end of method f@5::get_CheckClose

    .method public strict virtual instance !a 
            get_LastGenerated() cil managed
    {
      .custom instance void [mscorlib]System.Runtime.CompilerServices.CompilerGeneratedAttribute::.ctor() = ( 01 00 00 00 ) 
      .custom instance void [mscorlib]System.Diagnostics.DebuggerNonUserCodeAttribute::.ctor() = ( 01 00 00 00 ) 
      // Code size       7 (0x7)
      .maxstack  8
      IL_0000:  ldarg.0
      IL_0001:  ldfld      !0 class SeqExpressionSteppingTest7/f@5<!a>::current
      IL_0006:  ret
    } // end of method f@5::get_LastGenerated

    .method public strict virtual instance class [mscorlib]System.Collections.Generic.IEnumerator`1<!a> 
            GetFreshEnumerator() cil managed
    {
      .custom instance void [mscorlib]System.Runtime.CompilerServices.CompilerGeneratedAttribute::.ctor() = ( 01 00 00 00 ) 
      .custom instance void [mscorlib]System.Diagnostics.DebuggerNonUserCodeAttribute::.ctor() = ( 01 00 00 00 ) 
<<<<<<< HEAD
      // Code size       16 (0x10)
      .maxstack  6
      .locals init (!a V_0)
      IL_0000:  ldc.i4.0
      IL_0001:  ldloca.s   V_0
      IL_0003:  initobj    !a
      IL_0009:  ldloc.0
      IL_000a:  newobj     instance void class SeqExpressionSteppingTest7/f@5<!a>::.ctor(int32,
                                                                                         !0)
      IL_000f:  ret
=======
      // Code size       9 (0x9)
      .maxstack  7
      .locals init (!a V_0)
      IL_0000:  ldnull
      IL_0001:  ldc.i4.0
      IL_0002:  ldloc.0
      IL_0003:  newobj     instance void class SeqExpressionSteppingTest7/f@5<!a>::.ctor(string,
                                                                                         int32,
                                                                                         !0)
      IL_0008:  ret
>>>>>>> 7dbfae8e
    } // end of method f@5::GetFreshEnumerator

  } // end of class f@5

  .method public specialname static class [FSharp.Core]Microsoft.FSharp.Core.FSharpRef`1<int32> 
          get_r() cil managed
  {
    // Code size       6 (0x6)
    .maxstack  8
    IL_0000:  ldsfld     class [FSharp.Core]Microsoft.FSharp.Core.FSharpRef`1<int32> '<StartupCode$SeqExpressionSteppingTest7>'.$SeqExpressionSteppingTest7::r@4
    IL_0005:  ret
  } // end of method SeqExpressionSteppingTest7::get_r

  .method public static class [FSharp.Core]Microsoft.FSharp.Collections.FSharpList`1<!!a> 
          f<a>() cil managed
  {
<<<<<<< HEAD
    // Code size       23 (0x17)
    .maxstack  4
    .locals init ([0] !!a V_0)
    .line 5,5 : 12,57 ''
    IL_0000:  ldc.i4.0
    IL_0001:  ldloca.s   V_0
    IL_0003:  initobj    !!a
    IL_0009:  ldloc.0
    IL_000a:  newobj     instance void class SeqExpressionSteppingTest7/f@5<!!a>::.ctor(int32,
                                                                                        !0)
    IL_000f:  tail.
    IL_0011:  call       class [FSharp.Core]Microsoft.FSharp.Collections.FSharpList`1<!!0> [FSharp.Core]Microsoft.FSharp.Collections.SeqModule::ToList<!!0>(class [mscorlib]System.Collections.Generic.IEnumerable`1<!!0>)
    IL_0016:  ret
=======
    // Code size       16 (0x10)
    .maxstack  5
    .locals init ([0] !!a V_0)
    .line 5,5 : 12,57 ''
    IL_0000:  ldnull
    IL_0001:  ldc.i4.0
    IL_0002:  ldloc.0
    IL_0003:  newobj     instance void class SeqExpressionSteppingTest7/f@5<!!a>::.ctor(string,
                                                                                        int32,
                                                                                        !0)
    IL_0008:  tail.
    IL_000a:  call       class [FSharp.Core]Microsoft.FSharp.Collections.FSharpList`1<!!0> [FSharp.Core]Microsoft.FSharp.Collections.SeqModule::ToList<!!0>(class [mscorlib]System.Collections.Generic.IEnumerable`1<!!0>)
    IL_000f:  ret
>>>>>>> 7dbfae8e
  } // end of method SeqExpressionSteppingTest7::f

  .property class [FSharp.Core]Microsoft.FSharp.Core.FSharpRef`1<int32>
          r()
  {
    .custom instance void [FSharp.Core]Microsoft.FSharp.Core.CompilationMappingAttribute::.ctor(valuetype [FSharp.Core]Microsoft.FSharp.Core.SourceConstructFlags) = ( 01 00 09 00 00 00 00 00 ) 
    .get class [FSharp.Core]Microsoft.FSharp.Core.FSharpRef`1<int32> SeqExpressionSteppingTest7::get_r()
  } // end of property SeqExpressionSteppingTest7::r
} // end of class SeqExpressionSteppingTest7

.class private abstract auto ansi sealed '<StartupCode$SeqExpressionSteppingTest7>'.$SeqExpressionSteppingTest7
       extends [mscorlib]System.Object
{
  .field static assembly class [FSharp.Core]Microsoft.FSharp.Core.FSharpRef`1<int32> r@4
  .custom instance void [mscorlib]System.Diagnostics.DebuggerBrowsableAttribute::.ctor(valuetype [mscorlib]System.Diagnostics.DebuggerBrowsableState) = ( 01 00 00 00 00 00 00 00 ) 
  .field static assembly int32 init@
  .custom instance void [mscorlib]System.Diagnostics.DebuggerBrowsableAttribute::.ctor(valuetype [mscorlib]System.Diagnostics.DebuggerBrowsableState) = ( 01 00 00 00 00 00 00 00 ) 
  .custom instance void [mscorlib]System.Runtime.CompilerServices.CompilerGeneratedAttribute::.ctor() = ( 01 00 00 00 ) 
  .custom instance void [mscorlib]System.Diagnostics.DebuggerNonUserCodeAttribute::.ctor() = ( 01 00 00 00 ) 
  .method public static void  main@() cil managed
  {
    .entrypoint
    // Code size       107 (0x6b)
    .maxstack  4
    .locals init ([0] class [FSharp.Core]Microsoft.FSharp.Core.FSharpRef`1<int32> r,
             [1] class [FSharp.Core]Microsoft.FSharp.Core.FSharpFunc`2<class [FSharp.Core]Microsoft.FSharp.Collections.FSharpList`1<int32>,class [FSharp.Core]Microsoft.FSharp.Core.Unit> V_1,
             [2] class [FSharp.Core]Microsoft.FSharp.Collections.FSharpList`1<int32> V_2,
             [3] class [FSharp.Core]Microsoft.FSharp.Collections.FSharpList`1<int32> V_3,
             [4] class [mscorlib]System.Exception V_4,
             [5] class [FSharp.Core]Microsoft.FSharp.Core.FSharpOption`1<string> V_5)
    .line 4,4 : 1,14 ''
    IL_0000:  ldc.i4.0
    IL_0001:  call       class [FSharp.Core]Microsoft.FSharp.Core.FSharpRef`1<!!0> [FSharp.Core]Microsoft.FSharp.Core.Operators::Ref<int32>(!!0)
    IL_0006:  dup
    IL_0007:  stsfld     class [FSharp.Core]Microsoft.FSharp.Core.FSharpRef`1<int32> '<StartupCode$SeqExpressionSteppingTest7>'.$SeqExpressionSteppingTest7::r@4
    IL_000c:  stloc.0
    .line 6,6 : 1,19 ''
    IL_000d:  ldstr      "res = %A"
    IL_0012:  newobj     instance void class [FSharp.Core]Microsoft.FSharp.Core.PrintfFormat`5<class [FSharp.Core]Microsoft.FSharp.Core.FSharpFunc`2<class [FSharp.Core]Microsoft.FSharp.Collections.FSharpList`1<int32>,class [FSharp.Core]Microsoft.FSharp.Core.Unit>,class [mscorlib]System.IO.TextWriter,class [FSharp.Core]Microsoft.FSharp.Core.Unit,class [FSharp.Core]Microsoft.FSharp.Core.Unit,class [FSharp.Core]Microsoft.FSharp.Collections.FSharpList`1<int32>>::.ctor(string)
    IL_0017:  call       !!0 [FSharp.Core]Microsoft.FSharp.Core.ExtraTopLevelOperators::PrintFormatLine<class [FSharp.Core]Microsoft.FSharp.Core.FSharpFunc`2<class [FSharp.Core]Microsoft.FSharp.Collections.FSharpList`1<int32>,class [FSharp.Core]Microsoft.FSharp.Core.Unit>>(class [FSharp.Core]Microsoft.FSharp.Core.PrintfFormat`4<!!0,class [mscorlib]System.IO.TextWriter,class [FSharp.Core]Microsoft.FSharp.Core.Unit,class [FSharp.Core]Microsoft.FSharp.Core.Unit>)
    IL_001c:  stloc.1
    .line 6,6 : 21,24 ''
    .try
    {
      IL_001d:  nop
      .line 6,6 : 25,29 ''
      IL_001e:  call       class [FSharp.Core]Microsoft.FSharp.Collections.FSharpList`1<!!0> SeqExpressionSteppingTest7::f<int32>()
      IL_0023:  stloc.3
      IL_0024:  leave.s    IL_0060

      .line 6,6 : 30,34 ''
    }  // end .try
    catch [mscorlib]System.Object 
    {
      IL_0026:  castclass  [mscorlib]System.Exception
      IL_002b:  stloc.s    V_4
      IL_002d:  ldloc.s    V_4
      IL_002f:  call       class [FSharp.Core]Microsoft.FSharp.Core.FSharpOption`1<string> [FSharp.Core]Microsoft.FSharp.Core.Operators::FailurePattern(class [mscorlib]System.Exception)
      IL_0034:  stloc.s    V_5
      IL_0036:  ldloc.s    V_5
      IL_0038:  brfalse.s  IL_003c

      IL_003a:  br.s       IL_003e

      IL_003c:  br.s       IL_0055

      .line 6,6 : 48,52 ''
      IL_003e:  call       class [FSharp.Core]Microsoft.FSharp.Core.FSharpRef`1<int32> SeqExpressionSteppingTest7::get_r()
      IL_0043:  call       !!0 [FSharp.Core]Microsoft.FSharp.Core.Operators::op_Dereference<int32>(class [FSharp.Core]Microsoft.FSharp.Core.FSharpRef`1<!!0>)
      IL_0048:  call       class [FSharp.Core]Microsoft.FSharp.Collections.FSharpList`1<!0> class [FSharp.Core]Microsoft.FSharp.Collections.FSharpList`1<int32>::get_Empty()
      IL_004d:  call       class [FSharp.Core]Microsoft.FSharp.Collections.FSharpList`1<!0> class [FSharp.Core]Microsoft.FSharp.Collections.FSharpList`1<int32>::Cons(!0,
                                                                                                                                                                      class [FSharp.Core]Microsoft.FSharp.Collections.FSharpList`1<!0>)
      IL_0052:  stloc.3
      IL_0053:  leave.s    IL_0060

      .line 100001,100001 : 0,0 ''
      IL_0055:  rethrow
      IL_0057:  ldnull
      IL_0058:  unbox.any  class [FSharp.Core]Microsoft.FSharp.Collections.FSharpList`1<int32>
      IL_005d:  stloc.3
      IL_005e:  leave.s    IL_0060

      .line 100001,100001 : 0,0 ''
    }  // end handler
    IL_0060:  ldloc.3
    IL_0061:  stloc.2
    IL_0062:  ldloc.1
    IL_0063:  ldloc.2
    IL_0064:  callvirt   instance !1 class [FSharp.Core]Microsoft.FSharp.Core.FSharpFunc`2<class [FSharp.Core]Microsoft.FSharp.Collections.FSharpList`1<int32>,class [FSharp.Core]Microsoft.FSharp.Core.Unit>::Invoke(!0)
    IL_0069:  pop
    IL_006a:  ret
  } // end of method $SeqExpressionSteppingTest7::main@

} // end of class '<StartupCode$SeqExpressionSteppingTest7>'.$SeqExpressionSteppingTest7


// =============================================================

// *********** DISASSEMBLY COMPLETE ***********************<|MERGE_RESOLUTION|>--- conflicted
+++ resolved
@@ -36,21 +36,13 @@
   // Offset: 0x00000278 Length: 0x00000098
 }
 .module SeqExpressionSteppingTest7.exe
-<<<<<<< HEAD
-// MVID: {5B16FAD8-2432-93C3-A745-0383D8FA165B}
-=======
 // MVID: {5B17FC50-2432-93C3-A745-038350FC175B}
->>>>>>> 7dbfae8e
 .imagebase 0x00400000
 .file alignment 0x00000200
 .stackreserve 0x00100000
 .subsystem 0x0003       // WINDOWS_CUI
 .corflags 0x00000001    //  ILONLY
-<<<<<<< HEAD
-// Image base: 0x00EB0000
-=======
 // Image base: 0x02D10000
->>>>>>> 7dbfae8e
 
 
 // =============== CLASS MEMBERS DECLARATION ===================
@@ -91,11 +83,7 @@
     .method public strict virtual instance int32 
             GenerateNext(class [mscorlib]System.Collections.Generic.IEnumerable`1<!a>& next) cil managed
     {
-<<<<<<< HEAD
       // Code size       121 (0x79)
-=======
-      // Code size       130 (0x82)
->>>>>>> 7dbfae8e
       .maxstack  7
       .locals init ([0] string V_0,
                [1] !a V_1)
@@ -168,7 +156,6 @@
       .line 5,5 : 14,36 ''
       IL_005f:  nop
       .line 100001,100001 : 0,0 ''
-<<<<<<< HEAD
       IL_0060:  nop
       IL_0061:  ldarg.0
       IL_0062:  ldc.i4.2
@@ -180,17 +167,6 @@
       IL_0072:  stfld      !0 class SeqExpressionSteppingTest7/f@5<!a>::current
       IL_0077:  ldc.i4.0
       IL_0078:  ret
-=======
-      IL_0071:  nop
-      IL_0072:  ldarg.0
-      IL_0073:  ldc.i4.2
-      IL_0074:  stfld      int32 class SeqExpressionSteppingTest7/f@5<!a>::pc
-      IL_0079:  ldarg.0
-      IL_007a:  ldloc.0
-      IL_007b:  stfld      !0 class SeqExpressionSteppingTest7/f@5<!a>::current
-      IL_0080:  ldc.i4.0
-      IL_0081:  ret
->>>>>>> 7dbfae8e
     } // end of method f@5::GenerateNext
 
     .method public strict virtual instance void 
@@ -264,18 +240,6 @@
     {
       .custom instance void [mscorlib]System.Runtime.CompilerServices.CompilerGeneratedAttribute::.ctor() = ( 01 00 00 00 ) 
       .custom instance void [mscorlib]System.Diagnostics.DebuggerNonUserCodeAttribute::.ctor() = ( 01 00 00 00 ) 
-<<<<<<< HEAD
-      // Code size       16 (0x10)
-      .maxstack  6
-      .locals init (!a V_0)
-      IL_0000:  ldc.i4.0
-      IL_0001:  ldloca.s   V_0
-      IL_0003:  initobj    !a
-      IL_0009:  ldloc.0
-      IL_000a:  newobj     instance void class SeqExpressionSteppingTest7/f@5<!a>::.ctor(int32,
-                                                                                         !0)
-      IL_000f:  ret
-=======
       // Code size       9 (0x9)
       .maxstack  7
       .locals init (!a V_0)
@@ -286,7 +250,6 @@
                                                                                          int32,
                                                                                          !0)
       IL_0008:  ret
->>>>>>> 7dbfae8e
     } // end of method f@5::GetFreshEnumerator
 
   } // end of class f@5
@@ -303,21 +266,6 @@
   .method public static class [FSharp.Core]Microsoft.FSharp.Collections.FSharpList`1<!!a> 
           f<a>() cil managed
   {
-<<<<<<< HEAD
-    // Code size       23 (0x17)
-    .maxstack  4
-    .locals init ([0] !!a V_0)
-    .line 5,5 : 12,57 ''
-    IL_0000:  ldc.i4.0
-    IL_0001:  ldloca.s   V_0
-    IL_0003:  initobj    !!a
-    IL_0009:  ldloc.0
-    IL_000a:  newobj     instance void class SeqExpressionSteppingTest7/f@5<!!a>::.ctor(int32,
-                                                                                        !0)
-    IL_000f:  tail.
-    IL_0011:  call       class [FSharp.Core]Microsoft.FSharp.Collections.FSharpList`1<!!0> [FSharp.Core]Microsoft.FSharp.Collections.SeqModule::ToList<!!0>(class [mscorlib]System.Collections.Generic.IEnumerable`1<!!0>)
-    IL_0016:  ret
-=======
     // Code size       16 (0x10)
     .maxstack  5
     .locals init ([0] !!a V_0)
@@ -331,7 +279,6 @@
     IL_0008:  tail.
     IL_000a:  call       class [FSharp.Core]Microsoft.FSharp.Collections.FSharpList`1<!!0> [FSharp.Core]Microsoft.FSharp.Collections.SeqModule::ToList<!!0>(class [mscorlib]System.Collections.Generic.IEnumerable`1<!!0>)
     IL_000f:  ret
->>>>>>> 7dbfae8e
   } // end of method SeqExpressionSteppingTest7::f
 
   .property class [FSharp.Core]Microsoft.FSharp.Core.FSharpRef`1<int32>
