--- conflicted
+++ resolved
@@ -36,21 +36,13 @@
   // Offset: 0x00000268 Length: 0x000000AD
 }
 .module SeqExpressionSteppingTest4.exe
-<<<<<<< HEAD
-// MVID: {5F972A56-2432-93E0-A745-0383562A975F}
-=======
-// MVID: {60A8401D-2432-93E0-A745-03831D40A860}
->>>>>>> 4e37ba37
+// MVID: {60B8D5B9-2432-93E0-A745-0383B9D5B860}
 .imagebase 0x00400000
 .file alignment 0x00000200
 .stackreserve 0x00100000
 .subsystem 0x0003       // WINDOWS_CUI
 .corflags 0x00000001    //  ILONLY
-<<<<<<< HEAD
-// Image base: 0x06D70000
-=======
-// Image base: 0x072C0000
->>>>>>> 4e37ba37
+// Image base: 0x06710000
 
 
 // =============== CLASS MEMBERS DECLARATION ===================
