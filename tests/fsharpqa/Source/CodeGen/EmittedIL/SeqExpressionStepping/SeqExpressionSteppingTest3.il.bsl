
//  Microsoft (R) .NET Framework IL Disassembler.  Version 4.8.3928.0
//  Copyright (c) Microsoft Corporation.  All rights reserved.



// Metadata version: v4.0.30319
.assembly extern mscorlib
{
  .publickeytoken = (B7 7A 5C 56 19 34 E0 89 )                         // .z\V.4..
  .ver 4:0:0:0
}
.assembly extern FSharp.Core
{
  .publickeytoken = (B0 3F 5F 7F 11 D5 0A 3A )                         // .?_....:
  .ver 5:0:0:0
}
.assembly SeqExpressionSteppingTest3
{
  .custom instance void [FSharp.Core]Microsoft.FSharp.Core.FSharpInterfaceDataVersionAttribute::.ctor(int32,
                                                                                                      int32,
                                                                                                      int32) = ( 01 00 02 00 00 00 00 00 00 00 00 00 00 00 00 00 ) 

  // --- The following custom attribute is added automatically, do not uncomment -------
  //  .custom instance void [mscorlib]System.Diagnostics.DebuggableAttribute::.ctor(valuetype [mscorlib]System.Diagnostics.DebuggableAttribute/DebuggingModes) = ( 01 00 01 01 00 00 00 00 ) 

  .hash algorithm 0x00008004
  .ver 0:0:0:0
}
.mresource public FSharpSignatureData.SeqExpressionSteppingTest3
{
  // Offset: 0x00000000 Length: 0x00000273
}
.mresource public FSharpOptimizationData.SeqExpressionSteppingTest3
{
  // Offset: 0x00000278 Length: 0x000000AD
}
.module SeqExpressionSteppingTest3.exe
<<<<<<< HEAD
// MVID: {60B68B80-2432-943F-A745-0383808BB660}
=======
// MVID: {60A8401D-2432-943F-A745-03831D40A860}
>>>>>>> 0cafa211
.imagebase 0x00400000
.file alignment 0x00000200
.stackreserve 0x00100000
.subsystem 0x0003       // WINDOWS_CUI
.corflags 0x00000001    //  ILONLY
<<<<<<< HEAD
// Image base: 0x07030000
=======
// Image base: 0x06750000
>>>>>>> 0cafa211


// =============== CLASS MEMBERS DECLARATION ===================

.class public abstract auto ansi sealed SeqExpressionSteppingTest3
       extends [mscorlib]System.Object
{
  .custom instance void [FSharp.Core]Microsoft.FSharp.Core.CompilationMappingAttribute::.ctor(valuetype [FSharp.Core]Microsoft.FSharp.Core.SourceConstructFlags) = ( 01 00 07 00 00 00 00 00 ) 
  .class abstract auto ansi sealed nested public SeqExpressionSteppingTest3
         extends [mscorlib]System.Object
  {
    .custom instance void [FSharp.Core]Microsoft.FSharp.Core.CompilationMappingAttribute::.ctor(valuetype [FSharp.Core]Microsoft.FSharp.Core.SourceConstructFlags) = ( 01 00 07 00 00 00 00 00 ) 
    .class auto autochar serializable sealed nested assembly beforefieldinit specialname f2@6
           extends class [FSharp.Core]Microsoft.FSharp.Core.CompilerServices.GeneratedSequenceBase`1<class [FSharp.Core]Microsoft.FSharp.Core.FSharpRef`1<int32>>
    {
      .custom instance void [FSharp.Core]Microsoft.FSharp.Core.CompilationMappingAttribute::.ctor(valuetype [FSharp.Core]Microsoft.FSharp.Core.SourceConstructFlags) = ( 01 00 06 00 00 00 00 00 ) 
      .field public class [FSharp.Core]Microsoft.FSharp.Core.FSharpRef`1<int32> x
      .field public int32 pc
      .custom instance void [mscorlib]System.Diagnostics.DebuggerBrowsableAttribute::.ctor(valuetype [mscorlib]System.Diagnostics.DebuggerBrowsableState) = ( 01 00 00 00 00 00 00 00 ) 
      .custom instance void [mscorlib]System.Runtime.CompilerServices.CompilerGeneratedAttribute::.ctor() = ( 01 00 00 00 ) 
      .custom instance void [mscorlib]System.Diagnostics.DebuggerNonUserCodeAttribute::.ctor() = ( 01 00 00 00 ) 
      .field public class [FSharp.Core]Microsoft.FSharp.Core.FSharpRef`1<int32> current
      .custom instance void [mscorlib]System.Diagnostics.DebuggerBrowsableAttribute::.ctor(valuetype [mscorlib]System.Diagnostics.DebuggerBrowsableState) = ( 01 00 00 00 00 00 00 00 ) 
      .custom instance void [mscorlib]System.Runtime.CompilerServices.CompilerGeneratedAttribute::.ctor() = ( 01 00 00 00 ) 
      .custom instance void [mscorlib]System.Diagnostics.DebuggerNonUserCodeAttribute::.ctor() = ( 01 00 00 00 ) 
      .method public specialname rtspecialname 
              instance void  .ctor(class [FSharp.Core]Microsoft.FSharp.Core.FSharpRef`1<int32> x,
                                   int32 pc,
                                   class [FSharp.Core]Microsoft.FSharp.Core.FSharpRef`1<int32> current) cil managed
      {
        // Code size       28 (0x1c)
        .maxstack  8
        IL_0000:  ldarg.0
        IL_0001:  ldarg.1
        IL_0002:  stfld      class [FSharp.Core]Microsoft.FSharp.Core.FSharpRef`1<int32> SeqExpressionSteppingTest3/SeqExpressionSteppingTest3/f2@6::x
        IL_0007:  ldarg.0
        IL_0008:  ldarg.2
        IL_0009:  stfld      int32 SeqExpressionSteppingTest3/SeqExpressionSteppingTest3/f2@6::pc
        IL_000e:  ldarg.0
        IL_000f:  ldarg.3
        IL_0010:  stfld      class [FSharp.Core]Microsoft.FSharp.Core.FSharpRef`1<int32> SeqExpressionSteppingTest3/SeqExpressionSteppingTest3/f2@6::current
        IL_0015:  ldarg.0
        IL_0016:  call       instance void class [FSharp.Core]Microsoft.FSharp.Core.CompilerServices.GeneratedSequenceBase`1<class [FSharp.Core]Microsoft.FSharp.Core.FSharpRef`1<int32>>::.ctor()
        IL_001b:  ret
      } // end of method f2@6::.ctor

      .method public strict virtual instance int32 
              GenerateNext(class [mscorlib]System.Collections.Generic.IEnumerable`1<class [FSharp.Core]Microsoft.FSharp.Core.FSharpRef`1<int32>>& next) cil managed
      {
        // Code size       112 (0x70)
        .maxstack  6
        .language '{AB4F38C9-B6E6-43BA-BE3B-58080B2CCCE3}', '{994B45C4-E6E9-11D2-903F-00C04FA302A1}', '{5A869D0B-6611-11D3-BD2A-0000F80849BD}'
        .line 100001,100001 : 0,0 'C:\\GitHub\\dsyme\\fsharp\\tests\\fsharpqa\\source\\CodeGen\\EmittedIL\\SeqExpressionStepping\\SeqExpressionSteppingTest3.fs'
        IL_0000:  ldarg.0
        IL_0001:  ldfld      int32 SeqExpressionSteppingTest3/SeqExpressionSteppingTest3/f2@6::pc
        IL_0006:  ldc.i4.1
        IL_0007:  sub
        IL_0008:  switch     ( 
                              IL_0017,
                              IL_001a)
        IL_0015:  br.s       IL_001d

        .line 100001,100001 : 0,0 ''
        IL_0017:  nop
        IL_0018:  br.s       IL_005d

        .line 100001,100001 : 0,0 ''
        IL_001a:  nop
        IL_001b:  br.s       IL_0067

        .line 100001,100001 : 0,0 ''
<<<<<<< HEAD
        IL_001d:  nop
        .line 6,6 : 21,27 ''
        IL_001e:  ldarg.0
        IL_001f:  ldfld      class [FSharp.Core]Microsoft.FSharp.Core.FSharpRef`1<int32> SeqExpressionSteppingTest3/SeqExpressionSteppingTest3/f2@6::x
        IL_0024:  call       !!0 [FSharp.Core]Microsoft.FSharp.Core.Operators::op_Dereference<int32>(class [FSharp.Core]Microsoft.FSharp.Core.FSharpRef`1<!!0>)
        IL_0029:  ldc.i4.4
        IL_002a:  bge.s      IL_0060
=======
        IL_0021:  nop
        .line 6,6 : 15,27 ''
        IL_0022:  ldarg.0
        IL_0023:  ldfld      class [FSharp.Core]Microsoft.FSharp.Core.FSharpRef`1<int32> SeqExpressionSteppingTest3/SeqExpressionSteppingTest3/f2@6::x
        IL_0028:  call       !!0 [FSharp.Core]Microsoft.FSharp.Core.Operators::op_Dereference<int32>(class [FSharp.Core]Microsoft.FSharp.Core.FSharpRef`1<!!0>)
        IL_002d:  ldc.i4.4
        IL_002e:  bge.s      IL_0064
>>>>>>> 0cafa211

        .line 7,7 : 18,24 ''
        IL_002c:  ldarg.0
        IL_002d:  ldfld      class [FSharp.Core]Microsoft.FSharp.Core.FSharpRef`1<int32> SeqExpressionSteppingTest3/SeqExpressionSteppingTest3/f2@6::x
        IL_0032:  call       void [FSharp.Core]Microsoft.FSharp.Core.Operators::Increment(class [FSharp.Core]Microsoft.FSharp.Core.FSharpRef`1<int32>)
        IL_0037:  nop
        .line 8,8 : 18,33 ''
<<<<<<< HEAD
        IL_0038:  ldstr      "hello"
        IL_003d:  newobj     instance void class [FSharp.Core]Microsoft.FSharp.Core.PrintfFormat`5<class [FSharp.Core]Microsoft.FSharp.Core.Unit,class [mscorlib]System.IO.TextWriter,class [FSharp.Core]Microsoft.FSharp.Core.Unit,class [FSharp.Core]Microsoft.FSharp.Core.Unit,class [FSharp.Core]Microsoft.FSharp.Core.Unit>::.ctor(string)
        IL_0042:  call       !!0 [FSharp.Core]Microsoft.FSharp.Core.ExtraTopLevelOperators::PrintFormatLine<class [FSharp.Core]Microsoft.FSharp.Core.Unit>(class [FSharp.Core]Microsoft.FSharp.Core.PrintfFormat`4<!!0,class [mscorlib]System.IO.TextWriter,class [FSharp.Core]Microsoft.FSharp.Core.Unit,class [FSharp.Core]Microsoft.FSharp.Core.Unit>)
        IL_0047:  pop
        IL_0048:  ldarg.0
        IL_0049:  ldc.i4.1
        IL_004a:  stfld      int32 SeqExpressionSteppingTest3/SeqExpressionSteppingTest3/f2@6::pc
        .line 9,9 : 18,25 ''
        IL_004f:  ldarg.0
        IL_0050:  ldarg.0
        IL_0051:  ldfld      class [FSharp.Core]Microsoft.FSharp.Core.FSharpRef`1<int32> SeqExpressionSteppingTest3/SeqExpressionSteppingTest3/f2@6::x
        IL_0056:  stfld      class [FSharp.Core]Microsoft.FSharp.Core.FSharpRef`1<int32> SeqExpressionSteppingTest3/SeqExpressionSteppingTest3/f2@6::current
        IL_005b:  ldc.i4.1
        IL_005c:  ret
=======
        IL_003c:  ldstr      "hello"
        IL_0041:  newobj     instance void class [FSharp.Core]Microsoft.FSharp.Core.PrintfFormat`5<class [FSharp.Core]Microsoft.FSharp.Core.Unit,class [mscorlib]System.IO.TextWriter,class [FSharp.Core]Microsoft.FSharp.Core.Unit,class [FSharp.Core]Microsoft.FSharp.Core.Unit,class [FSharp.Core]Microsoft.FSharp.Core.Unit>::.ctor(string)
        IL_0046:  call       !!0 [FSharp.Core]Microsoft.FSharp.Core.ExtraTopLevelOperators::PrintFormatLine<class [FSharp.Core]Microsoft.FSharp.Core.Unit>(class [FSharp.Core]Microsoft.FSharp.Core.PrintfFormat`4<!!0,class [mscorlib]System.IO.TextWriter,class [FSharp.Core]Microsoft.FSharp.Core.Unit,class [FSharp.Core]Microsoft.FSharp.Core.Unit>)
        IL_004b:  pop
        .line 9,9 : 18,25 ''
        IL_004c:  ldarg.0
        IL_004d:  ldc.i4.1
        IL_004e:  stfld      int32 SeqExpressionSteppingTest3/SeqExpressionSteppingTest3/f2@6::pc
        IL_0053:  ldarg.0
        IL_0054:  ldarg.0
        IL_0055:  ldfld      class [FSharp.Core]Microsoft.FSharp.Core.FSharpRef`1<int32> SeqExpressionSteppingTest3/SeqExpressionSteppingTest3/f2@6::x
        IL_005a:  stfld      class [FSharp.Core]Microsoft.FSharp.Core.FSharpRef`1<int32> SeqExpressionSteppingTest3/SeqExpressionSteppingTest3/f2@6::current
        IL_005f:  ldc.i4.1
        IL_0060:  ret
>>>>>>> 0cafa211

        .line 100001,100001 : 0,0 ''
        IL_005d:  nop
        IL_005e:  br.s       IL_001e

        IL_0060:  ldarg.0
        IL_0061:  ldc.i4.2
        IL_0062:  stfld      int32 SeqExpressionSteppingTest3/SeqExpressionSteppingTest3/f2@6::pc
        IL_0067:  ldarg.0
        IL_0068:  ldnull
        IL_0069:  stfld      class [FSharp.Core]Microsoft.FSharp.Core.FSharpRef`1<int32> SeqExpressionSteppingTest3/SeqExpressionSteppingTest3/f2@6::current
        IL_006e:  ldc.i4.0
        IL_006f:  ret
      } // end of method f2@6::GenerateNext

      .method public strict virtual instance void 
              Close() cil managed
      {
        // Code size       8 (0x8)
        .maxstack  8
        IL_0000:  ldarg.0
        IL_0001:  ldc.i4.2
        IL_0002:  stfld      int32 SeqExpressionSteppingTest3/SeqExpressionSteppingTest3/f2@6::pc
        IL_0007:  ret
      } // end of method f2@6::Close

      .method public strict virtual instance bool 
              get_CheckClose() cil managed
      {
        // Code size       39 (0x27)
        .maxstack  8
        .line 100001,100001 : 0,0 ''
        IL_0000:  ldarg.0
        IL_0001:  ldfld      int32 SeqExpressionSteppingTest3/SeqExpressionSteppingTest3/f2@6::pc
        IL_0006:  switch     ( 
                              IL_0019,
                              IL_001c,
                              IL_001f)
        IL_0017:  br.s       IL_0022

        .line 100001,100001 : 0,0 ''
        IL_0019:  nop
        IL_001a:  br.s       IL_0025

        .line 100001,100001 : 0,0 ''
        IL_001c:  nop
        IL_001d:  br.s       IL_0023

        .line 100001,100001 : 0,0 ''
        IL_001f:  nop
        IL_0020:  br.s       IL_0025

        .line 100001,100001 : 0,0 ''
        IL_0022:  nop
        IL_0023:  ldc.i4.0
        IL_0024:  ret

        IL_0025:  ldc.i4.0
        IL_0026:  ret
      } // end of method f2@6::get_CheckClose

      .method public strict virtual instance class [FSharp.Core]Microsoft.FSharp.Core.FSharpRef`1<int32> 
              get_LastGenerated() cil managed
      {
        .custom instance void [mscorlib]System.Runtime.CompilerServices.CompilerGeneratedAttribute::.ctor() = ( 01 00 00 00 ) 
        .custom instance void [mscorlib]System.Diagnostics.DebuggerNonUserCodeAttribute::.ctor() = ( 01 00 00 00 ) 
        // Code size       7 (0x7)
        .maxstack  8
        IL_0000:  ldarg.0
        IL_0001:  ldfld      class [FSharp.Core]Microsoft.FSharp.Core.FSharpRef`1<int32> SeqExpressionSteppingTest3/SeqExpressionSteppingTest3/f2@6::current
        IL_0006:  ret
      } // end of method f2@6::get_LastGenerated

      .method public strict virtual instance class [mscorlib]System.Collections.Generic.IEnumerator`1<class [FSharp.Core]Microsoft.FSharp.Core.FSharpRef`1<int32>> 
              GetFreshEnumerator() cil managed
      {
        .custom instance void [mscorlib]System.Runtime.CompilerServices.CompilerGeneratedAttribute::.ctor() = ( 01 00 00 00 ) 
        .custom instance void [mscorlib]System.Diagnostics.DebuggerNonUserCodeAttribute::.ctor() = ( 01 00 00 00 ) 
        // Code size       14 (0xe)
        .maxstack  8
        IL_0000:  ldarg.0
        IL_0001:  ldfld      class [FSharp.Core]Microsoft.FSharp.Core.FSharpRef`1<int32> SeqExpressionSteppingTest3/SeqExpressionSteppingTest3/f2@6::x
        IL_0006:  ldc.i4.0
        IL_0007:  ldnull
        IL_0008:  newobj     instance void SeqExpressionSteppingTest3/SeqExpressionSteppingTest3/f2@6::.ctor(class [FSharp.Core]Microsoft.FSharp.Core.FSharpRef`1<int32>,
                                                                                                             int32,
                                                                                                             class [FSharp.Core]Microsoft.FSharp.Core.FSharpRef`1<int32>)
        IL_000d:  ret
      } // end of method f2@6::GetFreshEnumerator

    } // end of class f2@6

    .method public static class [mscorlib]System.Collections.Generic.IEnumerable`1<class [FSharp.Core]Microsoft.FSharp.Core.FSharpRef`1<int32>> 
            f2() cil managed
    {
      // Code size       16 (0x10)
      .maxstack  5
      .locals init ([0] class [FSharp.Core]Microsoft.FSharp.Core.FSharpRef`1<int32> x)
      .line 5,5 : 9,22 ''
      IL_0000:  ldc.i4.0
      IL_0001:  call       class [FSharp.Core]Microsoft.FSharp.Core.FSharpRef`1<!!0> [FSharp.Core]Microsoft.FSharp.Core.Operators::Ref<int32>(!!0)
      IL_0006:  stloc.0
      .line 6,9 : 9,27 ''
      IL_0007:  ldloc.0
      IL_0008:  ldc.i4.0
      IL_0009:  ldnull
      IL_000a:  newobj     instance void SeqExpressionSteppingTest3/SeqExpressionSteppingTest3/f2@6::.ctor(class [FSharp.Core]Microsoft.FSharp.Core.FSharpRef`1<int32>,
                                                                                                           int32,
                                                                                                           class [FSharp.Core]Microsoft.FSharp.Core.FSharpRef`1<int32>)
      IL_000f:  ret
    } // end of method SeqExpressionSteppingTest3::f2

  } // end of class SeqExpressionSteppingTest3

} // end of class SeqExpressionSteppingTest3

.class private abstract auto ansi sealed '<StartupCode$SeqExpressionSteppingTest3>'.$SeqExpressionSteppingTest3
       extends [mscorlib]System.Object
{
  .field static assembly int32 init@
  .custom instance void [mscorlib]System.Diagnostics.DebuggerBrowsableAttribute::.ctor(valuetype [mscorlib]System.Diagnostics.DebuggerBrowsableState) = ( 01 00 00 00 00 00 00 00 ) 
  .custom instance void [mscorlib]System.Runtime.CompilerServices.CompilerGeneratedAttribute::.ctor() = ( 01 00 00 00 ) 
  .custom instance void [mscorlib]System.Diagnostics.DebuggerNonUserCodeAttribute::.ctor() = ( 01 00 00 00 ) 
  .method public static void  main@() cil managed
  {
    .entrypoint
    // Code size       12 (0xc)
    .maxstack  8
    .line 11,11 : 13,30 ''
    IL_0000:  call       class [mscorlib]System.Collections.Generic.IEnumerable`1<class [FSharp.Core]Microsoft.FSharp.Core.FSharpRef`1<int32>> SeqExpressionSteppingTest3/SeqExpressionSteppingTest3::f2()
    IL_0005:  call       int32 [FSharp.Core]Microsoft.FSharp.Collections.SeqModule::Length<class [FSharp.Core]Microsoft.FSharp.Core.FSharpRef`1<int32>>(class [mscorlib]System.Collections.Generic.IEnumerable`1<!!0>)
    IL_000a:  pop
    IL_000b:  ret
  } // end of method $SeqExpressionSteppingTest3::main@

} // end of class '<StartupCode$SeqExpressionSteppingTest3>'.$SeqExpressionSteppingTest3


// =============================================================

// *********** DISASSEMBLY COMPLETE ***********************<|MERGE_RESOLUTION|>--- conflicted
+++ resolved
@@ -36,21 +36,13 @@
   // Offset: 0x00000278 Length: 0x000000AD
 }
 .module SeqExpressionSteppingTest3.exe
-<<<<<<< HEAD
-// MVID: {60B68B80-2432-943F-A745-0383808BB660}
-=======
-// MVID: {60A8401D-2432-943F-A745-03831D40A860}
->>>>>>> 0cafa211
+// MVID: {60B78A59-2432-943F-A745-0383598AB760}
 .imagebase 0x00400000
 .file alignment 0x00000200
 .stackreserve 0x00100000
 .subsystem 0x0003       // WINDOWS_CUI
 .corflags 0x00000001    //  ILONLY
-<<<<<<< HEAD
-// Image base: 0x07030000
-=======
-// Image base: 0x06750000
->>>>>>> 0cafa211
+// Image base: 0x065D0000
 
 
 // =============== CLASS MEMBERS DECLARATION ===================
@@ -122,23 +114,13 @@
         IL_001b:  br.s       IL_0067
 
         .line 100001,100001 : 0,0 ''
-<<<<<<< HEAD
         IL_001d:  nop
-        .line 6,6 : 21,27 ''
+        .line 6,6 : 15,27 ''
         IL_001e:  ldarg.0
         IL_001f:  ldfld      class [FSharp.Core]Microsoft.FSharp.Core.FSharpRef`1<int32> SeqExpressionSteppingTest3/SeqExpressionSteppingTest3/f2@6::x
         IL_0024:  call       !!0 [FSharp.Core]Microsoft.FSharp.Core.Operators::op_Dereference<int32>(class [FSharp.Core]Microsoft.FSharp.Core.FSharpRef`1<!!0>)
         IL_0029:  ldc.i4.4
         IL_002a:  bge.s      IL_0060
-=======
-        IL_0021:  nop
-        .line 6,6 : 15,27 ''
-        IL_0022:  ldarg.0
-        IL_0023:  ldfld      class [FSharp.Core]Microsoft.FSharp.Core.FSharpRef`1<int32> SeqExpressionSteppingTest3/SeqExpressionSteppingTest3/f2@6::x
-        IL_0028:  call       !!0 [FSharp.Core]Microsoft.FSharp.Core.Operators::op_Dereference<int32>(class [FSharp.Core]Microsoft.FSharp.Core.FSharpRef`1<!!0>)
-        IL_002d:  ldc.i4.4
-        IL_002e:  bge.s      IL_0064
->>>>>>> 0cafa211
 
         .line 7,7 : 18,24 ''
         IL_002c:  ldarg.0
@@ -146,37 +128,20 @@
         IL_0032:  call       void [FSharp.Core]Microsoft.FSharp.Core.Operators::Increment(class [FSharp.Core]Microsoft.FSharp.Core.FSharpRef`1<int32>)
         IL_0037:  nop
         .line 8,8 : 18,33 ''
-<<<<<<< HEAD
         IL_0038:  ldstr      "hello"
         IL_003d:  newobj     instance void class [FSharp.Core]Microsoft.FSharp.Core.PrintfFormat`5<class [FSharp.Core]Microsoft.FSharp.Core.Unit,class [mscorlib]System.IO.TextWriter,class [FSharp.Core]Microsoft.FSharp.Core.Unit,class [FSharp.Core]Microsoft.FSharp.Core.Unit,class [FSharp.Core]Microsoft.FSharp.Core.Unit>::.ctor(string)
         IL_0042:  call       !!0 [FSharp.Core]Microsoft.FSharp.Core.ExtraTopLevelOperators::PrintFormatLine<class [FSharp.Core]Microsoft.FSharp.Core.Unit>(class [FSharp.Core]Microsoft.FSharp.Core.PrintfFormat`4<!!0,class [mscorlib]System.IO.TextWriter,class [FSharp.Core]Microsoft.FSharp.Core.Unit,class [FSharp.Core]Microsoft.FSharp.Core.Unit>)
         IL_0047:  pop
+        .line 9,9 : 18,25 ''
         IL_0048:  ldarg.0
         IL_0049:  ldc.i4.1
         IL_004a:  stfld      int32 SeqExpressionSteppingTest3/SeqExpressionSteppingTest3/f2@6::pc
-        .line 9,9 : 18,25 ''
         IL_004f:  ldarg.0
         IL_0050:  ldarg.0
         IL_0051:  ldfld      class [FSharp.Core]Microsoft.FSharp.Core.FSharpRef`1<int32> SeqExpressionSteppingTest3/SeqExpressionSteppingTest3/f2@6::x
         IL_0056:  stfld      class [FSharp.Core]Microsoft.FSharp.Core.FSharpRef`1<int32> SeqExpressionSteppingTest3/SeqExpressionSteppingTest3/f2@6::current
         IL_005b:  ldc.i4.1
         IL_005c:  ret
-=======
-        IL_003c:  ldstr      "hello"
-        IL_0041:  newobj     instance void class [FSharp.Core]Microsoft.FSharp.Core.PrintfFormat`5<class [FSharp.Core]Microsoft.FSharp.Core.Unit,class [mscorlib]System.IO.TextWriter,class [FSharp.Core]Microsoft.FSharp.Core.Unit,class [FSharp.Core]Microsoft.FSharp.Core.Unit,class [FSharp.Core]Microsoft.FSharp.Core.Unit>::.ctor(string)
-        IL_0046:  call       !!0 [FSharp.Core]Microsoft.FSharp.Core.ExtraTopLevelOperators::PrintFormatLine<class [FSharp.Core]Microsoft.FSharp.Core.Unit>(class [FSharp.Core]Microsoft.FSharp.Core.PrintfFormat`4<!!0,class [mscorlib]System.IO.TextWriter,class [FSharp.Core]Microsoft.FSharp.Core.Unit,class [FSharp.Core]Microsoft.FSharp.Core.Unit>)
-        IL_004b:  pop
-        .line 9,9 : 18,25 ''
-        IL_004c:  ldarg.0
-        IL_004d:  ldc.i4.1
-        IL_004e:  stfld      int32 SeqExpressionSteppingTest3/SeqExpressionSteppingTest3/f2@6::pc
-        IL_0053:  ldarg.0
-        IL_0054:  ldarg.0
-        IL_0055:  ldfld      class [FSharp.Core]Microsoft.FSharp.Core.FSharpRef`1<int32> SeqExpressionSteppingTest3/SeqExpressionSteppingTest3/f2@6::x
-        IL_005a:  stfld      class [FSharp.Core]Microsoft.FSharp.Core.FSharpRef`1<int32> SeqExpressionSteppingTest3/SeqExpressionSteppingTest3/f2@6::current
-        IL_005f:  ldc.i4.1
-        IL_0060:  ret
->>>>>>> 0cafa211
 
         .line 100001,100001 : 0,0 ''
         IL_005d:  nop
