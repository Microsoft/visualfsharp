--- conflicted
+++ resolved
@@ -1,9 +1,5 @@
 
-<<<<<<< HEAD
-//  Microsoft (R) .NET Framework IL Disassembler.  Version 4.7.3081.0
-=======
 //  Microsoft (R) .NET Framework IL Disassembler.  Version 4.8.3928.0
->>>>>>> 2702b33d
 //  Copyright (c) Microsoft Corporation.  All rights reserved.
 
 
@@ -17,16 +13,12 @@
 .assembly extern FSharp.Core
 {
   .publickeytoken = (B0 3F 5F 7F 11 D5 0A 3A )                         // .?_....:
-<<<<<<< HEAD
-  .ver 4:7:0:0
-=======
   .ver 5:0:0:0
 }
 .assembly extern netstandard
 {
   .publickeytoken = (CC 7B 13 FF CD 2D DD 51 )                         // .{...-.Q
   .ver 2:0:0:0
->>>>>>> 2702b33d
 }
 .assembly Decimal01
 {
@@ -42,32 +34,20 @@
 }
 .mresource public FSharpSignatureData.Decimal01
 {
-<<<<<<< HEAD
-  // Offset: 0x00000000 Length: 0x0000013B
-=======
   // Offset: 0x00000000 Length: 0x00000139
->>>>>>> 2702b33d
 }
 .mresource public FSharpOptimizationData.Decimal01
 {
   // Offset: 0x00000140 Length: 0x00000050
 }
 .module Decimal01.exe
-<<<<<<< HEAD
-// MVID: {5E172EE9-F150-FA46-A745-0383E92E175E}
-=======
 // MVID: {5F1F9A50-F150-FA46-A745-0383509A1F5F}
->>>>>>> 2702b33d
 .imagebase 0x00400000
 .file alignment 0x00000200
 .stackreserve 0x00100000
 .subsystem 0x0003       // WINDOWS_CUI
 .corflags 0x00000001    //  ILONLY
-<<<<<<< HEAD
-// Image base: 0x05AC0000
-=======
 // Image base: 0x06840000
->>>>>>> 2702b33d
 
 
 // =============== CLASS MEMBERS DECLARATION ===================
@@ -91,11 +71,7 @@
     // Code size       13 (0xd)
     .maxstack  8
     .language '{AB4F38C9-B6E6-43BA-BE3B-58080B2CCCE3}', '{994B45C4-E6E9-11D2-903F-00C04FA302A1}', '{5A869D0B-6611-11D3-BD2A-0000F80849BD}'
-<<<<<<< HEAD
-    .line 6,6 : 9,13 'C:\\GitHub\\dsyme\\fsharp\\tests\\fsharpqa\\source\\CodeGen\\EmittedIL\\Misc\\Decimal01.fs'
-=======
     .line 6,6 : 9,13 'C:\\kevinransom\\fsharp\\tests\\fsharpqa\\source\\CodeGen\\EmittedIL\\Misc\\Decimal01.fs'
->>>>>>> 2702b33d
     IL_0000:  ldc.i4.s   12
     IL_0002:  ldc.i4.0
     IL_0003:  ldc.i4.0
