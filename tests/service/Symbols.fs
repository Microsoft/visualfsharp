#if INTERACTIVE
#r "../../artifacts/bin/fcs/net461/FSharp.Compiler.Service.dll" // note, build FSharp.Compiler.Service.Tests.fsproj to generate this, this DLL has a public API so can be used from F# Interactive
#r "../../artifacts/bin/fcs/net461/nunit.framework.dll"
#load "FsUnit.fs"
#load "Common.fs"
#else
module Tests.Service.Symbols
#endif

open FSharp.Compiler.Service.Tests.Common
open FSharp.Compiler.CodeAnalysis
open FSharp.Compiler.EditorServices
open FSharp.Compiler.Symbols
open FSharp.Compiler.Syntax
open FSharp.Compiler.Text
open FsUnit
open NUnit.Framework

module ActivePatterns =

    let completePatternInput = """
let (|True|False|) = function
    | true -> True
    | false -> False

match true with
| True | False -> ()
"""

    let partialPatternInput = """
let (|String|_|) = function
    | :? String -> Some ()
    | _ -> None

match "foo" with
| String
| _ -> ()
"""

    let getCaseUsages source line =
         let fileName, options = mkTestFileAndOptions source [| |]
         let _, checkResults = parseAndCheckFile fileName source options
          
         checkResults.GetAllUsesOfAllSymbolsInFile()
         |> Array.ofSeq
         |> Array.filter (fun su -> su.Range.StartLine = line && su.Symbol :? FSharpActivePatternCase)
         |> Array.map (fun su -> su.Symbol :?> FSharpActivePatternCase)

    [<Test>]
    let ``Active pattern case indices`` () =
        let getIndices = Array.map (fun (case: FSharpActivePatternCase) -> case.Index)

        getCaseUsages completePatternInput 7 |> getIndices |> shouldEqual [| 0; 1 |]
        getCaseUsages partialPatternInput 7 |> getIndices |> shouldEqual [| 0 |]

    [<Test>]
    let ``Active pattern group names`` () =
        let getGroupName (case: FSharpActivePatternCase) = case.Group.Name.Value

        getCaseUsages completePatternInput 7 |> Array.head |> getGroupName |> shouldEqual "|True|False|"
        getCaseUsages partialPatternInput 7 |> Array.head |> getGroupName |> shouldEqual "|String|_|"


module ExternDeclarations =
    [<Test>]
    let ``Access modifier`` () =
        let parseResults, checkResults = getParseAndCheckResults """
extern int a()
extern int public b()
extern int private c()
"""
        let (SynModuleOrNamespace (decls = decls)) = getSingleModuleLikeDecl parseResults.ParseTree

        [ None
          Some SynAccess.Public
          Some SynAccess.Private ]
        |> List.zip decls
        |> List.iter (fun (actual, expected) ->
            match actual with
            | SynModuleDecl.Let (_, [SynBinding (accessibility = access)], _) -> access |> should equal expected
            | decl -> failwithf "unexpected decl: %O" decl)

        [ "a", (true, false, false, false)
          "b", (true, false, false, false)
          "c", (false, false, false, true) ]
        |> List.iter (fun (name, expected) ->
            match findSymbolByName name checkResults with
            | :? FSharpMemberOrFunctionOrValue as mfv ->
                let access = mfv.Accessibility
                (access.IsPublic, access.IsProtected, access.IsInternal, access.IsPrivate)
                |> should equal expected
            | _ -> failwithf "Couldn't get mfv: %s" name)


module XmlDocSig =

    [<Test>]
    let ``XmlDocSig of modules in namespace`` () =
        let source = """
namespace Ns1
module Mod1 =
    let val1 = 1
    module Mod2 =
       let func2 () = ()
"""
        let fileName, options = mkTestFileAndOptions source [| |]
        let _, checkResults = parseAndCheckFile fileName source options  

        let mod1 = checkResults.PartialAssemblySignature.FindEntityByPath ["Ns1"; "Mod1"] |> Option.get
        let mod2 = checkResults.PartialAssemblySignature.FindEntityByPath ["Ns1"; "Mod1"; "Mod2"] |> Option.get
        let mod1val1 = mod1.MembersFunctionsAndValues |> Seq.find (fun m -> m.DisplayName = "val1")
        let mod2func2 = mod2.MembersFunctionsAndValues |> Seq.find (fun m -> m.DisplayName = "func2")
        mod1.XmlDocSig |> shouldEqual "T:Ns1.Mod1"
        mod2.XmlDocSig |> shouldEqual "T:Ns1.Mod1.Mod2"
        mod1val1.XmlDocSig |> shouldEqual "P:Ns1.Mod1.val1"
        mod2func2.XmlDocSig |> shouldEqual "M:Ns1.Mod1.Mod2.func2"

    [<Test>]
    let ``XmlDocSig of modules`` () =
         let source = """
module Mod1 
let val1 = 1
module Mod2 =
    let func2 () = ()
"""
         let fileName, options = mkTestFileAndOptions source [| |]
         let _, checkResults = parseAndCheckFile fileName source options  

         let mod1 = checkResults.PartialAssemblySignature.FindEntityByPath ["Mod1"] |> Option.get
         let mod2 = checkResults.PartialAssemblySignature.FindEntityByPath ["Mod1"; "Mod2"] |> Option.get
         let mod1val1 = mod1.MembersFunctionsAndValues |> Seq.find (fun m -> m.DisplayName = "val1")
         let mod2func2 = mod2.MembersFunctionsAndValues |> Seq.find (fun m -> m.DisplayName = "func2")
         mod1.XmlDocSig |> shouldEqual "T:Mod1"
         mod2.XmlDocSig |> shouldEqual "T:Mod1.Mod2"
         mod1val1.XmlDocSig |> shouldEqual "P:Mod1.val1"
         mod2func2.XmlDocSig |> shouldEqual "M:Mod1.Mod2.func2"


module Attributes =
    [<Test>]
    let ``Emit conditional attributes`` () =
        let source = """
open System
open System.Diagnostics

[<Conditional("Bar")>]
type FooAttribute() =
    inherit Attribute()

[<Foo>]
let x = 123
"""
        let fileName, options = mkTestFileAndOptions source [| "--noconditionalerasure" |]
        let _, checkResults = parseAndCheckFile fileName source options

        checkResults.GetAllUsesOfAllSymbolsInFile()
        |> Array.ofSeq
        |> Array.tryFind (fun su -> su.Symbol.DisplayName = "x")
        |> Option.orElseWith (fun _ -> failwith "Could not get symbol")
        |> Option.map (fun su -> su.Symbol :?> FSharpMemberOrFunctionOrValue)
        |> Option.iter (fun symbol -> symbol.Attributes.Count |> shouldEqual 1)

module Types =
    [<Test>]
    let ``FSharpType.Print parent namespace qualifiers`` () =
        let _, checkResults = getParseAndCheckResults """
namespace Ns1.Ns2
type T() = class end
type A = T

namespace Ns1.Ns3
type B = Ns1.Ns2.T

namespace Ns1.Ns4
open Ns1.Ns2
type C = Ns1.Ns2.T

namespace Ns1.Ns5
open Ns1
type D = Ns1.Ns2.T

namespace Ns1.Ns2.Ns6
type E = Ns1.Ns2.T
"""
        [| "A", "T"
           "B", "Ns1.Ns2.T"
           "C", "T"
           "D", "Ns2.T"
           "E", "Ns1.Ns2.T" |]
        |> Array.iter (fun (symbolName, expectedPrintedType) ->
            let symbolUse = findSymbolUseByName symbolName checkResults
            match symbolUse.Symbol with
            | :? FSharpEntity as entity ->
                entity.AbbreviatedType.Format(symbolUse.DisplayContext)
                |> should equal expectedPrintedType

            | _ -> failwithf "Couldn't get entity: %s" symbolName)

    [<Test>]
    let ``FSharpType.Format can use prefix representations`` () =
            let _, checkResults = getParseAndCheckResults """
type 't folks =
| Nil
| Cons of 't * 't folks

let tester: int folks = Cons(1, Nil)
"""
            let prefixForm = "folks<int>"
            let entity = "tester"
            let symbolUse = findSymbolUseByName entity checkResults
            match symbolUse.Symbol with
            | :? FSharpMemberOrFunctionOrValue as v ->
                    v.FullType.Format (symbolUse.DisplayContext.WithPrefixGenericParameters())
                    |> should equal prefixForm
            | _ -> failwithf "Couldn't get member: %s" entity

    [<Test>]
    let ``FSharpType.Format can use suffix representations`` () =
            let _, checkResults = getParseAndCheckResults """
type Folks<'t> =
| Nil
| Cons of 't * Folks<'t>

let tester: Folks<int> = Cons(1, Nil)
"""
            let suffixForm = "int Folks"
            let entity = "tester"
            let symbolUse = findSymbolUseByName entity checkResults
            match symbolUse.Symbol with
            | :? FSharpMemberOrFunctionOrValue as v ->
                    v.FullType.Format (symbolUse.DisplayContext.WithSuffixGenericParameters())
                    |> should equal suffixForm
            | _ -> failwithf "Couldn't get member: %s" entity

    [<Test>]
    let ``FSharpType.Format defaults to derived suffix representations`` () =
            let _, checkResults = getParseAndCheckResults """
type Folks<'t> =
| Nil
| Cons of 't * Folks<'t>

type 't Group = 't list

let tester: Folks<int> = Cons(1, Nil)

let tester2: int Group = []
"""
            let cases =
                ["tester", "Folks<int>"
                 "tester2", "int Group"]
            cases
            |> List.iter (fun (entityName, expectedTypeFormat) ->
                let symbolUse = findSymbolUseByName entityName checkResults
                match symbolUse.Symbol with
                | :? FSharpMemberOrFunctionOrValue as v ->
                        v.FullType.Format (symbolUse.DisplayContext)
                        |> should equal expectedTypeFormat
                | _ -> failwithf "Couldn't get member: %s" entityName
            )

module SyntaxExpressions =
    [<Test>]
    let ``SynExpr.Do contains the range of the do keyword`` () =
        let ast = """let a =
    do
        foobar
    do!
        foobarBang
"""
                        |> getParseResults

        match ast with
        | ParsedInput.ImplFile(ParsedImplFileInput(modules = [
                    SynModuleOrNamespace.SynModuleOrNamespace(decls = [
                        SynModuleDecl.Let(bindings = [
                            SynBinding(expr = SynExpr.Sequential(expr1 = SynExpr.Do(_, doRange) ; expr2 = SynExpr.DoBang(_, doBangRange)))
                        ])
                    ])
                ])) ->
            assertRange (2, 4) (3, 14) doRange
            assertRange (4, 4) (5, 18) doBangRange
        | _ ->
            failwith "Could not find SynExpr.Do"

module Strings =
    let getBindingExpressionValue (parseResults: ParsedInput) =
<<<<<<< HEAD
            match parseResults with
            | ParsedInput.ImplFile (ParsedImplFileInput (modules = modules)) ->
                modules |> List.tryPick (fun (SynModuleOrNamespace (decls = decls)) ->
                    decls |> List.tryPick (fun decl ->
                        match decl with
                        | SynModuleDecl.Let (bindings = bindings) ->
                            bindings |> List.tryPick (fun binding ->
                                match binding with
                                | SynBinding.SynBinding (_,_,_,_,_,_,_,SynPat.Named _,_,e,_,_) -> Some e
                                | _ -> None)
                        | _ -> None))
            | _ -> None
=======
        match parseResults with
        | ParsedInput.ImplFile (ParsedImplFileInput (modules = modules)) ->
            modules |> List.tryPick (fun (SynModuleOrNamespace (decls = decls)) ->
                decls |> List.tryPick (fun decl ->
                    match decl with
                    | SynModuleDecl.Let (bindings = bindings) ->
                        bindings |> List.tryPick (fun binding ->
                            match binding with
                            | SynBinding.SynBinding (_,_,_,_,_,_,_,SynPat.Named _,_,e,_,_) -> Some e
                            | _ -> None)
                    | _ -> None))
        | _ -> None
>>>>>>> 89ad3715

    let getBindingConstValue parseResults =
        match getBindingExpressionValue parseResults with
        | Some (SynExpr.Const(c,_)) -> Some c
        | _ -> None
    
    [<Test>]
    let ``SynConst.String with SynStringKind.Regular`` () =
        let parseResults =
            getParseResults
                """
 let s = "yo"
 """

        match getBindingConstValue parseResults with
        | Some (SynConst.String (_,  kind, _)) -> kind |> should equal SynStringKind.Regular
        | _ -> failwithf "Couldn't find const"

    [<Test>]
    let ``SynConst.String with SynStringKind.Verbatim`` () =
        let parseResults =
            getParseResults
                """
 let s = @"yo"
 """

        match getBindingConstValue parseResults with
        | Some (SynConst.String (_,  kind, _)) -> kind |> should equal SynStringKind.Verbatim
        | _ -> failwithf "Couldn't find const"

    [<Test>]
    let ``SynConst.String with SynStringKind.TripleQuote`` () =
        let parseResults =
            getParseResults
                "
 let s = \"\"\"yo\"\"\"
 "

        match getBindingConstValue parseResults with
        | Some (SynConst.String (_,  kind, _)) -> kind |> should equal SynStringKind.TripleQuote
        | _ -> failwithf "Couldn't find const"

    [<Test>]
    let ``SynConst.Bytes with SynByteStringKind.Regular`` () =
        let parseResults =
            getParseResults
                """
let bytes = "yo"B
 """

        match getBindingConstValue parseResults with
        | Some (SynConst.Bytes (_,  kind, _)) -> kind |> should equal SynByteStringKind.Regular
        | _ -> failwithf "Couldn't find const"

    [<Test>]
    let ``SynConst.Bytes with SynByteStringKind.Verbatim`` () =
        let parseResults =
            getParseResults
                """
let bytes = @"yo"B
 """

        match getBindingConstValue parseResults with
        | Some (SynConst.Bytes (_,  kind, _)) -> kind |> should equal SynByteStringKind.Verbatim
        | _ -> failwithf "Couldn't find const"

    [<Test>]
    let ``SynExpr.InterpolatedString with SynStringKind.TripleQuote`` () =
        let parseResults =
            getParseResults
                "
 let s = $\"\"\"yo {42}\"\"\"
 "

        match getBindingExpressionValue parseResults with
        | Some (SynExpr.InterpolatedString(_,  kind, _)) -> kind |> should equal SynStringKind.TripleQuote
        | _ -> failwithf "Couldn't find const"

    [<Test>]
    let ``SynExpr.InterpolatedString with SynStringKind.Regular`` () =
        let parseResults =
            getParseResults
                """
 let s = $"yo {42}"
 """

        match getBindingExpressionValue parseResults with
        | Some (SynExpr.InterpolatedString(_,  kind, _)) -> kind |> should equal SynStringKind.Regular
        | _ -> failwithf "Couldn't find const"

module SynModuleOrNamespace =
    [<Test>]
    let ``DeclaredNamespace range should start at namespace keyword`` () =
        let parseResults = 
            getParseResults
                """namespace TypeEquality

/// A type for witnessing type equality between 'a and 'b
type Teq<'a, 'b>
"""

        match parseResults with
        | ParsedInput.ImplFile (ParsedImplFileInput (modules = [ SynModuleOrNamespace.SynModuleOrNamespace(kind = SynModuleOrNamespaceKind.DeclaredNamespace; range = r) ])) ->
            assertRange (1, 0) (4, 8) r
        | _ -> failwith "Could not get valid AST"
        
    [<Test>]
    let ``Multiple DeclaredNamespaces should have a range that starts at the namespace keyword`` () =
        let parseResults = 
            getParseResults
                """namespace TypeEquality

/// A type for witnessing type equality between 'a and 'b
type Teq = class end

namespace Foobar

let x = 42
"""

        match parseResults with
        | ParsedInput.ImplFile (ParsedImplFileInput (modules = [
            SynModuleOrNamespace.SynModuleOrNamespace(kind = SynModuleOrNamespaceKind.DeclaredNamespace; range = r1)
            SynModuleOrNamespace.SynModuleOrNamespace(kind = SynModuleOrNamespaceKind.DeclaredNamespace; range = r2) ])) ->
            assertRange (1, 0) (4, 20) r1
            assertRange (6, 0) (8, 10) r2
        | _ -> failwith "Could not get valid AST"        <|MERGE_RESOLUTION|>--- conflicted
+++ resolved
@@ -284,20 +284,6 @@
 
 module Strings =
     let getBindingExpressionValue (parseResults: ParsedInput) =
-<<<<<<< HEAD
-            match parseResults with
-            | ParsedInput.ImplFile (ParsedImplFileInput (modules = modules)) ->
-                modules |> List.tryPick (fun (SynModuleOrNamespace (decls = decls)) ->
-                    decls |> List.tryPick (fun decl ->
-                        match decl with
-                        | SynModuleDecl.Let (bindings = bindings) ->
-                            bindings |> List.tryPick (fun binding ->
-                                match binding with
-                                | SynBinding.SynBinding (_,_,_,_,_,_,_,SynPat.Named _,_,e,_,_) -> Some e
-                                | _ -> None)
-                        | _ -> None))
-            | _ -> None
-=======
         match parseResults with
         | ParsedInput.ImplFile (ParsedImplFileInput (modules = modules)) ->
             modules |> List.tryPick (fun (SynModuleOrNamespace (decls = decls)) ->
@@ -310,7 +296,6 @@
                             | _ -> None)
                     | _ -> None))
         | _ -> None
->>>>>>> 89ad3715
 
     let getBindingConstValue parseResults =
         match getBindingExpressionValue parseResults with
