--- conflicted
+++ resolved
@@ -716,7 +716,6 @@
           ("Test", (1, 0, 1, 0))|]
 
 [<Test>]
-<<<<<<< HEAD
 let ``GetDeclarationLocation should not require physical file`` () = 
     let input = "let abc = 1\nlet xyz = abc"
     let file = "/home/user/Test.fsx"
@@ -726,7 +725,8 @@
     | FSharpFindDeclResult.DeclFound r -> Some (r.StartLine, r.StartColumn, r.EndLine, r.EndColumn, "<=== Found here."                             ) 
     | _                                -> Some (0          , 0            , 0        , 0          , "Not Found. Should not require physical file." )
     |> shouldEqual                       (Some (1          , 4            , 1        , 7          , "<=== Found here."                             ))
-=======
+
+[<Test>]
 let ``IsConstructor property should return true for constructors`` () = 
     let input = 
       """
@@ -756,7 +756,6 @@
           ("T", (4, 7, 4, 8), false)
           ("val x", (4, 4, 4, 5), false)
           ("Test", (1, 0, 1, 0), false)|]
->>>>>>> a0f45375
 
 //-------------------------------------------------------------------------------
 
