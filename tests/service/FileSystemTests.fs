﻿#if INTERACTIVE
#r "../../artifacts/bin/fcs/net461/FSharp.Compiler.Service.dll" // note, build FSharp.Compiler.Service.Tests.fsproj to generate this, this DLL has a public API so can be used from F# Interactive
#r "../../artifacts/bin/fcs/net461/nunit.framework.dll"
#load "FsUnit.fs"
#load "Common.fs"
#else
module Tests.Service.FileSystemTests
#endif


open NUnit.Framework
open FsUnit
open System
open System.IO
open System.Text
open FSharp.Compiler.CodeAnalysis
open FSharp.Compiler.IO
open FSharp.Compiler.Service.Tests.Common


let fileName1 = @"c:\mycode\test1.fs" // note, the path doesn' exist
let fileName2 = @"c:\mycode\test2.fs" // note, the path doesn' exist

#nowarn "57"

let file1 = """
module File1

let A = 1"""

let file2 = """
module File2
let B = File1.A + File1.A"""

type internal MyFileSystem() =
    inherit DefaultFileSystem()
        static member FilesCache = dict [(fileName1, file1); (fileName2, file2)]
        // Implement the service to open files for reading and writing
        override _.OpenFileForReadShim(filePath, ?useMemoryMappedFile: bool, ?shouldShadowCopy: bool) =
            let shouldShadowCopy = defaultArg shouldShadowCopy false
            let useMemoryMappedFile = defaultArg useMemoryMappedFile false
            match MyFileSystem.FilesCache.TryGetValue filePath with
            | true, text ->
                new MemoryStream(Encoding.UTF8.GetBytes(text)) :> Stream
<<<<<<< HEAD
            | _ -> defaultFileSystem.OpenFileForReadShim(filePath, useMemoryMappedFile, shouldShadowCopy)

        member _.OpenFileForWriteShim(filePath, ?fileMode: FileMode, ?fileAccess: FileAccess, ?fileShare: FileShare) =
            let fileMode = defaultArg fileMode FileMode.OpenOrCreate
            let fileAccess = defaultArg fileAccess FileAccess.ReadWrite
            let fileShare = defaultArg fileShare FileShare.Read
            defaultFileSystem.OpenFileForWriteShim(filePath, fileMode, fileAccess, fileShare)

        member _.IsStableFileHeuristic(fileName) =
            defaultFileSystem.IsStableFileHeuristic(fileName)


        // Implement the service related to temporary paths and file time stamps
        member _.GetTempPathShim() = defaultFileSystem.GetTempPathShim()
        member _.GetLastWriteTimeShim(fileName) = defaultFileSystem.GetLastWriteTimeShim(fileName)
        member _.GetFullPathShim(fileName) = defaultFileSystem.GetFullPathShim(fileName)
        member _.IsInvalidPathShim(fileName) = defaultFileSystem.IsInvalidPathShim(fileName)
        member _.IsPathRootedShim(fileName) = defaultFileSystem.IsPathRootedShim(fileName)

        member _.CopyShim(src, dest, overwrite) = defaultFileSystem.CopyShim(src, dest, overwrite)
        member _.DirectoryCreateShim(path) = defaultFileSystem.DirectoryCreateShim(path)
        member _.DirectoryDeleteShim(path) = defaultFileSystem.DirectoryDeleteShim(path)
        member _.DirectoryExistsShim(path) = defaultFileSystem.DirectoryExistsShim(path)
        member _.EnumerateDirectoriesShim(path) = defaultFileSystem.EnumerateDirectoriesShim(path)
        member _.EnumerateFilesShim(path, pattern) = defaultFileSystem.EnumerateFilesShim(path, pattern)
        member _.FileDeleteShim(fileName) = defaultFileSystem.FileDeleteShim(fileName)
        member _.FileExistsShim(fileName) = files.ContainsKey(fileName) || defaultFileSystem.FileExistsShim(fileName)
        member _.GetCreationTimeShim(path) = defaultFileSystem.GetCreationTimeShim(path)
        member _.GetDirectoryNameShim(path) = defaultFileSystem.GetDirectoryNameShim(path)
        member _.GetFullFilePathInDirectoryShim(dir) (fileName) = defaultFileSystem.GetFullFilePathInDirectoryShim dir fileName
        member _.NormalizePathShim(path) = defaultFileSystem.NormalizePathShim(path)



=======
            | _ -> base.OpenFileForReadShim(filePath, useMemoryMappedFile, shouldShadowCopy)
        override _.FileExistsShim(fileName) = MyFileSystem.FilesCache.ContainsKey(fileName) || base.FileExistsShim(fileName)
>>>>>>> 98e11ae6

let UseMyFileSystem() =
    let myFileSystem = MyFileSystem()
    FileSystemAutoOpens.FileSystem <- myFileSystem
    { new IDisposable with member x.Dispose() = FileSystemAutoOpens.FileSystem <- myFileSystem }

[<Test>]
#if NETCOREAPP
[<Ignore("SKIPPED: need to check if these tests can be enabled for .NET Core testing of FSharp.Compiler.Service")>]
#endif
let ``FileSystem compilation test``() =
  if System.Environment.OSVersion.Platform = System.PlatformID.Win32NT then // file references only valid on Windows
    use myFileSystem =  UseMyFileSystem()
    let programFilesx86Folder = System.Environment.GetEnvironmentVariable("PROGRAMFILES(X86)")

    let projectOptions =
        let allFlags =
            [| yield "--simpleresolution";
               yield "--noframework";
               yield "--debug:full";
               yield "--define:DEBUG";
               yield "--optimize-";
               yield "--doc:test.xml";
               yield "--warn:3";
               yield "--fullpaths";
               yield "--flaterrors";
               yield "--target:library";
               for r in [ sysLib "mscorlib"; sysLib "System"; sysLib "System.Core"; fsCoreDefaultReference() ] do
                   yield "-r:" + r |]

        { ProjectFileName = @"c:\mycode\compilation.fsproj" // Make a name that is unique in this directory.
          ProjectId = None
          SourceFiles = [| fileName1; fileName2 |]
          OtherOptions = allFlags
          ReferencedProjects = [| |];
          IsIncompleteTypeCheckEnvironment = false
          UseScriptResolutionRules = true
          LoadTime = System.DateTime.Now // Not 'now', we don't want to force reloading
          UnresolvedReferences = None
          OriginalLoadReferences = []
          Stamp = None }

    let results = checker.ParseAndCheckProject(projectOptions) |> Async.RunSynchronously

    results.Diagnostics.Length |> shouldEqual 0
    results.AssemblySignature.Entities.Count |> shouldEqual 2
    results.AssemblySignature.Entities.[0].MembersFunctionsAndValues.Count |> shouldEqual 1
    results.AssemblySignature.Entities.[0].MembersFunctionsAndValues.[0].DisplayName |> shouldEqual "B"<|MERGE_RESOLUTION|>--- conflicted
+++ resolved
@@ -40,47 +40,9 @@
             let shouldShadowCopy = defaultArg shouldShadowCopy false
             let useMemoryMappedFile = defaultArg useMemoryMappedFile false
             match MyFileSystem.FilesCache.TryGetValue filePath with
-            | true, text ->
-                new MemoryStream(Encoding.UTF8.GetBytes(text)) :> Stream
-<<<<<<< HEAD
-            | _ -> defaultFileSystem.OpenFileForReadShim(filePath, useMemoryMappedFile, shouldShadowCopy)
-
-        member _.OpenFileForWriteShim(filePath, ?fileMode: FileMode, ?fileAccess: FileAccess, ?fileShare: FileShare) =
-            let fileMode = defaultArg fileMode FileMode.OpenOrCreate
-            let fileAccess = defaultArg fileAccess FileAccess.ReadWrite
-            let fileShare = defaultArg fileShare FileShare.Read
-            defaultFileSystem.OpenFileForWriteShim(filePath, fileMode, fileAccess, fileShare)
-
-        member _.IsStableFileHeuristic(fileName) =
-            defaultFileSystem.IsStableFileHeuristic(fileName)
-
-
-        // Implement the service related to temporary paths and file time stamps
-        member _.GetTempPathShim() = defaultFileSystem.GetTempPathShim()
-        member _.GetLastWriteTimeShim(fileName) = defaultFileSystem.GetLastWriteTimeShim(fileName)
-        member _.GetFullPathShim(fileName) = defaultFileSystem.GetFullPathShim(fileName)
-        member _.IsInvalidPathShim(fileName) = defaultFileSystem.IsInvalidPathShim(fileName)
-        member _.IsPathRootedShim(fileName) = defaultFileSystem.IsPathRootedShim(fileName)
-
-        member _.CopyShim(src, dest, overwrite) = defaultFileSystem.CopyShim(src, dest, overwrite)
-        member _.DirectoryCreateShim(path) = defaultFileSystem.DirectoryCreateShim(path)
-        member _.DirectoryDeleteShim(path) = defaultFileSystem.DirectoryDeleteShim(path)
-        member _.DirectoryExistsShim(path) = defaultFileSystem.DirectoryExistsShim(path)
-        member _.EnumerateDirectoriesShim(path) = defaultFileSystem.EnumerateDirectoriesShim(path)
-        member _.EnumerateFilesShim(path, pattern) = defaultFileSystem.EnumerateFilesShim(path, pattern)
-        member _.FileDeleteShim(fileName) = defaultFileSystem.FileDeleteShim(fileName)
-        member _.FileExistsShim(fileName) = files.ContainsKey(fileName) || defaultFileSystem.FileExistsShim(fileName)
-        member _.GetCreationTimeShim(path) = defaultFileSystem.GetCreationTimeShim(path)
-        member _.GetDirectoryNameShim(path) = defaultFileSystem.GetDirectoryNameShim(path)
-        member _.GetFullFilePathInDirectoryShim(dir) (fileName) = defaultFileSystem.GetFullFilePathInDirectoryShim dir fileName
-        member _.NormalizePathShim(path) = defaultFileSystem.NormalizePathShim(path)
-
-
-
-=======
+            | true, text -> new MemoryStream(Encoding.UTF8.GetBytes(text)) :> Stream
             | _ -> base.OpenFileForReadShim(filePath, useMemoryMappedFile, shouldShadowCopy)
         override _.FileExistsShim(fileName) = MyFileSystem.FilesCache.ContainsKey(fileName) || base.FileExistsShim(fileName)
->>>>>>> 98e11ae6
 
 let UseMyFileSystem() =
     let myFileSystem = MyFileSystem()
