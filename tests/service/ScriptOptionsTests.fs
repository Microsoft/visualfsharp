--- conflicted
+++ resolved
@@ -41,13 +41,8 @@
 [<TestCase(false, true, [| "--targetprofile:netcore" |])>]
 [<Test>]
 let ``all default assembly references are system assemblies``(assumeNetFx, useSdkRefs, flags) =
-<<<<<<< HEAD
     let tempFile = tryCreateTemporaryFileName () + ".fsx"
-    let (options, errors) =
-=======
-    let tempFile = Path.GetTempFileName() + ".fsx"
     let options, errors =
->>>>>>> 9a13dbb3
         checker.GetProjectOptionsFromScript(tempFile, SourceText.ofString scriptSource, assumeDotNetFramework = assumeNetFx, useSdkRefs = useSdkRefs, otherFlags = flags)
         |> Async.RunImmediate
     match errors with
