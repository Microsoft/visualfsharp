--- conflicted
+++ resolved
@@ -202,16 +202,11 @@
 
     let args = mkProjectCommandLineArgs(dllPath, [filePath])
     let options, errors = checker.GetParsingOptionsFromCommandLineArgs(List.ofArray args)
-<<<<<<< HEAD
-    let parseResults = checker.ParseFile(filePath, Microsoft.FSharp.Compiler.Text.SourceText.ofString code, options) |> Async.RunSynchronously
-    parseResults.ParseTree
-=======
     let parseResults = checker.ParseFile(filePath, source, options) |> Async.RunSynchronously
 
     match parseResults.ParseTree with
     | Some parseTree -> parseTree
     | None -> failwithf "Expected there to be a parse tree for source:\n%s" source
->>>>>>> 41891aa7
 
 /// Extract range info 
 let tups (m:Range.range) = (m.StartLine, m.StartColumn), (m.EndLine, m.EndColumn)
