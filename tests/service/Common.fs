[<AutoOpen>]
module internal FSharp.Compiler.Service.Tests.Common

open System
open System.Diagnostics
open System.IO
open System.Collections.Generic
open System.Collections.Immutable
open System.Threading
open System.Threading.Tasks
open FSharp.Compiler.CodeAnalysis
open FSharp.Compiler.IO
open FSharp.Compiler.Diagnostics
open FSharp.Compiler.Symbols
open FSharp.Compiler.Symbols.FSharpExprPatterns
open FSharp.Compiler.Syntax
open FSharp.Compiler.Text
open TestFramework
open FsUnit
open NUnit.Framework

type Async with
    static member RunImmediate (computation: Async<'T>, ?cancellationToken ) =
        let cancellationToken = defaultArg cancellationToken Async.DefaultCancellationToken
        let ts = TaskCompletionSource<'T>()
        let task = ts.Task
        Async.StartWithContinuations(
            computation,
            (fun k -> ts.SetResult k),
            (fun exn -> ts.SetException exn),
            (fun _ -> ts.SetCanceled()),
            cancellationToken)
        task.Result

#if NETCOREAPP
let readRefs (folder : string) (projectFile: string) =
    let runProcess (workingDir: string) (exePath: string) (args: string) =
        let psi = ProcessStartInfo()
        psi.FileName <- exePath
        psi.WorkingDirectory <- workingDir
        psi.RedirectStandardOutput <- false
        psi.RedirectStandardError <- false
        psi.Arguments <- args
        psi.CreateNoWindow <- true
        psi.UseShellExecute <- false

        use p = new Process()
        p.StartInfo <- psi
        p.Start() |> ignore
        p.WaitForExit()

        let exitCode = p.ExitCode
        exitCode, ()

    let projFilePath = Path.Combine(folder, projectFile)
    let runCmd exePath args = runProcess folder exePath ((args |> String.concat " ") + " -restore")
    let msbuildExec = Dotnet.ProjInfo.Inspect.dotnetMsbuild runCmd
    let result = Dotnet.ProjInfo.Inspect.getProjectInfo ignore msbuildExec Dotnet.ProjInfo.Inspect.getFscArgs [] projFilePath
    match result with
    | Ok(Dotnet.ProjInfo.Inspect.GetResult.FscArgs x) ->
        x
        |> List.filter (fun s -> s.StartsWith("-r:", StringComparison.Ordinal))
        |> List.map (fun s -> s.Replace("-r:", ""))
    | _ -> []
#endif


// Create one global interactive checker instance
let checker = FSharpChecker.Create()

type TempFile(ext, contents: string) =
<<<<<<< HEAD
    let tmpFile =  Path.ChangeExtension(tryCreateTemporaryFileName (), ext)
=======
    let tmpFile =  Path.ChangeExtension(Path.GetTempFileName() , ext)
>>>>>>> 9a13dbb3
    do FileSystem.OpenFileForWriteShim(tmpFile).Write(contents)

    interface IDisposable with
        member x.Dispose() = try FileSystem.FileDeleteShim tmpFile with _ -> ()
    member x.Name = tmpFile

#nowarn "57"

let getBackgroundParseResultsForScriptText (input: string) =
    use file =  new TempFile("fsx", input)
    let checkOptions, _diagnostics = checker.GetProjectOptionsFromScript(file.Name, SourceText.ofString input) |> Async.RunImmediate
    checker.GetBackgroundParseResultsForFileInProject(file.Name, checkOptions)  |> Async.RunImmediate


let getBackgroundCheckResultsForScriptText (input: string) =
    use file =  new TempFile("fsx", input)
    let checkOptions, _diagnostics = checker.GetProjectOptionsFromScript(file.Name, SourceText.ofString input) |> Async.RunImmediate
    checker.GetBackgroundCheckResultsForFileInProject(file.Name, checkOptions) |> Async.RunImmediate


let sysLib nm =
#if !NETCOREAPP
    if System.Environment.OSVersion.Platform = System.PlatformID.Win32NT then // file references only valid on Windows
        let programFilesx86Folder = System.Environment.GetEnvironmentVariable("PROGRAMFILES(X86)")
        programFilesx86Folder + @"\Reference Assemblies\Microsoft\Framework\.NETFramework\v4.7.2\" + nm + ".dll"
    else
#endif
        let sysDir = AppContext.BaseDirectory
        let (++) a b = Path.Combine(a,b)
        sysDir ++ nm + ".dll"

[<AutoOpen>]
module Helpers =
    type DummyType = A | B
    let PathRelativeToTestAssembly p = Path.Combine(Path.GetDirectoryName(Uri(typeof<FSharpChecker>.Assembly.Location).LocalPath), p)

let fsCoreDefaultReference() =
    PathRelativeToTestAssembly "FSharp.Core.dll"

let mkStandardProjectReferences () =
#if NETCOREAPP
            let file = "Sample_NETCoreSDK_FSharp_Library_netstandard2_0.fsproj"
            let projDir = Path.Combine(__SOURCE_DIRECTORY__, "../projects/Sample_NETCoreSDK_FSharp_Library_netstandard2_0")
            readRefs projDir file
#else
            [ yield sysLib "mscorlib"
              yield sysLib "System"
              yield sysLib "System.Core"
              yield sysLib "System.Numerics"
              yield fsCoreDefaultReference() ]
#endif

let mkProjectCommandLineArgsSilent (dllName, fileNames) =
  let args =
    [|  yield "--simpleresolution"
        yield "--noframework"
        yield "--debug:full"
        yield "--define:DEBUG"
#if NETCOREAPP
        yield "--targetprofile:netcore"
        yield "--langversion:preview"
#endif
        yield "--optimize-"
        yield "--out:" + dllName
        yield "--doc:test.xml"
        yield "--warn:3"
        yield "--fullpaths"
        yield "--flaterrors"
        yield "--target:library"
        for x in fileNames do
            yield x
        let references = mkStandardProjectReferences ()
        for r in references do
            yield "-r:" + r
     |]
  args

let mkProjectCommandLineArgs (dllName, fileNames) =
  let args = mkProjectCommandLineArgsSilent (dllName, fileNames)
  printfn "dllName = %A, args = %A" dllName args
  args

#if NETCOREAPP
let mkProjectCommandLineArgsForScript (dllName, fileNames) =
    [|  yield "--simpleresolution"
        yield "--noframework"
        yield "--debug:full"
        yield "--define:DEBUG"
        yield "--targetprofile:netcore"
        yield "--optimize-"
        yield "--out:" + dllName
        yield "--doc:test.xml"
        yield "--warn:3"
        yield "--fullpaths"
        yield "--flaterrors"
        yield "--target:library"
        for x in fileNames do
            yield x
        let references = mkStandardProjectReferences ()
        for r in references do
            yield "-r:" + r
     |]
#endif

let mkTestFileAndOptions source additionalArgs =
    let fileName = Path.ChangeExtension(tryCreateTemporaryFileName (), ".fs")
    let project = tryCreateTemporaryFileName ()
    let dllName = Path.ChangeExtension(project, ".dll")
    let projFileName = Path.ChangeExtension(project, ".fsproj")
    let fileSource1 = "module M"
    FileSystem.OpenFileForWriteShim(fileName).Write(fileSource1)

    let args = Array.append (mkProjectCommandLineArgs (dllName, [fileName])) additionalArgs
    let options = checker.GetProjectOptionsFromCommandLineArgs (projFileName, args)
    fileName, options

let parseAndCheckFile fileName source options =
    match checker.ParseAndCheckFileInProject(fileName, 0, SourceText.ofString source, options) |> Async.RunImmediate with
    | parseResults, FSharpCheckFileAnswer.Succeeded(checkResults) -> parseResults, checkResults
    | _ -> failwithf "Parsing aborted unexpectedly..."

let parseAndCheckScriptWithOptions (file:string, input, opts) =

#if NETCOREAPP
    let projectOptions =
        let path = Path.Combine(Path.GetTempPath(), "tests", Process.GetCurrentProcess().Id.ToString() + "--"+ Guid.NewGuid().ToString())
        try
            if not (Directory.Exists(path)) then
                Directory.CreateDirectory(path) |> ignore

            let fname = Path.Combine(path, Path.GetFileName(file))
            let dllName = Path.ChangeExtension(fname, ".dll")
            let projName = Path.ChangeExtension(fname, ".fsproj")
            let args = mkProjectCommandLineArgsForScript (dllName, [file])
            printfn "file = %A, args = %A" file args
            checker.GetProjectOptionsFromCommandLineArgs (projName, args)

        finally
            if Directory.Exists(path) then
                Directory.Delete(path, true)

#else
    let projectOptions, _diagnostics = checker.GetProjectOptionsFromScript(file, SourceText.ofString input) |> Async.RunImmediate
    //printfn "projectOptions = %A" projectOptions
#endif

    let projectOptions = { projectOptions with OtherOptions = Array.append opts projectOptions.OtherOptions }
    let parseResult, typedRes = checker.ParseAndCheckFileInProject(file, 0, SourceText.ofString input, projectOptions) |> Async.RunImmediate

    // if parseResult.Errors.Length > 0 then
    //     printfn "---> Parse Input = %A" input
    //     printfn "---> Parse Error = %A" parseResult.Errors

    match typedRes with
    | FSharpCheckFileAnswer.Succeeded(res) -> parseResult, res
    | res -> failwithf "Parsing did not finish... (%A)" res

let parseAndCheckScript (file, input) = parseAndCheckScriptWithOptions (file, input, [| |])
let parseAndCheckScriptPreview (file, input) = parseAndCheckScriptWithOptions (file, input, [| "--langversion:preview" |])

let parseSourceCode (name: string, code: string) =
    let location = Path.Combine(Path.GetTempPath(),"test"+string(hash (name, code)))
    try Directory.CreateDirectory(location) |> ignore with _ -> ()
    let filePath = Path.Combine(location, name)
    let dllPath = Path.Combine(location, name + ".dll")
    let args = mkProjectCommandLineArgs(dllPath, [filePath])
    let options, errors = checker.GetParsingOptionsFromCommandLineArgs(List.ofArray args)
    let parseResults = checker.ParseFile(filePath, SourceText.ofString code, options) |> Async.RunImmediate
    parseResults.ParseTree

let matchBraces (name: string, code: string) =
    let location = Path.Combine(Path.GetTempPath(),"test"+string(hash (name, code)))
    try Directory.CreateDirectory(location) |> ignore with _ -> ()
    let filePath = Path.Combine(location, name + ".fs")
    let dllPath = Path.Combine(location, name + ".dll")
    let args = mkProjectCommandLineArgs(dllPath, [filePath])
    let options, errors = checker.GetParsingOptionsFromCommandLineArgs(List.ofArray args)
    let braces = checker.MatchBraces(filePath, SourceText.ofString code, options) |> Async.RunImmediate
    braces


let getSingleModuleLikeDecl (input: ParsedInput) =
    match input with
    | ParsedInput.ImplFile (ParsedImplFileInput (modules = [ decl ])) -> decl
    | _ -> failwith "Could not get module decls"

let parseSourceCodeAndGetModule (source: string) =
    parseSourceCode ("test.fsx", source) |> getSingleModuleLikeDecl

/// Extract range info
let tups (m: range) = (m.StartLine, m.StartColumn), (m.EndLine, m.EndColumn)

/// Extract range info  and convert to zero-based line  - please don't use this one any more
let tupsZ (m: range) = (m.StartLine-1, m.StartColumn), (m.EndLine-1, m.EndColumn)

let attribsOfSymbolUse (s:FSharpSymbolUse) =
    [ if s.IsFromDefinition then yield "defn"
      if s.IsFromType then yield "type"
      if s.IsFromAttribute then yield "attribute"
      if s.IsFromDispatchSlotImplementation then yield "override"
      if s.IsFromPattern then yield "pattern"
      if s.IsFromComputationExpression then yield "compexpr" ]

let attribsOfSymbol (s:FSharpSymbol) =
    [ match s with
        | :? FSharpField as v ->
            yield "field"
            if v.IsCompilerGenerated then yield "compgen"
            if v.IsDefaultValue then yield "default"
            if v.IsMutable then yield "mutable"
            if v.IsVolatile then yield "volatile"
            if v.IsStatic then yield "static"
            if v.IsLiteral then yield sprintf "%A" v.LiteralValue.Value
            if v.IsAnonRecordField then
                let info, tys, i = v.AnonRecordFieldDetails
                yield "anon(" + string i + ", [" + info.Assembly.QualifiedName + "/" + String.concat "+" info.EnclosingCompiledTypeNames + "/" + info.CompiledName + "]" + String.concat "," info.SortedFieldNames + ")"


        | :? FSharpEntity as v ->
            v.TryFullName |> ignore // check there is no failure here
            if v.IsNamespace then yield "namespace"
            if v.IsFSharpModule then yield "module"
            if v.IsByRef then yield "byref"
            if v.IsClass then yield "class"
            if v.IsDelegate then yield "delegate"
            if v.IsEnum then yield "enum"
            if v.IsFSharpAbbreviation then yield "abbrev"
            if v.IsFSharpExceptionDeclaration then yield "exn"
            if v.IsFSharpRecord then yield "record"
            if v.IsFSharpUnion then yield "union"
            if v.IsInterface then yield "interface"
            if v.IsMeasure then yield "measure"
#if !NO_EXTENSIONTYPING
            if v.IsProvided then yield "provided"
            if v.IsStaticInstantiation then yield "staticinst"
            if v.IsProvidedAndErased then yield "erased"
            if v.IsProvidedAndGenerated then yield "generated"
#endif
            if v.IsUnresolved then yield "unresolved"
            if v.IsValueType then yield "valuetype"

        | :? FSharpMemberOrFunctionOrValue as v ->
            if v.IsActivePattern then yield "apat"
            if v.IsDispatchSlot then yield "slot"
            if v.IsModuleValueOrMember && not v.IsMember then yield "val"
            if v.IsMember then yield "member"
            if v.IsProperty then yield "prop"
            if v.IsExtensionMember then yield "extmem"
            if v.IsPropertyGetterMethod then yield "getter"
            if v.IsPropertySetterMethod then yield "setter"
            if v.IsEvent then yield "event"
            if v.EventForFSharpProperty.IsSome then yield "clievent"
            if v.IsEventAddMethod then yield "add"
            if v.IsEventRemoveMethod then yield "remove"
            if v.IsTypeFunction then yield "typefun"
            if v.IsCompilerGenerated then yield "compgen"
            if v.IsImplicitConstructor then yield "ctor"
            if v.IsMutable then yield "mutable"
            if v.IsOverrideOrExplicitInterfaceImplementation then yield "overridemem"
            if v.IsInstanceMember && not v.IsInstanceMemberInCompiledCode && not v.IsExtensionMember then yield "funky"
            if v.IsExplicitInterfaceImplementation then yield "intfmem"
//            if v.IsConstructorThisValue then yield "ctorthis"
//            if v.IsMemberThisValue then yield "this"
//            if v.LiteralValue.IsSome then yield "literal"
        | _ -> () ]

let rec allSymbolsInEntities compGen (entities: IList<FSharpEntity>) =
    [ for e in entities do
          yield (e :> FSharpSymbol)
          for gp in e.GenericParameters do
            if compGen || not gp.IsCompilerGenerated then
             yield (gp :> FSharpSymbol)
          for x in e.MembersFunctionsAndValues do
             if compGen || not x.IsCompilerGenerated then
               yield (x :> FSharpSymbol)
             for gp in x.GenericParameters do
              if compGen || not gp.IsCompilerGenerated then
               yield (gp :> FSharpSymbol)
          for x in e.UnionCases do
             yield (x :> FSharpSymbol)
             for f in x.Fields do
                 if compGen || not f.IsCompilerGenerated then
                     yield (f :> FSharpSymbol)
          for x in e.FSharpFields do
             if compGen || not x.IsCompilerGenerated then
                 yield (x :> FSharpSymbol)
          yield! allSymbolsInEntities compGen e.NestedEntities ]


let getParseResults (source: string) =
    parseSourceCode("/home/user/Test.fsx", source)

let getParseResultsOfSignatureFile (source: string) =
    parseSourceCode("/home/user/Test.fsi", source)

let getParseAndCheckResults (source: string) =
    parseAndCheckScript("/home/user/Test.fsx", source)

let getParseAndCheckResultsPreview (source: string) =
    parseAndCheckScriptPreview("/home/user/Test.fsx", source)

let inline dumpErrors results =
    (^TResults: (member Diagnostics: FSharpDiagnostic[]) results)
    |> Array.map (fun e ->
        let message =
            e.Message.Split('\n')
            |> Array.map (fun s -> s.Trim())
            |> String.concat " "
        sprintf "%s: %s" (e.Range.ToShortString()) message)
    |> List.ofArray

let getSymbolUses (results: FSharpCheckFileResults) =
    results.GetAllUsesOfAllSymbolsInFile()

let getSymbolUsesFromSource (source: string) =
    let _, typeCheckResults = getParseAndCheckResults source
    typeCheckResults.GetAllUsesOfAllSymbolsInFile()

let getSymbols (symbolUses: seq<FSharpSymbolUse>) =
    symbolUses |> Seq.map (fun symbolUse -> symbolUse.Symbol)


let getSymbolName (symbol: FSharpSymbol) =
    match symbol with
    | :? FSharpMemberOrFunctionOrValue as mfv -> Some mfv.LogicalName
    | :? FSharpEntity as entity -> Some entity.LogicalName
    | :? FSharpGenericParameter as parameter -> Some parameter.Name
    | :? FSharpParameter as parameter -> parameter.Name
    | :? FSharpStaticParameter as parameter -> Some parameter.Name
    | :? FSharpActivePatternCase as case -> Some case.Name
    | :? FSharpUnionCase as case -> Some case.Name
    | _ -> None


let assertContainsSymbolWithName name source =
    getSymbols source
    |> Seq.choose getSymbolName
    |> Seq.contains name
    |> shouldEqual true

let assertContainsSymbolsWithNames (names: string list) source =
    let symbolNames =
        getSymbols source
        |> Seq.choose getSymbolName

    for name in names do
        symbolNames
        |> Seq.contains name
        |> shouldEqual true

let assertHasSymbolUsages (names: string list) (results: FSharpCheckFileResults) =
    let symbolNames =
        getSymbolUses results
        |> getSymbols
        |> Seq.choose getSymbolName
        |> set

    for name in names do
        Assert.That(Set.contains name symbolNames, name)


let findSymbolUseByName (name: string) (results: FSharpCheckFileResults) =
    getSymbolUses results
    |> Seq.find (fun symbolUse ->
        match getSymbolName symbolUse.Symbol with
        | Some symbolName -> symbolName = name
        | _ -> false)

let findSymbolByName (name: string) (results: FSharpCheckFileResults) =
    let symbolUse = findSymbolUseByName name results
    symbolUse.Symbol

let taggedTextToString (tts: TaggedText[]) =
    tts |> Array.map (fun tt -> tt.Text) |> String.concat ""

let getRangeCoords (r: range) =
    (r.StartLine, r.StartColumn), (r.EndLine, r.EndColumn)

let coreLibAssemblyName =
#if NETCOREAPP
    "System.Runtime"
#else
    "mscorlib"
#endif

let assertRange
    (expectedStartLine: int, expectedStartColumn: int)
    (expectedEndLine: int, expectedEndColumn: int)
    (actualRange: range)
    : unit =
    Assert.AreEqual(Position.mkPos expectedStartLine expectedStartColumn, actualRange.Start)
    Assert.AreEqual(Position.mkPos expectedEndLine expectedEndColumn, actualRange.End)
<|MERGE_RESOLUTION|>--- conflicted
+++ resolved
@@ -69,11 +69,7 @@
 let checker = FSharpChecker.Create()
 
 type TempFile(ext, contents: string) =
-<<<<<<< HEAD
     let tmpFile =  Path.ChangeExtension(tryCreateTemporaryFileName (), ext)
-=======
-    let tmpFile =  Path.ChangeExtension(Path.GetTempFileName() , ext)
->>>>>>> 9a13dbb3
     do FileSystem.OpenFileForWriteShim(tmpFile).Write(contents)
 
     interface IDisposable with
