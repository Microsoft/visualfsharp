[<AutoOpen>]
module internal FSharp.Compiler.Service.Tests.Common

open System
open System.IO
open System.Collections.Generic
open FSharp.Compiler
open FSharp.Compiler.Range
open FSharp.Compiler.SourceCodeServices
open FsUnit
<<<<<<< HEAD
open NUnit.Framework
=======
>>>>>>> d59cbdff

#if NETCOREAPP
let readRefs (folder : string) (projectFile: string) =
    let runProcess (workingDir: string) (exePath: string) (args: string) =
        let psi = System.Diagnostics.ProcessStartInfo()
        psi.FileName <- exePath
        psi.WorkingDirectory <- workingDir
        psi.RedirectStandardOutput <- false
        psi.RedirectStandardError <- false
        psi.Arguments <- args
        psi.CreateNoWindow <- true
        psi.UseShellExecute <- false

        use p = new System.Diagnostics.Process()
        p.StartInfo <- psi
        p.Start() |> ignore
        p.WaitForExit()

        let exitCode = p.ExitCode
        exitCode, ()

    let projFilePath = Path.Combine(folder, projectFile)
    let runCmd exePath args = runProcess folder exePath (args |> String.concat " ")
    let msbuildExec = Dotnet.ProjInfo.Inspect.dotnetMsbuild runCmd
    let result = Dotnet.ProjInfo.Inspect.getProjectInfo ignore msbuildExec Dotnet.ProjInfo.Inspect.getFscArgs [] projFilePath
    match result with
    | Ok(Dotnet.ProjInfo.Inspect.GetResult.FscArgs x) ->
        x
        |> List.filter (fun s -> s.StartsWith("-r:", StringComparison.Ordinal))
        |> List.map (fun s -> s.Replace("-r:", ""))
    | _ -> []
#endif


// Create one global interactive checker instance
let checker = FSharpChecker.Create()

type TempFile(ext, contents) = 
    let tmpFile =  Path.ChangeExtension(System.IO.Path.GetTempFileName() , ext)
    do File.WriteAllText(tmpFile, contents)
    interface System.IDisposable with 
        member x.Dispose() = try File.Delete tmpFile with _ -> ()
    member x.Name = tmpFile

#nowarn "57"

let getBackgroundParseResultsForScriptText (input) = 
    use file =  new TempFile("fsx", input)
    let checkOptions, _diagnostics = checker.GetProjectOptionsFromScript(file.Name, FSharp.Compiler.Text.SourceText.ofString input) |> Async.RunSynchronously
    checker.GetBackgroundParseResultsForFileInProject(file.Name, checkOptions)  |> Async.RunSynchronously


let getBackgroundCheckResultsForScriptText (input) = 
    use file =  new TempFile("fsx", input)
    let checkOptions, _diagnostics = checker.GetProjectOptionsFromScript(file.Name, FSharp.Compiler.Text.SourceText.ofString input) |> Async.RunSynchronously
    checker.GetBackgroundCheckResultsForFileInProject(file.Name, checkOptions) |> Async.RunSynchronously


let sysLib nm = 
#if !NETCOREAPP
    if System.Environment.OSVersion.Platform = System.PlatformID.Win32NT then // file references only valid on Windows 
        let programFilesx86Folder = System.Environment.GetEnvironmentVariable("PROGRAMFILES(X86)")
        programFilesx86Folder + @"\Reference Assemblies\Microsoft\Framework\.NETFramework\v4.7.2\" + nm + ".dll"
    else
#endif
        let sysDir = System.AppContext.BaseDirectory
        let (++) a b = System.IO.Path.Combine(a,b)
        sysDir ++ nm + ".dll" 

[<AutoOpen>]
module Helpers = 
    type DummyType = A | B
    let PathRelativeToTestAssembly p = Path.Combine(Path.GetDirectoryName(Uri(typeof<FSharp.Compiler.SourceCodeServices.FSharpChecker>.Assembly.CodeBase).LocalPath), p)

let fsCoreDefaultReference() = 
    PathRelativeToTestAssembly "FSharp.Core.dll"

let mkStandardProjectReferences () = 
#if NETCOREAPP
            let file = "Sample_NETCoreSDK_FSharp_Library_netstandard2_0.fsproj"
            let projDir = Path.Combine(__SOURCE_DIRECTORY__, "../projects/Sample_NETCoreSDK_FSharp_Library_netstandard2_0")
            readRefs projDir file
#else
            [ yield sysLib "mscorlib"
              yield sysLib "System"
              yield sysLib "System.Core"
              yield fsCoreDefaultReference() ]
#endif              

let mkProjectCommandLineArgsSilent (dllName, fileNames) = 
  let args = 
    [|  yield "--simpleresolution" 
        yield "--noframework" 
        yield "--debug:full" 
        yield "--define:DEBUG" 
#if NETCOREAPP
        yield "--targetprofile:netcore" 
#endif
        yield "--optimize-" 
        yield "--out:" + dllName
        yield "--doc:test.xml" 
        yield "--warn:3" 
        yield "--fullpaths" 
        yield "--flaterrors" 
        yield "--target:library" 
        for x in fileNames do 
            yield x
        let references = mkStandardProjectReferences ()
        for r in references do
            yield "-r:" + r
     |]
  args

let mkProjectCommandLineArgs (dllName, fileNames) = 
  let args = mkProjectCommandLineArgsSilent (dllName, fileNames)
  printfn "dllName = %A, args = %A" dllName args
  args

#if NETCOREAPP
let mkProjectCommandLineArgsForScript (dllName, fileNames) = 
    [|  yield "--simpleresolution" 
        yield "--noframework" 
        yield "--debug:full" 
        yield "--define:DEBUG" 
        yield "--targetprofile:netcore" 
        yield "--optimize-" 
        yield "--out:" + dllName
        yield "--doc:test.xml" 
        yield "--warn:3" 
        yield "--fullpaths" 
        yield "--flaterrors" 
        yield "--target:library" 
        for x in fileNames do 
            yield x
        let references = mkStandardProjectReferences ()
        for r in references do
            yield "-r:" + r
     |]
#endif

let mkTestFileAndOptions source additionalArgs =
    let fileName = Path.ChangeExtension(Path.GetTempFileName(), ".fs")
    let project = Path.GetTempFileName()
    let dllName = Path.ChangeExtension(project, ".dll")
    let projFileName = Path.ChangeExtension(project, ".fsproj")
    let fileSource1 = "module M"
    File.WriteAllText(fileName, fileSource1)

    let args = Array.append (mkProjectCommandLineArgs (dllName, [fileName])) additionalArgs
    let options = checker.GetProjectOptionsFromCommandLineArgs (projFileName, args)
    fileName, options

let parseAndCheckFile fileName source options =
    match checker.ParseAndCheckFileInProject(fileName, 0, FSharp.Compiler.Text.SourceText.ofString source, options) |> Async.RunSynchronously with
    | parseResults, FSharpCheckFileAnswer.Succeeded(checkResults) -> parseResults, checkResults
    | _ -> failwithf "Parsing aborted unexpectedly..."

let parseAndCheckScript (file, input) = 

#if NETCOREAPP
    let dllName = Path.ChangeExtension(file, ".dll")
    let projName = Path.ChangeExtension(file, ".fsproj")
    let args = mkProjectCommandLineArgsForScript (dllName, [file])
    printfn "file = %A, args = %A" file args
    let projectOptions = checker.GetProjectOptionsFromCommandLineArgs (projName, args)

#else    
    let projectOptions, _diagnostics = checker.GetProjectOptionsFromScript(file, FSharp.Compiler.Text.SourceText.ofString input) |> Async.RunSynchronously
    printfn "projectOptions = %A" projectOptions
#endif

    let parseResult, typedRes = checker.ParseAndCheckFileInProject(file, 0, FSharp.Compiler.Text.SourceText.ofString input, projectOptions) |> Async.RunSynchronously
    
    // if parseResult.Errors.Length > 0 then
    //     printfn "---> Parse Input = %A" input
    //     printfn "---> Parse Error = %A" parseResult.Errors

    match typedRes with
    | FSharpCheckFileAnswer.Succeeded(res) -> parseResult, res
    | res -> failwithf "Parsing did not finish... (%A)" res

let parseSourceCode (name: string, code: string) =
    let location = Path.Combine(Path.GetTempPath(),"test"+string(hash (name, code)))
    try Directory.CreateDirectory(location) |> ignore with _ -> ()
    let filePath = Path.Combine(location, name + ".fs")
    let dllPath = Path.Combine(location, name + ".dll")
    let args = mkProjectCommandLineArgs(dllPath, [filePath])
    let options, errors = checker.GetParsingOptionsFromCommandLineArgs(List.ofArray args)
    let parseResults = checker.ParseFile(filePath, FSharp.Compiler.Text.SourceText.ofString code, options) |> Async.RunSynchronously
    parseResults.ParseTree

open FSharp.Compiler.Ast

let parseSourceCodeAndGetModule (source: string) =
    match parseSourceCode ("test", source) with
    | Some (ParsedInput.ImplFile (ParsedImplFileInput (_, _, _, _, _, [ moduleOrNamespace ], _))) -> moduleOrNamespace
    | _ -> failwith "Could not get module decls"

/// Extract range info 
let tups (m:Range.range) = (m.StartLine, m.StartColumn), (m.EndLine, m.EndColumn)

/// Extract range info  and convert to zero-based line  - please don't use this one any more
let tupsZ (m:Range.range) = (m.StartLine-1, m.StartColumn), (m.EndLine-1, m.EndColumn)

let attribsOfSymbolUse (s:FSharpSymbolUse) = 
    [ if s.IsFromDefinition then yield "defn" 
      if s.IsFromType then yield "type"
      if s.IsFromAttribute then yield "attribute"
      if s.IsFromDispatchSlotImplementation then yield "override"
      if s.IsFromPattern then yield "pattern" 
      if s.IsFromComputationExpression then yield "compexpr" ] 

let attribsOfSymbol (s:FSharpSymbol) = 
    [ match s with 
        | :? FSharpField as v -> 
            yield "field"
            if v.IsCompilerGenerated then yield "compgen"
            if v.IsDefaultValue then yield "default"
            if v.IsMutable then yield "mutable"
            if v.IsVolatile then yield "volatile"
            if v.IsStatic then yield "static"
            if v.IsLiteral then yield sprintf "%A" v.LiteralValue.Value
            if v.IsAnonRecordField then 
                let info, tys, i = v.AnonRecordFieldDetails
                yield "anon(" + string i + ", [" + info.Assembly.QualifiedName + "/" + String.concat "+" info.EnclosingCompiledTypeNames + "/" + info.CompiledName + "]" + String.concat "," info.SortedFieldNames + ")"


        | :? FSharpEntity as v -> 
            v.TryFullName |> ignore // check there is no failure here
            if v.IsNamespace then yield "namespace"
            if v.IsFSharpModule then yield "module"
            if v.IsByRef then yield "byref"
            if v.IsClass then yield "class"
            if v.IsDelegate then yield "delegate"
            if v.IsEnum then yield "enum"
            if v.IsFSharpAbbreviation then yield "abbrev"
            if v.IsFSharpExceptionDeclaration then yield "exn"
            if v.IsFSharpRecord then yield "record"
            if v.IsFSharpUnion then yield "union"
            if v.IsInterface then yield "interface"
            if v.IsMeasure then yield "measure"
#if !NO_EXTENSIONTYPING
            if v.IsProvided then yield "provided"
            if v.IsStaticInstantiation then yield "staticinst"
            if v.IsProvidedAndErased then yield "erased"
            if v.IsProvidedAndGenerated then yield "generated"
#endif
            if v.IsUnresolved then yield "unresolved"
            if v.IsValueType then yield "valuetype"

        | :? FSharpMemberOrFunctionOrValue as v -> 
            if v.IsActivePattern then yield "apat"
            if v.IsDispatchSlot then yield "slot"
            if v.IsModuleValueOrMember && not v.IsMember then yield "val"
            if v.IsMember then yield "member"
            if v.IsProperty then yield "prop"
            if v.IsExtensionMember then yield "extmem"
            if v.IsPropertyGetterMethod then yield "getter"
            if v.IsPropertySetterMethod then yield "setter"
            if v.IsEvent then yield "event"
            if v.EventForFSharpProperty.IsSome then yield "clievent"
            if v.IsEventAddMethod then yield "add"
            if v.IsEventRemoveMethod then yield "remove"
            if v.IsTypeFunction then yield "typefun"
            if v.IsCompilerGenerated then yield "compgen"
            if v.IsImplicitConstructor then yield "ctor"
            if v.IsMutable then yield "mutable" 
            if v.IsOverrideOrExplicitInterfaceImplementation then yield "overridemem"
            if v.IsInstanceMember && not v.IsInstanceMemberInCompiledCode && not v.IsExtensionMember then yield "funky"
            if v.IsExplicitInterfaceImplementation then yield "intfmem"
//            if v.IsConstructorThisValue then yield "ctorthis"
//            if v.IsMemberThisValue then yield "this"
//            if v.LiteralValue.IsSome then yield "literal"
        | _ -> () ]

let rec allSymbolsInEntities compGen (entities: IList<FSharpEntity>) = 
    [ for e in entities do 
          yield (e :> FSharpSymbol) 
          for gp in e.GenericParameters do 
            if compGen || not gp.IsCompilerGenerated then 
             yield (gp :> FSharpSymbol)
          for x in e.MembersFunctionsAndValues do
             if compGen || not x.IsCompilerGenerated then 
               yield (x :> FSharpSymbol)
             for gp in x.GenericParameters do 
              if compGen || not gp.IsCompilerGenerated then 
               yield (gp :> FSharpSymbol)
          for x in e.UnionCases do
             yield (x :> FSharpSymbol)
             for f in x.UnionCaseFields do
                 if compGen || not f.IsCompilerGenerated then 
                     yield (f :> FSharpSymbol)
          for x in e.FSharpFields do
             if compGen || not x.IsCompilerGenerated then 
                 yield (x :> FSharpSymbol)
          yield! allSymbolsInEntities compGen e.NestedEntities ]

let getParseAndCheckResults (source: string) =
    parseAndCheckScript("/home/user/Test.fsx", source)

let inline dumpErrors results =
    (^TResults: (member Errors: FSharpErrorInfo[]) results)
    |> Array.map (fun e ->
        let range = mkRange e.FileName e.Start e.End
        let message =
            e.Message.Split('\n')
            |> Array.map (fun s -> s.Trim())
            |> String.concat " "
        sprintf "%s: %s" (range.ToShortString()) message)
    |> List.ofArray


let getSymbolUses (results: FSharpCheckFileResults) =
    results.GetAllUsesOfAllSymbolsInFile() |> Async.RunSynchronously

let getSymbolUsesFromSource (source: string) =
    let _, typeCheckResults = getParseAndCheckResults source 
    typeCheckResults.GetAllUsesOfAllSymbolsInFile() |> Async.RunSynchronously

let getSymbols (symbolUses: FSharpSymbolUse[]) =
    symbolUses |> Array.map (fun symbolUse -> symbolUse.Symbol)


let getSymbolName (symbol: FSharpSymbol) =
    match symbol with
    | :? FSharpMemberOrFunctionOrValue as mfv -> Some mfv.LogicalName
    | :? FSharpEntity as entity -> Some entity.LogicalName
    | :? FSharpGenericParameter as parameter -> Some parameter.Name
    | :? FSharpParameter as parameter -> parameter.Name
    | :? FSharpStaticParameter as parameter -> Some parameter.Name
    | :? FSharpActivePatternCase as case -> Some case.Name
    | :? FSharpUnionCase as case -> Some case.Name
    | _ -> None


let assertContainsSymbolWithName name source =
    getSymbols source
    |> Array.choose getSymbolName
    |> Array.contains name
    |> shouldEqual true

let assertContainsSymbolsWithNames (names: string list) source =
    let symbolNames =
        getSymbols source
        |> Array.choose getSymbolName

    for name in names do
        symbolNames
        |> Array.contains name
        |> shouldEqual true

let assertHasSymbolUsages (names: string list) (results: FSharpCheckFileResults) =
    let symbolNames =
        getSymbolUses results
        |> getSymbols
        |> Array.choose getSymbolName
        |> set

    for name in names do
        Assert.That(Set.contains name symbolNames, name)

let getParseAndCheckResults (source: string) =
     parseAndCheckScript("/home/user/Test.fsx", source)

let getSymbolUses (source: string) =
    let _, typeCheckResults = parseAndCheckScript("/home/user/Test.fsx", source) 
    typeCheckResults.GetAllUsesOfAllSymbolsInFile() |> Async.RunSynchronously

let getSymbols (source: string) =
    let symbolUses = getSymbolUses source
    symbolUses |> Array.map (fun symbolUse -> symbolUse.Symbol)


let getSymbolName (symbol: FSharpSymbol) =
    match symbol with
    | :? FSharpMemberOrFunctionOrValue as mfv -> Some mfv.LogicalName
    | :? FSharpEntity as entity -> Some entity.LogicalName
    | :? FSharpGenericParameter as parameter -> Some parameter.Name
    | :? FSharpParameter as parameter -> parameter.Name
    | :? FSharpStaticParameter as parameter -> Some parameter.Name
    | :? FSharpActivePatternCase as case -> Some case.Name
    | :? FSharpUnionCase as case -> Some case.Name
    | _ -> None


let assertContainsSymbolWithName name source =
    let symbols = getSymbols source
    let names = symbols |> Array.choose getSymbolName

    names
    |> Array.contains name
    |> shouldEqual true


let coreLibAssemblyName =
#if NETCOREAPP
    "System.Runtime"
#else
    "mscorlib"
#endif
<|MERGE_RESOLUTION|>--- conflicted
+++ resolved
@@ -8,10 +8,7 @@
 open FSharp.Compiler.Range
 open FSharp.Compiler.SourceCodeServices
 open FsUnit
-<<<<<<< HEAD
 open NUnit.Framework
-=======
->>>>>>> d59cbdff
 
 #if NETCOREAPP
 let readRefs (folder : string) (projectFile: string) =
