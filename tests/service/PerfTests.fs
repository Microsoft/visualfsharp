--- conflicted
+++ resolved
@@ -64,12 +64,6 @@
     printfn "CheckFileInProject()..."
     let checkResults1 = checker.CheckFileInProject(parseResults1, Project1.fileNames.[5], 0, Project1.fileSources2.[5], Project1.options)  |> Async.RunSynchronously
     let pD, tD = FSharpChecker.GlobalForegroundParseCountStatistic, FSharpChecker.GlobalForegroundTypeCheckCountStatistic
-<<<<<<< HEAD
-    printfn "checking backgroundParseCount.Value = %d" backgroundParseCount.Value
-    backgroundParseCount.Value |> shouldEqual 5
-    printfn "checking backgroundCheckCount.Value = %d" backgroundCheckCount.Value
-    backgroundCheckCount.Value |> shouldEqual 5
-=======
 
     printfn "checking background parsing happened...., backgroundParseCount.Value = %d" backgroundParseCount.Value
     (backgroundParseCount.Value  >= 5) |> shouldEqual true // but note, the project does not get reparsed
@@ -81,7 +75,6 @@
     printfn "checking no extra background typechecks...., backgroundCheckCount.Value = %d" backgroundCheckCount.Value
     (backgroundCheckCount.Value  <= 10) |> shouldEqual true // only two extra typechecks of files
 
->>>>>>> e5d48e55
     printfn "checking (pD - pC) = %d" (pD - pC)
     (pD - pC) |> shouldEqual 0
     printfn "checking (tD - tC) = %d" (tD - tC)
@@ -95,15 +88,9 @@
     printfn "checking one foreground typecheck...., tE - tD = %d" (tE - tD)
     (tE - tD) |> shouldEqual 1
     printfn "checking no extra background parsing...., backgroundParseCount.Value = %d" backgroundParseCount.Value
-<<<<<<< HEAD
-    (backgroundParseCount.Value  <= 9) |> shouldEqual true // but note, the project does not get reparsed
-    printfn "checking no extra background typechecks...., backgroundCheckCount.Value = %d" backgroundCheckCount.Value
-    (backgroundCheckCount.Value  <= 9) |> shouldEqual true // only two extra typechecks of files
-=======
     (backgroundParseCount.Value  <= 10) |> shouldEqual true // but note, the project does not get reparsed
     printfn "checking no extra background typechecks...., backgroundCheckCount.Value = %d" backgroundCheckCount.Value
     (backgroundCheckCount.Value  <= 10) |> shouldEqual true // only two extra typechecks of files
->>>>>>> e5d48e55
 
     printfn "ParseAndCheckFileInProject()..."
     // A subsequent ParseAndCheck of identical source code doesn't do any more anything
@@ -114,13 +101,7 @@
     printfn "checking no extra foreground typechecks...."
     (tF - tE) |> shouldEqual 0  // note, no new typecheck of the file
     printfn "checking no extra background parsing...., backgroundParseCount.Value = %d" backgroundParseCount.Value
-<<<<<<< HEAD
-    (backgroundParseCount.Value <= 9) |> shouldEqual true // but note, the project does not get reparsed
-    printfn "checking no extra background typechecks...., backgroundCheckCount.Value = %d" backgroundCheckCount.Value
-    (backgroundCheckCount.Value <= 9) |> shouldEqual true // only two extra typechecks of files
-=======
     (backgroundParseCount.Value <= 10) |> shouldEqual true // but note, the project does not get reparsed
     printfn "checking no extra background typechecks...., backgroundCheckCount.Value = %d" backgroundCheckCount.Value
     (backgroundCheckCount.Value <= 10) |> shouldEqual true // only two extra typechecks of files
->>>>>>> e5d48e55
     ()
