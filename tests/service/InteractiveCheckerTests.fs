--- conflicted
+++ resolved
@@ -42,11 +42,7 @@
         | SynModuleDecl.Let(_, _, _) -> failwith "Not implemented yet"
         | SynModuleDecl.DoExpr(_, _, _range) -> failwith "Not implemented yet"
         | SynModuleDecl.Exception(_, _range) -> failwith "Not implemented yet"
-<<<<<<< HEAD
-        | SynModuleDecl.Open(longIdentWithDots, _, range) -> [ identAndRange (longIdentWithDotsToString longIdentWithDots) range ]
-=======
         | SynModuleDecl.Open(lid, range) -> [ identAndRange (longIdentToString lid) range ]
->>>>>>> 23a9d3a1
         | SynModuleDecl.Attributes(_attrs, _range) -> failwith "Not implemented yet"
         | SynModuleDecl.HashDirective(_, _range) -> failwith "Not implemented yet"
         | SynModuleDecl.NamespaceFragment(moduleOrNamespace) -> extractFromModuleOrNamespace moduleOrNamespace
