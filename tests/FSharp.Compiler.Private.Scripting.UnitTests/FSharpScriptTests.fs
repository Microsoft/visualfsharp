--- conflicted
+++ resolved
@@ -125,9 +125,6 @@
         | Ok(_) -> Assert.Fail("expected a failure")
         | Error(ex) -> Assert.IsInstanceOf<FileNotFoundException>(ex)
 
-<<<<<<< HEAD
-    [<Test; Ignore("This timing test fails in different environments. Skipping so that we don't assume an arbitrary CI environment has enough compute/etc. for what we need here.")>]
-=======
     [<Test>]
     member __.``Nuget reference fires multiple events``() =
         use script = new FSharpScript(additionalArgs=[|"/langversion:preview"|])
@@ -191,7 +188,6 @@
         Assert.AreEqual(123, value.ReflectionValue :?> int32)
 #endif
 
-
     [<Test>]
     member __.``Simple pinvoke should not be impacted by native resolver``() =
         let code = @"
@@ -218,9 +214,7 @@
         let value = opt.Value
         Assert.AreEqual(123, value.ReflectionValue :?> int32)
 
-
-    [<Test>]
->>>>>>> f7d97a29
+    [<Test; Ignore("This timing test fails in different environments. Skipping so that we don't assume an arbitrary CI environment has enough compute/etc. for what we need here.")>]
     member _.``Evaluation can be cancelled``() =
         use script = new FSharpScript()
         let sleepTime = 10000
