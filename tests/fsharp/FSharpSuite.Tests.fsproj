--- conflicted
+++ resolved
@@ -53,11 +53,8 @@
     <Compile Include="Compiler\Language\HatDesugaringTests.fs" />
     <Compile Include="Compiler\Language\TypeAttributeTests.fs" />
     <Compile Include="Compiler\Language\ByrefTests.fs" />
-<<<<<<< HEAD
     <Compile Include="Compiler\Language\StringInterpolation.fs" />
-=======
     <Compile Include="Compiler\Language\InterfaceTests.fs" />
->>>>>>> 8077622f
     <Compile Include="Compiler\Language\AnonRecordTests.fs" />
     <Compile Include="Compiler\Language\OpenStaticClasses.fs" />
     <Compile Include="Compiler\Language\SpanOptimizationTests.fs" />
