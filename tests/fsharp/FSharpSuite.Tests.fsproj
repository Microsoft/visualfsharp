﻿<?xml version="1.0" encoding="utf-8"?>
<Project Sdk="Microsoft.NET.Sdk">

  <PropertyGroup>
    <TargetFrameworks>net472;netcoreapp2.1</TargetFrameworks>
    <TargetFrameworks Condition="'$(OS)' == 'Unix'">netcoreapp2.1</TargetFrameworks>
    <RuntimeIdentifiers>win-x86;win-x64</RuntimeIdentifiers>
    <AssetTargetFallback>$(AssetTargetFallback);portable-net45+win8+wp8+wpa81</AssetTargetFallback>
    <ReferenceVsAssemblies>true</ReferenceVsAssemblies>
    <OutputType>Library</OutputType>
    <DisableImplicitFSharpCoreReference>true</DisableImplicitFSharpCoreReference>
    <Optimize>false</Optimize>
    <Tailcalls>false</Tailcalls>
    <OtherFlags>$(OtherFlags) --warnon:1182</OtherFlags>
    <UnitTestType>nunit</UnitTestType>
  </PropertyGroup>

  <PropertyGroup Condition="$(TargetFramework.StartsWith('netstandard')) OR $(TargetFramework.StartsWith('netcoreapp'))">
    <DefineConstants>$(DefineConstants);FSHARP_SUITE_DRIVES_CORECLR_TESTS</DefineConstants>
  </PropertyGroup>

  <ItemGroup>
    <Compile Include="..\..\src\scripts\scriptlib.fsx">
      <Link>scriptlib.fsx</Link>
    </Compile>
    <Compile Include="test-framework.fs" />
    <Compile Include="..\FSharp.Compiler.UnitTests\NunitHelpers.fs">
      <Link>NunitHelpers.fs</Link>
    </Compile>
    <Compile Include="single-test.fs" />
    <Compile Include="TypeProviderTests.fs" />
    <Compile Include="tests.fs" />
    <Compile Include="Compiler\ILChecker.fs" />
    <Compile Include="Compiler\CompilerAssert.fs" />
    <Compile Include="Compiler\ErrorMessages\ConstructorTests.fs" />
    <Compile Include="Compiler\ErrorMessages\AccessOfTypeAbbreviationTests.fs" />
    <Compile Include="Compiler\ErrorMessages\ElseBranchHasWrongTypeTests.fs" />
    <Compile Include="Compiler\ErrorMessages\MissingElseBranch.fs" />
    <Compile Include="Compiler\ErrorMessages\UnitGenericAbstactType.fs" />
    <Compile Include="Compiler\ErrorMessages\NameResolutionTests.fs" />
    <Compile Include="Compiler\ErrorMessages\TypeMismatchTests.fs" />
    <Compile Include="Compiler\ErrorMessages\UpcastDowncastTests.fs" />
    <Compile Include="Compiler\ErrorMessages\AssignmentErrorTests.fs" />
    <Compile Include="Compiler\ErrorMessages\WarnExpressionTests.fs" />
    <Compile Include="Compiler\SourceTextTests.fs" />
    <Compile Include="Compiler\Language\AnonRecordTests.fs" />
    <Compile Include="Compiler\Language\SpanOptimizationTests.fs" />
    <Compile Include="Compiler\Language\SpanTests.fs" />
    <Compile Include="Compiler\Language\StringConcatOptimizationTests.fs" />
    <Compile Include="Compiler\Stress\LargeExprTests.fs" />
<<<<<<< HEAD
    <Compile Include="Libraries\Async\AsyncTests.fs" />
=======
    <Compile Include="Compiler\Warnings\AssignmentWarningTests.fs" />
>>>>>>> c70ead80
    <Content Include="packages.config" />
    <None Include="app.config" />
    <None Include="update.base.line.with.actuals.fsx" />

    <!-- don't include test resources in subdirectories -->
    <EmbeddedResource Remove="**" />
  </ItemGroup>

  <ItemGroup>
    <ProjectReference Include="$(FSharpSourcesRoot)\fsharp\FSharp.Compiler.Private\FSharp.Compiler.Private.fsproj" />
    <ProjectReference Include="$(FSharpSourcesRoot)\fsharp\FSharp.Core\FSharp.Core.fsproj" />
  </ItemGroup>

  <ItemGroup>
    <PackageReference Include="Microsoft.Net.Compilers" Version="$(MicrosoftNetCompilersVersion)" />
    <PackageReference Include="Microsoft.NETCore.ILDAsm" Version="$(MicrosoftNETCoreILDAsmVersion)" />
    <PackageReference Include="StrawberryPerl64" Version="$(StrawberryPerl64Version)" PrivateAssets="all" />
    <PackageReference Include="System.Collections.Immutable" Version="$(SystemCollectionsImmutableVersion)" />
    <PackageReference Include="System.Memory" Version="$(SystemMemoryVersion)" />
    <PackageReference Include="System.Reflection.Metadata" Version="$(SystemReflectionMetadataVersion)" />
  </ItemGroup>

</Project><|MERGE_RESOLUTION|>--- conflicted
+++ resolved
@@ -48,11 +48,8 @@
     <Compile Include="Compiler\Language\SpanTests.fs" />
     <Compile Include="Compiler\Language\StringConcatOptimizationTests.fs" />
     <Compile Include="Compiler\Stress\LargeExprTests.fs" />
-<<<<<<< HEAD
     <Compile Include="Libraries\Async\AsyncTests.fs" />
-=======
     <Compile Include="Compiler\Warnings\AssignmentWarningTests.fs" />
->>>>>>> c70ead80
     <Content Include="packages.config" />
     <None Include="app.config" />
     <None Include="update.base.line.with.actuals.fsx" />
