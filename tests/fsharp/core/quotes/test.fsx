﻿// #Conformance #Quotations #Interop #Classes #ObjectConstructors #Attributes #Reflection #ComputationExpression
#if TESTS_AS_APP
module Core_quotes
#endif
#light

#if !TESTS_AS_APP && !NETCOREAPP
#r "cslib.dll"
#endif


#nowarn "57"
let failures = ref []

let report_failure (s : string) = 
    stderr.Write" NO: "
    stderr.WriteLine s
    failures := !failures @ [s]

let test s b = stderr.Write(s:string);  if b then stderr.WriteLine " OK" else report_failure s

let check s v1 v2 = 
   stderr.Write(s:string);  
   if (v1 = v2) then 
       stderr.WriteLine " OK" 
   else
       eprintf " FAILED: got %A, expected %A" v1 v2 
       report_failure s


open System
open System.Reflection
open Microsoft.FSharp.Quotations
open Microsoft.FSharp.Quotations.Patterns
open Microsoft.FSharp.Quotations.DerivedPatterns

let (|TypedValue|_|) (v : 'T) value = 
    match value with 
    | Patterns.Value(:? 'T as v1, ty) when ty = typeof<'T> && v = v1-> Some ()
    | _ -> None

let (|ObjTy|_|) ty = if ty = typeof<obj> then Some() else None
let (|IntTy|_|) ty = if ty = typeof<int> then Some() else None
let (|StringTy|_|) ty = if ty = typeof<string> then Some() else None

let (|TupleTy|_|) ty = 
    if Microsoft.FSharp.Reflection.FSharpType.IsTuple ty then
        let [| t1; t2 |] = Microsoft.FSharp.Reflection.FSharpType.GetTupleElements ty
        Some (t1, t2)
    else None

[<Struct>]
type S = 
    val mutable x : int


module TypedTest = begin 

    // Checks the shape of the quotation to match that of
    // foreach implemented in terms of GetEnumerator ()
    let (|ForEachShape|_|) = function
        | Let (
                inputSequence,
                inputSequenceBinding,
                Let (
                        enumerator,
                        enumeratorBinding,
                        TryFinally (
                            WhileLoop (
                                guard,
                                Let (i, currentExpr, body)),
                            cleanup)
                        )
                ) -> Some inputSequence
        | _ -> None

    let x = <@ 1 @>

    test "check SByte"    ((<@  1y   @> |> (function SByte 1y ->   true | _ -> false))) 
    test "check Int16"    ((<@  1s   @> |> (function Int16 1s ->   true | _ -> false))) 
    test "check Int32"    ((<@  1    @> |> (function Int32 1 ->    true | _ -> false))) 
    test "check Int64"    ((<@  1L   @> |> (function Int64 1L ->   true | _ -> false))) 
    test "check Byte"     ((<@  1uy  @> |> (function Byte 1uy ->   true | _ -> false))) 
    test "check UInt16"   ((<@  1us  @> |> (function UInt16 1us -> true | _ -> false))) 
    test "check UInt32"   ((<@  1u   @> |> (function UInt32 1u ->  true | _ -> false))) 
    test "check UInt64"   ((<@  1UL  @> |> (function UInt64 1UL -> true | _ -> false))) 
    test "check String"   ((<@  "1"  @> |> (function String "1" -> true | _ -> false))) 

    test "check ~SByte"   ((<@  "1"  @> |> (function SByte _ ->    false | _ -> true))) 
    test "check ~Int16"   ((<@  "1"  @> |> (function Int16 _ ->    false | _ -> true))) 
    test "check ~Int32"   ((<@  "1"  @> |> (function Int32 _ ->    false | _ -> true))) 
    test "check ~Int64"   ((<@  "1"  @> |> (function Int64 _ ->    false | _ -> true))) 
    test "check ~Byte"    ((<@  "1"  @> |> (function Byte _ ->     false | _ -> true))) 
    test "check ~UInt16"  ((<@  "1"  @> |> (function UInt16 _ ->   false | _ -> true))) 
    test "check ~UInt32"  ((<@  "1"  @> |> (function UInt32 _ ->   false | _ -> true))) 
    test "check ~UInt64"  ((<@  "1"  @> |> (function UInt64 _ ->   false | _ -> true))) 
    test "check ~String"  ((<@  1    @> |> (function String "1" -> false | _ -> true))) 

#if !FSHARP_CORE_31
    test "check Decimal"  ((<@  1M   @> |> (function Decimal 1M -> true | _ -> false))) 
    test "check ~Decimal" ((<@  "1"  @> |> (function Decimal _ ->  false | _ -> true))) 
    test "check ~Decimal neither" ((<@ 1M + 1M @> |> (function Decimal _ ->  false | _ -> true))) 
#endif

    test "check AndAlso" ((<@ true && true  @> |> (function AndAlso(Bool(true),Bool(true)) -> true | _ -> false))) 
    test "check OrElse"  ((<@ true || true  @> |> (function OrElse(Bool(true),Bool(true)) -> true | _ -> false))) 
    test "check AndAlso" ((<@ true && true  @> |> (function AndAlso(Bool(true),Bool(true)) -> true | _ -> false))) 
    test "check OrElse"  ((<@ true || true  @> |> (function OrElse(Bool(true),Bool(true)) -> true | _ -> false))) 
    test "check AndAlso" ((<@ false && false @> |> (function AndAlso(Bool(false),Bool(false)) -> true | _ -> false))) 
    test "check OrElse"  ((<@ false || false @> |> (function OrElse(Bool(false),Bool(false)) -> true | _ -> false))) 
    test "check AndAlso - encoded" ((<@ true && false @> |> (function IfThenElse(Bool(true),Bool(false),Bool(false)) -> true | _ -> false))) 
    test "check OrElse - encoded" ((<@ true || false @> |> (function IfThenElse(Bool(true),Bool(true),Bool(false)) -> true | _ -> false))) 


    test "check ForIntegerRangeLoop"   (<@ for i = 1 to 10 do printf "hello" @> |> (function ForIntegerRangeLoop(v,Int32(1),Int32(10),b) -> true | _ -> false))
    test "check ForIntegerRangeLoop"   (<@ for i in 1 .. 10 do printf "hello" @> |> (function ForIntegerRangeLoop(v,Int32(1),Int32(10),b) -> true | _ -> false))
    // In this example, the types of the start and end points are not known at the point the loop
    // is typechecked. There was a bug (6064) where the transformation to a ForIntegerRangeLoop was only happening
    // when types were known
    test "check ForIntegerRangeLoop"    (<@ for i in failwith "" .. failwith "" do printf "hello" @> |> (function ForIntegerRangeLoop(v,_,_,b) -> true | _ -> false))
    // Checks that foreach over non-integer ranges should have the shape of foreach implemented in terms of GetEnumerator
    test "check ForEachInSeq"           (<@ for i in seq {for x in 0..10 -> x} do printf "hello" @> |> (function ForEachShape(_) -> true | _ -> false))
    test "check ForEachInList"          (<@ for i in "123" do printf "hello" @> |> (function ForEachShape(_) -> true | _ -> false))
    test "check ForEachInString"        (<@ for i in [1;2;3] do printf "hello" @> |> (function ForEachShape(_) -> true | _ -> false))
    // A slight non orthogonality is that all other 'for' loops go to (quite complex) the desugared form
    test "check Other Loop"   (<@ for i in 1 .. 2 .. 10 do printf "hello" @> |> (function Let(v,_,b) -> true | _ -> false))
    test "check Other Loop"   (<@ for i in 1L .. 10L do printf "hello" @> |> (function Let(v,_,b) -> true | _ -> false))

    let mutable mutableX = 1
    test "check mutableX top level set"   ((<@  mutableX  <- 10 @> |> (function PropertySet(None,pinfo,[],Int32 10) when pinfo.Name = "mutableX" -> true | _ -> false))) 
    test "check mutableX top level get"   ((<@  mutableX   @> |> (function PropertyGet(None,pinfo,[]) when pinfo.Name = "mutableX" -> true | _ -> false))) 


    let structFieldSetFromArray () = 
        <@ let mutable arr = [| S() |]
           arr.[0].x <- 3 @>

    let structFieldGetFromArray () = 
        <@ let mutable arr = [| S() |]
           arr.[0].x  @>

    test "check struct field set from array"   
     ((structFieldSetFromArray() |> 
        (function 
          | Let (varr, NewArray (_, [ DefaultValue _ ]),FieldSet (Some (Call (None, getter, [arr; Int32 0])), field, Int32 3)) -> true 
          | _ -> false))) 

    test "check struct field get from array"   
     ((structFieldGetFromArray() |> 
        (function 
          | Let (varr, NewArray (_, [ DefaultValue _ ]),FieldGet (Some (Call (None, getter, [arr; Int32 0])), field)) -> true 
          | _ -> false))) 


    test "checkIsMutable1" 
        (let e = <@@ let mutable x = 1 in if x = 1 then x <- 2 @@>

         match e with
                  |Let(v,e1,e2) -> v.IsMutable
                  |_ -> failwith "unexpected shape") 

    test "checkIsMutable2" 
        (let e = <@@ let x = 1 in if x = 1 then 2 else 3 @@>

         match e with
                  |Let(v,e1,e2) -> not v.IsMutable
                  |_ -> failwith "unexpected shape") 

    test "checkIsMutable3" 
        (let e = <@@ let f (x:int) = 1 in f 3 @@>

         match e with
                  |Let(v,e1,e2) -> not v.IsMutable
                  |_ -> failwith "unexpected shape") 

    test "checkType" 
        (let e = <@@ let mutable x = 1 in if x = 1 then x <- 2 @@>

         match e with
                  |Let(v,e1,e2) -> v.Type = typeof<int>
                  |_ -> failwith "unexpected shape") 


    type MyEnum = Foo = 0 | Bar = 1
    test "klnwce-0" 
        (match <@@ MyEnum.Foo @@> with  | Value(x,ty) when ty = typeof<MyEnum> && (x:?>MyEnum)=MyEnum.Foo -> true | _ -> false)
    test "klnwce-1" 
        (match <@@ MyEnum.Bar @@> with  | Value(x,ty) when ty = typeof<MyEnum> && (x:?>MyEnum)=MyEnum.Bar  -> true | _ -> false)
    test "klnwce-2" 
        (match <@@ System.DayOfWeek.Monday @@> with  | Value(x,ty) when ty = typeof<System.DayOfWeek> && (x:?>System.DayOfWeek)=System.DayOfWeek.Monday -> true | _ -> false)
    test "klnwce-3" 
        (<@@ System.DayOfWeek.Monday @@>.Type = typeof<System.DayOfWeek >)
    test "klnwce-4" 
        (match <@@ (fun () -> MyEnum.Bar) @@> with  | Lambda(_,Value(x,ty)) when ty = typeof<MyEnum> && (x:?>MyEnum)=MyEnum.Bar -> true | _ -> false)
        
    test "check NewArray"   (<@ [| |] :int[] @> |> (function NewArray(typ,[]) when typ = typeof<int32> -> true | _ -> false))
    test "check NewArray"   (<@ [| 1;2;3 |] @> |> (function NewArray(typ,[Int32(1);Int32(2);Int32(3)]) when typ = typeof<int32> -> true | _ -> false))
    test "check NewRecord"   (<@ { contents = 3 } @> |> (function NewRecord(typ,args) -> true | _ -> false))
    test "check NewUnion"   (<@ [] @> |> (function NewUnionCase(unionCase,args) -> true | _ -> false))
    test "check NewUnion"   (<@ [1] @> |> (function NewUnionCase(unionCase,args) -> true | _ -> false))
    test "check NewUnion"   (<@ None @> |> (function NewUnionCase(unionCase,args) -> true | _ -> false))
    test "check NewUnion"   (<@ Some(1) @> |> (function NewUnionCase(unionCase,args) -> true | _ -> false))

    test "check NewDelegate"   (<@ new System.EventHandler<System.EventArgs>(fun sender evArgs -> ()) @> |> (function NewDelegate(ty,[v1;v2],_) when v1.Name = "sender" && v2.Name = "evArgs" -> true | _ -> false))

    test "check NewTuple (2)"   (<@ (1,2) @>           |> (function NewTuple([Int32(1);Int32(2)]) -> true | _ -> false))
    test "check NewTuple (3)"   (<@ (1,2,3) @>         |> (function NewTuple([Int32(1);Int32(2);Int32(3)]) -> true | _ -> false))
    test "check NewTuple (4)"   (<@ (1,2,3,4) @>       |> (function NewTuple([Int32(1);Int32(2);Int32(3);Int32(4)]) -> true | _ -> false))
    test "check NewTuple (5)"   (<@ (1,2,3,4,5) @>     |> (function NewTuple([Int32(1);Int32(2);Int32(3);Int32(4);Int32(5)]) -> true | _ -> false))
    test "check NewTuple (6)"   (<@ (1,2,3,4,5,6) @>   |> (function NewTuple([Int32(1);Int32(2);Int32(3);Int32(4);Int32(5);Int32(6)]) -> true | _ -> false))
    test "check NewTuple (6)"   (<@ (1,2,3,4,5,6,7) @> |> (function NewTuple([Int32(1);Int32(2);Int32(3);Int32(4);Int32(5);Int32(6);Int32(7)]) -> true | _ -> false))

    test "check  Lambda"  ((<@ (fun (x:int) -> x) @>               |> (function Lambda(v,_) -> true | _ -> false))) 
    test "check  Lambda"  ((<@ (fun (x:int,y:int) -> x) @>         |> (function Lambda(v,_) -> true | _ -> false))) 
    test "check  Lambda"  ((<@ (fun (p:int*int) -> p) @>           |> (function Lambda(v,_) -> true | _ -> false))) 
    test "check  Lambda"  ((<@ (fun () -> 1) @>           |> (function Lambda(v,_) -> true | _ -> false))) 

    test "check  Lambdas" ((<@ (fun (x:int) -> x) @>               |> (function Lambdas([[v]],_) -> true | _ -> false))) 
    test "check  Lambdas" ((<@ (fun (x:int,y:int) -> x) @>         |> (function Lambdas([[v1;v2]],_) -> true | _ -> false))) 
    test "check ~Lambdas" ((<@ (fun (x:int) (y:int) -> x) @>       |> (function Lambdas([[v1;v2]],_) -> false | _ -> true))) 
    test "check  Lambdas" ((<@ (fun (x:int,y:int) (z:int) -> z) @> |> (function Lambdas([[v1;v2];[v3]],_) -> true | _ -> false))) 
    test "check  Lambdas" ((<@ (fun ((x:int,y:int),(z:int)) -> z) @> |> (function Lambdas([[v1;v2]],_) -> true | _ -> false))) 
    test "check  Lambdas" ((<@ (fun ((x:int),(y:int,z:int)) -> z) @> |> (function Lambdas([[v1;v2]],_) -> true | _ -> false))) 
    //
    //test "check  Lambdas" ((<@ (fun [(x:int)] -> x) @> |> (function Lambdas([[v1]],_) -> true | _ -> false))) 
    test "check  Lambdas" ((<@ (fun () -> 1) @> |> (function Lambdas([[v1]],_) -> true | _ -> false))) 

    test "check  Let" ((<@ let x = 1 in x @> |> (function Let(v,Int32(1),Var(v2)) when v = v2 -> true | _ -> false))) 
    test "check  Let" ((<@ let x = 1 
                           let y = 2 
                           x,y @> |> (function Let(vx,Int32(1),Let(vy,Int32(2),NewTuple([Var(vx2);Var(vy2)]))) when vx.Name = "x" && vx = vx2 && vy = vy2 -> true | _ -> false))) 

    test "check  Let" ((<@ let x = 1 
                           let x = 2 
                           x,x @> |> (function Let(vx,Int32(1),Let(vy,Int32(2),NewTuple([Var(vx2);Var(vy2)]))) when vx.Name = "x" && vy.Name = "x" && vy = vx2 && vy = vy2 -> true | _ -> false))) 

    test "check  Let" ((<@ let f () = 1 in f @> |> (function Let(v,Lambda(_,Int32(1)),Var(v2)) when v = v2 -> true | _ -> false))) 

    test "check  LetRecursive" ((<@ let rec f (x:int) : int = 1 in f @> |> (function LetRecursive([vf,Lambda(vx,Int32(1))],Var(vf2)) when vf = vf2 -> true | _ -> false))) 

    test "check  LetRecursive" ((<@ let rec f (x:int) : int = 1 
                                    and     g (x:int) = 2 
                                    (f,g) @> |> (function LetRecursive([(vf,Lambda(vx,Int32(1)));(vg,Lambda(vx2,Int32(2)))],NewTuple[Var(vf2);Var(vg2)]) when (vf = vf2 && vg = vg2)-> true | _ -> false))) 

    test "check  Application" ((<@ let f () = 1 in f () @> |> (function Let(fv1,Lambda(_,Int32(1)),Application(Var(fv2),Unit)) when fv1 = fv2 -> true | _ -> false))) 
    test "check  Application" ((<@ let f (x:int) = 1 in f 1 @> |> (function Let(fv1,Lambda(_,Int32(1)),Application(Var(fv2),Int32(1))) when fv1 = fv2 -> true | _ -> false))) 
    test "check  Application" ((<@ let f (x:int) (y:int) = 1 in f 1 2 @> |> (function Let(fv1,Lambda(_,Lambda(_,Int32(1))),Application(Application(Var(fv2),Int32(1)),Int32(2))) when fv1 = fv2 -> true | _ -> false))) 
    test "check  Application" ((<@ let f (x:int,y:int) = 1 in f (1,2) @> |> (function Let(fv1,Lambdas(_,Int32(1)),Application(Var(fv2),NewTuple[Int32(1);Int32(2)])) when fv1 = fv2 -> true | _ -> false))) 
    test "check  Applications" ((<@ let f (x:int) (y:int) = 1 in f 1 2 @> |> (function Let(fv1,Lambdas(_,Int32(1)),Applications(Var(fv2),[[Int32(1)];[Int32(2)]])) when fv1 = fv2 -> true | _ -> false))) 
    test "check  Applications" ((<@ let f (x:int,y:int) = 1 in f (1,2) @> |> (function Let(fv1,Lambdas(_,Int32(1)),Applications(Var(fv2),[[Int32(1);Int32(2)]])) when fv1 = fv2 -> true | _ -> false))) 
    test "check  Applications" ((<@ let f () = 1 in f () @> |> (function Let(fv1,Lambdas(_,Int32(1)),Applications(Var(fv2),[[]])) when fv1 = fv2 -> true | _ -> false))) 

    test "check  pattern matching 1" 
        ((<@ function (x:int) -> x  @> 
             |> (function Lambda(argv1,Let(xv1,Var(argv2),Var(xv2))) when xv1 = xv2 && argv1 = argv2 -> true | _ -> false))) 

    test "check  incomplete pattern matching 1" 
        ((<@ function (None : int option) -> 1  @> 
             // Pipe the quotation into a matcher that checks its form
             |> (function Lambda(argv1,IfThenElse(UnionCaseTest(Var(argv2),ucase1),Int32(1),Call(None,minfo,[_])))  when argv1 = argv2 && minfo.Name = "Raise" && ucase1.Name = "None" -> true 
                        | _ -> false))) 
             
    test "check  pattern matching 2" 
        ((<@ function { contents = (x:int) } -> x  @> 
             // Pipe the quotation into a matcher that checks its form
             |> (function Lambda(argv1,Let(xv1,PropertyGet(Some(Var(argv2)),finfo,[]),Var(xv2))) when xv1 = xv2 && argv1 = argv2 -> true 
                        | _ -> false))) 

    test "check  pattern matching 3" 
        ((<@ function ([]:int list) -> 1 | _ -> 2  @> 
             // Pipe the quotation into a matcher that checks its form
             |> (function Lambda(argv1,IfThenElse(UnionCaseTest(Var(argv2),ucase),Int32(1),Int32(2))) when argv1 = argv2 -> true | _ -> false))) 

    test "check  pattern matching 4" 
        ((<@ function ([]:int list) -> 1 | h::t -> 2  @> 
             // Pipe the quotation into a matcher that checks its form
             |> (function Lambda(argv1,IfThenElse(UnionCaseTest(Var(argv2),ucaseCons),
                                                  Let(tv1,PropertyGet(Some(Var(argv3)),pinfoTail,[]),
                                                    Let(hv1,PropertyGet(Some(Var(argv4)),pinfoHead,[]),
                                                         Int32(2))),
                                                  Int32(1))) when (argv1 = argv2 && 
                                                                   argv1 = argv3 && 
                                                                   argv1 = argv4 && 
                                                                   ucaseCons.Name = "Cons" && 
                                                                   pinfoTail.Name = "Tail" && 
                                                                   pinfoTail.Name = "Tail") -> true 
                        | _ -> false))) 

    test "check  pattern matching 5" 
        ((<@ function h::t -> 2  | ([]:int list) -> 1 @> 
             |> (function Lambda(argv1,IfThenElse(UnionCaseTest(Var(argv2),ucaseEmpty),
                                                  Int32(1),
                                                  Let(tv1,PropertyGet(Some(Var(argv3)),pinfoTail,[]),
                                                    Let(hv1,PropertyGet(Some(Var(argv4)),pinfoHead,[]),
                                                         Int32(2))))) when (argv1 = argv2 && 
                                                                            argv1 = argv3 && 
                                                                            argv1 = argv4 && 
                                                                            ucaseEmpty.Name = "Empty" && 
                                                                            pinfoTail.Name = "Tail" && 
                                                                            pinfoTail.Name = "Tail") -> true 
                        | _ -> false))) 

    test "check  pattern matching 6" 
        ((<@ function [h1;(h2:int)] -> 2 | _ -> 0 @> 
             |> (function Lambda(argv1,
                                 IfThenElse(UnionCaseTest(Var(argv2),ucaseCons),
                                            IfThenElse(UnionCaseTest(PropertyGet(Some(Var(argv3)),pinfoTail,[]),ucaseCons2),
                                                       IfThenElse(UnionCaseTest(PropertyGet(Some(PropertyGet(Some(Var(argv4)),pinfoTail2,[])),pinfoTail3,[]),ucaseEmpty),
                                                                  Let(h1v1,PropertyGet(Some(Var(argv5)),pinfoHead,[]),
                                                                    Let(h2v1,PropertyGet(Some(PropertyGet(Some(Var(argv6)),pinfoTail4,[])),pinfoHead2,[]),
                                                                         Int32(2))),
                                                                  Int32(0)),
                                                       Int32(0)),
                                            Int32(0))) 
                                when (argv1 = argv2 && 
                                      argv1 = argv3 && 
                                      argv1 = argv4 && 
                                      argv1 = argv5 && 
                                      argv1 = argv6 && 
                                      h1v1.Name = "h1" && 
                                      h2v1.Name = "h2" && 
                                      ucaseEmpty.Name = "Empty" && 
                                      pinfoTail.Name = "Tail" && 
                                      pinfoTail2.Name = "Tail" && 
                                      pinfoTail3.Name = "Tail" && 
                                      pinfoTail4.Name = "Tail" && 
                                      pinfoHead.Name = "Head" && 
                                      pinfoHead2.Name = "Head") -> true
                        | _ -> false))) 

    // Check the elaborated form of a pattern match that uses an active pattern 
    let (|RefCell|) (x : int ref) = x.Value
    test "check  pattern matching 7" 
        ((<@ function RefCell(x) -> x @> 
             |> (function Lambda(argv1,
                                 Let(apv1, Call(None,minfo,[Var(argv2)]),
                                     Let(xv1, Var(apv2),
                                         Var(xv2))))
                                when (argv1 = argv2 && 
                                      xv1 = xv2  && 
                                      apv1 = apv2  && 
                                      minfo.Name = "|RefCell|") -> true
                        | _ -> false))) 

    // Check calling .NET things
    test "check  NewObject" ((<@ new System.Object() @> |> (function NewObject(_,[]) -> true | _ -> false))) 
    test "check  NewObject" ((<@ new System.String('c',3) @> |> (function NewObject(_,[Char('c');Int32(3)]) -> true | _ -> false))) 
    
    test "check  Call (static)" ((<@ System.Object.Equals("1","2") @> |> (function Call(None,_,[Coerce(String("1"),_);Coerce(String("2"),_)]) -> true | _ -> false))) 
    test "check  Call (instance)" ((<@ ("1").Equals("2") @> |> (function Call(Some(String("1")),_,[String("2")]) -> true | _ -> false))) 
    test "check  Call (instance)" ((<@ ("1").GetHashCode() @> |> (function Call(Some(String("1")),_,[]) -> true | _ -> false))) 
    test "check  PropertyGet (static)" ((<@ System.DateTime.Now @> |> (function PropertyGet(None,_,[]) -> true | _ -> false))) 
    test "check  PropertyGet (instance)" ((<@ ("1").Length @> |> (function PropertyGet(Some(String("1")),_,[]) -> true | _ -> false))) 

#if !NETCOREAPP
    test "check  PropertySet (static)" ((<@ System.Environment.ExitCode <- 1 @> |> (function PropertySet(None,_,[],Int32(1)) -> true | _ -> false))) 
#endif
    test "check  PropertySet (instance)" ((<@ ("1").Length @> |> (function PropertyGet(Some(String("1")),_,[]) -> true | _ -> false))) 

    test "check null (string)"   (<@ (null:string) @> |> (function Value(null,ty) when ty = typeof<string> -> true | _ -> false))

    let v = Expr.GlobalVar<int>("IntVar")
    test "check var (GlobalVar)"   (v |> (function Var(v2) when v2.Name = "IntVar" -> true | _ -> false))

    test "check Var"   (<@ %v @> |> (function Var(v2) when v2.Name = "IntVar"  -> true | _ -> false))
    test "check Coerce"   (<@ 3 :> obj @> |> (function Coerce(x,ty) when ty = typeof<obj> -> true | _ -> false))
    test "check Sequential"   (<@ (); () @> |> (function Sequential(Unit,Unit) -> true | _ -> false))
    test "check Sequential"   (<@ ""; () @> |> (function Sequential(Sequential(String(""),Unit),Unit) -> true | _ -> false)) (* changed for bug 3628 fix *)
    test "check Sequential"   (<@ (); "" @> |> (function Sequential(Unit,String("")) -> true | _ -> false))
    test "check Sequential"   (<@ (); (); () @> |> (function Sequential(Unit,Sequential(Unit,Unit)) -> true | _ -> false))
    test "check WhileLoop"   (<@ while true do () done @> |> (function WhileLoop(Bool(true),Unit) -> true | _ -> false))
    test "check TryFinally"   (<@ try 1 finally () @> |> (function TryFinally(Int32(1),Unit) -> true | _ -> false))

    <@ new obj() :?> int @>

    [<ReflectedDefinition>]
    let f (x:int) = 1

    [<ReflectedDefinition>]
    module M = 
        let f (x:int) = 1

    test "clewlkjncew" 
        ((<@ f 1 @> |> (function Call(None,minfo,args) -> Quotations.Expr.TryGetReflectedDefinition(minfo).IsSome | _ -> false))) 



    test "clewlkjncewb" 
        ((<@ M.f 1 @> |> (function Call(None,minfo,args) -> Quotations.Expr.TryGetReflectedDefinition(minfo).IsSome | _ -> false))) 

    // check failure of TryGetReflectedDefinition on non-ReflectedDefinition for locally-defined f3

    //[<ReflectedDefinition>]
    let f3 (x:int) = 1
    test "ejnwe98" 
        ((<@ f3 1 @> |> (function Call(None,minfo,args) -> Quotations.Expr.TryGetReflectedDefinition(minfo).IsNone | _ -> false)))

    [<ReflectedDefinition>]
    let rec f2 (x:int) = not (f2 x)

    // check success of TryGetReflectedDefinition on local recursive f2
    test "cwuic9en" 
              ((<@ f2 1 @> 
               
               |> (function Call(None,minfo,args) -> Quotations.Expr.TryGetReflectedDefinition(minfo).IsSome | _ -> false))) 


    // test GetFreeVars
    
    test "check lambda closed"       (Seq.length ((<@ (fun (x:int)  -> 1) @>).GetFreeVars()   ) = 0)
    test "check for loop closed"         (Seq.length ((<@ for i = 1 to 10 do () done @>).GetFreeVars()) = 0)
    test "check while loop closed"       (Seq.length ((<@ while true do () done @>).GetFreeVars()) = 0)
    test "check let rec closed"          (Seq.length ((<@ let rec f (x:int) = f (f x) in f @>).GetFreeVars()) = 0)

    module AddressOfTests = 
        [<Struct>]
        type S(z : int) =
            [<DefaultValue>] val mutable x : int

        [<Struct>]
        type S2(z : int) =
            [<DefaultValue>] val mutable s : S

        test "check Struct 1"   (<@ S(1).x  @> |> (function Let(_,NewObject _, FieldGet (Some (Var _), _)) -> true | _ -> false))
        test "check Struct 2a"  (<@ (fun (s2: S2) -> s2.s.x)  @> |> (function Lambda(_,FieldGet(Some(FieldGet(Some(Var _),_)),_)) -> true | _ -> false))
        test "check Struct 2"   (<@ (fun (arr: S[]) -> arr.[0])  @> |> (function Lambda(_,Call(None, minfo, _)) when minfo.Name = "GetArray" -> true | _ -> false))
        test "check Struct 3"   (<@ (fun (arr: S[,]) -> arr.[0,0])  @> |> (function Lambda(_,Call(None, minfo, _)) when minfo.Name = "GetArray2D" -> true | _ -> false))
        test "check Struct 4"   (<@ (fun (arr: S[,,]) -> arr.[0,0,0])  @> |> (function Lambda(_,Call(None, minfo, _)) when minfo.Name = "GetArray3D" -> true | _ -> false))
        test "check Struct 5"   (<@ (fun (arr: S[,,,]) -> arr.[0,0,0,0])  @> |> (function Lambda(_,Call(None, minfo, _)) when minfo.Name = "GetArray4D" -> true | _ -> false))
        test "check Struct 2 arr"   (<@ (fun (arr: S[]) -> arr.[0].x)  @> |> (function Lambda(_,FieldGet(Some(Call(None, minfo, _)),_)) when minfo.Name = "GetArray" -> true | _ -> false))
        test "check Struct 3 arr"   (<@ (fun (arr: S[,]) -> arr.[0,0].x)  @> |> (function Lambda(_,FieldGet(Some(Call(None, minfo, _)),_)) when minfo.Name = "GetArray2D" -> true | _ -> false))
        test "check Struct 4 arr"   (<@ (fun (arr: S[,,]) -> arr.[0,0,0].x)  @> |> (function Lambda(_,FieldGet(Some(Call(None, minfo, _)),_)) when minfo.Name = "GetArray3D" -> true | _ -> false))
        test "check Struct 5 arr"   (<@ (fun (arr: S[,,,]) -> arr.[0,0,0,0].x)  @> |> (function Lambda(_,FieldGet(Some(Call(None, minfo, _)),_)) when minfo.Name = "GetArray4D" -> true | _ -> false))
        test "check Struct 6"   (<@ (fun (arr: int[]) -> arr.[0] <- 0)  @> |> (function Lambda(_,Call(None, minfo, _)) when minfo.Name = "SetArray" -> true | _ -> false))
        test "check Struct 7"   (<@ (fun (arr: int[,]) -> arr.[0,0] <- 0)  @> |> (function Lambda(_,Call(None, minfo, _)) when minfo.Name = "SetArray2D" -> true | _ -> false))
        test "check Struct 8"   (<@ (fun (arr: int[,,]) -> arr.[0,0,0] <- 0)  @> |> (function Lambda(_,Call(None, minfo, _)) when minfo.Name = "SetArray3D" -> true | _ -> false))
        test "check Struct 9"   (<@ (fun (arr: int[,,,]) -> arr.[0,0,0,0] <- 0)  @> |> (function Lambda(_,Call(None, minfo, _)) when minfo.Name = "SetArray4D" -> true | _ -> false))
        test "check Struct C"   (<@ S()  @> |> (function DefaultValue _ -> true | _ -> false))
        test "check Mutate 1"   (<@ let mutable x = 0 in x <- 1 @> |> (function Let(v,Int32 0, VarSet(v2,Int32 1)) when v = v2 -> true | _ -> false))

        let q = <@ let mutable x = 0 in x <- 1 @>
        
        let rec getMethod (e : Expr) =
            match e with
            | Call(None, mi, _) -> mi
            | Let(_,_,m) -> getMethod m
            | Lambdas(_, e) -> getMethod e
            | _ -> failwithf "not a lambda: %A" e

        let increment (r : byref<int>) = r <- r + 1
        let incrementMeth = getMethod <@ let mutable a = 10 in increment(&a) @>

        let rec rebuild (e : Expr) =
            match e with
            | ExprShape.ShapeLambda(v,b) -> Expr.Lambda(v, rebuild b)
            | ExprShape.ShapeVar(v) -> Expr.Var v
            | ExprShape.ShapeCombination(o, args) -> ExprShape.RebuildShapeCombination(o, args |> List.map rebuild)

        test "check AddressOf in call"      (try let v = Var("a", typeof<int>, true) in Expr.Let(v, Expr.Value 10, Expr.Call(incrementMeth, [Expr.AddressOf(Expr.Var v)])) |> ignore; true with _ -> false)
        test "check AddressOf rebuild"      (try rebuild <@ let mutable a = 10 in increment(&a) @> |> ignore; true with _ -> false)
        test "check AddressOf argument"     (<@ let mutable a = 10 in increment(&a) @> |> function Let(_, _, Call(None, _, [AddressOf(_)])) -> true | _ -> false)
        test "check AddressOf type"         (<@ let mutable a = 10 in increment(&a) @> |> function Let(_, _, Call(None, _, [AddressOf(_) as e])) -> (try e.Type = typeof<int>.MakeByRefType() with _ -> false) | _ -> false)
    
    // Test basic expression splicing
    let f8383 (x:int) (y:string) = 0
    let test2 =   
        let v = 1 in 
        let s = "2" in   
        <@ f8383 v s @>

    let f8384 (x:'a) (y:string) = 0
    let test3a =   
        let v = 1 in 
        let s = "2" in   
        <@ f8384 v s @>

    let test3b() =   
        let v = 1 in 
        let s = "2" in   
        <@ f8384 v s @>
    
    check "value splice 1" test2 <@ f8383 1 "2" @>
    check "value splice 2" test3a <@ f8384 1 "2" @>
    check "value splice 3" (test3b()) <@ f8384 1 "2" @>

    test "value splice 4"  (let v1 = 3 in let v2 = 1+2 in  <@ 1 + v1 @> = <@ 1 + v2 @>)
    test "expr splice 1"  (<@ %(<@ 1 @>) @> = <@ 1 @>)
    
    // Test basic type splicing

    let f8385 (x:'a) (y:string) = <@ (x,y) @>
    check "type splice 1" (f8385 1 "a") <@ (1,"a") @>
    check "type splice 2" (f8385 "b" "a") <@ ("b","a") @>

    test "check TryGetReflectedDefinition (local f)" ((<@ f 1 @> |> (function  Call(None,minfo,args) -> Quotations.Expr.TryGetReflectedDefinition(minfo).IsSome | _ -> false)))

    test "check TryGetReflectedDefinition (local recursive f2)" 
        ((<@ f2 1 @> |> (function Call(None,minfo,args)  -> Quotations.Expr.TryGetReflectedDefinition(minfo) <> None | _ -> false))) 


    test "check lambda closed"       (Seq.length ((<@ (fun (x:int)  -> 1) @>).GetFreeVars()) = 0)
    test "check for loop closed"         (Seq.length ((<@ for i = 1 to 10 do () done @>).GetFreeVars()) = 0)
    test "check while loop closed"       (Seq.length ((<@ while true do () done @>).GetFreeVars()) = 0)
    test "check let rec closed"          (Seq.length ((<@ let rec f (x:int) = f (f x) in f @>).GetFreeVars()) = 0)

    // Check we can use ReflectedDefinition on a floating point pattern match
    type T = | A of float

    
    test "check NewUnionCase"   (<@ A(1.0) @> |> (function NewUnionCase(unionCase,args) -> true | _ -> false))
    

    [<ReflectedDefinition>]
    let foo v = match v with  | A(1.0) -> 0 | _ -> 1
      
    test "check TryGetReflectedDefinition (local f)" 
        ((<@ foo (A(1.0)) @> |> (function Call(None,minfo,args) -> Quotations.Expr.TryGetReflectedDefinition(minfo).IsSome | _ -> false))) 

    [<ReflectedDefinition>]
    let test3297327 v = match v with  | A(1.0) -> 0 | _ -> 1
      
    test "check TryGetReflectedDefinition (local f)" 
        ((<@ foo (A(1.0)) @> |> (function Call(None,minfo,args) -> Quotations.Expr.TryGetReflectedDefinition(minfo).IsSome | _ -> false))) 

    type Foo() =
       let source = [1;2;3]
       [<ReflectedDefinition>]
       let foo() = source
       let bar() =
            let b = <@ source @>
            b
       member __.Bar = bar()
       [<ReflectedDefinition>]
       member x.Z() = source


    test "check accesses to implicit fields in ReflectedDefinitions" 
        begin
            let foo = Foo()
            match foo.Bar with
            |   FieldGet(Some (Value (v,t)), _) -> Object.ReferenceEquals(v, foo)
            |   _ -> false
        end

#if !FSHARP_CORE_31 && !TESTS_AS_APP && !NETCOREAPP
    test "check accesses to readonly fields in ReflectedDefinitions" 
        begin
            let c1 = Class1("a")
            match <@ c1.myReadonlyField @> with
            |   FieldGet(Some (ValueWithName (_, v, "c1")), field) -> (v.Name = "Class1") && (field.Name = "myReadonlyField")
            |   _ -> false
        end
#endif

        
end

(*
module SubstiutionTest = begin
  let tm = (<@ (fun x y -> x + y + y) @>)
  // TEST INVALID - this match fails because a variable is escaping.
  let Some(x,y,y') = Template <@. (fun x y -> _ + _ + _) .@> tm
  let Some(xyy) = Template <@. (fun (x:int) (y:int) -> _) .@> tm
  test "check free vars (tm)" (List.length (freeInExpr tm.Raw) = 0)
  test "check free vars (x)" (List.length (freeInExpr x.Raw) = 1)
  test "check free vars (y)" (List.length (freeInExpr y.Raw) = 1)
  test "check free vars (xyy)" (List.length (freeInExpr xyy.Raw) = 2)
  

  let Some xv = Var.Query(x.Raw)
  let Some body = Template <@. (fun x -> _) .@> tm
  test "check free vars (body)" (List.length (freeInExpr body.Raw) = 1)
  let body2 = substitute (fun _ -> None) (fun v -> if v = xv then (printf "Yes!\n"; Some((<@ 1 @>).Raw)) else None) body
  test "check free vars (body2)" (List.length (freeInExpr body2.Raw) = 0)
  let body3 = substitute (fun _ -> None) (fun v -> if v = xv then Some y.Raw else None) body
  test "check free vars (body3)" (List.length (freeInExpr body3.Raw) = 1)

end
*)

(*

module TomasP = begin
    open Microsoft.FSharp.Quotations
    open Microsoft.FSharp.Quotations.Patterns

    let ex1 = <@ 1 + 2 @>
    let ex2 = <@ 1 + 10/5 @>

    type simple_expr =
      | Int of int
      | Add of simple_expr * simple_expr
      | Sub of simple_expr * simple_expr
      | Mul of simple_expr * simple_expr
      | Div of simple_expr * simple_expr


    let what_is x =
      match x with  
        | Int32 (_) -> "number";
        | _ -> 
        match x with  
          | Application(_) -> "application";
          | _ -> 
            "something else..."
        
    // Prints "number"      
    do print_string (what_is <@ 1 @>)

    // Prints "application"         
    do print_string (what_is <@ 1 + 2 @>)

    let rec parse x =
      match x with  
        // x contains the number so we can simply return Int(x)
        | Int32 (x) -> Int(x); 
        | Applications (GenericTopDnUse <@ (+) @> tyargs,[a1;a2]) -> Add(parse a1, parse a2)
        | Applications (GenericTopDnUse <@ (-) @> tyargs,[a1;a2]) -> Sub(parse a1, parse a2)
        | Applications (GenericTopDnUse <@ ( * ) @> tyargs,[a1;a2]) -> Mul(parse a1, parse a2)
        | Applications (GenericTopDnUse <@ ( / ) @> tyargs,[a1;a2]) -> Div(parse a1, parse a2)
        | _ -> failwith "parse"

    let a = 1
    let q = <@ if (a = 0) then 1 else 2 @>
    let ex4 = 
     match q with
      | IfThenElse (cond,trueBranch,falseBranch) ->
          // cond        - 'expr' that represents condition
          // trueBranch  - 'expr' that represents the true branch
          // falseBranch - 'expr' that represents the false branch
          print_string "If-then-else statement"
          
      | _ -> 
          print_string "Something else"

    type a = | B of string
    [<ReflectedDefinition>]
    let processStuff sequence = Seq.iter (function B packet -> ()) sequence

end

module ErrorEstimateTest = 
    open Quotations
    open Quotations.Expr

    //let f x = x + 2.0*x*x
    //let t = <@ fun x -> x + 2*x*x @>

    type Error = Err of float

    let rec errorEstimateAux t (env : Map<_,_>) = 
        match t with 
        | GenericTopDnApp <@ (+) @> (tyargs,[xt;yt]) -> 
            let x,Err(xerr) = errorEstimateAux xt env
            let y,Err(yerr) = errorEstimateAux yt env
            (x+y,Err(xerr+yerr))
        | GenericTopDnApp <@ (-) @> (tyargs,[xt;yt]) -> 
            let x,Err(xerr) = errorEstimateAux xt env
            let y,Err(yerr) = errorEstimateAux yt env
            (x-y,Err(xerr+yerr))
        | GenericTopDnApp <@ ( * ) @> (tyargs,[xt;yt]) -> 
            let x,Err(xerr) = errorEstimateAux xt env
            let y,Err(yerr) = errorEstimateAux yt env
            
            (x*y,Err(xerr*abs(y)+yerr*abs(x)+xerr*yerr))

        // TBD...        
        | GenericTopDnApp <@ ( / ) @> (tyargs,[xt;yt]) ->
            let x,Err(xerr) = errorEstimateAux xt env
            let y,Err(yerr) = errorEstimateAux yt env
            // check:
            (x/y,Err(abs((y*xerr - yerr*x)/(y+yerr))))
            
        | GenericTopDnApp <@ abs @> (tyargs,[xt]) -> 
            let x,Err(xerr) = errorEstimateAux xt env
            (abs(x),Err(xerr))
        | Let((var,vet), bodyt) -> 
            let varv,verr = errorEstimateAux vet env
            errorEstimateAux bodyt (env.Add(var.Name,(varv,verr)))

        | App(ResolvedTopDnUse(info,Lambda(v,body)),arg) -> 
            errorEstimateAux  (MkLet((v,arg),body)) env
        | Var(x) -> env.[x]
        | Double(n) -> (n,Err(0.0))       
        | _ -> failwithf "unrecognized term: %A" t


    let rec errorEstimateFun (t : Expr) = 
        match t with 
        | Lambda(x,t) ->
            (fun xv -> errorEstimateAux t (Map.ofSeq [(x.Name,xv)]))
        | ResolvedTopDnUse(info,body) -> 
            errorEstimateFun body 
        | _ -> failwithf "unrecognized term: %A - expected a lambda" t



    let errorEstimate (t : Expr<float -> float>) = errorEstimateFun t.Raw 

    let rec errorEstimate2 (t : Expr<float -> float -> float>) = 
        match t.Raw with 
        | Lambdas([x;y],t) ->
            (fun xv yv -> errorEstimateAux t (Map.ofSeq [(x.Name,xv); (y.Name,yv)]))
        | _ -> failwithf "unrecognized term: %A - expected a lambda of two args" t

    let (±) x = Err(x)
    //fsi.AddPrinter (fun (x,Err(v)) -> sprintf "%g±%g" x v)

    errorEstimate <@ fun x -> x @> (1.0,±0.1)
    errorEstimate <@ fun x -> 2.0*x @> (1.0,±0.1)
    errorEstimate <@ fun x -> x*x @> (1.0,±0.1)
    errorEstimate <@ fun x -> 1.0/x @> (0.5,±0.1)

    errorEstimate <@ fun x -> let y = x + x 
                              y*y + 2.0 @> (1.0,±0.1)

    errorEstimate <@ fun x -> x+2.0*x+3.0*x*x @> (1.0,±0.1)

    errorEstimate <@ fun x -> x+2.0*x+3.0/(x*x) @> (0.3,±0.1)

    [<ReflectedDefinition>]
    let poly x = x+2.0*x+3.0/(x*x)

    errorEstimate <@ poly @> (0.3,±0.1)
    errorEstimate <@ poly @> (30271.3,±0.0001)
*)
module Test72594 =
    let effect (i:int) = ()
    let foo () = ()
    let foo1 () =         
        let i = 1 // prevent uncurring of foo1
        fun () -> ()    
    let foo2 () () = ()

    type C() =
        member this.CFoo() () = ()
    let c = C()

    test "test72594-effect"
        (<@ foo (effect 1) @> 
            |> function (Sequential
                            ((Call(None,mi1,[Value(v, t)])), 
                             (Call(None,mi2,[])))) when mi1.Name = "effect" && t = typeof<int> && v = box 1 && mi2.Name = "foo" -> true 
                      | _ -> false)

    test "test72594-no-effect"
        (<@ foo () @> |> function (Call(None,mi2,[])) when mi2.Name = "foo"-> true | _ -> false)

    test "test72594-curried"
       (<@ foo1 (effect 1) () @> 
        |> function Application(Sequential( 
                                    (Call (None, effect, [Value(v1,tInt)])),
                                    (Call (None, foo1,[]))), Value (vUnit,tUnit)) 
                                        when effect.Name = "effect" && v1 = box 1 && tInt = typeof<int> && vUnit = box () && tUnit = typeof<unit> && foo1.Name = "foo1" -> true
                    | _ -> false)


    test "test72594-curried-2nd-arg"
       (<@ foo1 () (effect 1) @> 
        |> function Application(Call(None, foo1,[]),Call (None, effect, [Value(v1,tInt)]))

                                        when effect.Name = "effect" && v1 = box 1 && tInt = typeof<int> && foo1.Name = "foo1" -> true
                    | x -> 
                        printfn "%A" x
                        false)


    test "test72594-uncurried" 
       (<@ foo2 (effect 1) () @> 
        |> function (Call(None, foo2, [Call(None,effect,[Value(v1,tInt)]);Value(vUnit,tUnit)])) 
                        when effect.Name = "effect" && v1 = box 1 && tInt = typeof<int> && vUnit = box () && tUnit = typeof<unit> && foo2.Name = "foo2" -> true
                    | _ -> false)

    test "test72594-uncurried-2nd-arg" 
       (<@ foo2 () (effect 1) @> 
        |> function (Call(None, foo2, [Value(vUnit,tUnit);Call(None,effect,[Value(v1,tInt)])])) 
                        when effect.Name = "effect" && v1 = box 1 && tInt = typeof<int> && vUnit = box () && tUnit = typeof<unit> && foo2.Name = "foo2" -> true
                    | _ -> false)

    test "test72594-member-curried"
       (<@ c.CFoo (effect 1) () @> 
        |> function Application (Application (Lambda (_,
                                                Lambda (_,
                                                    Call (Some _, cFoo, [_; _]))),
                                                Call (None, effect, [Value (v1,tInt)])), Value (vUnit,tUnit)) 
                        when cFoo.Name="CFoo" && effect.Name = "effect" && v1 = box 1 && tInt = typeof<int> && vUnit = box () && tUnit = typeof<unit> -> true
                    | _ -> false)
    test "test72594-member-curried-2nd-arg"
       (<@ c.CFoo () (effect 1) @> 
        |> function Application (Application (Lambda (_,
                                                Lambda (_,
                                                    Call (Some _, cFoo, [_; _]))),
                                                    Value (vUnit,tUnit)),
                                                Call (None, effect, [Value (v1,tInt)]))
                        when cFoo.Name="CFoo" && effect.Name = "effect" && v1 = box 1 && tInt = typeof<int> && vUnit = box () && tUnit = typeof<unit> -> true
                    | _ -> false)

module Test414894 = 

    let effect(a : int) = ()
    
    let foo() = ()

    let f () () = ()
    let f1 (x:int) () =  ()
    let f2 () (x:int) =  ()


    type X() =
        static member f1 () = ()
        static member f2 () () = () 
        static member f3 (x:int) () =  ()
        static member f4 () (x:int) = ()
        member x.f5 () = ()
        member x.f6 () () = ()
        member x.f7 (a:int) () = ()
        member x.f8 () (a:int) = ()
    
    let x = X()

    let (|IntVal|_|) expected = 
        function
        | Value(v, ty) when ty = typeof<int> && expected = unbox<int> v  -> Some() 
        | _ -> None

    let (|UnitVal|_|) = 
        function
        | Value(v, ty) when v = box () && ty = typeof<unit> -> Some() 
        | _ -> None

    let (|EffectCall|_|) = 
        function
        | Call(_, m, _) when m.Name = "effect" -> Some()
        | _ -> None

    test "test414894"
        (
            <@ foo @>
            |> function 
                | Lambda(_, Call(None, mFoo, [])) when mFoo.Name = "foo" -> true
                | _ -> false
        )
    test "Test414894-2curried-unit-args-1-1"
        (
            <@ f @>
            |> function 
                | Lambda(_, Lambda(_, Call(_, mi, args))) when mi.Name = "f" -> true 
                | _ -> false
        )
    test "Test414894-2curried-args-1-2"
        (
            <@ f () @>
            |> function 
                | Let(_, UnitVal, Lambda(_, Call(_, mi, args))) when mi.Name = "f" -> true
                | _ -> false
        )
    test "Test414894-2curried-args-1-3"
        (
            <@ f (effect 1) @>
            |> function 
                | Let(_, EffectCall, Lambda(_, Call(_, mi, args))) when mi.Name = "f" -> true
                | _ -> false
        )

    test "Test414894-2curried-args-2-1"
        (
            <@ f1 @>
            |> function 
                | Lambda(_, Lambda(_, Call(_, mi, args))) when mi.Name = "f1" -> true 
                | _ -> false
        )
    test "Test414894-2curried-args-2-2"
        (
            <@ f1 1 @>
            |> function 
                | Let(_, IntVal 1, Lambda(_, Call(_, mi, args))) when mi.Name = "f1" -> true
                | _ -> false
        )

    test "Test414894-2curried-args-3-1"
        (
            <@ f2 @>
            |> function 
                | Lambda(_, Lambda(_, Call(_, mi, args))) when mi.Name = "f2" -> true 
                | _ -> false
        )
    test "Test414894-2curried-args-3-2"
        (
            <@ f2 () @>
            |> function 
                | Let(_, UnitVal, Lambda(_, Call(_, mi, args))) when mi.Name = "f2" -> true
                | _ -> false
        )

    test "Test414894-2curried-args-3-3"
        (
            <@ f2 (effect 1) @>
            |> function 
                | Let(_, EffectCall, Lambda(_, Call(_, mi, args))) when mi.Name = "f2" -> true
                | _ -> false
        )
    
    test "Test414894-2curried-args-static-member-1-1"
        (
            <@ X.f1 @>
            |> function 
                | Lambda(_, Call(None, mFoo, [])) when mFoo.Name = "f1" -> true
                | _ -> false
        )

    test "Test414894-2curried-args-static-member-2-1"
        (
            <@ X.f2  @>
            |> function 
                | Lambda(_, Lambda(_, Call(_, mi, args))) when mi.Name = "f2" -> true 
                | _ -> false
        )
    test "Test414894-2curried-args-static-member-2-2"
        (
            <@ X.f2 ()  @>
            |> function 
                | Application(Lambda(_, Lambda(_, Call(None, mi, _))), UnitVal) when mi.Name = "f2" -> true
                | _ -> false
        )

    test "Test414894-2curried-args-static-member-2-3"
        (
            <@ X.f2 (effect 1)  @>
            |> function 
                | Application(Lambda(_, Lambda(_, Call(None, mi, _))), EffectCall) when mi.Name = "f2" -> true
                | _ -> false
        )

    test "Test414894-2curried-args-static-member-3-1"
        (
            <@ X.f3  @>
            |> function 
                | Lambda(_, Lambda(_, Call(_, mi, args))) when mi.Name = "f3" -> true 
                | _ -> false
        )

    test "Test414894-2curried-args-static-member-3-2"
        (
            <@ X.f3 5  @>
            |> function 
                | Application(Lambda(_, Lambda(_, Call(None, mi, _))), IntVal 5) when mi.Name = "f3" -> true
                | _ -> false
        )

    test "Test414894-2curried-args-static-member-4-1"
        (
            <@ X.f4  @>
            |> function 
                | Lambda(_, Lambda(_, Call(_, mi, args))) when mi.Name = "f4" -> true 
                | _ -> false
        )

    test "Test414894-2curried-args-static-member-4-2"
        (
            <@ X.f4 ()  @>
            |> function 
                | Application(Lambda(_, Lambda(_, Call(None, mi, _))), UnitVal) when mi.Name = "f4" -> true
                | _ -> false
        )

    test "Test414894-2curried-args-static-member-4-3"
        (
            <@ X.f4 (effect 1)  @>
            |> function 
                | Application(Lambda(_, Lambda(_, Call(None, mi, _))), EffectCall) when mi.Name = "f4" -> true
                | _ -> false
        )

    test "Test414894-2curried-args-instance-member-5-1"
        (
            <@ x.f5 @>
            |> function 
                | Lambda(_, Call(Some _, mFoo, [])) when mFoo.Name = "f5" -> true
                | _ -> false
        )

    test "Test414894-2curried-args-instance-member-6-1"
        (
            <@ x.f6  @>
            |> function 
                | Lambda(_, Lambda(_, Call(Some _, mi, args))) when mi.Name = "f6" -> true 
                | _ -> false
        )
    test "Test414894-2curried-args-instance-member-6-2"
        (
            <@ x.f6 ()  @>
            |> function 
                | Application(Lambda(_, Lambda(_, Call(Some _, mi, _))), UnitVal) when mi.Name = "f6" -> true
                | _ -> false
        )

    test "Test414894-2curried-args-instance-member-6-3"
        (
            <@ x.f6 (effect 1)  @>
            |> function 
                | Application(Lambda(_, Lambda(_, Call(Some _, mi, _))), EffectCall) when mi.Name = "f6" -> true
                | _ -> false
        )

    test "Test414894-2curried-args-instance-member-7-1"
        (
            <@ x.f7  @>
            |> function 
                | Lambda(_, Lambda(_, Call(Some _, mi, args))) when mi.Name = "f7" -> true 
                | _ -> false
        )

    test "Test414894-2curried-args-instance-member-7-2"
        (
            <@ x.f7 5  @>
            |> function 
                | Application(Lambda(_, Lambda(_, Call(Some _, mi, _))), IntVal 5) when mi.Name = "f7" -> true
                | _ -> false
        )

    test "Test414894-2curried-args-instance-member-8-1"
        (
            <@ x.f8  @>
            |> function 
                | Lambda(_, Lambda(_, Call(Some _, mi, args))) when mi.Name = "f8" -> true 
                | _ -> false
        )

    test "Test414894-2curried-args-instance-member-8-2"
        (
            <@ x.f8 ()  @>
            |> function 
                | Application(Lambda(_, Lambda(_, Call(Some _, mi, _))), UnitVal) when mi.Name = "f8" -> true
                | _ -> false
        )

    test "Test414894-2curried-args-instance-member-8-3"
        (
            <@ x.f8 (effect 1)  @>
            |> function 
                | Application(Lambda(_, Lambda(_, Call(Some _, mi, _))), EffectCall) when mi.Name = "f8" -> true
                | _ -> false
        )

module MoreTests = 


    open Microsoft.FSharp.Quotations

    module OneModule =
        let ModuleFunctionNoArgs() = 1
        let ModuleFunctionOneArg(x:int) = 1
        let ModuleFunctionOneUnitArg(x:unit) = 1
        let ModuleFunctionOneTupledArg(x:int*int) = 1
        let ModuleFunctionTwoArgs(x:int,y:int) = 1
    
    
    type ClassOneArg(a:int) = 
        static member TestStaticMethodOneTupledArg(x:int*int) = 1
        static member TestStaticMethodOneArg(x:int) = x
        static member TestStaticMethodNoArgs() = 1
        static member TestStaticMethodTwoArgs(x:int,y:int) = x+y
        static member TestStaticProp = 3
        member c.TestInstanceProp = 3
        member c.TestInstanceIndexProp with get(idx:int) = 3
        member c.TestInstanceSettableIndexProp with set (idx:int) (v:int) = ()
        member c.TestInstanceSettableIndexProp2 with set (idx1:int, idx2:int) (v:int) = ()
        member c.TestInstanceMethodNoArgs() = 1
        member c.TestInstanceMethodOneArg(x:int) = x
        member c.TestInstanceMethodTwoArgs(x:int,y:int) = x + y

        member this.GetterIndexer
            with get (x:int) = 1

        member this.TupleGetterIndexer
            with get (x:int*int) = 1

        member this.Item
            with get (x:int) = 1
                
        member this.TupleSetterIndexer
            with get (x : int*int) = 1

        member this.SetterIndexer
            with set (x:int) (y:int) = ()

        member this.Item
            with set (x:int) (y:int) = ()
            
        member this.Setter
            with set (x : int) = ()
                
        member this.TupleSetter
            with set (x : int*int) = ()


    type ClassNoArg() = 
        static member TestStaticMethodOneTupledArg(x:int*int) = x
        static member TestStaticMethodOneArg(x:int) = x
        static member TestStaticMethodNoArgs() = 1
        static member TestStaticMethodTwoArgs(x:int,y:int) = x+y
        static member TestStaticProp = 3
        static member TestStaticSettableProp with set (v:int) = ()
        static member TestStaticSettableIndexProp with set (idx:int) (v:int) = ()
        member c.TestInstanceProp = 3
        member c.TestInstanceIndexProp with get(idx:int) = 3
        member c.TestInstanceSettableIndexProp with set (idx:int) (v:int) = ()
        member c.TestInstanceMethodNoArgs() = 1
        member c.TestInstanceMethodOneArg(x:int) = x
        member c.TestInstanceMethodOneTupledArg(x:int*int) = 1
        member c.TestInstanceMethodTwoArgs(x:int,y:int) = x + y

    type GenericClassNoArg<'a>() = 
        static member TestStaticMethodOneTupledArg(x:int*int) = x
        static member TestStaticMethodOneArg(x:int) = x
        static member TestStaticMethodNoArgs() = 1
        static member TestStaticMethodTwoArgs(x:int,y:int) = x+y
        static member TestStaticProp = 3
        member c.TestInstanceProp = 3
        member c.TestInstanceIndexProp with get(idx:int) = 3
        member c.TestInstanceSettableIndexProp with set (idx:int) (v:int) = ()
        member c.TestInstanceMethodNoArgs() = 1
        member c.TestInstanceMethodOneArg(x:int) = x
        member c.TestInstanceMethodOneTupledArg(x:int*int) = 1
        member c.TestInstanceMethodTwoArgs(x:int,y:int) = x + y


    let isMeth (inp : Expr<_>) = match inp with Call _ -> true | _ -> false
    let isPropGet (inp : Expr<_>) = match inp with PropertyGet _ -> true | _ -> false
    let isPropSet (inp : Expr<_>) = match inp with PropertySet _ -> true | _ -> false

    //printfn "res = %b" (isPropGet <@ ClassOneArg.TestStaticProp @>)
    test "test3931a" (isMeth <@ OneModule.ModuleFunctionNoArgs() @>)
    test "test3931a" (isMeth <@ OneModule.ModuleFunctionOneArg(1) @>)
    test "test3931a" (isMeth <@ OneModule.ModuleFunctionOneUnitArg() @>)
    test "test3931a" (isMeth <@ OneModule.ModuleFunctionTwoArgs(1,2) @>)
    test "test3931a" (isMeth <@ OneModule.ModuleFunctionOneTupledArg(1,2) @>)
    let p = (1,2)
    // This case doesn't match because F# performs type-base arity analysis for module 'let' bindings
    // and we see this untupling here.
    // Thus this is elaborated into 'let v = p in let v1 = p#1 in let v2 = p#2 in f(v1,v2)'
    // test "test3931a" (isMeth <@ OneModule.ModuleFunctionOneTupledArg(p) @>)
         
    //printfn "res = %b" (isPropGet <@ ClassOneArg.TestStaticProp @>)
    test "test3932a" (isMeth <@ ClassOneArg.TestStaticMethodOneArg(3) @>)
    test "test3932f" (isMeth <@ ClassOneArg.TestStaticMethodNoArgs() @>)
    test "test3932g" (isMeth <@ ClassOneArg.TestStaticMethodTwoArgs(3,4) @>)

    test "test3932qA" (isPropGet <@ ClassOneArg(3).TestInstanceProp @>)
    test "test3932qB" (isPropGet <@ ClassOneArg(3).TestInstanceIndexProp(4) @>)
    test "test3932qC" (isPropSet <@ ClassOneArg(3).TestInstanceSettableIndexProp(4) <- 5 @>)
    test "test3932qD" (isPropSet <@ ClassOneArg(3).TestInstanceSettableIndexProp2(4,5) <- 6 @>)
    test "test3932q77" (match <@ ClassOneArg(3).TestInstanceSettableIndexProp2(4,5) <- 6 @> with 
                        | PropertySet(Some _, _, [Int32(4); Int32(5)], Int32(6)) -> true 
                        | _ -> false)

    test "test3932wA" (isMeth <@ ClassOneArg(3).TestInstanceMethodNoArgs() @>)
    test "test3932wB" (isMeth <@ ClassOneArg(3).TestInstanceMethodOneArg(3) @>)
    test "test3932e" (isMeth <@ ClassOneArg(3).TestInstanceMethodTwoArgs(3,4) @>)

    test "test3932q1" (isPropSet <@ ClassOneArg(3).Setter <- 3 @>)
    test "test3932q2" (isPropGet <@ ClassOneArg(3).GetterIndexer(3) @>)
    test "test3932q3" (isPropGet <@ ClassOneArg(3).[3] @>)
    test "test3932q4" (isPropGet <@ ClassOneArg(3).TupleGetterIndexer((3,4)) @>)
    test "test3932q5" (isPropSet <@ ClassOneArg(3).SetterIndexer(3) <- 3 @>)
    test "test3932q61" (isPropSet <@ ClassOneArg(3).[3] <- 3 @>)
    test "test3932q62" (match <@ ClassOneArg(3).[4] <- 5 @> with PropertySet(Some _,_, [Int32(4)], Int32(5)) -> true | _ -> false)
    test "test3932q7" (isPropSet <@ ClassOneArg(3).TupleSetter <- (3,4) @>)


    test "test3932" (isPropGet <@ ClassNoArg.TestStaticProp @>)
    test "test3932" (isPropSet <@ ClassNoArg.TestStaticSettableProp <- 3 @>)
    
    printfn "res = %A" <@ ClassNoArg.TestStaticSettableProp <- 5 @> 
    test "test3932q63" (match <@ ClassNoArg.TestStaticSettableProp <- 5 @> with PropertySet(None, _, [], Int32(5)) -> true | _ -> false)
    test "test3932q64" (match <@ ClassNoArg.TestStaticSettableIndexProp(4) <- 5 @> with PropertySet(None, _, [Int32(4)], Int32(5)) -> true | _ -> false)
    test "test3932r" (isMeth <@ ClassNoArg.TestStaticMethodOneArg(3) @>)
    test "test3932r" (isMeth <@ ClassNoArg.TestStaticMethodOneTupledArg((3,2)) @>)
    test "test3932r" (isMeth <@ ClassNoArg.TestStaticMethodOneTupledArg(p) @>)
    test "test3932t" (isMeth <@ ClassNoArg.TestStaticMethodNoArgs() @>)
    test "test3932y" (isMeth <@ ClassNoArg.TestStaticMethodTwoArgs(3,4) @>)

    test "test3932u" (isPropGet <@ ClassNoArg().TestInstanceProp @>)
    test "test3932u" (isPropGet <@ ClassNoArg().TestInstanceIndexProp(4) @>)
    test "test3932q65" (match <@ ClassNoArg().TestInstanceIndexProp(4) @> with PropertyGet(Some _, _, [(Int32(4))]) -> true | _ -> false)
    test "test3932u" (isPropSet <@ ClassNoArg().TestInstanceSettableIndexProp(4) <- 5 @>)
    test "test3932q66" (match <@ ClassNoArg().TestInstanceSettableIndexProp(4) <- 5 @> with PropertySet(Some _, _, [(Int32(4))], Int32(5)) -> true | _ -> false)
    test "test3932i" (isMeth <@ ClassNoArg().TestInstanceMethodNoArgs() @>)
    test "test3932i" (isMeth <@ ClassNoArg().TestInstanceMethodOneArg(3) @>)
    test "test3932i" (isMeth <@ ClassNoArg().TestInstanceMethodOneTupledArg((3,4)) @>)
    test "test3932i" (isMeth <@ ClassNoArg().TestInstanceMethodOneTupledArg(p) @>)
    test "test3932o" (isMeth <@ ClassNoArg().TestInstanceMethodTwoArgs(3,4) @>)

    test "test3932" (isPropGet <@ ClassNoArg.TestStaticProp @>)
    test "test3932rg" (isMeth <@ GenericClassNoArg<int>.TestStaticMethodOneArg(3) @>)
    test "test3932rg" (isMeth <@ GenericClassNoArg<int>.TestStaticMethodOneTupledArg((3,4)) @>)
    test "test3932rg" (isMeth <@ GenericClassNoArg<int>.TestStaticMethodOneTupledArg(p) @>)
    test "test3932tg" (isMeth <@ GenericClassNoArg<int>.TestStaticMethodNoArgs() @>)
    test "test3932yg" (isMeth <@ GenericClassNoArg<int>.TestStaticMethodTwoArgs(3,4) @>)

    test "test3932ug" (isPropGet <@ (GenericClassNoArg<int>()).TestInstanceProp @>)
    test "test3932ug" (isPropGet <@ (GenericClassNoArg<int>()).TestInstanceIndexProp(4) @>)
    test "test3932ug" (match <@ (GenericClassNoArg<int>()).TestInstanceIndexProp(4) @> with PropertyGet(Some _, _, [Int32(4)]) -> true | _ -> false)

    test "test3932ig" (isMeth <@ (GenericClassNoArg<int>()).TestInstanceMethodNoArgs() @>)
    test "test3932ig" (isMeth <@ (GenericClassNoArg<int>()).TestInstanceMethodOneArg(3) @>)
    test "test3932ig" (isMeth <@ (GenericClassNoArg<int>()).TestInstanceMethodOneTupledArg((3,4)) @>)
    test "test3932ig" (isMeth <@ (GenericClassNoArg<int>()).TestInstanceMethodOneTupledArg(p) @>)
    test "test3932og" (isMeth <@ (GenericClassNoArg<int>()).TestInstanceMethodTwoArgs(3,4) @>)

// Checks we can use ResolveMethodDn on methods marked with ReflectedDefinition attribute
module CheckRlectedMembers = 
    


    open Microsoft.FSharp.Quotations

    type ClassOneArg(a:int) = 
        [<ReflectedDefinition>]
        new () = ClassOneArg(3)
        [<ReflectedDefinition>]
        static member TestStaticMethodOneArg(x:int) = x
        [<ReflectedDefinition>]
        static member TestStaticMethodNoArgs() = 1
        [<ReflectedDefinition>]
        static member TestStaticMethodTwoArgs(x:int,y:int) = x+y
        [<ReflectedDefinition>]
        static member TestStaticProp = 3
        [<ReflectedDefinition>]
        member c.TestInstanceProp = 3
        [<ReflectedDefinition>]
        member c.TestInstanceMethodOneArg(x:int) = x
        [<ReflectedDefinition>]
        member c.TestInstanceMethodTwoArgs(x:int,y:int) = x + y


        [<ReflectedDefinition>]
        member this.GetterIndexer
            with get (x:int) = 1

        [<ReflectedDefinition>]
        member this.TupleGetterIndexer
            with get (x:int*int) = 1

        [<ReflectedDefinition>]
        member this.Item
            with get (x:int) = 1
                
        [<ReflectedDefinition>]
        member this.TupleSetterIndexer
            with get (x : int*int) = 1

        [<ReflectedDefinition>]
        member this.SetterIndexer
            with set (x:int) (y:int) = ()

        [<ReflectedDefinition>]
        member this.Item
            with set (x:int) (y:int) = ()
            
        [<ReflectedDefinition>]
        member this.Setter
            with set (x : int) = ()
                
        [<ReflectedDefinition>]
        member this.TupleSetter
            with set (x : int*int) = ()


    [<ReflectedDefinition>]
    type ClassOneArgOuterAttribute(a:int) = 
        new () = ClassOneArgOuterAttribute(3)
        static member TestStaticMethodOneArg(x:int) = x
        static member TestStaticMethodNoArgs() = 1
        static member TestStaticMethodTwoArgs(x:int,y:int) = x+y
        static member TestStaticProp = 3
        member c.TestInstanceProp = 3
        member c.TestInstanceMethodOneArg(x:int) = x
        member c.TestInstanceMethodTwoArgs(x:int,y:int) = x + y


        member this.GetterIndexer
            with get (x:int) = 1

        member this.TupleGetterIndexer
            with get (x:int*int) = 1

        member this.Item
            with get (x:int) = 1
                
        member this.TupleSetterIndexer
            with get (x : int*int) = 1

        member this.SetterIndexer
            with set (x:int) (y:int) = ()

        member this.Item
            with set (x:int) (y:int) = ()
            
        member this.Setter
            with set (x : int) = ()
                
        member this.TupleSetter
            with set (x : int*int) = ()

    type ClassNoArg() = 
        [<ReflectedDefinition>]
        static member TestStaticMethodOneArg(x:int) = x
        [<ReflectedDefinition>]
        static member TestStaticMethodNoArgs() = 1
        [<ReflectedDefinition>]
        static member TestStaticMethodTwoArgs(x:int,y:int) = x+y
        [<ReflectedDefinition>]
        static member TestStaticProp = 3
        [<ReflectedDefinition>]
        member c.TestInstanceProp = 3
        [<ReflectedDefinition>]
        member c.TestInstanceMethodOneArg(x:int) = x
        [<ReflectedDefinition>]
        member c.TestInstanceMethodTwoArgs(x:int,y:int) = x + y

    type GenericClassNoArg<'a>() = 
        [<ReflectedDefinition>]
        new (x:'a) = GenericClassNoArg<_>()
        [<ReflectedDefinition>]
        static member TestStaticMethodOneArg(x:int) = x
        [<ReflectedDefinition>]
        static member TestStaticMethodNoArgs() = 1
        [<ReflectedDefinition>]
        static member TestStaticMethodTwoArgs(x:int,y:int) = x+y
        [<ReflectedDefinition>]
        static member TestStaticProp = 3
        [<ReflectedDefinition>]
        member c.TestInstanceProp = 3
        [<ReflectedDefinition>]
        member c.TestInstanceMethodOneArg(x:int) = x
        [<ReflectedDefinition>]
        member c.TestInstanceMethodTwoArgs(x:int,y:int) = x + y

    type ClassOneArgWithOverrideID(a:int) = 
        [<ReflectedDefinition; >]
        static member TestStaticMethodOneArg(x:int) = x
        [<ReflectedDefinition; >]
        static member TestStaticMethodNoArgs() = 1
        [<ReflectedDefinition; >]
        static member TestStaticMethodTwoArgs(x:int,y:int) = x+y
        [<ReflectedDefinition; >]
        static member TestStaticProp = 3
        [<ReflectedDefinition; >]
        member c.TestInstanceProp = 3
        [<ReflectedDefinition; >]
        member c.TestInstanceMethodOneArg(x:int) = x
        [<ReflectedDefinition; >]
        member c.TestInstanceMethodTwoArgs(x:int,y:int) = x + y


    let isNewObj (inp : Expr<_>) = match inp with NewObject (ci,_) -> Expr.TryGetReflectedDefinition(ci).IsSome | _ -> false
    let isMeth (inp : Expr<_>) = match inp with Call (_,mi,_) -> Expr.TryGetReflectedDefinition(mi).IsSome | _ -> false
    let isPropGet (inp : Expr<_>) = match inp with PropertyGet (_,mi,_) -> Expr.TryGetReflectedDefinition(mi.GetGetMethod(true)).IsSome | _ -> false
    let isPropSet (inp : Expr<_>) = match inp with PropertySet (_,mi,_,_) -> Expr.TryGetReflectedDefinition(mi.GetSetMethod(true)).IsSome | _ -> false
         
    //printfn "res = %b" (isPropGet <@ ClassOneArg.TestStaticProp @>)
    // Note: there is a ReflectedDefinition on this constructor
    test "testReflect39320a" (isNewObj <@ new ClassOneArg() @>)
    test "testReflect39320ax" (isNewObj <@ new ClassOneArgOuterAttribute() @>)
    // Note: no ReflectedDefinition on this constructor
    test "testReflect39320b" (not (isNewObj <@ new ClassOneArg(3) @>))
    // Note: no ReflectedDefinition on this constructor
    test "testReflect39320c" (not (isNewObj <@ new GenericClassNoArg<int>() @>))
    // Note: there is a ReflectedDefinition on this constructor
    test "testReflect39320d" (isNewObj <@ new GenericClassNoArg<_>(3) @>)
    test "testReflect3932a" (isMeth <@ ClassOneArg.TestStaticMethodOneArg(3) @>)
    test "testReflect3932f" (isMeth <@ ClassOneArg.TestStaticMethodNoArgs() @>)
    test "testReflect3932g" (isMeth <@ ClassOneArg.TestStaticMethodTwoArgs(3,4) @>)

    test "testReflect3932q" (isPropGet <@ ClassOneArg(3).TestInstanceProp @>)
    test "testReflect3932w" (isMeth <@ ClassOneArg(3).TestInstanceMethodOneArg(3) @>)
    test "testReflect3932e" (isMeth <@ ClassOneArg(3).TestInstanceMethodTwoArgs(3,4) @>)

    test "testReflect3932ax" (isMeth <@ ClassOneArgOuterAttribute.TestStaticMethodOneArg(3) @>)
    test "testReflect3932fx" (isMeth <@ ClassOneArgOuterAttribute.TestStaticMethodNoArgs() @>)
    test "testReflect3932gx" (isMeth <@ ClassOneArgOuterAttribute.TestStaticMethodTwoArgs(3,4) @>)
    test "testReflect3932qx" (isPropGet <@ ClassOneArgOuterAttribute(3).TestInstanceProp @>)
    test "testReflect3932wx" (isMeth <@ ClassOneArgOuterAttribute(3).TestInstanceMethodOneArg(3) @>)
    test "testReflect3932ex" (isMeth <@ ClassOneArgOuterAttribute(3).TestInstanceMethodTwoArgs(3,4) @>)

    test "testReflect3932" (isPropGet <@ ClassNoArg.TestStaticProp @>)
    test "testReflect3932r" (isMeth <@ ClassNoArg.TestStaticMethodOneArg(3) @>)
    test "testReflect3932t" (isMeth <@ ClassNoArg.TestStaticMethodNoArgs() @>)
    test "testReflect3932y" (isMeth <@ ClassNoArg.TestStaticMethodTwoArgs(3,4) @>)

    test "testReflect3932u" (isPropGet <@ ClassNoArg().TestInstanceProp @>)
    test "testReflect3932i" (isMeth <@ ClassNoArg().TestInstanceMethodOneArg(3) @>)
    test "testReflect3932o" (isMeth <@ ClassNoArg().TestInstanceMethodTwoArgs(3,4) @>)

    test "testReflect3932q1" (isPropSet <@ ClassOneArg(3).Setter <- 3 @>)
    test "testReflect3932q2" (isPropGet <@ ClassOneArg(3).GetterIndexer(3) @>)
    test "testReflect3932q3" (isPropGet <@ ClassOneArg(3).[3] @>)
    test "testReflect3932q4" (isPropGet <@ ClassOneArg(3).TupleGetterIndexer((3,4)) @>)
    test "testReflect3932q5" (isPropSet <@ ClassOneArg(3).SetterIndexer(3) <- 3 @>)
    test "testReflect3932q6" (isPropSet <@ ClassOneArg(3).[3] <- 3 @>)
    test "testReflect3932q7" (isPropSet <@ ClassOneArg(3).TupleSetter <- (3,4) @>)

    test "testReflect3932q1x" (isPropSet <@ ClassOneArgOuterAttribute(3).Setter <- 3 @>)
    test "testReflect3932q2x" (isPropGet <@ ClassOneArgOuterAttribute(3).GetterIndexer(3) @>)
    test "testReflect3932q3x" (isPropGet <@ ClassOneArgOuterAttribute(3).[3] @>)
    test "testReflect3932q4x" (isPropGet <@ ClassOneArgOuterAttribute(3).TupleGetterIndexer((3,4)) @>)
    test "testReflect3932q5x" (isPropSet <@ ClassOneArgOuterAttribute(3).SetterIndexer(3) <- 3 @>)
    test "testReflect3932q6x" (isPropSet <@ ClassOneArgOuterAttribute(3).[3] <- 3 @>)
    test "testReflect3932q7x" (isPropSet <@ ClassOneArgOuterAttribute(3).TupleSetter <- (3,4) @>)

    test "testReflect3932rg" (isMeth <@ GenericClassNoArg<int>.TestStaticMethodOneArg(3) @>)
    test "testReflect3932tg" (isMeth <@ GenericClassNoArg<int>.TestStaticMethodNoArgs() @>)
    test "testReflect3932yg" (isMeth <@ GenericClassNoArg<int>.TestStaticMethodTwoArgs(3,4) @>)

    test "testReflect3932ug" (isPropGet <@ (GenericClassNoArg<int>()).TestInstanceProp @>)
    test "testReflect3932ig" (isMeth <@ (GenericClassNoArg<int>()).TestInstanceMethodOneArg(3) @>)
    test "testReflect3932og" (isMeth <@ (GenericClassNoArg<int>()).TestInstanceMethodTwoArgs(3,4) @>)

    test "testReflect3932a" (isMeth <@ ClassOneArgWithOverrideID.TestStaticMethodOneArg(3) @>)
    test "testReflect3932f" (isMeth <@ ClassOneArgWithOverrideID.TestStaticMethodNoArgs() @>)
    test "testReflect3932g" (isMeth <@ ClassOneArgWithOverrideID.TestStaticMethodTwoArgs(3,4) @>)

    test "testReflect3932q" (isPropGet <@ ClassOneArgWithOverrideID(3).TestInstanceProp @>)
    test "testReflect3932w" (isMeth <@ ClassOneArgWithOverrideID(3).TestInstanceMethodOneArg(3) @>)
    test "testReflect3932e" (isMeth <@ ClassOneArgWithOverrideID(3).TestInstanceMethodTwoArgs(3,4) @>)


module Bug959_Regression = begin
    open Microsoft.FSharp
    open Microsoft.FSharp

    //let f x  = <@ _ @> (lift x)

    <@
      match 1.0,"b" with
      | 1.0, "a" ->
        ""
      | 2.0, "b" ->
        ""
      | _ -> "nada" @>
end

module MoreQuotationsTests = 

    let t1 = <@@ try 1 with e when true -> 2 | e -> 3 @@>
    printfn "t1 = %A" t1
    check "vwjnkwve0-vwnio" 
        (sprintf "%A" t1) 
    "TryWith (Value (1), matchValue,
            IfThenElse (Let (e, matchValue, Value (true)),
                        Let (e, matchValue, Value (1)),
                        Let (e, matchValue, Value (1))), matchValue,
            IfThenElse (Let (e, matchValue, Value (true)),
                        Let (e, matchValue, Value (2)),
                        Let (e, matchValue, Value (3))))"

    [<ReflectedDefinition>]
    let k (x:int) =
       try 1 with _ when true -> 2 | e -> 3

    let t2 = <@@ Map.empty.[0] @@>
    printfn "t2 = %A" t2
    check "vwjnkwve0-vwnio1" 
       (sprintf "%A" t2) 
       "PropertyGet (Some (Call (None, Empty, [])), Item, [Value (0)])"


    let t4 = <@@ use a = new System.IO.StreamWriter(System.IO.Stream.Null) in a @@>
    printfn "t4 = %A" t4
    check "vwjnkwve0-vwnio3" 
        (sprintf "%A" t4) 
    "Let (a, NewObject (StreamWriter, FieldGet (None, Null)),
        TryFinally (a,
                    IfThenElse (TypeTest (IDisposable, Coerce (a, Object)),
                                Call (Some (Call (None, UnboxGeneric,
                                                [Coerce (a, Object)])), Dispose,
                                    []), Value (<null>))))"

    check "vwjnkwve0-vwnio3fuull" 
        (t4.ToString(true))
    "Let (a,
        NewObject (Void .ctor(System.IO.Stream),
                FieldGet (None, System.IO.Stream Null)),
        TryFinally (a,
                    IfThenElse (TypeTest (System.IDisposable,
                                        Coerce (a, System.Object)),
                                Call (Some (Call (None,
                                                System.IDisposable UnboxGeneric[IDisposable](System.Object),
                                                [Coerce (a, System.Object)])),
                                    Void Dispose(), []), Value (<null>))))"


    let t5 = <@@ try failwith "test" with _ when true -> 0 @@>
    printfn "t5 = %A" t5
    
    let t6 = <@@ let mutable a = 0 in a <- 2 @@>

    printfn "t6 = %A" t6

    let f (x: _ byref) = x

    let t7 = <@@ let mutable a = 0 in f (&a) @@>
    printfn "t7 = %A" t7
    
    let t8 = <@@ for i in 1s .. 10s do printfn "%A" i @@>
    printfn "t8 = %A" t8

    let t9 = <@@ try failwith "test" with Failure _ -> 0  @@>
    printfn "t9 = %A" t9

    let t9b = <@@ Failure "fil" @@>
    printfn "t9b = %A" t9b
    let t9c = <@@ match Failure "fil" with Failure msg -> msg |  _ -> "no" @@>
    printfn "t9c = %A" t9c

    let t10 = <@@ try failwith "test" with Failure _ -> 0 |  _ -> 1 @@>
    printfn "t10 = %A" t10

    let t11 = <@@ try failwith "test" with :? System.NullReferenceException -> 0 @@>
    printfn "t11 = %A" t11

    let t12 = <@@ try failwith "test" with :? System.NullReferenceException as n -> 0 @@>
    printfn "t12 = %A" t12

    let t13 = <@@ try failwith "test" with Failure _ -> 1 | :? System.NullReferenceException as n -> 0 @@>
    printfn "t13 = %A" t13

    let t14 = <@@ try failwith "test" with _ when true -> 0 @@>
    printfn "t14 = %A" t14

    let _ = <@@ let x : int option = None in x.IsSome @@> |> printfn "quote = %A" 
    let _ = <@@ let x : int option = None in x.IsNone @@> |> printfn "quote = %A" 
    let _ = <@@ let x : int option = None in x.Value @@> |> printfn "quote = %A" 
    let _ = <@@ let x : int option = None in x.ToString() @@> |> printfn "quote = %A" 

    module Extensions = 
        type System.Object with 
            member x.ExtensionMethod0()  = 3
            member x.ExtensionMethod1()  = ()
            member x.ExtensionMethod2(y:int)  = y
            member x.ExtensionMethod3(y:int)  = ()
            member x.ExtensionMethod4(y:int,z:int)  = y + z
            member x.ExtensionMethod5(y:(int*int))  = y 
            member x.ExtensionProperty1 = 3
            member x.ExtensionProperty2 with get() = 3
            member x.ExtensionProperty3 with set(v:int) = ()
            member x.ExtensionIndexer1 with get(idx:int) = idx
            member x.ExtensionIndexer2 with set(idx:int) (v:int) = ()

        type System.Int32 with 
            member x.Int32ExtensionMethod0()  = 3
            member x.Int32ExtensionMethod1()  = ()
            member x.Int32ExtensionMethod2(y:int)  = y
            member x.Int32ExtensionMethod3(y:int)  = ()
            member x.Int32ExtensionMethod4(y:int,z:int)  = y + z
            member x.Int32ExtensionMethod5(y:(int*int))  = y 
            member x.Int32ExtensionProperty1 = 3
            member x.Int32ExtensionProperty2 with get() = 3
            member x.Int32ExtensionProperty3 with set(v:int) = ()
            member x.Int32ExtensionIndexer1 with get(idx:int) = idx
            member x.Int32ExtensionIndexer2 with set(idx:int) (v:int) = ()
 
        let v = new obj()
        let _ = <@@ v.ExtensionMethod0() @@> |> printfn "quote = %A"
        let _ = <@@ v.ExtensionMethod1() @@> |> printfn "quote = %A"
        let _ = <@@ v.ExtensionMethod2(3) @@> |> printfn "quote = %A"
        let _ = <@@ v.ExtensionMethod3(3) @@> |> printfn "quote = %A"
        let _ = <@@ v.ExtensionMethod4(3,4) @@> |> printfn "quote = %A"
        let _ = <@@ v.ExtensionMethod5(3,4) @@> |> printfn "quote = %A"
        let _ = <@@ v.ExtensionProperty1 @@> |> printfn "quote = %A"
        let _ = <@@ v.ExtensionProperty2 @@> |> printfn "quote = %A"
        let _ = <@@ v.ExtensionProperty3 <- 4 @@> |> printfn "quote = %A"
        let _ = <@@ v.ExtensionIndexer1(3) @@> |> printfn "quote = %A"
        let _ = <@@ v.ExtensionIndexer2(3) <- 4 @@> |> printfn "quote = %A"

        let _ = <@@ v.ExtensionMethod0 @@> |> printfn "quote = %A"
        let _ = <@@ v.ExtensionMethod1 @@> |> printfn "quote = %A"
        let _ = <@@ v.ExtensionMethod2 @@> |> printfn "quote = %A"
        let _ = <@@ v.ExtensionMethod3 @@> |> printfn "quote = %A"
        let _ = <@@ v.ExtensionMethod4 @@> |> printfn "quote = %A"
        let _ = <@@ v.ExtensionMethod5 @@> |> printfn "quote = %A"

        let v2 = 3
        let _ = <@@ v2.ExtensionMethod0() @@> |> printfn "quote = %A"
        let _ = <@@ v2.ExtensionMethod1() @@> |> printfn "quote = %A"
        let _ = <@@ v2.ExtensionMethod2(3) @@> |> printfn "quote = %A"
        let _ = <@@ v2.ExtensionMethod3(3) @@> |> printfn "quote = %A"
        let _ = <@@ v2.ExtensionMethod4(3,4) @@> |> printfn "quote = %A"
        let _ = <@@ v2.ExtensionMethod5(3,4) @@> |> printfn "quote = %A"
        let _ = <@@ v2.ExtensionProperty1 @@> |> printfn "quote = %A"
        let _ = <@@ v2.ExtensionProperty2 @@> |> printfn "quote = %A"
        let _ = <@@ v2.ExtensionProperty3 <- 4 @@> |> printfn "quote = %A"
        let _ = <@@ v2.ExtensionIndexer1(3) @@> |> printfn "quote = %A"
        let _ = <@@ v2.ExtensionIndexer2(3) <- 4 @@> |> printfn "quote = %A"

        let _ = <@@ v2.ExtensionMethod0 @@> |> printfn "quote = %A"
        let _ = <@@ v2.ExtensionMethod1 @@> |> printfn "quote = %A"
        let _ = <@@ v2.ExtensionMethod2 @@> |> printfn "quote = %A"
        let _ = <@@ v2.ExtensionMethod3 @@> |> printfn "quote = %A"
        let _ = <@@ v2.ExtensionMethod4 @@> |> printfn "quote = %A"
        let _ = <@@ v2.ExtensionMethod5 @@> |> printfn "quote = %A"

        let _ = <@@ v2.Int32ExtensionMethod0() @@> |> printfn "quote = %A"
        let _ = <@@ v2.Int32ExtensionMethod1() @@> |> printfn "quote = %A"
        let _ = <@@ v2.Int32ExtensionMethod2(3) @@> |> printfn "quote = %A"
        let _ = <@@ v2.Int32ExtensionMethod3(3) @@> |> printfn "quote = %A"
        let _ = <@@ v2.Int32ExtensionMethod4(3,4) @@> |> printfn "quote = %A"
        let _ = <@@ v2.Int32ExtensionMethod5(3,4) @@> |> printfn "quote = %A"
        let _ = <@@ v2.Int32ExtensionProperty1 @@> |> printfn "quote = %A"
        let _ = <@@ v2.Int32ExtensionProperty2 @@> |> printfn "quote = %A"
        let _ = <@@ v2.Int32ExtensionProperty3 <- 4 @@> |> printfn "quote = %A"
        let _ = <@@ v2.Int32ExtensionIndexer1(3) @@> |> printfn "quote = %A"
        let _ = <@@ v2.Int32ExtensionIndexer2(3) <- 4 @@> |> printfn "quote = %A"

        let _ = <@@ v2.Int32ExtensionMethod0 @@> |> printfn "quote = %A"
        let _ = <@@ v2.Int32ExtensionMethod1 @@> |> printfn "quote = %A"
        let _ = <@@ v2.Int32ExtensionMethod2 @@> |> printfn "quote = %A"
        let _ = <@@ v2.Int32ExtensionMethod3 @@> |> printfn "quote = %A"
        let _ = <@@ v2.Int32ExtensionMethod4 @@> |> printfn "quote = %A"
        let _ = <@@ v2.Int32ExtensionMethod5 @@> |> printfn "quote = %A"


module QuotationConstructionTests = 
    let arr = [| 1;2;3;4;5 |]
    let f : int -> int = printfn "hello"; (fun x -> x)
    let f2 : int * int -> int -> int = printfn "hello"; (fun (x,y) z -> x + y + z)
    let F (x:int) = x
    let F2 (x:int,y:int) (z:int) = x + y + z

    type Foo () =
        member t.Item with get (index:int) = 1
                      and set (index:int) (value:int) = ()

    let ctorof q = match q with Patterns.NewObject(cinfo,_) -> cinfo | _ -> failwith "ctorof"
    let methodof q = match q with DerivedPatterns.Lambdas(_,Patterns.Call(_,minfo,_)) -> minfo | _ -> failwith "methodof"
    let fieldof q = match q with Patterns.FieldGet(_,finfo) -> finfo | _ -> failwith "fieldof"
    let ucaseof q = match q with Patterns.NewUnionCase(ucinfo,_) -> ucinfo | _ -> failwith "ucaseof"
    let getof q = match q with Patterns.PropertyGet(_,pinfo,_) -> pinfo | _ -> failwith "getof"
    let setof q = match q with Patterns.PropertySet(_,pinfo,_,_) -> pinfo | _ -> failwith "setof"
    check "vcknwwe01" (match Expr.AddressOf <@@ arr.[3] @@> with AddressOf(expr) -> expr = <@@ arr.[3] @@> | _ -> false) true
    check "vcknwwe02" (match Expr.AddressSet (Expr.AddressOf <@@ arr.[3] @@>, <@@ 4 @@>) with AddressSet(AddressOf(expr),v) -> expr = <@@ arr.[3] @@> && v = <@@ 4 @@> | _ -> false) true
    check "vcknwwe03" (match Expr.Application(<@@ f @@>,<@@ 5 @@>) with Application(f1,x) -> f1 = <@@ f @@> && x = <@@ 5 @@> | _ -> false) true
    check "vcknwwe04" (match Expr.Applications(<@@ f @@>,[[ <@@ 5 @@> ]]) with Applications(f1,[[x]]) -> f1 = <@@ f @@> && x = <@@ 5 @@> | _ -> false) true
    check "vcknwwe05" (match Expr.Applications(<@@ f2 @@>,[[ <@@ 5 @@>;<@@ 6 @@> ]; [ <@@ 7 @@> ]]) with Applications(f1,[[x;y];[z]]) -> f1 = <@@ f2 @@> && x = <@@ 5 @@> && y = <@@ 6 @@> && z = <@@ 7 @@>  | _ -> false) true
    check "vcknwwe06" (match Expr.Call(methodof <@@ F2 @@>,[ <@@ 5 @@>;<@@ 6 @@>; <@@ 7 @@> ]) with Call(None,minfo,[x;y;z]) -> minfo = methodof <@@ F2 @@> && x = <@@ 5 @@> && y = <@@ 6 @@> && z = <@@ 7 @@>  | _ -> false) true
    check "vcknwwe07" (Expr.Cast(<@@ 5 @@>) : Expr<int>) (<@ 5 @>)
    check "vcknwwe08" (try let _ = Expr.Cast(<@@ 5 @@>) : Expr<string> in false with :? System.ArgumentException -> true) true
    check "vcknwwe09" (match Expr.Coerce(<@@ 5 @@>, typeof<obj>) with Coerce(q,ty) -> ty = typeof<obj> && q = <@@ 5 @@> | _ -> false) true
    check "vcknwwe0q" (match Expr.DefaultValue(typeof<obj>) with DefaultValue(ty) -> ty = typeof<obj> | _ -> false) true
    check "vcknwwe0w" (match Expr.FieldGet(typeof<int>.GetField("MaxValue")) with FieldGet(None,finfo) -> finfo = typeof<int>.GetField("MaxValue") | _ -> false) true
    check "vcknwwe0e" (match Expr.FieldSet(typeof<int>.GetField("MaxValue"),<@@ 1 @@>) with FieldSet(None,finfo,v) -> finfo = typeof<int>.GetField("MaxValue") && v = <@@ 1 @@> | _ -> false) true
    check "vcknwwe0r" (match Expr.ForIntegerRangeLoop(Var.Global("i",typeof<int>),<@@ 1 @@>,<@@ 10 @@>,<@@ () @@>) with ForIntegerRangeLoop(v,start,finish,body) -> v = Var.Global("i",typeof<int>) && start = <@@ 1 @@> && finish = <@@ 10 @@> && body = <@@ () @@>  | _ -> false) true
    check "vcknwwe0t" (match Expr.GlobalVar("i") : Expr<int> with Var(v) -> v = Var.Global("i",typeof<int>)   | _ -> false) true
    check "vcknwwe0y" (match Expr.IfThenElse(<@@ true @@>,<@@ 1 @@>,<@@ 2 @@>) with IfThenElse(gd,t,e) -> gd = <@@ true @@> && t = <@@ 1 @@> && e = <@@ 2 @@>   | _ -> false) true
    check "vcknwwe0u" (match Expr.Lambda(Var.Global("i",typeof<int>), <@@ 2 @@>) with Lambda(v,b) -> v = Var.Global("i",typeof<int>) && b = <@@ 2 @@>   | _ -> false) true
    check "vcknwwe0i" (match Expr.Let(Var.Global("i",typeof<int>), <@@ 2 @@>, <@@ 3 @@>) with Let(v,e,b) -> v = Var.Global("i",typeof<int>) && e = <@@ 2 @@> && b = <@@ 3 @@>   | _ -> false) true
    check "vcknwwe0o" (match Expr.LetRecursive([(Var.Global("i",typeof<int>), <@@ 2 @@>)], <@@ 3 @@>) with LetRecursive([(v,e)],b) -> v = Var.Global("i",typeof<int>) && e = <@@ 2 @@> && b = <@@ 3 @@>   | _ -> false) true
    check "vcknwwe0p" (match Expr.LetRecursive([(Var.Global("i",typeof<int>), <@@ 2 @@>);(Var.Global("j",typeof<int>), <@@ 3 @@>)], <@@ 3 @@>) with LetRecursive([(v1,e1);(v2,e2)],b) -> v1 = Var.Global("i",typeof<int>) && v2 = Var.Global("j",typeof<int>) && e1 = <@@ 2 @@> && e2 = <@@ 3 @@> && b = <@@ 3 @@>   | _ -> false) true
    check "vcknwwe0a" (Expr.NewArray(typeof<int>,[ <@@ 1 @@>; <@@ 2 @@> ])) <@@ [| 1;2 |] @@>
    check "vcknwwe0s" (match Expr.NewDelegate(typeof<Action<int>>,[ Var.Global("i",typeof<int>) ], <@@ () @@>) with NewDelegate(ty,[v],e) -> ty = typeof<Action<int>> && v = Var.Global("i",typeof<int>) && e = <@@ () @@> | _ -> false) true
    check "vcknwwe0d" (match Expr.NewObject(ctorof <@@ new obj() @@> ,[ ]) with NewObject(ty,[]) -> ty = ctorof <@@ new obj() @@> | _ -> false) true
    check "vcknwwe0f" (match Expr.NewObject(ctorof <@@ new System.String('a',3) @@> ,[ <@@ 'b' @@>; <@@ 4 @@>]) with NewObject(ty,[x;y]) -> ty = ctorof <@@ new string('a',3) @@> && x = <@@ 'b' @@> && y = <@@ 4 @@> | _ -> false) true
    check "vcknwwe0g" (Expr.NewRecord(typeof<int ref> ,[ <@@ 4 @@> ])) <@@ { contents = 4 } @@>
    check "vcknwwe0h" (try let _ = Expr.NewTuple([]) in false with :? System.ArgumentException -> true) true
    check "vcknwwe0j" (try let _ = Expr.NewTuple([ <@@ 1 @@> ]) in true with :? System.ArgumentException -> false) true
    check "vcknwwe0k" (match Expr.NewTuple([ <@@ 'b' @@>; <@@ 4 @@>]) with NewTuple([x;y]) -> x = <@@ 'b' @@> && y = <@@ 4 @@> | _ -> false) true
    check "vcknwwe0l" (Expr.NewTuple([ <@@ 'b' @@>; <@@ 4 @@>])) <@@ ('b',4) @@>
    check "vcknwwe0z" (Expr.NewTuple([ <@@ 'b' @@>; <@@ 4 @@>; <@@ 5 @@>])) <@@ ('b',4,5) @@>
    check "vcknwwe0x" (Expr.NewTuple([ <@@ 'b' @@>; <@@ 4 @@>; <@@ 5 @@>; <@@ 6 @@>])) <@@ ('b',4,5,6) @@>
    check "vcknwwe0c" (Expr.NewTuple([ <@@ 'b' @@>; <@@ 4 @@>; <@@ 5 @@>; <@@ 6 @@>; <@@ 7 @@>])) <@@ ('b',4,5,6,7) @@>
    check "vcknwwe0v" (Expr.NewTuple([ <@@ 'b' @@>; <@@ 4 @@>; <@@ 5 @@>; <@@ 6 @@>; <@@ 7 @@>; <@@ 8 @@>])) <@@ ('b',4,5,6,7,8) @@>
    check "vcknwwe0b" (Expr.NewTuple([ <@@ 'b' @@>; <@@ 4 @@>; <@@ 5 @@>; <@@ 6 @@>; <@@ 7 @@>; <@@ 8 @@>; <@@ 9 @@>])) <@@ ('b',4,5,6,7,8,9) @@>
    check "vcknwwe0n" (Expr.NewTuple([ <@@ 'b' @@>; <@@ 4 @@>; <@@ 5 @@>; <@@ 6 @@>; <@@ 7 @@>; <@@ 8 @@>; <@@ 9 @@>; <@@ 10 @@>])) <@@ ('b',4,5,6,7,8,9,10) @@>
    check "vcknwwe0m" (Expr.NewTuple([ <@@ 'b' @@>; <@@ 4 @@>; <@@ 5 @@>; <@@ 6 @@>; <@@ 7 @@>; <@@ 8 @@>; <@@ 9 @@>; <@@ 10 @@>])) <@@ ('b',4,5,6,7,8,9,10) @@>
    check "vcknwwe011" (Expr.NewUnionCase(ucaseof <@@ Some(3) @@>,[ <@@ 4 @@> ])) <@@ Some(4) @@>
    check "vcknwwe022" (Expr.NewUnionCase(ucaseof <@@ None @@>,[  ])) <@@ None @@>
    check "vcknwwe033" (try let _ = Expr.NewUnionCase(ucaseof <@@ Some(3) @@>,[  ]) in false with :? ArgumentException -> true) true
    check "vcknwwe044" (try let _ = Expr.NewUnionCase(ucaseof <@@ None @@>,[ <@@ 1 @@> ]) in false with :? ArgumentException -> true) true
    check "vcknwwe055" (Expr.PropertyGet(getof <@@ System.DateTime.Now @@>,[  ])) <@@ System.DateTime.Now @@>
    check "vcknwwe066" (try let _ = Expr.PropertyGet(getof <@@ System.DateTime.Now @@>,[ <@@ 1 @@> ]) in false with :? ArgumentException -> true) true
    check "vcknwwe077" (Expr.PropertyGet(<@@ "3" @@>, getof <@@ "1".Length @@>)) <@@ "3".Length @@>
    check "vcknwwe088" (Expr.PropertyGet(<@@ "3" @@>, getof <@@ "1".Length @@>,[  ])) <@@ "3".Length @@>
#if !TESTS_AS_APP && !NETCOREAPP
    check "vcknwwe099" (Expr.PropertySet(<@@ (new System.Windows.Forms.Form()) @@>, setof <@@ (new System.Windows.Forms.Form()).Text <- "2" @@>, <@@ "3" @@> )) <@@ (new System.Windows.Forms.Form()).Text <- "3" @@>
#endif
    check "vcknwwe099" (Expr.PropertySet(<@@ (new Foo()) @@>, setof <@@ (new Foo()).[3] <- 1 @@>, <@@ 2 @@> , [ <@@ 3 @@> ] )) <@@ (new Foo()).[3] <- 2 @@>
#if FSHARP_CORE_31
#else
    check "vcknwwe0qq1" (Expr.QuoteRaw(<@ "1" @>)) <@@ <@@ "1" @@> @@>
    check "vcknwwe0qq2" (Expr.QuoteRaw(<@@ "1" @@>)) <@@ <@@ "1" @@> @@>
    check "vcknwwe0qq3" (Expr.QuoteTyped(<@ "1" @>)) <@@ <@ "1" @> @@>
    check "vcknwwe0qq4" (Expr.QuoteTyped(<@@ "1" @@>)) <@@ <@ "1" @> @@>
#endif
    check "vcknwwe0ww" (Expr.Sequential(<@@ () @@>, <@@ 1 @@>)) <@@ (); 1 @@>
    check "vcknwwe0ee" (Expr.TryFinally(<@@ 1 @@>, <@@ () @@>)) <@@ try 1 finally () @@>
    check "vcknwwe0rr" (match Expr.TryWith(<@@ 1 @@>, Var.Global("e1",typeof<exn>), <@@ 1 @@>, Var.Global("e2",typeof<exn>), <@@ 2 @@>) with TryWith(b,v1,ef,v2,eh) -> b = <@@ 1 @@> && eh = <@@ 2 @@> && ef = <@@ 1 @@> && v1 = Var.Global("e1",typeof<exn>) && v2 = Var.Global("e2",typeof<exn>)| _ -> false) true 
    check "vcknwwe0tt" (match Expr.TupleGet(<@@ (1,2) @@>, 0) with TupleGet(b,n) -> b = <@@ (1,2) @@> && n = 0 | _ -> false) true 
    check "vcknwwe0yy" (match Expr.TupleGet(<@@ (1,2) @@>, 1) with TupleGet(b,n) -> b = <@@ (1,2) @@> && n = 1 | _ -> false) true 
    check "vcknwwe0uu" (try let _ = Expr.TupleGet(<@@ (1,2) @@>, 2) in false with :? ArgumentException -> true) true
    check "vcknwwe0ii" (try let _ = Expr.TupleGet(<@@ (1,2) @@>, -1) in false with :? ArgumentException -> true) true
    for i = 0 to 7 do 
        check "vcknwwe0oo" (match Expr.TupleGet(<@@ (1,2,3,4,5,6,7,8) @@>, i) with TupleGet(b,n) -> b = <@@ (1,2,3,4,5,6,7,8) @@> && n = i | _ -> false) true 

    check "vcknwwe0pp" (match Expr.TypeTest(<@@ new obj() @@>, typeof<string>) with TypeTest(e,ty) -> e = <@@ new obj() @@> && ty = typeof<string> | _ -> false) true
    check "vcknwwe0aa" (match Expr.UnionCaseTest(<@@ [] : int list @@>, ucaseof <@@ [] : int list @@> ) with UnionCaseTest(e,uc) -> e = <@@ [] : int list @@> && uc = ucaseof <@@ [] : int list @@>  | _ -> false) true
    check "vcknwwe0ss" (Expr.Value(3)) <@@ 3 @@>
    check "vcknwwe0dd" (match Expr.Var(Var.Global("i",typeof<int>)) with Var(v) -> v = Var.Global("i",typeof<int>) | _ -> false) true
    check "vcknwwe0ff" (match Expr.VarSet(Var.Global("i",typeof<int>), <@@ 4 @@>) with VarSet(v,q) -> v = Var.Global("i",typeof<int>) && q = <@@ 4 @@>  | _ -> false) true
    check "vcknwwe0gg" (match Expr.WhileLoop(<@@ true @@>, <@@ () @@>) with WhileLoop(g,b) -> g = <@@ true @@> && b = <@@ () @@>  | _ -> false) true



module QuotationStructUnionTests = 

    [<Struct>]
    type T = | A of int
        
    test "check NewUnionCase"   (<@ A(1) @> |> (function NewUnionCase(unionCase,args) -> true | _ -> false))
    
    [<ReflectedDefinition>]
    let foo v = match v with  | A(1) -> 0 | _ -> 1
      
    test "check TryGetReflectedDefinition (local f)" 
        ((<@ foo (A(1)) @> |> (function Call(None,minfo,args) -> Quotations.Expr.TryGetReflectedDefinition(minfo).IsSome | _ -> false))) 

    [<ReflectedDefinition>]
    let test3297327 v = match v with  | A(1) -> 0 | _ -> 1
      
    test "check TryGetReflectedDefinition (local f)" 
        ((<@ foo (A(1)) @> |> (function Call(None,minfo,args) -> Quotations.Expr.TryGetReflectedDefinition(minfo).IsSome | _ -> false))) 


    [<Struct>]
    type T2 = 
        | A1 of int * int

    test "check NewUnionCase"   (<@ A1(1,2) @> |> (function NewUnionCase(unionCase,[ Int32 1; Int32 2 ]) -> true | _ -> false))

    //[<DefaultAugmentation(false); Struct>]
    //type T3 = 
    //    | A1 of int * int
    //
    //test "check NewUnionCase"   (<@ A1(1,2) @> |> (function NewUnionCase(unionCase,[ Int32 1; Int32 2 ]) -> true | _ -> false))


module EqualityOnExprDoesntFail = 
    let q = <@ 1 @>
    check "we09ceo" (q.Equals(1)) false
    check "we09ceo" (q.Equals(q)) true
    check "we09ceo" (q.Equals(<@ 1 @>)) true
    check "we09ceo" (q.Equals(<@ 2 @>)) false
    check "we09ceo" (q.Equals(null)) false
    
module EqualityOnVarDoesntFail = 
    let v = Var.Global("c",typeof<int>)
    let v2 = Var.Global("c",typeof<int>)
    let v3 = Var.Global("d",typeof<int>)
    check "we09ceo2" (v.Equals(1)) false
    check "we09ceo2" (v.Equals(v)) true
    check "we09ceo2" (v.Equals(v2)) true
    check "we09ceo2" (v.Equals(v3)) false
    check "we09ceo2" (v.Equals(null)) false
    
module RelatedChange3628 =
    // Fix for 3628 translates "do x" into "do (x;())" when x is not unit typed.
    // This regression checks the quotated form.

    open System
    open Microsoft.FSharp.Quotations
    open Microsoft.FSharp.Quotations.Patterns
    open Microsoft.FSharp.Quotations.DerivedPatterns

    [<ReflectedDefinition>] 
    let f (x:int) = do x
    let (Call(None,minfo,args)) = <@ f 1 @>
    let (Some lamexp) = Quotations.Expr.TryGetReflectedDefinition(minfo)
    let (Lambda(v,body)) = lamexp
    let (Sequential (a,b)) = body
    let (Var v2) = a
    check "RelatedChange3628.a" v v2
    check "RelatedChange3628.b" b <@@ () @@>

module Check3628 =
  let inline fA (x:int) = (do x) 
  let        fB (x:int) = (do x)
  let resA = fA 12
  let resB = fB 13
  let mutable (z:unit) = ()
  z <- fA 14
  z <- fB 15

module ReflectedDefinitionForPatternInputTest = 

   [<ReflectedDefinition>] 
   let [x] = [1];;

module Test920236 =
    open System.Collections
    type Arr(a : int[]) =
      interface IEnumerable with
          member this.GetEnumerator() = 
              let i = ref -1
              { new IEnumerator with
                  member this.Reset() = failwith "not supported"
                  member this.MoveNext() = incr i; !i < a.Length
                  member this.Current = box (a.[!i]) 
              }
    let arr = Arr([||])

    let q = 
      let a = arr
      <@ for i in a do ignore i @>

    test "Test920236"
        (match q with
         |    Let(e,Call(Some (Coerce(Value a, typ)), mi, []), 
                  (TryFinally 
                    (WhileLoop((Call (Some e1, moveNext, [])),
                         Let(i,
                             PropertyGet ((Some e2),piCurrent,[]),
                             Call(None,_,[_]) // ignore
                         )
                    ),
                    IfThenElse(TypeTest(Coerce(_,typObj), typDisposable),
                               Call(Some(Call(None, unboxGeneric, [Coerce(e3,typObj2)])),disposeMI, []), Value _)
                  ))
                 )               
                 when typ.FullName = "System.Collections.IEnumerable" &&
                      mi.Name = "GetEnumerator" &&
                      moveNext.Name = "MoveNext" && 
                      piCurrent.Name = "Current" &&
                      typDisposable.FullName = "System.IDisposable" &&
                      unboxGeneric.Name = "UnboxGeneric"
                 -> true
         |    _ -> false)
        

module TestQuotationOfCOnstructors = 

    type MyClassWithNoFields [<ReflectedDefinition>] () = 
        member this.Bar z = ()

    [<ReflectedDefinition>] 
    type MyClassWithNoFieldsOuter () = 
        member this.Bar z = ()

    [<ReflectedDefinition>] 
    module M = 
        type MyClassWithNoFieldsNestedInModule () = 
            member this.Bar z = ()

        module Inner = 
            type MyClassWithNoFieldsNestedInInnerModule () = 
                member this.Bar z = ()

            module Inner = 
                type MyClassWithNoFieldsNestedInInnerModule () = 
                    member this.Bar z = ()


    type MyClassWithFields [<ReflectedDefinition>]() = 
        let x = 12
        let y = x
        let w = x // note this variable is not used in any method and becomes local to the constructor

        [<ReflectedDefinition>]
        member this.Bar z = x + z + y

    type MyGenericClassWithArgs<'T> [<ReflectedDefinition>](inp:'T) = 
        let x = inp
        let y = x
        let w = x // note this variable is not used in any method and becomes local to the constructor

        [<ReflectedDefinition>]
        member this.Bar z = (x,y,z)

    type MyGenericClassWithTwoArgs<'T> [<ReflectedDefinition>](inpA:'T, inpB:'T) = // note, inpB is captured 
        let x = inpA
        let y = x
        let w = x // note this variable is not used in any method and becomes local to the constructor

        [<ReflectedDefinition>]
        member this.Bar z = (x,y,z,inpB)

    type MyClassWithAsLetMethod () = 
        [<ReflectedDefinition>]
        let f() = 1

        [<ReflectedDefinition>]
        member this.Bar z = f()


    [<ReflectedDefinition>]
    type MyClassWithAsLetMethodOuter () = 
        let f() = 1

        member this.Bar z = f()



    Expr.TryGetReflectedDefinition (typeof<MyClassWithNoFields>.GetConstructors().[0]) |> printfn "%A"
    Expr.TryGetReflectedDefinition (typeof<MyClassWithNoFieldsOuter>.GetConstructors().[0]) |> printfn "%A"
    Expr.TryGetReflectedDefinition (typeof<M.MyClassWithNoFieldsNestedInModule>.GetConstructors().[0]) |> printfn "%A"
    Expr.TryGetReflectedDefinition (typeof<M.Inner.MyClassWithNoFieldsNestedInInnerModule>.GetConstructors().[0]) |> printfn "%A"
    Expr.TryGetReflectedDefinition (typeof<M.Inner.Inner.MyClassWithNoFieldsNestedInInnerModule>.GetConstructors().[0]) |> printfn "%A"
    Expr.TryGetReflectedDefinition (typeof<MyClassWithFields>.GetConstructors().[0]) |> printfn "%A"
    Expr.TryGetReflectedDefinition (typeof<MyGenericClassWithArgs<int>>.GetConstructors().[0]) |> printfn "%A"
    Expr.TryGetReflectedDefinition (typeof<MyGenericClassWithTwoArgs<int>>.GetConstructors().[0]) |> printfn "%A"



    test "vkjnkvrw2"
       (match Expr.TryGetReflectedDefinition (typeof<MyClassWithFields>.GetConstructors().[0]) with 
        | Some 
           (Lambda 
              (_,Sequential 
                   (NewObject objCtor,
                    Sequential 
                       (FieldSet (Some (Var thisVar0), xField1, Int32 12),
                        Sequential 
                           (FieldSet (Some (Var thisVar1), yField,FieldGet (Some (Var thisVar2),xField2)),
                            Let (wVar,FieldGet (Some (Var thisVar3), xField3), Unit))))))
            -> 
                thisVar0 = thisVar1 && 
                thisVar1 = thisVar2 && 
                thisVar2 = thisVar3 && 
                thisVar1.Name = "this" && 
                thisVar1.Type = typeof<MyClassWithFields> && 
                thisVar1 = Var.Global("this", typeof<MyClassWithFields>) && 
                xField1.Name = "x" &&
                xField2.Name = "x" &&
                xField3.Name = "x" &&
                yField.Name = "y" &&
                wVar.Name = "w" &&
                wVar.Type = typeof<int>  
                
        | _ -> false)



    test "vkjnkvrw3"
       (match Expr.TryGetReflectedDefinition (typeof<MyGenericClassWithArgs<int>>.GetConstructors().[0]) with 
        | Some 
           (Lambda
              (inpVar,Sequential 
                   (NewObject objCtor,
                    Sequential 
                       (FieldSet (Some (Var thisVar0), xField1, Var inpVar1),
                        Sequential 
                           (FieldSet (Some (Var thisVar1), yField,FieldGet (Some (Var thisVar2),xField2)),
                            Let (wVar,FieldGet (Some (Var thisVar3), xField3), Unit))))))
            -> 
                inpVar.Name = "inp" &&
                inpVar.Type = typeof<int> &&
                thisVar0 = thisVar1 && 
                thisVar1 = thisVar2 && 
                thisVar2 = thisVar3 && 
                thisVar1.Name = "this" && 
                thisVar1.Type = typeof<MyGenericClassWithArgs<int>> && 
                thisVar1 = Var.Global("this", typeof<MyGenericClassWithArgs<int>>) && 
                xField1.Name = "x" &&
                xField2.Name = "x" &&
                xField3.Name = "x" &&
                yField.Name = "y" &&
                wVar.Name = "w" &&
                wVar.Type = typeof<int>  
                
        | _ -> false)


    test "vkjnkvrw4"
       (match Expr.TryGetReflectedDefinition (typeof<MyGenericClassWithTwoArgs<int>>.GetConstructors().[0]) with 
        | Some 
           (Lambdas
              ([[inpAVar1; inpBVar1]],
               Sequential 
                   (NewObject objCtor,
                    Sequential 
                       (FieldSet (Some (Var thisVar0), inpBField, Var inpBVar2),
                        Sequential 
                           (FieldSet (Some (Var thisVar1), xField1, Var inpAVar2),
                            Sequential 
                               (FieldSet (Some (Var thisVar2), yField,FieldGet (Some (Var thisVar3),xField2)),
                                Let (wVar,FieldGet (Some (Var thisVar4), xField3), Unit)))))))
            -> true ||
                inpAVar1 = inpAVar2 &&
                inpAVar1.Name = "inpA" &&
                inpAVar2.Type = typeof<int> &&
                inpBVar1 = inpBVar2 &&
                inpBVar1.Name = "inpB" &&
                inpBVar1.Type = typeof<int> &&
                thisVar0 = thisVar1 && 
                thisVar1 = thisVar2 && 
                thisVar2 = thisVar3 && 
                thisVar3 = thisVar4 && 
                thisVar1.Name = "this" && 
                thisVar1 = Var.Global("this", typeof<MyGenericClassWithTwoArgs<int>>) && 
                thisVar1.Type = typeof<MyGenericClassWithTwoArgs<int>> && 
                inpBField.Name = "inpB" &&
                xField1.Name = "x" &&
                xField2.Name = "x" &&
                xField3.Name = "x" &&
                yField.Name = "y" &&
                wVar.Name = "w" &&
                wVar.Type = typeof<int>  
                
        | _ -> false)

    // Also test getting the reflected definition for private members implied by "let f() = ..." bindings
    let fMethod = (typeof<MyClassWithAsLetMethod>.GetMethod("f", Reflection.BindingFlags.Instance ||| Reflection.BindingFlags.Public ||| Reflection.BindingFlags.NonPublic))

    // Also test getting the reflected definition for private members implied by "let f() = ..." bindings
    let fMethodOuter = (typeof<MyClassWithAsLetMethodOuter>.GetMethod("f", Reflection.BindingFlags.Instance ||| Reflection.BindingFlags.Public ||| Reflection.BindingFlags.NonPublic))

    test "vkjnkvrw1"
       (match Expr.TryGetReflectedDefinition fMethod with 
        | Some (Lambdas ([[thisVar];[unitVar]], Int32 1))
            -> unitVar.Type = typeof<unit>
        | _ -> false)

    Expr.TryGetReflectedDefinition fMethod |> printfn "%A"

    test "vkjnkvrw0"
       (match Expr.TryGetReflectedDefinition (typeof<MyClassWithNoFields>.GetConstructors().[0]) with 
        | Some (Lambda (unitVar,Sequential (NewObject objCtor,Unit)))
            -> unitVar.Type = typeof<unit>
        | _ -> false)

    test "vkjnkvrw0b"
       (match Expr.TryGetReflectedDefinition (typeof<MyClassWithNoFieldsOuter>.GetConstructors().[0]) with 
        | Some (Lambda (unitVar,Sequential (NewObject objCtor,Unit)))
            -> unitVar.Type = typeof<unit>
        | _ -> false)

    test "vkjnkvrw0c"
       (match Expr.TryGetReflectedDefinition (typeof<M.MyClassWithNoFieldsNestedInModule>.GetConstructors().[0]) with 
        | Some (Lambda (unitVar,Sequential (NewObject objCtor,Unit)))
            -> unitVar.Type = typeof<unit>
        | _ -> false)


module IndexedPropertySetTest = 
    open System
    open Microsoft.FSharp.Quotations
    open Microsoft.FSharp.Quotations.Patterns

    // Having int[] will allow us to swap es and l in PropertySet builder for testing.
    type Foo (array:int[]) =
        member t.Item with get (index:int) = array.[index]
                      and set (index:int) (value:int) = do array.[index] <- value

                      
    let testExprPropertySet () =
        let foo = new Foo([|0..4|])
        let expr = <@do foo.[2] <- 0@>

        //printfn "%A" expr

        // let's rebuild expr ourself and bind it to bexpr.
        let bexpr =
            match expr with
            | PropertySet (inst, pi, l, es) ->
                match inst with
                | Some(e) ->
                    Expr.PropertySet(e, pi, es, l) // swaping params 2 and 3 e.g. (e, pi, l.[0], [es]) yield to OK
                | _ -> failwith ""
            | _ -> failwith ""   

        //printfn "%A" bexpr

        let result = bexpr.Equals(expr)
        if result then printfn "Test OK."
        else printfn "Test KO."

    do testExprPropertySet ()



module QuotationsOfLocalFunctions_FSharp_1_0_6403 =

    type C() = 
        let f1 (x:int) = 1
        let f2 (x:'T) = 1
        let f3 (x:byref<int>) = 1

        [<ReflectedDefinition>]
        let rd1 x = f1 x 

        [<ReflectedDefinition>]
        let rd2 x = f2 x 

        // not allowed - byrefs in quotations: 
        // [<ReflectedDefinition>]
        //let rd3 (x:byref<int>) = f3 (&x) 

        let q1 x = <@ f1 x  @>
        let q2 x = <@ f2 x  @>
        // not allowed - byrefs in quotations: 
        // let q3 (x:byref<int>) = <@ f3 (&x)  @>

        static let sf1 (x:int) = 1
        static let sf2 (x:'T) = 1
        static let sf3 (x:byref<int>) = 1

        [<ReflectedDefinition>]
        static let srd1 x = sf1 x 

        [<ReflectedDefinition>]
        static let srd2 x = sf2 x 

        // not allowed - byrefs in quotations: 
        // [<ReflectedDefinition>]
        //let rd3 (x:byref<int>) = f3 (&x) 

        static let sq1 x = <@ sf1 x  @>
        static let sq2 x = <@ sf2 x  @>

        static let mutable sfield1 = 1

        static member SQ1 = sq1 1
        static member SQ2 = sq2 1

        static member SQ3 v = <@ sf1 v @>
        static member SQ4 v = <@ sf2 v @>

        static member SQ5 = <@ sf1 1 @>
        static member SQ6 = <@ sf2 2 @>

        static member SQ7 v = <@ srd1 v @>
        static member SQ8 v = <@ srd2 v @>

        // not allowed - byrefs in quotations: 
        //static member SQ3 = q3 (&field1)

        static member SRD1 = Quotations.Expr.TryGetReflectedDefinition (match C.SQ7 3 with Quotations.Patterns.Call(_,mi,args) -> mi | _ -> failwith "method info not found")
        static member SRD2 = Quotations.Expr.TryGetReflectedDefinition (match C.SQ8 4 with Quotations.Patterns.Call(_,mi,args) -> mi | _ -> failwith "method info not found")

        member self.Q1 = q1 1
        member self.Q2 = q2 1

        member self.Q3 v = <@ f1 v @>
        member self.Q4 v = <@ f2 v @>

        member self.Q5 = <@ f1 1 @>
        member self.Q6 = <@ f2 2 @>

        member self.Q7 v = <@ rd1 v @>
        member self.Q8 v = <@ rd2 v @>

        // not allowed - byrefs in quotations: 
        //member self.Q3 = q3 (&field1)

        member self.RD1 = Quotations.Expr.TryGetReflectedDefinition (match self.Q7 3 with Quotations.Patterns.Call(_,mi,args) -> mi | _ -> failwith "method info not found")
        member self.RD2 = Quotations.Expr.TryGetReflectedDefinition (match self.Q8 4 with Quotations.Patterns.Call(_,mi,args) -> mi | _ -> failwith "method info not found")

    let test() =
        let c = C()
        printfn "c.Q1 = %A" c.Q1
        printfn "c.Q2 = %A" c.Q2
        printfn "c.Q3 = %A" (c.Q3 3)
        printfn "c.Q4 = %A" (c.Q4 4)
        printfn "c.Q5 = %A" c.Q5
        printfn "c.Q6 = %A" c.Q6
        printfn "c.Q7 = %A" (c.Q7 7)
        printfn "c.Q8 = %A" (c.Q8 8)
        printfn "c.RD1 = %A" c.RD1
        printfn "c.RD2 = %A" c.RD2

        printfn "C.SQ1 = %A" C.SQ1
        printfn "C.SQ2 = %A" C.SQ2
        printfn "C.SQ3 = %A" (C.SQ3 3)
        printfn "C.SQ4 = %A" (C.SQ4 4)
        printfn "C.SQ5 = %A" C.SQ5
        printfn "C.SQ6 = %A" C.SQ6
        printfn "C.SQ7 = %A" (C.SQ7 7)
        printfn "C.SQ8 = %A" (C.SQ8 8)
        printfn "C.SRD1 = %A" C.SRD1
        printfn "C.SRD2 = %A" C.SRD2

        test "cejnewoui1" (match c.Q1 with Call (Some (Value _),_, [(Int32 1)]) -> true | _ -> false)
        test "cejnewoui2" (match c.Q2 with Call (Some (Value _),_, [(Int32 1)]) -> true | _ -> false)
        test "cejnewoui3" (match (c.Q3 3) with Call (Some (Value _),_, [(Int32 3)]) -> true | _ -> false)
        test "cejnewoui4" (match (c.Q4 4) with Call (Some (Value _),_, [(Int32 4)]) -> true | _ -> false)

        // Note for the cases below: We still get temporaries introduced in some quotations, 
        // e.g. Q5 and Q6. The introduction of temporaries is OK according to our V2.0 specification, 
        // where compilation of some calls, pattern matching etc. may introduce temporaries. It’s not 
        // totally ideal: we would prefer if Q5 and Q6 reported “call”  quotations, and would be willing 
        // to make that breaking change at a later date.
        test "cejnewoui5" (match c.Q5 with Let(_, (Int32 1), Call (Some (Value _),_, [_])) -> true | _ -> false)
        test "cejnewoui6" (match c.Q6 with Let(_, (Int32 2), Call (Some (Value _),_, [_])) -> true | _ -> false)

        test "cejnewoui7" (match c.Q7 7 with Call (Some (Value _),_, [(Int32 7)]) -> true | _ -> false)
        test "cejnewoui8" (match c.Q8 8 with Call (Some (Value _),_, [(Int32 8)]) -> true | _ -> false)
        test "cejnewouiRD1" (match c.RD1 with Some(Lambda(_, Lambda(_, Call (Some _,_, [_])))) -> true | _ -> false)
        test "cejnewouiRD2" (match c.RD2 with Some(Lambda(_, Lambda(_, Call (Some _,_, [_])))) -> true | _ -> false)

        test "scejnewoui1" (match C.SQ1 with Call (None,_, [(Int32 1)]) -> true | _ -> false)
        test "scejnewoui2" (match C.SQ2 with Call (None,_, [(Int32 1)]) -> true | _ -> false)
        test "scejnewoui3" (match C.SQ3 3 with Call (None,_, [(Int32 3)]) -> true | _ -> false)
        test "scejnewoui4" (match C.SQ4 4 with Call (None,_, [(Int32 4)]) -> true | _ -> false)

        // Note for the cases below: We still get temporaries introduced in some quotations, 
        // e.g. Q5 and Q6. The introduction of temporaries is OK according to our V2.0 specification, 
        // where compilation of some calls, pattern matching etc. may introduce temporaries. It’s not 
        // totally ideal: we would prefer if Q5 and Q6 reported “call”  quotations, and would be willing 
        // to make that breaking change at a later date.
        test "scejnewoui5" (match C.SQ5 with Let(_, (Int32 1), Call (None,_, [_])) -> true | _ -> false)
        test "scejnewoui6" (match C.SQ6 with Let(_, (Int32 2), Call (None,_, [_])) -> true | _ -> false)

        test "scejnewoui7" (match C.SQ7 7 with Call (None,_, [(Int32 7)]) -> true | _ -> false)
        test "scejnewoui8" (match C.SQ8 8 with Call (None,_, [(Int32 8)]) -> true | _ -> false)
        test "scejnewouiRD1" (match C.SRD1 with Some(Lambda(_, Call (None,_, [_]))) -> true | _ -> false)
        test "scejnewouiRD2" (match C.SRD2 with Some(Lambda(_, Call (None,_, [_]))) -> true | _ -> false)
    test()

    (*
        printfn "c.Q1 = %A" c.Q1
        printfn "c.Q2 = %A" c.Q2
        printfn "c.Q3 = %A" (c.Q3 3)
        printfn "c.Q4 = %A" (c.Q4 4)
        printfn "c.Q5 = %A" c.Q5
        printfn "c.Q6 = %A" c.Q6
        printfn "c.Q7 = %A" c.Q7
        printfn "c.Q8 = %A" c.Q8
        printfn "c.RD1 = %A" c.RD1
        printfn "c.RD2 = %A" c.RD2

        printfn "C.SQ1 = %A" C.SQ1
        printfn "C.SQ2 = %A" C.SQ2
        printfn "C.SQ3 = %A" (C.SQ3 3)
        printfn "C.SQ4 = %A" (C.SQ4 4)
        printfn "C.SQ5 = %A" C.SQ5
        printfn "C.SQ6 = %A" C.SQ6
        printfn "C.SQ7 = %A" C.SQ7
        printfn "C.SQ8 = %A" C.SQ8
        printfn "C.SRD1 = %A" C.SRD1
        printfn "C.SRD2 = %A" C.SRD2
    *)

module OverloadsInTypeExtensions =
    module A = 
        type X = X

    module P = Microsoft.FSharp.Quotations.Patterns

    let test caption (q : Microsoft.FSharp.Quotations.Expr<'a>) (expected : 'a) =
        let (P.Call(None, mi, args)) = q
        let args = 
            [| 
                for arg in args do
                    match arg with
                    | P.Value(v, _) -> yield v
                    | P.Coerce(P.Value(v, _), toTy) -> yield System.Convert.ChangeType(v, toTy, null)
            |]
        let actual = mi.Invoke(null, args) :?> 'a
        check caption actual expected

    module Overloads =
        type A.X with
            member private this.F(_ : 'a) = 1 
            member private this.F(_ : string) = 2

            member this.F2(_ : 'a, _ : bool) = 3
            member this.F2(_ : obj, _ : string) = 4

            member this.F3(_ : string, _ : int) = 5
            member this.F3(_ : int, _ : obj) = 6 

            member this.TestOverloads() = 
                test "Overloads_1" <@ this.F(5)@> 1
                test "Overloads_2" <@ this.F("")@> 2
                test "Overloads_3" <@ this.F2(2, true) @> 3
                test "Overloads_4" <@ this.F2(2, "2") @> 4
                test "Overloads_5" <@ this.F3(2, true) @> 6
                test "Overloads_6" <@ this.F3(2, "2") @> 6
                test "Overloads_7" <@ this.F3("2", 2) @> 5
                true
    
    open Overloads

    check "OverloadsInTypeExtensions" (try A.X.TestOverloads() with _ -> false) true

module ArrayQuoteTests = 
    check "cenwkjen" (match <@ [| 2.0;3.0;4.0 |] @> with NewArray (ty, [Double 2.0; Double 3.0; Double 4.0]) -> true  | _ -> false) true
    check "cenwkjen" (match <@ [| 2;3;4 |] @> with NewArray (ty, [Int32 2; Int32 3; Int32 4]) -> true  | _ -> false) true
    check "cenwkjen" (match <@ [| 2u;3u;4u |] @> with NewArray (ty, [UInt32 2u; UInt32 3u; UInt32 4u]) -> true  | _ -> false) true
    check "cenwkjen" (match <@ [| 2s;3s;4s |] @> with NewArray (ty, [Int16 2s; Int16 3s; Int16 4s]) -> true  | _ -> false) true
    check "cenwkjen" (match <@ [| 2UL;3UL;4UL |] @> with NewArray (ty, [UInt64 2UL; UInt64 3UL; UInt64 4UL]) -> true  | _ -> false) true
    check "cenwkjen" (match <@ [| 2L;3L;4L |] @> with NewArray (ty, [Int64 2L; Int64 3L; Int64 4L]) -> true  | _ -> false) true
    check "cenwkjen" (match <@ [| 2us;3us;4us |] @> with NewArray (ty, [UInt16 2us; UInt16 3us; UInt16 4us]) -> true  | _ -> false) true
    check "cenwkjen" (match <@ [| 2y;3y;4y |] @> with NewArray (ty, [SByte 2y; SByte 3y; SByte 4y]) -> true  | _ -> false) true
    check "cenwkjen" (match <@ [| 2uy;3uy;4uy |] @> with NewArray (ty, [Byte 2uy; Byte 3uy; Byte 4uy]) -> true  | _ -> false) true
    check "cenwkjen" (match <@ "abc"B @> with NewArray (ty, [Byte 97uy; Byte 98uy; Byte 99uy]) -> true  | _ -> false) true

module ReflectedDefinitionOnTypesWithImplicitCodeGen = 
    
   [<ReflectedDefinition>]
   module M = 
      // This type has an implicit IComparable implementation, it is not accessible as a reflected definition
      type R = { x:int; y:string; z:System.DateTime }
#if NETCOREAPP
      for m in typeof<R>.GetMethods() do 
#else
      for m in typeof<R>.GetMethods(System.Reflection.BindingFlags.DeclaredOnly) do 
#endif
          check "celnwer32" (Quotations.Expr.TryGetReflectedDefinition(m).IsNone) true

      // This type has an implicit IComparable implementation, it is not accessible as a reflected definition
      type U = A of int | B of string | C of System.DateTime 
      for m in typeof<U>.GetMethods(System.Reflection.BindingFlags.DeclaredOnly) do 
          check "celnwer33" (Quotations.Expr.TryGetReflectedDefinition(m).IsNone) true

      // This type has some implicit codegen
      exception X of string * int
      for m in typeof<X>.GetMethods(System.Reflection.BindingFlags.DeclaredOnly) do 
          check "celnwer34" (Quotations.Expr.TryGetReflectedDefinition(m).IsNone) true

      // This type has an implicit IComparable implementation, it is not accessible as a reflected definition
      [<Struct>] type SR = { x:int; y:string; z:System.DateTime }
      for m in typeof<SR>.GetMethods(System.Reflection.BindingFlags.DeclaredOnly) do 
          check "celnwer35" (Quotations.Expr.TryGetReflectedDefinition(m).IsNone) true

#if !NETCOREAPP
module BasicUsingTEsts = 
    let q1() = 
      let a = ResizeArray<_>()
      for i in a do ignore i 
    let q2() = 
      use a = new System.Drawing.Bitmap(10,10) in 10 
    let q3() = 
      use a:  System.Drawing.Bitmap = null in 10
    let q4(x : #System.IDisposable) = 
      use a = x in 10
    let q5(x : ('T :> System.IDisposable)) = 
      use a : 'T = null in 10
 
    q1()
    q2()
    q3()
    q4 (new System.Drawing.Bitmap(10,10))
    q4 (ResizeArray<_>().GetEnumerator())
    q4 (null)

    q5 (new System.Drawing.Bitmap(10,10))
    q5 (null)

module QuotationOfBitmapDIsposal = 
    // Quotation of something which does a "use" on a sealed type
    let q = 
      <@ use a = new System.Drawing.Bitmap(10,10) in 10 @>

    test "Test920236a"
        (match q with
         |    Let(e,NewObject _, 
                  (TryFinally 
                    (Value _,
                     IfThenElse(TypeTest(Coerce(_,typObj), typDisposable),
                                Call(Some(Call(None, unboxGeneric, [Coerce(e3,typObj2)])),disposeMI, []), Value _)
                  ))
                 )               
                 when typDisposable.FullName = "System.IDisposable" &&
                      unboxGeneric.Name = "UnboxGeneric"
                 -> true
         |    _ -> false)
#endif

module ReflectedDefinitionAndSelfIdentifier = 
    [<ReflectedDefinition>]
    type T() as _selfReference = 
        member this.Property = 1

    test "ReflectedDefinitionAndSelfIdentifier"
        (
            let m = typeof<T>.GetMethod("get_Property")
            match Expr.TryGetReflectedDefinition m with
            | None -> false
            | Some e -> 
                match e with
                | Patterns.Lambda
                    (
                        thisVar,
                        Patterns.Lambda
                            (
                                unitVar,
                                TypedValue 1
                            )
                    )  -> thisVar.Type = typeof<T> && unitVar.Type = typeof<unit>
                | _ -> false
        )

module LoopsOverArraysInQuotations =

    test "LoopsOverArraysInQuotations1"
        (
            <@ for x in [|1;2|] do ignore () @>
            |> 
            function
            | Patterns.Let
              (
                    arr, 
                    Patterns.NewArray(IntTy, [TypedValue 1; TypedValue 2]), 
                    Patterns.ForIntegerRangeLoop(
                        idx, 
                        TypedValue 0, 
                        SpecificCall <@ (-) @> (None, [IntTy; IntTy; IntTy], [ SpecificCall <@ Array.length @>(None, [IntTy], _); TypedValue 1]), 
                        Patterns.Let(
                            forLoopVar,
                            SpecificCall <@ LanguagePrimitives.IntrinsicFunctions.GetArray @>(None, _, _),
                            SpecificCall <@ ignore @>(None, _, _)
                        )
                    )
                ) -> true
            | _ -> false
        )
    test "LoopsOverArraysInQuotations2"
        (
            <@ for (x,y) in [|1, ""|] do ignore x @>
            |> 
            function
            | Patterns.Let
                (
                    arr, 
                    Patterns.NewArray(TupleTy(IntTy, StringTy), [Patterns.NewTuple([TypedValue 1; TypedValue ""])]), 
                    Patterns.ForIntegerRangeLoop(
                        idx1, 
                        TypedValue 0,
                        SpecificCall <@ (-) @> (None, [IntTy; IntTy; IntTy], [ SpecificCall <@ Array.length @>(None, [TupleTy(IntTy, StringTy)], _); TypedValue 1]), 
                        Patterns.Let(
                            forLoopVar,
                            SpecificCall <@ LanguagePrimitives.IntrinsicFunctions.GetArray @>(None, _, [Patterns.Var(arr2); Patterns.Var idx2]),
                            Patterns.Let(
                                y,
                                Patterns.TupleGet(_, 1),
                                Patterns.Let(
                                    x,
                                    Patterns.TupleGet(_, 0),
                                    SpecificCall <@ ignore : 'T -> unit @>(None, _, [Patterns.Var(x2)])
                                )
                            )
                        )
                    )
                ) -> arr = arr2 && idx1 = idx2 && x = x2
            | _ -> false        
        )
    test "LoopsOverArraysInQuotations3"
        (
            <@ for (x,y) in [||] do () @>
            |> 
            function
            | Patterns.Let
                (
                    arr, 
                    Patterns.NewArray(TupleTy(ObjTy, ObjTy), []), 
                    Patterns.ForIntegerRangeLoop(
                        idx1, 
                        TypedValue 0,
                        SpecificCall <@ (-) @> (None, [IntTy; IntTy; IntTy], [ SpecificCall <@ Array.length @>(None, [TupleTy(ObjTy, ObjTy)], _); TypedValue 1]), 
                        Patterns.Let(
                            forLoopVar,
                            SpecificCall <@ LanguagePrimitives.IntrinsicFunctions.GetArray @>(None, _, [Patterns.Var(arr2); Patterns.Var idx2]),
                            _
                        )
                    )
                ) -> arr = arr2 && idx1 = idx2
            | _ -> false        
        )

module QuotationOfResizeArrayIteration = 
    // Quotation of an iteration which implictly does a "use" on a value of struct type
    let q = 
      let a = ResizeArray<_>()
      <@ for i in a do ignore i @>

    test "Test920236b"
        (match q with
         |    Let(e,Call(Some (Value a), mi, []), 
                  (TryFinally 
                    (WhileLoop((Call (Some e1, moveNext, [])),
                         Let(i,
                             PropertyGet ((Some e2),piCurrent,[]),
                             Call(None,_,[_]) // ignore
                         )
                    ),
                    Call(Some(e3),disposeMI, []))
                  ))
                 when mi.Name = "GetEnumerator" &&
                      moveNext.Name = "MoveNext" && 
                      piCurrent.Name = "Current" &&
                      disposeMI.Name = "Dispose"
                 -> true
         |    _ -> false)
        


#if !FSHARP_CORE_31
module TestAutoQuoteAtStaticMethodCalls = 
    open Microsoft.FSharp.Quotations

    type C() = 
        static let cleanup (s:string) = s.Replace(" ","").Replace("\n","").Replace("\r","")
        static member Plot ([<ReflectedDefinition>] x: Expr<'T>) = 
            sprintf "%A" x |> cleanup

        static member PlotTwoArg ([<ReflectedDefinition>] x: Expr<'T>, y : int) = 
            sprintf "%A" (x,y) |> cleanup

        static member PlotThreeArg (w:int, [<ReflectedDefinition>] x: Expr<'T>, y : int) = 
            sprintf "%A" (w,x,y) |> cleanup

        static member PlotParams ([<ReflectedDefinition; System.ParamArray>] x: Expr<int>[]) = 
            sprintf "%A" x |> cleanup

        static member PlotEval ([<ReflectedDefinition(true)>] x: Expr<'T>) = 
            sprintf "%A" x |> cleanup


    let shouldEqual  id x y = check id y x
    let x = 1
    let y = 1
    let xb = true
    let yb = true
    let testItAll() = 
        let z = 1
        let zb = true

        C.Plot (xb && yb || zb)  |> shouldEqual "testd109700" "IfThenElse(IfThenElse(PropertyGet(None,xb,[]),PropertyGet(None,yb,[]),Value(false)),Value(true),ValueWithName(true,zb))"

        C.Plot (x + y * z) |> shouldEqual "testd109701" "Call(None,op_Addition,[PropertyGet(None,x,[]),Call(None,op_Multiply,[PropertyGet(None,y,[]),ValueWithName(1,z)])])"

        C.PlotTwoArg (x + y * z, 108) |> shouldEqual "testd109703" "(Call(None,op_Addition,[PropertyGet(None,x,[]),Call(None,op_Multiply,[PropertyGet(None,y,[]),ValueWithName(1,z)])]),108)"

        C.PlotThreeArg (107, x + y * z, 108)|> shouldEqual "testd109704" "(107,Call(None,op_Addition,[PropertyGet(None,x,[]),Call(None,op_Multiply,[PropertyGet(None,y,[]),ValueWithName(1,z)])]),108)"

        C.PlotParams (1, 2) |> shouldEqual "testd109708" "[|Value(1);Value(2)|]"

        C.PlotParams (x + y) |> shouldEqual "testd109709" "[|Call(None,op_Addition,[PropertyGet(None,x,[]),PropertyGet(None,y,[])])|]"

        C.Plot (fun (x,y,z) -> xb && yb || zb) |> shouldEqual "testd10970F" "Lambda(tupledArg,Let(x,TupleGet(tupledArg,0),Let(y,TupleGet(tupledArg,1),Let(z,TupleGet(tupledArg,2),IfThenElse(IfThenElse(PropertyGet(None,xb,[]),PropertyGet(None,yb,[]),Value(false)),Value(true),ValueWithName(true,zb))))))"

        C.Plot (fun x -> x) |> shouldEqual "testd109710" "Lambda(x,x)"

        C.Plot (fun x -> x, x+1)  |> shouldEqual "testd109711" "Lambda(x,NewTuple(x,Call(None,op_Addition,[x,Value(1)])))"

        C.PlotEval (xb && yb || zb) |> shouldEqual "testd109712" "WithValue(true,IfThenElse(IfThenElse(PropertyGet(None,xb,[]),PropertyGet(None,yb,[]),Value(false)),Value(true),ValueWithName(true,zb)))"

    testItAll()

module TestAutoQuoteAtInstanceMethodCalls = 
    open Microsoft.FSharp.Quotations
    open System.Runtime.CompilerServices


    type C() = 
        let cleanup (s:string) = s.Replace(" ","").Replace("\n","").Replace("\r","")
        member __.Plot ([<ReflectedDefinition>] x: Expr<'T>) = 
            sprintf "%A" x |> cleanup

        member __.PlotTwoArg ([<ReflectedDefinition>] x: Expr<'T>, y : int) = 
            sprintf "%A" (x,y) |> cleanup

        member __.PlotThreeArg (w:int, [<ReflectedDefinition>] x: Expr<'T>, y : int) = 
            sprintf "%A" (w,x,y) |> cleanup

        member __.PlotParams ([<ReflectedDefinition; System.ParamArray>] x: Expr<int>[]) = 
            sprintf "%A" x |> cleanup

        member __.Item ([<ReflectedDefinition>] x: Expr<'T>) = 
            sprintf "%A" x |> cleanup

        member __.PlotEval ([<ReflectedDefinition(true)>] x: Expr<'T>) = 
            sprintf "%A" x |> cleanup

        override __.ToString() = "C"

    [<Extension>]
    module CSharpStyleExtensionMember = 
        let cleanup (s:string) = s.Replace(" ","").Replace("\n","").Replace("\r","")
        [<Extension>]
        type CExtMem() = 
            [<Extension>]
            static member PlotCSharpStyleExtMem (this: C, [<ReflectedDefinition>] x: Expr<'T>) = 
                sprintf "%A" x |> cleanup

            // Adding 'ReflectedDefinition' to an argument that doesn't have type Expr<'T> is ignored (no error or warning is given at declaration or use)
            [<Extension>]
            static member PlotCSharpStyleExtMemNoExpr (this: C, [<ReflectedDefinition>] x: 'T) = 
                sprintf "%A" x |> cleanup

            // Adding 'ReflectedDefinition' to the 'this' argument of a C#-style extension member is ignored. 
            //
            //[<Extension>]
            //static member PlotCSharpStyleExtMemWithReflectedThis ([<ReflectedDefinition>] this: Expr<C>, [<ReflectedDefinition>] x: Expr<'T>) = 
            //    sprintf "%A" (this, x) |> cleanup
            [<Extension>]
            static member PlotCSharpStyleExtMemWithIgnoredReflectedThis ([<ReflectedDefinition>] this: C, [<ReflectedDefinition>] x: Expr<'T>) = 
                sprintf "%A" (this, x) |> cleanup

    open CSharpStyleExtensionMember
    let shouldEqual  id x y = check id y x
    let x = 1
    let y = 1
    let xb = true
    let yb = true
    let testItAll() = 
        let z = 1
        let zb = true
        let c = C()

        c.Plot (xb && yb || zb)  |> shouldEqual "testd109700" "IfThenElse(IfThenElse(PropertyGet(None,xb,[]),PropertyGet(None,yb,[]),Value(false)),Value(true),ValueWithName(true,zb))"

        c.Plot (x + y * z) |> shouldEqual "testd109701" "Call(None,op_Addition,[PropertyGet(None,x,[]),Call(None,op_Multiply,[PropertyGet(None,y,[]),ValueWithName(1,z)])])"

        c.[x + y * z] |> shouldEqual "testd109701" "Call(None,op_Addition,[PropertyGet(None,x,[]),Call(None,op_Multiply,[PropertyGet(None,y,[]),ValueWithName(1,z)])])"

        c.PlotTwoArg (x + y * z, 108) |> shouldEqual "testd109703" "(Call(None,op_Addition,[PropertyGet(None,x,[]),Call(None,op_Multiply,[PropertyGet(None,y,[]),ValueWithName(1,z)])]),108)"

        c.PlotThreeArg (107, x + y * z, 108)|> shouldEqual "testd109704" "(107,Call(None,op_Addition,[PropertyGet(None,x,[]),Call(None,op_Multiply,[PropertyGet(None,y,[]),ValueWithName(1,z)])]),108)"

        c.PlotParams (1, 2) |> shouldEqual "testd109708" "[|Value(1);Value(2)|]"

        c.PlotParams (x + y) |> shouldEqual "testd109709" "[|Call(None,op_Addition,[PropertyGet(None,x,[]),PropertyGet(None,y,[])])|]"

        c.Plot (fun (x,y,z) -> xb && yb || zb) |> shouldEqual "testd10970F" "Lambda(tupledArg,Let(x,TupleGet(tupledArg,0),Let(y,TupleGet(tupledArg,1),Let(z,TupleGet(tupledArg,2),IfThenElse(IfThenElse(PropertyGet(None,xb,[]),PropertyGet(None,yb,[]),Value(false)),Value(true),ValueWithName(true,zb))))))"

        c.Plot (fun x -> x) |> shouldEqual "testd109710" "Lambda(x,x)"

        c.Plot (fun x -> x, x+1)  |> shouldEqual "testd109711" "Lambda(x,NewTuple(x,Call(None,op_Addition,[x,Value(1)])))"

        c.PlotEval (xb && yb || zb) |> shouldEqual "testd109712" "WithValue(true,IfThenElse(IfThenElse(PropertyGet(None,xb,[]),PropertyGet(None,yb,[]),Value(false)),Value(true),ValueWithName(true,zb)))"

        c.PlotCSharpStyleExtMem (xb && yb || zb)  |> shouldEqual "testd109713" "IfThenElse(IfThenElse(PropertyGet(None,xb,[]),PropertyGet(None,yb,[]),Value(false)),Value(true),ValueWithName(true,zb))"

        c.PlotCSharpStyleExtMemNoExpr (xb && yb || zb)  |> shouldEqual "testdoqhwm" "true"

        c.PlotCSharpStyleExtMemWithIgnoredReflectedThis (xb && yb || zb)  |> shouldEqual "testd109714" "(C,IfThenElse(IfThenElse(PropertyGet(None,xb,[]),PropertyGet(None,yb,[]),Value(false)),Value(true),ValueWithName(true,zb)))"

    testItAll()

module TestsForUsingReflectedDefinitionArgumentsAsFirstClassValues = 
    open Microsoft.FSharp.Quotations
    open System.Linq.Expressions
    open System

    type FirstClassTests() = 
        static member PlotExpr ([<ReflectedDefinition>] x: Expr<'T>) = x.ToString()
        static member PlotExprOverloadedByType ([<ReflectedDefinition>] x: Expr<int>) = x.ToString()
        static member PlotExprOverloadedByType ([<ReflectedDefinition>] x: Expr<string>) = x.ToString()
        static member PlotExprOverloadedByShape (x:int) = x.ToString()
        static member PlotExprOverloadedByShape ([<ReflectedDefinition>] x: Expr<int>) = x.ToString()
        static member PlotLinq (x: Expression<Func<int,'T>>) =  x.ToString()
        static member PlotLinqOverloadedByType (x: Expression<Func<int,'T>>) =  x.ToString()
        static member PlotLinqOverloadedByType (x: Expression<Func<string,'T>>) =  x.ToString()
        static member PlotLinqOverloadedByShape (x: Func<int,'T>) =  x.ToString()
        static member PlotLinqOverloadedByShape (x: Expression<Func<int,'T>>) =  x.ToString()

    // Most of the following tests are just checking that overloads are resolved correctly
    let runAll() = 

        // Check we can define a function that calls the overloads
        let callLinqWithoutAutoConv (ef: Expression<Func<int,int>>) = FirstClassTests.PlotLinq ef     
        let callLinqWithAutoConv (f: int -> int) = FirstClassTests.PlotLinq (fun x -> f x)     // needs eta-expansion
        let callLinqOverloadedByTypeWithoutAutoConvInt (ef: Expression<Func<int,int>>) = FirstClassTests.PlotLinqOverloadedByType ef     
        let callLinqOverloadedByTypeWithoutAutoConvString (ef: Expression<Func<string,int>>) = FirstClassTests.PlotLinqOverloadedByType ef     
        let callLinqOverloadedByTypeWithAutoConvInt (f: int -> int) = FirstClassTests.PlotLinqOverloadedByType (fun x -> f x)   
        let callLinqOverloadedByTypeWithAutoConvString (f: string -> int) = FirstClassTests.PlotLinqOverloadedByType (fun x -> f x)   
        let callLinqOverloadedByShapeWithoutAutoConv (ef: Expression<Func<int,int>>) = FirstClassTests.PlotLinqOverloadedByShape ef     
        let callExprWithoutAutoConv (ef: Expr<int>) = FirstClassTests.PlotExpr <@ %ef @>
        let callExprWithAutoConv (ef: int) = FirstClassTests.PlotExpr ef     
        let callExprOverloadedWithoutAutoConvA (ef: Expr<int>) = FirstClassTests.PlotExprOverloadedByType <@ %ef @>
        let callExprOverloadedWithoutAutoConvB (ef: Expr<int>) = FirstClassTests.PlotExprOverloadedByType ef
        let callExprOverloadedWithAutoConv (ef: int) = FirstClassTests.PlotExprOverloadedByType ef     
        let callExprOverloadedByShapeWithoutAutoConvA (ef: Expr<int>) = FirstClassTests.PlotExprOverloadedByShape <@ %ef @>
        let callExprOverloadedByShapeWithoutAutoConvB (ef: Expr<int>) = FirstClassTests.PlotExprOverloadedByShape ef
        // EXPECTED OVERLOAD RESOLUTION FAILURE: let callLinqOverloadedByShapeWithAutoConv (f: int -> int) = C.PlotLinqOverloadedByShape (fun x -> f x)    // overload not resolved
        // EXPECTED OVERLOAD RESOLUTION FAILURE: let callExprOverloadedByShapeWithAutoConv (ef: int) = C.PlotExprOverloadedByShape ef      // overload not resolved

        // Check type-checking for type-annotated first-class function values
        let _unusedFirstClassFunctionValue = (FirstClassTests.PlotLinq : (int -> int) -> string)     // auto-quotes implicit var - though not very useful
        let _unusedFirstClassFunctionValue = (FirstClassTests.PlotLinq : Expression<Func<int,int>> -> string)     
        let _unusedFirstClassFunctionValue = (FirstClassTests.PlotLinqOverloadedByType : (int -> int) -> string)     // auto-quotes implicit var - though not very useful
        let _unusedFirstClassFunctionValue = (FirstClassTests.PlotLinqOverloadedByType : (int -> string) -> string)     // auto-quotes implicit var - though not very useful
        let _unusedFirstClassFunctionValue = (FirstClassTests.PlotLinqOverloadedByType : Expression<Func<int,int>> -> string)     
        let _unusedFirstClassFunctionValue = (FirstClassTests.PlotLinqOverloadedByShape : Expression<Func<int,int>> -> string)    
        let _unusedFirstClassFunctionValue = (FirstClassTests.PlotLinqOverloadedByShape : Func<int,int> -> string)     // auto-quotes implicit var - though not very useful
        let _unusedFirstClassFunctionValue = (FirstClassTests.PlotExpr : Expr<int> -> string)     
        let _unusedFirstClassFunctionValue = (FirstClassTests.PlotExpr : int -> string)           // auto-quotes implicit var - though not very useful
        let _unusedFirstClassFunctionValue = (FirstClassTests.PlotExprOverloadedByType : Expr<int> -> string)     
        let _unusedFirstClassFunctionValue = (FirstClassTests.PlotExprOverloadedByType : int -> string)           // auto-quotes implicit var - though not very useful
        let _unusedFirstClassFunctionValue = (FirstClassTests.PlotExprOverloadedByType : string -> string)           // auto-quotes implicit var - though not very useful
        let _unusedFirstClassFunctionValue = (FirstClassTests.PlotExprOverloadedByShape : Expr<int> -> string)     
        // EXPECTED OVERLOAD RESOLUTION FAILURE: (C.PlotLinqOverloadedByShape : (int -> int) -> string)     // overload not resolved
        // EXPECTED OVERLOAD RESOLUTION FAILURE: (C.PlotExprOverloadedByShape : int -> string)           // overload not resolved


        // Check type-checking for applications
        let _unusedResultValue = FirstClassTests.PlotExpr 1
        let _unusedResultValue = FirstClassTests.PlotExpr <@ 1 @>
        let _unusedResultValue = FirstClassTests.PlotExprOverloadedByType 1
        let _unusedResultValue = FirstClassTests.PlotExprOverloadedByType <@ 1 @>
        let _unusedResultValue = FirstClassTests.PlotExprOverloadedByType "a"
        let _unusedResultValue = FirstClassTests.PlotExprOverloadedByType <@ "a" @>
        let _unusedResultValue = FirstClassTests.PlotExprOverloadedByShape <@ 1 @>
        // EXPECTED OVERLOAD RESOLUTION FAILURE: let _unusedResultValue = FirstClassTests.PlotLinqOverloadedByShape (fun x -> x)
        // EXPECTED OVERLOAD RESOLUTION FAILURE: let _unusedResultValue = FirstClassTests.PlotExprOverloadedByShape 1  // overload not resolved


        // Check type-checking for pipelining 
        let _unusedResultValue = 1 |> FirstClassTests.PlotExpr
        let _unusedResultValue = <@ 1 @> |> FirstClassTests.PlotExpr
        let _unusedResultValue = 1 |> FirstClassTests.PlotExprOverloadedByType
        let _unusedResultValue = <@ 1 @> |> FirstClassTests.PlotExprOverloadedByType
        let _unusedResultValue = "a" |> FirstClassTests.PlotExprOverloadedByType
        let _unusedResultValue = <@ "a" @> |> FirstClassTests.PlotExprOverloadedByType
        let _unusedResultValue = <@ 1 @> |> FirstClassTests.PlotExprOverloadedByShape
        // EXPECTED OVERLOAD RESOLUTION FAILURE: 1 |> FirstClassTests.PlotExprOverloadedByShape // overload not resolved

        ()

    runAll()


module NestedQuotations = 
    open Microsoft.FSharp.Quotations
    open System.Linq.Expressions
    open System

    let unnested1 = <@ 100 @> 
    let unnested2 = <@@ 100 @@> 
    let nested1 = <@@ <@ 100 @> @@>   
    let nested2 = <@@ <@@ 100 @@> @@> 
    let nested3 = <@ <@ 100 @> @>     
    let nested4 = <@ <@@ 100 @@> @>   

    let runAll() = 
        test "lfhwwlefkhelw-1a" (match nested1 with  Quote _ -> true | _ -> false)
        test "lfhwwlefkhelw-1b" (match nested1 with  QuoteTyped _ -> true | _ -> false)
        test "lfhwwlefkhelw-1c" (match nested1 with  QuoteRaw _ -> false | _ -> true)
        test "lfhwwlefkhelw-2a" (match nested2 with  Quote _ -> true | _ -> false)
        test "lfhwwlefkhelw-2b" (match nested2 with  QuoteTyped _ -> false | _ -> true)
        test "lfhwwlefkhelw-2c" (match nested2 with  QuoteRaw _ -> true | _ -> false)
        test "lfhwwlefkhelw-3a" (match nested3 with  Quote _ -> true | _ -> false)
        test "lfhwwlefkhelw-3b" (match nested3 with  QuoteTyped _ -> true | _ -> true)
        test "lfhwwlefkhelw-3c" (match nested3 with  QuoteRaw _ -> false | _ -> true)
        test "lfhwwlefkhelw-4a" (match nested4 with  Quote _ -> true | _ -> false)
        test "lfhwwlefkhelw-4b" (match nested4 with  QuoteRaw _ -> true | _ -> false)
        test "lfhwwlefkhelw-4c" (match nested4 with  QuoteTyped _ -> false | _ -> true)
        test "clenewjclkw-1" (match Expr.Quote unnested1 with  QuoteTyped _ -> true | _ -> false)
        test "clenewjclkw-2" (match Expr.QuoteRaw unnested1 with  QuoteRaw _ -> true | _ -> false)
        test "clenewjclkw-3" (match Expr.Quote unnested2 with  QuoteTyped _ -> true | _ -> false)
        test "clenewjclkw-4" (match Expr.QuoteRaw unnested2 with  QuoteRaw _ -> true | _ -> false)
        test "clenewjclkw-5" (unnested1.Type = typeof<int>)
        test "clenewjclkw-6" (unnested2.Type = typeof<int>)
        test "clenewjclkw-7" (Expr.Quote(unnested1).Type = typeof<Expr<int>>)
        test "clenewjclkw-8" (Expr.Quote(unnested2).Type = typeof<Expr<int>>)
        test "clenewjclkw-9" (Expr.QuoteTyped(unnested1).Type = typeof<Expr<int>>)
        test "clenewjclkw-10" (Expr.QuoteTyped(unnested2).Type = typeof<Expr<int>>)
        test "clenewjclkw-11" (Expr.QuoteRaw(unnested1).Type = typeof<Expr>)
        test "clenewjclkw-12" (Expr.QuoteRaw(unnested2).Type = typeof<Expr>)

    runAll()

module ExtensionMembersWithSameName = 

    type System.Object with
        [<ReflectedDefinition>]
        member this.Add(x) = x
        [<ReflectedDefinition>]
        member this.Add(x, y) = x + y
        [<ReflectedDefinition>]
        static member SAdd(x) = x
        [<ReflectedDefinition>]
        static member SAdd(x, y) = x + y

    let runAll () =
        match  <@ obj().Add(2) @> with
        | (Patterns.Call(_, m, _)) -> 
            let text = m |> Expr.TryGetReflectedDefinition |> sprintf "%A"
            check "clewwenf094" text "Some Lambda (this, Lambda (x, x))"
        | _ -> failwith "unexpected shape"

        match  <@ obj().Add(2,3) @> with
        | (Patterns.Call(_, m, _)) -> 
            let text = m |> Expr.TryGetReflectedDefinition |> sprintf "%A"
            check "clewwenf095" (m.GetParameters().Length) 3
        | _ -> failwith "unexpected shape"

        match  <@ obj.SAdd(2) @> with
        | (Patterns.Call(_, m, _)) -> 
            let text = m |> Expr.TryGetReflectedDefinition |> sprintf "%A"
            check "clewwenf096" text "Some Lambda (x, x)"
        | _ -> failwith "unexpected shape"

        match  <@ obj.SAdd(2,3) @> with
        | (Patterns.Call(_, m, _)) -> 
            let text = m |> Expr.TryGetReflectedDefinition |> sprintf "%A"
            check "clewwenf097" (m.GetParameters().Length) 2
        | _ -> failwith "unexpected shape"

    runAll()
#endif

module PartialApplicationLeadToInvalidCodeWhenOptimized = 
    let f () = 
        let x = 1
        let g (y:int) (z:int) = <@ x @>
        let _ = g 3 // the closure generated by this code was invalid
        ()

    f ()


/// TEST F# REFLECTION OVER THE IMPLEMENTATION OF SYMBOL TYPES FROM THE F# TYPE PROVIDER STARTER PACK
///
module ReflectionOverTypeInstantiations = 

    open System.Collections.Generic

    let notRequired opname item = 
        let msg = sprintf "The operation '%s' on item '%s' should not be called on provided type, member or parameter" opname item
        System.Diagnostics.Debug.Assert (false, msg)
        raise (System.NotSupportedException msg)

    /// DO NOT ADJUST THIS TYPE - it is the implementation of symbol types from the F# type provider starer pack. 
    /// This code gets included in all F# type provider implementations. We expect F# reflection to be in a good, 
    /// known state over these types.
    ///
    ///
    /// Represents the type constructor in a provided symbol type.
    [<NoComparison>]
    type ProvidedSymbolKind = 
        | SDArray 
        | Array of int 
        | Pointer 
        | ByRef 
        | Generic of System.Type 
        | FSharpTypeAbbreviation of (System.Reflection.Assembly * string * string[])


    /// DO NOT ADJUST THIS TYPE - it is the implementation of symbol types from the F# type provider starer pack. 
    /// This code gets included in all F# type provider implementations. We expect F# reflection to be in a good, 
    /// known state over these types.
    ///
    /// Represents an array or other symbolic type involving a provided type as the argument.
    /// See the type provider spec for the methods that must be implemented.
    /// Note that the type provider specification does not require us to implement pointer-equality for provided types.
    type ProvidedSymbolType(kind: ProvidedSymbolKind, args: Type list, convToTgt: Type -> Type) =
        inherit Type()

        let rec isEquivalentTo (thisTy: Type) (otherTy: Type) =
            match thisTy, otherTy with
            | (:? ProvidedSymbolType as thisTy), (:? ProvidedSymbolType as thatTy) -> (thisTy.Kind,thisTy.Args) = (thatTy.Kind, thatTy.Args)
            | (:? ProvidedSymbolType as thisTy), otherTy | otherTy, (:? ProvidedSymbolType as thisTy) ->
                match thisTy.Kind, thisTy.Args with
                | ProvidedSymbolKind.SDArray, [ty] | ProvidedSymbolKind.Array _, [ty] when otherTy.IsArray-> ty.Equals(otherTy.GetElementType())
                | ProvidedSymbolKind.ByRef, [ty] when otherTy.IsByRef -> ty.Equals(otherTy.GetElementType())
                | ProvidedSymbolKind.Pointer, [ty] when otherTy.IsPointer -> ty.Equals(otherTy.GetElementType())
                | ProvidedSymbolKind.Generic baseTy, args -> otherTy.IsGenericType && isEquivalentTo baseTy (otherTy.GetGenericTypeDefinition()) && Seq.forall2 isEquivalentTo args (otherTy.GetGenericArguments())
                | _ -> false
            | a, b -> a.Equals b

        let nameText() = 
            match kind,args with 
            | ProvidedSymbolKind.SDArray,[arg] -> arg.Name + "[]" 
            | ProvidedSymbolKind.Array _,[arg] -> arg.Name + "[*]" 
            | ProvidedSymbolKind.Pointer,[arg] -> arg.Name + "*" 
            | ProvidedSymbolKind.ByRef,[arg] -> arg.Name + "&"
            | ProvidedSymbolKind.Generic gty, args -> gty.Name + (sprintf "%A" args)
            | ProvidedSymbolKind.FSharpTypeAbbreviation (_,_,path),_ -> path.[path.Length-1]
            | _ -> failwith "unreachable"

        /// Substitute types for type variables.
        static member convType (parameters: Type list) (ty:Type) = 
            if ty = null then null
            elif ty.IsGenericType then
                let args = Array.map (ProvidedSymbolType.convType parameters) (ty.GetGenericArguments())
                ty.GetGenericTypeDefinition().MakeGenericType(args)  
            elif ty.HasElementType then 
                let ety = ProvidedSymbolType.convType parameters (ty.GetElementType()) 
                if ty.IsArray then 
                    let rank = ty.GetArrayRank()
                    if rank = 1 then ety.MakeArrayType()
                    else ety.MakeArrayType(rank)
                elif ty.IsPointer then ety.MakePointerType()
                elif ty.IsByRef then ety.MakeByRefType()
                else ty
            elif ty.IsGenericParameter then 
                if ty.GenericParameterPosition <= parameters.Length - 1 then 
                    parameters.[ty.GenericParameterPosition]
                else
                    ty
            else ty

        override __.FullName =   
            match kind,args with 
            | ProvidedSymbolKind.SDArray,[arg] -> arg.FullName + "[]" 
            | ProvidedSymbolKind.Array _,[arg] -> arg.FullName + "[*]" 
            | ProvidedSymbolKind.Pointer,[arg] -> arg.FullName + "*" 
            | ProvidedSymbolKind.ByRef,[arg] -> arg.FullName + "&"
            | ProvidedSymbolKind.Generic gty, args -> gty.FullName + "[" + (args |> List.map (fun arg -> arg.ToString()) |> String.concat ",") + "]"
            | ProvidedSymbolKind.FSharpTypeAbbreviation (_,nsp,path),args -> String.concat "." (Array.append [| nsp |] path) + (match args with [] -> "" | _ -> args.ToString())
            | _ -> failwith "unreachable"
   
        /// Although not strictly required by the type provider specification, this is required when doing basic operations like FullName on
        /// .NET symbolic types made from this type, e.g. when building Nullable<SomeProvidedType[]>.FullName
        override __.DeclaringType =                                                                 
            match kind,args with 
            | ProvidedSymbolKind.SDArray,[arg] -> arg
            | ProvidedSymbolKind.Array _,[arg] -> arg
            | ProvidedSymbolKind.Pointer,[arg] -> arg
            | ProvidedSymbolKind.ByRef,[arg] -> arg
            | ProvidedSymbolKind.Generic gty,_ -> gty
            | ProvidedSymbolKind.FSharpTypeAbbreviation _,_ -> null
            | _ -> failwith "unreachable"

        override __.IsAssignableFrom(otherTy) = 
            match kind with
            | Generic gtd ->
                if otherTy.IsGenericType then
                    let otherGtd = otherTy.GetGenericTypeDefinition()
                    let otherArgs = otherTy.GetGenericArguments()
                    let yes = gtd.Equals(otherGtd) && Seq.forall2 isEquivalentTo args otherArgs
                    yes
                    else
                        base.IsAssignableFrom(otherTy)
            | _ -> base.IsAssignableFrom(otherTy)

        override __.Name = nameText()

        override __.BaseType =
            match kind with 
            | ProvidedSymbolKind.SDArray -> convToTgt typeof<System.Array> 
            | ProvidedSymbolKind.Array _ -> convToTgt typeof<System.Array> 
            | ProvidedSymbolKind.Pointer -> convToTgt typeof<System.ValueType> 
            | ProvidedSymbolKind.ByRef -> convToTgt typeof<System.ValueType> 
            | ProvidedSymbolKind.Generic gty  ->
                if gty.BaseType = null then null else
                ProvidedSymbolType.convType args gty.BaseType
            | ProvidedSymbolKind.FSharpTypeAbbreviation _ -> convToTgt typeof<obj>  

        override __.GetArrayRank() = (match kind with ProvidedSymbolKind.Array n -> n | ProvidedSymbolKind.SDArray -> 1 | _ -> invalidOp "non-array type")
        override __.IsValueTypeImpl() = (match kind with ProvidedSymbolKind.Generic gtd -> gtd.IsValueType | _ -> false)
        override __.IsArrayImpl() = (match kind with ProvidedSymbolKind.Array _ | ProvidedSymbolKind.SDArray -> true | _ -> false)
        override __.IsByRefImpl() = (match kind with ProvidedSymbolKind.ByRef _ -> true | _ -> false)
        override __.IsPointerImpl() = (match kind with ProvidedSymbolKind.Pointer _ -> true | _ -> false)
        override __.IsPrimitiveImpl() = false
        override __.IsGenericType = (match kind with ProvidedSymbolKind.Generic _ -> true | _ -> false)
        override __.GetGenericArguments() = (match kind with ProvidedSymbolKind.Generic _ -> args |> List.toArray | _ -> invalidOp "non-generic type")
        override __.GetGenericTypeDefinition() = (match kind with ProvidedSymbolKind.Generic e -> e | _ -> invalidOp "non-generic type")
        override __.IsCOMObjectImpl() = false
        override __.HasElementTypeImpl() = (match kind with ProvidedSymbolKind.Generic _ -> false | _ -> true)
        override __.GetElementType() = (match kind,args with (ProvidedSymbolKind.Array _  | ProvidedSymbolKind.SDArray | ProvidedSymbolKind.ByRef | ProvidedSymbolKind.Pointer),[e] -> e | _ -> invalidOp "not an array, pointer or byref type")
        override this.ToString() = this.FullName

        override __.Assembly = 
            match kind with 
            | ProvidedSymbolKind.FSharpTypeAbbreviation (assembly,_nsp,_path) -> assembly
            | ProvidedSymbolKind.Generic gty -> gty.Assembly
            | _ -> notRequired "Assembly" (nameText())

        override __.Namespace = 
            match kind with 
            | ProvidedSymbolKind.FSharpTypeAbbreviation (_assembly,nsp,_path) -> nsp
            | _ -> notRequired "Namespace" (nameText())

        override __.GetHashCode()                                                                    = 
            match kind,args with 
            | ProvidedSymbolKind.SDArray,[arg] -> 10 + hash arg
            | ProvidedSymbolKind.Array _,[arg] -> 163 + hash arg
            | ProvidedSymbolKind.Pointer,[arg] -> 283 + hash arg
            | ProvidedSymbolKind.ByRef,[arg] -> 43904 + hash arg
            | ProvidedSymbolKind.Generic gty,_ -> 9797 + hash gty + List.sumBy hash args
            | ProvidedSymbolKind.FSharpTypeAbbreviation _,_ -> 3092
            | _ -> failwith "unreachable"
    
        override __.Equals(other: obj) =
            match other with
            | :? ProvidedSymbolType as otherTy -> (kind, args) = (otherTy.Kind, otherTy.Args)
            | _ -> false

        member __.Kind = kind
        member __.Args = args
    
        member __.IsFSharpTypeAbbreviation  = match kind with FSharpTypeAbbreviation _ -> true | _ -> false
        // For example, int<kg>
        member __.IsFSharpUnitAnnotated = match kind with ProvidedSymbolKind.Generic gtd -> not gtd.IsGenericTypeDefinition | _ -> false

        override __.Module : Module                                                                   = notRequired "Module" (nameText())
        override __.GetConstructors _bindingAttr                                                      = notRequired "GetConstructors" (nameText())
        override __.GetMethodImpl(_name, _bindingAttr, _binderBinder, _callConvention, _types, _modifiers) = 
            match kind with
            | Generic gtd -> 
                let ty = gtd.GetGenericTypeDefinition().MakeGenericType(Array.ofList args)
                ty.GetMethod(_name, _bindingAttr)
            | _ -> notRequired "GetMethodImpl" (nameText())
        override __.GetMembers _bindingAttr                                                           = notRequired "GetMembers" (nameText())
        override __.GetMethods _bindingAttr                                                           = notRequired "GetMethods" (nameText())
        override __.GetField(_name, _bindingAttr)                                                     = notRequired "GetField" (nameText())
        override __.GetFields _bindingAttr                                                            = notRequired "GetFields" (nameText())
        override __.GetInterface(_name, _ignoreCase)                                                  = notRequired "GetInterface" (nameText())
        override __.GetInterfaces()                                                                   = notRequired "GetInterfaces" (nameText())
        override __.GetEvent(_name, _bindingAttr)                                                     = notRequired "GetEvent" (nameText())
        override __.GetEvents _bindingAttr                                                            = notRequired "GetEvents" (nameText())
        override __.GetProperties _bindingAttr                                                        = notRequired "GetProperties" (nameText())
        override __.GetPropertyImpl(_name, _bindingAttr, _binder, _returnType, _types, _modifiers)    = notRequired "GetPropertyImpl" (nameText())
        override __.GetNestedTypes _bindingAttr                                                       = notRequired "GetNestedTypes" (nameText())
        override __.GetNestedType(_name, _bindingAttr)                                                = notRequired "GetNestedType" (nameText())
        override __.GetAttributeFlagsImpl()                                                           = notRequired "GetAttributeFlagsImpl" (nameText())
        override this.UnderlyingSystemType = 
            match kind with 
            | ProvidedSymbolKind.SDArray
            | ProvidedSymbolKind.Array _
            | ProvidedSymbolKind.Pointer
            | ProvidedSymbolKind.FSharpTypeAbbreviation _
            | ProvidedSymbolKind.ByRef -> upcast this
            | ProvidedSymbolKind.Generic gty -> gty.UnderlyingSystemType  
    #if FX_NO_CUSTOMATTRIBUTEDATA
    #else
        override __.GetCustomAttributesData()                                                        =  ([| |] :> IList<_>)
    #endif
        override __.MemberType                                                                       = notRequired "MemberType" (nameText())
        override __.GetMember(_name,_mt,_bindingAttr)                                                = notRequired "GetMember" (nameText())
        override __.GUID                                                                             = notRequired "GUID" (nameText())
        override __.InvokeMember(_name, _invokeAttr, _binder, _target, _args, _modifiers, _culture, _namedParameters) = notRequired "InvokeMember" (nameText())
        override __.AssemblyQualifiedName                                                            = notRequired "AssemblyQualifiedName" (nameText())
        override __.GetConstructorImpl(_bindingAttr, _binder, _callConvention, _types, _modifiers)   = notRequired "GetConstructorImpl" (nameText())
        override __.GetCustomAttributes(_inherit)                                                    = [| |]
        override __.GetCustomAttributes(_attributeType, _inherit)                                    = [| |]
        override __.IsDefined(_attributeType, _inherit)                                              = false
        // FSharp.Data addition: this was added to support arrays of arrays
        override this.MakeArrayType() = ProvidedSymbolType(ProvidedSymbolKind.SDArray, [this], convToTgt) :> Type
        override this.MakeArrayType arg = ProvidedSymbolType(ProvidedSymbolKind.Array arg, [this], convToTgt) :> Type



    /// DO NOT ADJUST THIS TYPE - it is the implementation of symbol types from the F# type provider starer pack. 
    /// This code gets included in all F# type provider implementations. We expect F# reflection to be in a good, 
    /// known state over these types.
    type ProvidedTypeBuilder() =
        static member MakeGenericType(genericTypeDefinition, genericArguments) = ProvidedSymbolType(Generic genericTypeDefinition, genericArguments, id) :> Type
    

    /// TEST BEGINS HERE
    //
    let checkType nm (ty:System.Type) isTup = 
        // Calls to basic properties are in a known state
        check (nm + "-falihksec0 - expect IsArray to give accurate results on typical F# type provider implementation of TypeBuilderInstantiation") (try ty.IsArray |> Some with e -> None) (Some false)
        check (nm + "-falihksec1 - expect IsPointer to give accurate results on typical F# type provider implementation of TypeBuilderInstantiation") (try ty.IsPointer |> Some with e -> None) (Some false)
        check (nm + "-falihksec2 - expect IsAbstract to give accurate results on typical F# type provider implementation of TypeBuilderInstantiation") (try ty.IsAbstract |> Some with e -> None) (Some false)
        check (nm + "-falihksec3 - expect IsClass to give accurate results on typical F# type provider implementation of TypeBuilderInstantiation") (try ty.IsClass |> Some with e -> None) (Some true)
        check (nm + "-falihksec4 - expect IsValueType to give accurate results on typical F# type provider implementation of TypeBuilderInstantiation") (try ty.IsValueType |> Some with e -> None) (Some false)
        check (nm + "-falihksec5 - expect IsTuple to give accurate results on typical F# type provider implementation of TypeBuilderInstantiation") (try Reflection.FSharpType.IsTuple(ty) |> Some with _ -> None) (Some isTup)

#if !MONO
        check (nm + "-falihksec3a - currently expect IsEnum to throw on typical F# type provider implementation of TypeBuilderInstantiation") (try ty.IsEnum |> ignore; 100 with e -> 200) 200
        check (nm + "-falihksec4a - currently expect FullName to throw on typical F# type provider implementation of TypeBuilderInstantiation") (try ty.FullName |> ignore; 100 with e -> 200) 200
        check (nm + "-falihksec5a - currently expect IsFunction to throw on typical F# type provider implementation of TypeBuilderInstantiation") (try Reflection.FSharpType.IsFunction(ty) |> ignore; 100 with _ -> 200) 200
        check (nm + "-falihksec6a - currently expect IsUnion to throw on typical F# type provider implementation of TypeBuilderInstantiation") (try Reflection.FSharpType.IsUnion(ty) |> ignore; 100 with :? System.NotSupportedException -> 200) 200
        check (nm + "-falihksec7a - currently expect IsRecord to throw on typical F# type provider implementation of TypeBuilderInstantiation") (try Reflection.FSharpType.IsRecord (ty) |> ignore; 100 with :? System.NotSupportedException -> 200) 200
        check (nm + "-falihksec8a - currently expect IsModule to throw on typical F# type provider implementation of TypeBuilderInstantiation") (try Reflection.FSharpType.IsModule (ty) |> ignore; 100 with :? System.NotSupportedException -> 200) 200
#endif

    // This makes a TypeBuilderInstantiation type, because a real type has been instantiated with a non-real type
    let t0 = ProvidedTypeBuilder.MakeGenericType(typedefof<list<_>>, [ typeof<int> ])
    let t1 = typedefof<list<_>>.MakeGenericType(t0)
    let t2 = typedefof<int * int>.MakeGenericType(t0, t0)

    checkType "test cvweler8" t1 false
    checkType "test cvweler9" t2 true

module QuotationStructTupleTests = 
    let actual = struct (0,0)
    let code = 
        <@ match actual with
           | struct (0,0) -> true
           | _ -> false @>

    printfn "code = %A" code
    check "wcelwec" (match code with 
                     | IfThenElse (Call (None, _, [TupleGet (PropertyGet (None, _, []), 0); _]), IfThenElse (Call (None, _, [TupleGet (PropertyGet (None, _, []), 1); _]), Value _, Value _), Value _) -> true
                     | _ -> false)
         true

    for i = 0 to 7 do 
        check "vcknwwe0oo" (match Expr.TupleGet(<@@ struct (1,2,3,4,5,6,7,8) @@>, i) with TupleGet(b,n) -> b = <@@ struct (1,2,3,4,5,6,7,8) @@> && n = i | _ -> false) true 

    let actual2 : Result<string, string> = Ok "foo"
    let code2 = 
        <@ match actual2 with
           | Ok _ -> true
           | Error _ -> false @>

    printfn "code2 = %A" code2
    check "cewcewwer" 
         (match code2 with 
            | IfThenElse (UnionCaseTest (PropertyGet (None, actual2, []), _), Value _, Value _) -> true
            | _ -> false)
         true


module TestStaticCtor = 
    [<ReflectedDefinition>]
    type T() =
        static do printfn "Hello" // removing this makes the RD lookup work
        static member Ident (x:int) = x

    let testStaticCtor() = 
        // bug: threw error with message "Could not bind to method" 
        check "cvwenklwevpo1" (Expr.TryGetReflectedDefinition(typeof<T>.GetMethod("Ident"))).IsSome true
        check "cvwenklwevpo2" (Expr.TryGetReflectedDefinition(typeof<T>.GetConstructors(BindingFlags.Static ||| BindingFlags.Public ||| BindingFlags.NonPublic).[0])).IsSome true

    testStaticCtor()


module TestFuncNoArgs = 
    type SomeType() = class end
    type Test =
        static member ParseThis (f : System.Linq.Expressions.Expression<System.Func<SomeType>>) = f

    
    type D = delegate of unit -> int
    type D2<'T> = delegate of unit -> 'T

    let testFunc() = 
        check "cvwenklwevpo1" (match <@ new System.Func<int>(fun () -> 3) @> with Quotations.Patterns.NewDelegate(_,[],Value _) -> true | _ -> false) true
        check "cvwenklwevpo2" (match <@ new System.Func<int,int>(fun n -> 3) @> with Quotations.Patterns.NewDelegate(_,[_],Value _) -> true | _ -> false) true
        check "cvwenklwevpo1d" (match <@ new D(fun () -> 3) @> with Quotations.Patterns.NewDelegate(_,[],Value _) -> true | _ -> false) true
        check "cvwenklwevpo2d" (match <@ new D2<int>(fun () -> 3) @> with Quotations.Patterns.NewDelegate(_,[],Value _) -> true | _ -> false) true

    testFunc()


    let testFunc2() = 
        // was raising exception
        let foo = Test.ParseThis (fun () -> SomeType())
        check "clew0mmlvew" (foo.ToString()) "() => new SomeType()"

    testFunc2()

module TestMatchBang =
    let myAsync = async {
        do! Async.Sleep 1
        return Some 42 }

    /// Unpacks code quotations containing computation expressions (CE)
    let (|CEDelay|CEBind|Expr|) expr =
        match expr with
        | Application (Lambda (_, Call (_, mDelay, [Lambda (_, innerExpr)])), _) when mDelay.Name = "Delay" -> CEDelay innerExpr
        | Call (_, mBind, [_; Lambda (_, innerExpr)]) when mBind.Name = "Bind" -> CEBind innerExpr
        | _ -> Expr expr

    let testSimpleMatchBang() =
        let quot1 = <@ async { match! myAsync with | Some (x: int) -> () | None -> () } @>
        check "matchbangquot1"
            (match quot1 with
            | CEDelay(CEBind(IfThenElse expr)) -> Ok ()
            | CEDelay(CEBind(expr)) -> Error "if statement (representing `match`) is missing"
            | CEDelay(expr) -> Error "Bind is incorrect"
            | expr -> Error "Delay is incorrect")
            (Ok ())

<<<<<<< HEAD
    testSimpleMatchBang()        
    
module WitnessTests = 
    open FSharp.Data.UnitSystems.SI.UnitSymbols

    test "check CallWithWitness"      
        (<@ 1 + 1  @> 
         |> function 
            | CallWithWitnesses(None, minfo1, minfo2, witnessArgs, args) -> 
                minfo1.Name = "op_Addition" && 
                minfo1.GetParameters().Length = 2 && 
                minfo2.Name = "op_AdditionWithWitnesses" &&
                minfo2.GetParameters().Length = 3 && 
                (printfn "checking witnessArgs.Length = %d... args.Length"; true) &&
                witnessArgs.Length = 1 &&
                (printfn "checking args.Length = %d... args.Length"; true) &&
                args.Length = 2 &&
                (printfn "checking witnessArgs is a Lambda..."; true) &&
                (match witnessArgs with [ Lambda _ ] -> true | _ -> false) &&
                (printfn "checking witnessArg is the expected call..."; true) &&
                (match witnessArgs with [ Lambda (v1A, Lambda (v2A, Call(None, m, [ Patterns.Var v1B; Patterns.Var v2B]))) ] when m.Name = "op_Addition" && v1A = v1B && v2A = v2B -> true | _ -> false)
                (printfn "checking witnessArg is not a CalWithWitnesses..."; true) &&
                (match witnessArgs with [ Lambda (v1A, Lambda (v2A, CallWithWitnesses _)) ] -> false | _ -> true) &&
                (printfn "checking args..."; true) &&
                (match args with [ Int32 _; Int32 _ ] -> true | _ -> false)
            | _ -> false)

    test "check CallWithWitness (DateTime + TimeSpan)"      
        (<@ System.DateTime.Now + System.TimeSpan.Zero  @> 
         |> function 
            | CallWithWitnesses(None, minfo1, minfo2, witnessArgs, args) -> 
                minfo1.Name = "op_Addition" && 
                (printfn "checking minfo1.GetParameters().Length..."; true) &&
                minfo1.GetParameters().Length = 2 && 
                minfo2.Name = "op_AdditionWithWitnesses" &&
                (printfn "checking minfo2.GetParameters().Length..."; true) &&
                minfo2.GetParameters().Length = 3 && 
                (printfn "checking witnessArgs.Length..."; true) &&
                witnessArgs.Length = 1 &&
                (printfn "checking witnessArg is the expected call, witnessArgs = %A" witnessArgs; true) &&
                (match witnessArgs with 
                  | [ Lambda (v1A, Lambda (v2A, Call(None, m, [Patterns.Var v1B; Patterns.Var v2B]))) ]  
                       when m.Name = "op_Addition" 
                            && m.GetParameters().[0].ParameterType.Name = "DateTime" 
                            && m.GetParameters().[1].ParameterType.Name = "TimeSpan" 
                            && v1A = v1B 
                            && v2A = v2B -> true 
                  | _ -> false)
                (printfn "checking witnessArg is not a CallWithWitnesses, witnessArgs = %A" witnessArgs; true) &&
                (match witnessArgs with [ Lambda (v1A, Lambda (v2A, CallWithWitnesses args)) ] -> printfn "unexpected! %A" args; false | _ -> true) &&
                args.Length = 2 &&
                (printfn "checking args..."; true) &&
                (match args with [ _; _ ] -> true | _ -> false) &&
                (match witnessArgs with [ Lambda _ ] -> true | _ -> false)
            | CallWithWitnesses _ -> 
                printfn "no object"
                false
            | _ -> 
                printfn "incorrect node"
                false)

    test "check Call (DateTime + TimeSpan)"      
        (<@ System.DateTime.Now + System.TimeSpan.Zero  @> 
         |> function 
            | Call(None, minfo1, args) -> 
                minfo1.Name = "op_Addition" && 
                (printfn "checking minfo1.GetParameters().Length..."; true) &&
                minfo1.GetParameters().Length = 2 && 
                //minfo2.GetParameters().[0].Name = "op_Addition" && 
                args.Length = 2 &&
                (match args with [ _; _ ] -> true | _ -> false)
            | _ -> false)

    type C() = 
        static member inline StaticAdd (x, y) = x + y
        member inline __.InstanceAdd (x, y) = x + y

    test "check CallWithWitness (DateTime + TimeSpan) using static member"      
        (<@ C.StaticAdd(System.DateTime.Now, System.TimeSpan.Zero)  @> 
         |> function 
            | CallWithWitnesses(None, minfo1, minfo2, witnessArgs, args) -> 
                minfo1.IsStatic && 
                minfo1.Name = "StaticAdd" && 
                (printfn "checking minfo1.GetParameters().Length..."; true) &&
                minfo1.GetParameters().Length = 2 && 
                minfo2.IsStatic && 
                minfo2.Name = "StaticAddWithWitnesses" &&
                (printfn "checking minfo2.GetParameters().Length = %d..." (minfo2.GetParameters().Length); true) &&
                minfo2.GetParameters().Length = 3 && 
                (printfn "checking witnessArgs.Length..."; true) &&
                witnessArgs.Length = 1 &&
                (printfn "checking args.Length..."; true) &&
                args.Length = 2 &&
                (printfn "witnessArgs..."; true) &&
                (match witnessArgs with [ Lambda _ ] -> true | _ -> false) &&
                (printfn "args..."; true) &&
                (match args with [ _; _ ] -> true | _ -> false)
            | CallWithWitnesses(None, minfo1, minfo2, witnessArgs, args) -> 
                printfn "no object..."
                false
            | _ -> false)

    test "check CallWithWitness (DateTime + TimeSpan) using instance member"      
        (<@ C().InstanceAdd(System.DateTime.Now, System.TimeSpan.Zero)  @> 
         |> function 
            | CallWithWitnesses(Some _obj, minfo1, minfo2, witnessArgs, args) -> 
                not minfo1.IsStatic && 
                minfo1.Name = "InstanceAdd" && 
                (printfn "checking minfo1.GetParameters().Length..."; true) &&
                minfo1.GetParameters().Length = 2 && 
                not minfo2.IsStatic && 
                minfo2.Name = "InstanceAddWithWitnesses" &&
                (printfn "checking minfo2.GetParameters().Length = %d..." (minfo2.GetParameters().Length); true) &&
                minfo2.GetParameters().Length = 3 && 
                (printfn "checking witnessArgs.Length..."; true) &&
                witnessArgs.Length = 1 &&
                (printfn "checking args.Length..."; true) &&
                args.Length = 2 &&
                (printfn "witnessArgs..."; true) &&
                (match witnessArgs with [ Lambda _ ] -> true | _ -> false) &&
                (printfn "args..."; true) &&
                (match args with [ _; _ ] -> true | _ -> false)
            | CallWithWitnesses(None, minfo1, minfo2, witnessArgs, args) -> 
                printfn "no object..."
                false
            | _ -> false)

    test "check CallWithWitnesses all operators)"      
      (let tests = 
            [ <@@ sin 1.0  @@>, true
              <@@ sin 1.0f  @@>, true
              <@@ sign 1.0f  @@>, true
              <@@ sqrt 1.0f<m>  @@>, true
              <@@ 2.0f ** 2.0f  @@>, true
              <@@ atan2 3.0 4.0  @@>, true
              <@@ 1.0f + 4.0f  @@>, true
              <@@ 1.0f - 4.0f  @@>, true
              <@@ 1.0f * 4.0f  @@>, true
              <@@ 1.0M * 4.0M  @@>, true
              <@@ 1.0f / 4.0f  @@>, true
              <@@ 1 % 4  @@>, true
              <@@ -(4.0M)  @@>, true

              <@@ 1y <<< 3  @@>, true
              <@@ 1uy <<< 3  @@>, true
              <@@ 1s <<< 3  @@>, true
              <@@ 1us <<< 3  @@>, true
              <@@ 1 <<< 3  @@>, true
              <@@ 1u <<< 3  @@>, true
              <@@ 1L <<< 3  @@>, true
              <@@ 1UL <<< 3  @@>, true
              <@@ LanguagePrimitives.GenericOne<nativeint> <<< 3  @@>, false
              <@@ LanguagePrimitives.GenericOne<unativeint> <<< 3  @@>, false

              <@@ 1y >>> 3  @@>, true
              <@@ 1uy >>> 3  @@>, true
              <@@ 1s >>> 3  @@>, true
              <@@ 1us >>> 3  @@>, true
              <@@ 1 >>> 3  @@>, true
              <@@ 1u >>> 3  @@>, true
              <@@ 1L >>> 3  @@>, true
              <@@ 1UL >>> 3  @@>, true
              <@@ LanguagePrimitives.GenericOne<nativeint> >>> 3  @@>, false
              <@@ LanguagePrimitives.GenericOne<unativeint> >>> 3  @@>, false
              
              <@@ 1y &&& 3y  @@>, true
              <@@ 1uy &&& 3uy  @@>, true
              <@@ 1s &&& 3s  @@>, true
              <@@ 1us &&& 3us  @@>, true
              <@@ 1 &&& 3  @@>, true
              <@@ 1u &&& 3u  @@>, true
              <@@ 1L &&& 3L  @@>, true
              <@@ 1UL &&& 3UL  @@>, true
              <@@ LanguagePrimitives.GenericOne<nativeint> &&& LanguagePrimitives.GenericOne<nativeint>  @@>, false
              <@@ LanguagePrimitives.GenericOne<unativeint> &&& LanguagePrimitives.GenericOne<unativeint>  @@>, false

              <@@ 1y ||| 3y  @@>, true
              <@@ 1uy ||| 3uy  @@>, true
              <@@ 1s ||| 3s  @@>, true
              <@@ 1us ||| 3us  @@>, true
              <@@ 1 ||| 3  @@>, true
              <@@ 1u ||| 3u  @@>, true
              <@@ 1L ||| 3L  @@>, true
              <@@ 1UL ||| 3UL  @@>, true
              <@@ LanguagePrimitives.GenericOne<nativeint> ||| LanguagePrimitives.GenericOne<nativeint>  @@>, false
              <@@ LanguagePrimitives.GenericOne<unativeint> ||| LanguagePrimitives.GenericOne<unativeint>  @@>, false

              <@@ 1y ^^^ 3y  @@>, true
              <@@ 1uy ^^^ 3uy  @@>, true
              <@@ 1s ^^^ 3s  @@>, true
              <@@ 1us ^^^ 3us  @@>, true
              <@@ 1 ^^^ 3  @@>, true
              <@@ 1u ^^^ 3u  @@>, true
              <@@ 1L ^^^ 3L  @@>, true
              <@@ 1UL ^^^ 3UL  @@>, true
              <@@ LanguagePrimitives.GenericOne<nativeint> ^^^ LanguagePrimitives.GenericOne<nativeint>  @@>, false
              <@@ LanguagePrimitives.GenericOne<unativeint> ^^^ LanguagePrimitives.GenericOne<unativeint>  @@>, false

              <@@ ~~~3y  @@>, true
              <@@ ~~~3uy  @@>, true
              <@@ ~~~3s  @@>, true
              <@@ ~~~3us  @@>, true
              <@@ ~~~3  @@>, true
              <@@ ~~~3u  @@>, true
              <@@ ~~~3L  @@>, true
              <@@ ~~~3UL  @@>, true
              <@@ ~~~LanguagePrimitives.GenericOne<nativeint>  @@>, false
              <@@ ~~~LanguagePrimitives.GenericOne<unativeint>  @@>, false

              <@@ byte 3uy  @@>, true
              <@@ byte 3y  @@>, true
              <@@ byte 3s  @@>, true
              <@@ byte 3us  @@>, true
              <@@ byte 3  @@>, true
              <@@ byte 3u  @@>, true
              <@@ byte 3L  @@>, true
              <@@ byte 3UL  @@>, true
              <@@ byte 3.0f  @@>, true
              <@@ byte 3.0  @@>, true
              <@@ byte LanguagePrimitives.GenericOne<nativeint>  @@>, false
              <@@ byte LanguagePrimitives.GenericOne<unativeint>  @@>, false
              <@@ byte 3.0M  @@>, true
              <@@ byte "3"  @@>, false

              <@@ sbyte 3uy  @@>, true
              <@@ sbyte 3y  @@>, true
              <@@ sbyte 3s  @@>, true
              <@@ sbyte 3us  @@>, true
              <@@ sbyte 3  @@>, true
              <@@ sbyte 3u  @@>, true
              <@@ sbyte 3L  @@>, true
              <@@ sbyte 3UL  @@>, true
              <@@ sbyte 3.0f  @@>, true
              <@@ sbyte 3.0  @@>, true
              <@@ sbyte LanguagePrimitives.GenericOne<nativeint>  @@>, false
              <@@ sbyte LanguagePrimitives.GenericOne<unativeint>  @@>, false
              <@@ sbyte 3.0M  @@>, true
              <@@ sbyte "3"  @@>, false

              <@@ int16 3uy  @@>, true
              <@@ int16 3y  @@>, true
              <@@ int16 3s  @@>, true
              <@@ int16 3us  @@>, true
              <@@ int16 3  @@>, true
              <@@ int16 3u  @@>, true
              <@@ int16 3L  @@>, true
              <@@ int16 3UL  @@>, true
              <@@ int16 3.0f  @@>, true
              <@@ int16 3.0  @@>, true
              <@@ int16 LanguagePrimitives.GenericOne<nativeint>  @@>, false
              <@@ int16 LanguagePrimitives.GenericOne<unativeint>  @@>, false
              <@@ int16 3.0M  @@>, true
              <@@ int16 "3"  @@>, false

              <@@ uint16 3uy  @@>, true
              <@@ uint16 3y  @@>, true
              <@@ uint16 3s  @@>, true
              <@@ uint16 3us  @@>, true
              <@@ uint16 3  @@>, true
              <@@ uint16 3u  @@>, true
              <@@ uint16 3L  @@>, true
              <@@ uint16 3UL  @@>, true
              <@@ uint16 3.0f  @@>, true
              <@@ uint16 3.0  @@>, true
              <@@ uint16 LanguagePrimitives.GenericOne<nativeint>  @@>, false
              <@@ uint16 LanguagePrimitives.GenericOne<unativeint>  @@>, false
              <@@ uint16 3.0M  @@>, true
              <@@ uint16 "3"  @@>, false

              <@@ int32 3uy  @@>, true
              <@@ int32 3y  @@>, true
              <@@ int32 3s  @@>, true
              <@@ int32 3us  @@>, true
              <@@ int32 3  @@>, true
              <@@ int32 3u  @@>, true
              <@@ int32 3L  @@>, true
              <@@ int32 3UL  @@>, true
              <@@ int32 3.0f  @@>, true
              <@@ int32 3.0  @@>, true
              <@@ int32 LanguagePrimitives.GenericOne<nativeint>  @@>, false
              <@@ int32 LanguagePrimitives.GenericOne<unativeint>  @@>, false
              <@@ int32 3.0M  @@>, true
              <@@ int32 "3"  @@>, false

              <@@ uint32 3uy  @@>, true
              <@@ uint32 3y  @@>, true
              <@@ uint32 3s  @@>, true
              <@@ uint32 3us  @@>, true
              <@@ uint32 3  @@>, true
              <@@ uint32 3u  @@>, true
              <@@ uint32 3L  @@>, true
              <@@ uint32 3UL  @@>, true
              <@@ uint32 3.0f  @@>, true
              <@@ uint32 3.0  @@>, true
              <@@ uint32 LanguagePrimitives.GenericOne<nativeint>  @@>, false
              <@@ uint32 LanguagePrimitives.GenericOne<unativeint>  @@>, false
              <@@ uint32 3.0M  @@>, true
              <@@ uint32 "3"  @@>, false

              <@@ int64 3uy  @@>, true
              <@@ int64 3y  @@>, true
              <@@ int64 3s  @@>, true
              <@@ int64 3us  @@>, true
              <@@ int64 3  @@>, true
              <@@ int64 3u  @@>, true
              <@@ int64 3L  @@>, true
              <@@ int64 3UL  @@>, true
              <@@ int64 3.0f  @@>, true
              <@@ int64 3.0  @@>, true
              <@@ int64 LanguagePrimitives.GenericOne<nativeint>  @@>, false
              <@@ int64 LanguagePrimitives.GenericOne<unativeint>  @@>, false
              <@@ int64 3.0M  @@>, true
              <@@ int64 "3"  @@>, false
              
              <@@ uint64 3uy  @@>, true
              <@@ uint64 3y  @@>, true
              <@@ uint64 3s  @@>, true
              <@@ uint64 3us  @@>, true
              <@@ uint64 3  @@>, true
              <@@ uint64 3u  @@>, true
              <@@ uint64 3L  @@>, true
              <@@ uint64 3UL  @@>, true
              <@@ uint64 3.0f  @@>, true
              <@@ uint64 3.0  @@>, true
              <@@ uint64 LanguagePrimitives.GenericOne<nativeint>  @@>, false
              <@@ uint64 LanguagePrimitives.GenericOne<unativeint>  @@>, false
              <@@ uint64 3.0M  @@>, true
              <@@ uint64 "3"  @@>, false

              <@@ nativeint 3uy  @@>, true
              <@@ nativeint 3y  @@>, true
              <@@ nativeint 3s  @@>, true
              <@@ nativeint 3us  @@>, true
              <@@ nativeint 3  @@>, true
              <@@ nativeint 3u  @@>, true
              <@@ nativeint 3L  @@>, true
              <@@ nativeint 3UL  @@>, true
              <@@ nativeint 3.0f  @@>, true
              <@@ nativeint 3.0  @@>, true
              <@@ nativeint LanguagePrimitives.GenericOne<nativeint>  @@>, false
              <@@ nativeint LanguagePrimitives.GenericOne<unativeint>  @@>, false
              //<@@ nativeint 3.0M  @@>, false
              //<@@ nativeint "3"  @@>, false

              <@@ unativeint 3uy  @@>, true
              <@@ unativeint 3y  @@>, true
              <@@ unativeint 3s  @@>, true
              <@@ unativeint 3us  @@>, true
              <@@ unativeint 3  @@>, true
              <@@ unativeint 3u  @@>, true
              <@@ unativeint 3L  @@>, true
              <@@ unativeint 3UL  @@>, true
              <@@ unativeint 3.0f  @@>, true
              <@@ unativeint 3.0  @@>, true
              <@@ unativeint LanguagePrimitives.GenericOne<nativeint>  @@>, false
              <@@ unativeint LanguagePrimitives.GenericOne<unativeint>  @@>, false
              //<@@ unativeint 3.0M  @@>, true
              //<@@ unativeint "3"  @@>, true

              <@@ LanguagePrimitives.GenericZero<float>  @@>, true
              <@@ LanguagePrimitives.GenericZero<float32>  @@>, true
              <@@ LanguagePrimitives.GenericZero<int>  @@>, true
              <@@ LanguagePrimitives.GenericZero<int64>  @@>, true
              <@@ LanguagePrimitives.GenericZero<uint64>  @@>, true
              <@@ LanguagePrimitives.GenericZero<nativeint>  @@>, true
              <@@ LanguagePrimitives.GenericOne<float>  @@>, true
              <@@ LanguagePrimitives.GenericOne<float32>  @@>, true
              <@@ LanguagePrimitives.GenericOne<int>  @@>, true
              <@@ LanguagePrimitives.GenericOne<int64>  @@>, true
              <@@ LanguagePrimitives.GenericOne<uint64>  @@>, true
              <@@ LanguagePrimitives.GenericOne<nativeint>  @@>, true
              <@@ List.sum [ 1; 2 ]  @@>, true
              <@@ List.sum [ 1.0f; 2.0f ]  @@>, true
              <@@ List.sum [ 1.0; 2.0 ]  @@>, true
              <@@ List.sum [ 1.0M; 2.0M ]  @@>, true
              <@@ List.average [ 1.0; 2.0 ]  @@>, true
              <@@ List.average [ 1.0f; 2.0f ]  @@>, true
              <@@ List.average [ 1.0M; 2.0M ]  @@>, true 
            ]

       tests |> List.forall (fun (test, canEval) -> 
           if canEval then 
               printfn "--> checking we can evaluate %A" test
               FSharp.Linq.RuntimeHelpers.LeafExpressionConverter.EvaluateQuotation test |> ignore
               printfn "<-- evaluated!"
           else
               printfn "skipping evaluation of %A because LinqExpressionConverter can't handle it" test
           printfn "checking %A" test
           match test with
            | CallWithWitnesses(None, minfo1, minfo2, witnessArgs, args) -> 
                minfo1.IsStatic && 
                minfo2.IsStatic && 
                minfo2.Name = minfo1.Name + "WithWitnesses" &&
    (*
                (printfn "checking minfo2.GetParameters().Length = %d..." (minfo2.GetParameters().Length); true) &&
                minfo2.GetParameters().Length = 3 && 
                (printfn "checking witnessArgs.Length..."; true) &&
                witnessArgs.Length = 1 &&
                (printfn "checking args.Length..."; true) &&
                args.Length = 2 &&
                (printfn "witnessArgs..."; true) &&
                (match witnessArgs with [ Lambda _ ] -> true | _ -> false) &&
                (printfn "args..."; true) &&
                (match args with [ _; _ ] -> true | _ -> false)
                *)
                true
            | _ -> false))

module MoreWitnessTests =

    open System.Runtime.CompilerServices
    open System.IO

    // TODO - ths fails
    [<ReflectedDefinition>]
    module Tests = 
        let inline f0 (x: 'T) : (unit -> 'T) list = 
           [] 

        let inline f (x: 'T) : (unit -> 'T) list = 
           [(fun () -> x + x)] 

        type C() =
            member inline __.F(x: 'T) = x + x

        [<AutoOpen>]
        module M = 

            type C with 
                member inline __.F2(x: 'T) = x + x
                static member inline F2Static(x: 'T) = x + x

            [<Extension>]
            type FileExt =
               [<Extension>]
               static member CreateDirectory(fileInfo: FileInfo) =
                   Directory.CreateDirectory fileInfo.Directory.FullName

               [<Extension>]
               static member inline F3(s: string, x: 'T) =
                   x + x

               [<Extension>]
               static member inline F4(s: string, x1: 'T, x2: 'T) =
                   x1 + x2


        [<ReflectedDefinition>]
        module Usage  = 
            let q0 = <@ f0 3 @>
            let q1 = <@ f 3 @>
            let q2 = <@ C().F(3) @>
            let q3 = <@ C().F2(3) @>
            let q4 = <@ C.F2Static(3) @>
            let q5 = <@ "".F3(3) @>
            let q6 = <@ "".F4(3, 4) @>

            check "wekncjeck1" (q0.ToString()) "Call (None, f0, [Value (3)])"
            check "wekncjeck2" (q1.ToString()) "Call (None, f, [Value (3)])"
            check "wekncjeck3" (q2.ToString()) "Call (Some (NewObject (C)), F, [Value (3)])"
            check "wekncjeck4" (q3.ToString()) "Call (None, C.F2, [NewObject (C), Value (3)])"
            check "wekncjeck5" (q4.ToString()) "Call (None, C.F2Static.Static, [Value (3)])"
            check "wekncjeck6" (q5.ToString()) "Call (None, F3, [Value (\"\"), Value (3)])"
            check "wekncjeck7" (q6.ToString()) "Call (None, F4, [Value (\"\"), Value (3), Value (4)])"

            check "ewlknweknl1" (FSharp.Linq.RuntimeHelpers.LeafExpressionConverter.EvaluateQuotation q0) (box ([] : (unit -> int) list))
            check "ewlknweknl2" (match FSharp.Linq.RuntimeHelpers.LeafExpressionConverter.EvaluateQuotation q1 with :? ((unit -> int) list) as x -> x.[0] ()) 6
            check "ewlknweknl3" (match FSharp.Linq.RuntimeHelpers.LeafExpressionConverter.EvaluateQuotation q2 with :? int as x -> x) 6
            check "ewlknweknl4" (match FSharp.Linq.RuntimeHelpers.LeafExpressionConverter.EvaluateQuotation q3 with :? int as x -> x) 6
            check "ewlknweknl5" (match FSharp.Linq.RuntimeHelpers.LeafExpressionConverter.EvaluateQuotation q4 with :? int as x -> x) 6
            check "ewlknweknl6" (match FSharp.Linq.RuntimeHelpers.LeafExpressionConverter.EvaluateQuotation q5 with :? int as x -> x) 6
            check "ewlknweknl7" (match FSharp.Linq.RuntimeHelpers.LeafExpressionConverter.EvaluateQuotation q6 with :? int as x -> x) 7
=======
    testSimpleMatchBang()
>>>>>>> c18e1780

module TestAssemblyAttributes = 
    let attributes = System.Reflection.Assembly.GetExecutingAssembly().GetCustomAttributes(false)

#if TESTS_AS_APP
let RUN() = !failures
#else
let aa =
  match !failures with 
  | [] -> 
      stdout.WriteLine "Test Passed"
      System.IO.File.WriteAllText("test.ok","ok")
      exit 0
  | errs -> 
      printfn "Test Failed, errors = %A" errs
      exit 1
#endif
<|MERGE_RESOLUTION|>--- conflicted
+++ resolved
@@ -3160,7 +3160,6 @@
             | expr -> Error "Delay is incorrect")
             (Ok ())
 
-<<<<<<< HEAD
     testSimpleMatchBang()        
     
 module WitnessTests = 
@@ -3633,9 +3632,6 @@
             check "ewlknweknl5" (match FSharp.Linq.RuntimeHelpers.LeafExpressionConverter.EvaluateQuotation q4 with :? int as x -> x) 6
             check "ewlknweknl6" (match FSharp.Linq.RuntimeHelpers.LeafExpressionConverter.EvaluateQuotation q5 with :? int as x -> x) 6
             check "ewlknweknl7" (match FSharp.Linq.RuntimeHelpers.LeafExpressionConverter.EvaluateQuotation q6 with :? int as x -> x) 7
-=======
-    testSimpleMatchBang()
->>>>>>> c18e1780
 
 module TestAssemblyAttributes = 
     let attributes = System.Reflection.Assembly.GetExecutingAssembly().GetCustomAttributes(false)
