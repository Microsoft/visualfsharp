﻿// Copyright (c) Microsoft Corporation.  All Rights Reserved.  See License.txt in the project root for license information.

[<AutoOpen>]
module FSharp.Compiler.UnitTests.CompilerAssert

open System
open System.Diagnostics
open System.IO
open System.Text
open System.Diagnostics
open System.Collections.Generic
open System.Reflection
open FSharp.Compiler.Text
open FSharp.Compiler.SourceCodeServices
open FSharp.Compiler.Interactive.Shell
#if FX_NO_APP_DOMAINS
open System.Runtime.Loader
#endif
open NUnit.Framework
open System.Reflection.Emit
open Microsoft.CodeAnalysis
open Microsoft.CodeAnalysis.CSharp
open FSharp.Compiler.UnitTests.Utilities

[<Sealed>]
type ILVerifier (dllFilePath: string) =

    member this.VerifyIL (qualifiedItemName: string, expectedIL: string) =
        ILChecker.checkILItem qualifiedItemName dllFilePath [ expectedIL ]

    member this.VerifyIL (expectedIL: string list) =
        ILChecker.checkIL dllFilePath expectedIL

    member this.VerifyILWithLineNumbers (qualifiedItemName: string, expectedIL: string) =
        ILChecker.checkILItemWithLineNumbers qualifiedItemName dllFilePath [ expectedIL ]

type Worker () =
    inherit MarshalByRefObject()

    member x.ExecuteTestCase assemblyPath (deps: string[]) =
        AppDomain.CurrentDomain.add_AssemblyResolve(ResolveEventHandler(fun _ args ->
            deps
            |> Array.tryFind (fun (x: string) -> Path.GetFileNameWithoutExtension x = args.Name)
            |> Option.bind (fun x -> if File.Exists x then Some x else None)
            |> Option.map Assembly.LoadFile
            |> Option.defaultValue null))
        let asm = Assembly.LoadFrom(assemblyPath)
        let entryPoint = asm.EntryPoint
        (entryPoint.Invoke(Unchecked.defaultof<obj>, [||])) |> ignore

type SourceKind =
    | Fs
    | Fsx

type CompileOutput =
    | Library
    | Exe

type CompilationReference = 
    private 
<<<<<<< HEAD
    | CompilationReference of Compilation * staticLink: bool 
=======
    | CompilationReference of Compilation * staticLink: bool
>>>>>>> 522dd906
    | TestCompilationReference of TestCompilation

    static member CreateFSharp(cmpl: Compilation, ?staticLink) =
        let staticLink = defaultArg staticLink false
        CompilationReference(cmpl, staticLink)

    static member Create(cmpl: TestCompilation) =
        TestCompilationReference cmpl
<<<<<<< HEAD

and Compilation = private Compilation of string * SourceKind * CompileOutput * options: string[] * CompilationReference list with
=======
>>>>>>> 522dd906

and Compilation = private Compilation of source: string * SourceKind * CompileOutput * options: string[] * CompilationReference list * name: string option with

    static member Create(source, sourceKind, output, ?options, ?cmplRefs, ?name) =
        let options = defaultArg options [||]
        let cmplRefs = defaultArg cmplRefs []
        Compilation(source, sourceKind, output, options, cmplRefs, name)

[<Sealed;AbstractClass>]
type CompilerAssert private () =

    static let checker = FSharpChecker.Create(suggestNamesForErrors=true)

    static let config = TestFramework.initializeSuite ()

    static let _ = config |> ignore

// Do a one time dotnet sdk build to compute the proper set of reference assemblies to pass to the compiler
#if !NETCOREAPP
#else
    static let projectFile = """
<Project Sdk="Microsoft.NET.Sdk">

  <PropertyGroup>
    <OutputType>Exe</OutputType>
    <TargetFramework>netcoreapp3.1</TargetFramework>
    <UseFSharpPreview>true</UseFSharpPreview>
    <DisableImplicitFSharpCoreReference>true</DisableImplicitFSharpCoreReference>
  </PropertyGroup>

  <ItemGroup><Compile Include="Program.fs" /></ItemGroup>

  <Target Name="WriteFrameworkReferences" AfterTargets="AfterBuild">
    <WriteLinesToFile File="FrameworkReferences.txt" Lines="@(ReferencePath)" Overwrite="true" WriteOnlyWhenDifferent="true" />
  </Target>

</Project>"""

    static let programFs = """
open System

[<EntryPoint>]
let main argv = 0"""

    static let getNetCoreAppReferences =
        let mutable output = ""
        let mutable errors = ""
        let mutable cleanUp = true
        let projectDirectory = Path.Combine(Path.GetTempPath(), "CompilerAssert", Path.GetRandomFileName())
        try
            try
                Directory.CreateDirectory(projectDirectory) |> ignore
                let projectFileName = Path.Combine(projectDirectory, "ProjectFile.fsproj")
                let programFsFileName = Path.Combine(projectDirectory, "Program.fs")
                let frameworkReferencesFileName = Path.Combine(projectDirectory, "FrameworkReferences.txt")

                File.WriteAllText(projectFileName, projectFile)
                File.WriteAllText(programFsFileName, programFs)

                let pInfo = ProcessStartInfo ()

                pInfo.FileName <- config.DotNetExe
                pInfo.Arguments <- "build"
                pInfo.WorkingDirectory <- projectDirectory
                pInfo.RedirectStandardOutput <- true
                pInfo.RedirectStandardError <- true
                pInfo.UseShellExecute <- false

                let p = Process.Start(pInfo)
                p.WaitForExit()

                output <- p.StandardOutput.ReadToEnd ()
                errors <- p.StandardError.ReadToEnd ()
                if not (String.IsNullOrWhiteSpace errors) then Assert.Fail errors

                if p.ExitCode <> 0 then Assert.Fail(sprintf "Program exited with exit code %d" p.ExitCode)

                File.ReadLines(frameworkReferencesFileName) |> Seq.toArray
            with | e ->
                cleanUp <- false
                printfn "%s" output
                printfn "%s" errors
                raise (new Exception (sprintf "An error occured getting netcoreapp references: %A" e))
        finally
            if cleanUp then
                try Directory.Delete(projectDirectory) with | _ -> ()
#endif

#if FX_NO_APP_DOMAINS
    static let executeBuiltApp assembly deps =
        let ctxt = AssemblyLoadContext("ContextName", true)
        try
            let asm = ctxt.LoadFromAssemblyPath(assembly)
            let entryPoint = asm.EntryPoint
            ctxt.add_Resolving(fun ctxt name ->
                deps
                |> List.tryFind (fun (x: string) -> Path.GetFileNameWithoutExtension x = name.Name)
                |> Option.map ctxt.LoadFromAssemblyPath
                |> Option.defaultValue null)
            (entryPoint.Invoke(Unchecked.defaultof<obj>, [||])) |> ignore
        finally
            ctxt.Unload()
#else

    static let pathToThisDll = Assembly.GetExecutingAssembly().CodeBase

    static let adSetup =
        let setup = new System.AppDomainSetup ()
        setup.PrivateBinPath <- pathToThisDll
        setup

    static let executeBuiltApp assembly deps =
        let ad = AppDomain.CreateDomain((Guid()).ToString(), null, adSetup)
        let worker = (ad.CreateInstanceFromAndUnwrap(pathToThisDll, typeof<Worker>.FullName)) :?> Worker
        worker.ExecuteTestCase assembly (deps |> Array.ofList) |>ignore
#endif

    static let defaultProjectOptions =
        {
            ProjectFileName = "Z:\\test.fsproj"
            ProjectId = None
            SourceFiles = [|"test.fs"|]
#if !NETCOREAPP
            OtherOptions = [|"--preferreduilang:en-US";"--warn:5"|]
#else
            OtherOptions =
                let assemblies = getNetCoreAppReferences |> Array.map (fun x -> sprintf "-r:%s" x)
                Array.append [|"--preferreduilang:en-US"; "--targetprofile:netcore"; "--noframework";"--warn:5"|] assemblies
#endif
            ReferencedProjects = [||]
            IsIncompleteTypeCheckEnvironment = false
            UseScriptResolutionRules = false
            LoadTime = DateTime()
            UnresolvedReferences = None
            OriginalLoadReferences = []
            ExtraProjectInfo = None
            Stamp = None
        }

    static let rawCompile inputFilePath outputFilePath isExe options source =
        File.WriteAllText (inputFilePath, source)
        let args =
            options
            |> Array.append defaultProjectOptions.OtherOptions
            |> Array.append [| "fsc.exe"; inputFilePath; "-o:" + outputFilePath; (if isExe then "--target:exe" else "--target:library"); "--nowin32manifest" |]
        let errors, _ = checker.Compile args |> Async.RunSynchronously

        errors, outputFilePath

    static let compileAux isExe options source f : unit =
        let inputFilePath = Path.ChangeExtension(Path.GetTempFileName(), ".fs")
        let outputFilePath = Path.ChangeExtension (Path.GetTempFileName(), if isExe then ".exe" else ".dll")
        try
            f (rawCompile inputFilePath outputFilePath isExe options source)
        finally
            try File.Delete inputFilePath with | _ -> ()
            try File.Delete outputFilePath with | _ -> ()

    static let compileDisposable outputPath isScript isExe options nameOpt source =
        let ext =
            if isScript then ".fsx"
            else ".fs"
        let inputFilePath = Path.ChangeExtension(Path.Combine(outputPath, Path.GetRandomFileName()), ext)
        let name =
            match nameOpt with
            | Some name -> name
            | _ -> Path.GetRandomFileName()
        let outputFilePath = Path.ChangeExtension (Path.Combine(outputPath, name), if isExe then ".exe" else ".dll")
        let o =
            { new IDisposable with
                member _.Dispose() =
                    try File.Delete inputFilePath with | _ -> ()
                    try File.Delete outputFilePath with | _ -> () }
        try
            o, rawCompile inputFilePath outputFilePath isExe options source
        with
        | _ ->
            o.Dispose()
            reraise()

    static let assertErrors libAdjust ignoreWarnings (errors: FSharpErrorInfo []) expectedErrors =
        let errors =
            errors
            |> Array.filter (fun error -> if ignoreWarnings then error.Severity <> FSharpErrorSeverity.Warning else true)
            |> Array.distinctBy (fun e -> e.Severity, e.ErrorNumber, e.StartLineAlternate, e.StartColumn, e.EndLineAlternate, e.EndColumn, e.Message)
            |> Array.map (fun info ->
                (info.Severity, info.ErrorNumber, (info.StartLineAlternate - libAdjust, info.StartColumn + 1, info.EndLineAlternate - libAdjust, info.EndColumn + 1), info.Message))

        let checkEqual k a b = 
            if a <> b then 
                Assert.AreEqual(a, b, sprintf "Mismatch in %s, expected '%A', got '%A'.\nAll errors:\n%A" k a b errors)

        checkEqual "Errors"  (Array.length expectedErrors) errors.Length 

        Array.zip errors expectedErrors
        |> Array.iter (fun (actualError, expectedError) ->
            let (expectedSeverity, expectedErrorNumber, expectedErrorRange, expectedErrorMsg) = expectedError
            let (actualSeverity, actualErrorNumber, actualErrorRange, actualErrorMsg) = actualError
            checkEqual "Severity" expectedSeverity actualSeverity
            checkEqual "ErrorNumber" expectedErrorNumber actualErrorNumber
            checkEqual "ErrorRange" expectedErrorRange actualErrorRange
            checkEqual "Message" expectedErrorMsg actualErrorMsg)

    static let gate = obj ()

    static let compile isExe options source f =
        lock gate (fun _ -> compileAux isExe options source f)

    static let rec compileCompilationAux outputPath (disposals: ResizeArray<IDisposable>) ignoreWarnings (cmpl: Compilation) : (FSharpErrorInfo[] * string) * string list =
        let compilationRefs, deps =
            match cmpl with
            | Compilation(_, _, _, _, cmpls, _) ->
                let compiledRefs =               
                    cmpls
                    |> List.map (fun cmpl ->
                            match cmpl with
                            | CompilationReference (cmpl, staticLink) ->
<<<<<<< HEAD
                                compileCompilationAux disposals ignoreWarnings cmpl, staticLink
                            | TestCompilationReference (cmpl) -> 
                                let tmp = Path.GetTempFileName()
=======
                                compileCompilationAux outputPath disposals ignoreWarnings cmpl, staticLink
                            | TestCompilationReference (cmpl) -> 
                                let tmp = Path.Combine(outputPath, Path.ChangeExtension(Path.GetRandomFileName(), ".dll"))
>>>>>>> 522dd906
                                disposals.Add({ new IDisposable with 
                                                    member _.Dispose() = 
                                                        try File.Delete tmp with | _ -> () })
                                cmpl.EmitAsFile tmp
                                (([||], tmp), []), false)

                let compilationRefs =
                    compiledRefs
                    |> List.map (fun (((errors, outputFilePath), _), staticLink) ->
                        assertErrors 0 ignoreWarnings errors [||]
                        let rOption = "-r:" + outputFilePath
                        if staticLink then
                            [rOption;"--staticlink:" + Path.GetFileNameWithoutExtension outputFilePath]
                        else
                            [rOption])
                    |> List.concat
                    |> Array.ofList

                let deps =
                    compiledRefs
                    |> List.map (fun ((_, deps), _) -> deps)
                    |> List.concat
                    |> List.distinct

                compilationRefs, deps

        let isScript =
            match cmpl with
            | Compilation(_, kind, _, _, _, _) ->
                match kind with
                | Fs -> false
                | Fsx -> true

        let isExe =
            match cmpl with
            | Compilation(_, _, output, _, _, _) ->
                match output with
                | Library -> false
                | Exe -> true

        let source =
            match cmpl with
            | Compilation(source, _, _, _, _, _) -> source

        let options = 
            match cmpl with
            | Compilation(_, _, _, options, _, _) -> options

        let nameOpt =
            match cmpl with
            | Compilation(_, _, _, _, _, nameOpt) -> nameOpt
                    
        let disposal, res = compileDisposable outputPath isScript isExe (Array.append options compilationRefs) nameOpt source
        disposals.Add disposal

        let deps2 =
            compilationRefs
            |> Array.filter (fun x -> not (x.Contains("--staticlink")))
            |> Array.map (fun x -> x.Replace("-r:", String.Empty))
            |> List.ofArray

        res, (deps @ deps2)

    static let rec compileCompilation ignoreWarnings (cmpl: Compilation) f =
        let compileDirectory = Path.Combine(Path.GetTempPath(), "CompilerAssert", Path.GetRandomFileName())
        let disposals = ResizeArray()
        try
            Directory.CreateDirectory(compileDirectory) |> ignore
            f (compileCompilationAux compileDirectory disposals ignoreWarnings cmpl)
        finally
            try Directory.Delete compileDirectory with | _ -> ()
            disposals
            |> Seq.iter (fun x -> x.Dispose())

    static member CompileWithErrors(cmpl: Compilation, expectedErrors, ?ignoreWarnings) =
        let ignoreWarnings = defaultArg ignoreWarnings false
        lock gate (fun () -> 
            compileCompilation ignoreWarnings cmpl (fun ((errors, _), _) ->
                assertErrors 0 ignoreWarnings errors expectedErrors))

    static member Compile(cmpl: Compilation, ?ignoreWarnings) =
        CompilerAssert.CompileWithErrors(cmpl, [||], defaultArg ignoreWarnings false)

    static member Execute(cmpl: Compilation, ?ignoreWarnings, ?beforeExecute, ?newProcess, ?onOutput) =
        let ignoreWarnings = defaultArg ignoreWarnings false
        let beforeExecute = defaultArg beforeExecute (fun _ _ -> ())
        let newProcess = defaultArg newProcess false
        let onOutput = defaultArg onOutput (fun _ -> ())
        lock gate (fun () -> 
            compileCompilation ignoreWarnings cmpl (fun ((errors, outputFilePath), deps) ->
                assertErrors 0 ignoreWarnings errors [||]
                beforeExecute outputFilePath deps
                if newProcess then
                    let mutable pinfo = ProcessStartInfo()
                    pinfo.RedirectStandardError <- true
                    pinfo.RedirectStandardOutput <- true
#if !NETCOREAPP
                    pinfo.FileName <- outputFilePath
#else
                    pinfo.FileName <- "dotnet"
                    pinfo.Arguments <- outputFilePath

                    let runtimeconfig =
                        """
{
    "runtimeOptions": {
        "tfm": "netcoreapp3.1",
        "framework": {
            "name": "Microsoft.NETCore.App",
            "version": "3.1.0"
        }
    }
}
                        """

                    let runtimeconfigPath = Path.ChangeExtension(outputFilePath, ".runtimeconfig.json")
                    File.WriteAllText(runtimeconfigPath, runtimeconfig)
                    use _disposal =
                        { new IDisposable with
                            member _.Dispose() = try File.Delete runtimeconfigPath with | _ -> () }
#endif
                    pinfo.UseShellExecute <- false
                    let p = Process.Start pinfo
                    let errors = p.StandardError.ReadToEnd()
                    let output = p.StandardOutput.ReadToEnd()
                    Assert.True(p.WaitForExit(120000))
                    if p.ExitCode <> 0 then
                        Assert.Fail errors
                    onOutput output
                else
                    executeBuiltApp outputFilePath deps))

    static member ExecutionHasOutput(cmpl: Compilation, expectedOutput: string) =
        CompilerAssert.Execute(cmpl, newProcess = true, onOutput = (fun output -> Assert.AreEqual(expectedOutput, output)))

    static member Pass (source: string) =
        lock gate <| fun () ->
            let parseResults, fileAnswer = checker.ParseAndCheckFileInProject("test.fs", 0, SourceText.ofString source, defaultProjectOptions) |> Async.RunSynchronously

            Assert.IsEmpty(parseResults.Errors, sprintf "Parse errors: %A" parseResults.Errors)

            match fileAnswer with
            | FSharpCheckFileAnswer.Aborted _ -> Assert.Fail("Type Checker Aborted")
            | FSharpCheckFileAnswer.Succeeded(typeCheckResults) ->

            Assert.IsEmpty(typeCheckResults.Errors, sprintf "Type Check errors: %A" typeCheckResults.Errors)

    static member PassWithOptions options (source: string) =
        lock gate <| fun () ->
            let options = { defaultProjectOptions with OtherOptions = Array.append options defaultProjectOptions.OtherOptions}

            let parseResults, fileAnswer = checker.ParseAndCheckFileInProject("test.fs", 0, SourceText.ofString source, options) |> Async.RunSynchronously

            Assert.IsEmpty(parseResults.Errors, sprintf "Parse errors: %A" parseResults.Errors)

            match fileAnswer with
            | FSharpCheckFileAnswer.Aborted _ -> Assert.Fail("Type Checker Aborted")
            | FSharpCheckFileAnswer.Succeeded(typeCheckResults) ->

            Assert.IsEmpty(typeCheckResults.Errors, sprintf "Type Check errors: %A" typeCheckResults.Errors)

    static member TypeCheckWithErrorsAndOptionsAgainstBaseLine options (sourceFile: string) =
        lock gate <| fun () ->
            let absoluteSourceFile = System.IO.Path.Combine(__SOURCE_DIRECTORY__, "..", sourceFile)
            let parseResults, fileAnswer =
                checker.ParseAndCheckFileInProject(
                    sourceFile,
                    0,
                    SourceText.ofString (File.ReadAllText absoluteSourceFile),
                    { defaultProjectOptions with OtherOptions = Array.append options defaultProjectOptions.OtherOptions; SourceFiles = [|sourceFile|] })
                |> Async.RunSynchronously

            Assert.IsEmpty(parseResults.Errors, sprintf "Parse errors: %A" parseResults.Errors)

            match fileAnswer with
            | FSharpCheckFileAnswer.Aborted _ -> Assert.Fail("Type Checker Aborted")
            | FSharpCheckFileAnswer.Succeeded(typeCheckResults) ->

            let errorsExpectedBaseLine =
                let bslFile = Path.ChangeExtension(absoluteSourceFile, "bsl")
                if not (File.Exists bslFile) then
                    // new test likely initialized, create empty baseline file
                    File.WriteAllText(bslFile, "")
                File.ReadAllText(Path.ChangeExtension(absoluteSourceFile, "bsl"))
            let errorsActual =
                typeCheckResults.Errors
                |> Array.map (sprintf "%A")
                |> String.concat "\n" 
            File.WriteAllText(Path.ChangeExtension(absoluteSourceFile,"err"), errorsActual)
<<<<<<< HEAD

            Assert.AreEqual(errorsExpectedBaseLine.Replace("\r\n","\n"), errorsActual.Replace("\r\n","\n"))

    static member TypeCheckWithErrorsAndOptionsAndAdjust options libAdjust (source: string) expectedTypeErrors =
        lock gate <| fun () ->
            let errors =
                let parseResults, fileAnswer =
                    checker.ParseAndCheckFileInProject(
                        "test.fs",
                        0,
                        SourceText.ofString source,
                        { defaultProjectOptions with OtherOptions = Array.append options defaultProjectOptions.OtherOptions})
                    |> Async.RunSynchronously

                if parseResults.Errors.Length > 0 then 
                    parseResults.Errors
                else

                    match fileAnswer with
                    | FSharpCheckFileAnswer.Aborted _ -> Assert.Fail("Type Checker Aborted"); [| |]
                    | FSharpCheckFileAnswer.Succeeded(typeCheckResults) -> typeCheckResults.Errors

            let errors =
                errors
                |> Array.distinctBy (fun e -> e.Severity, e.ErrorNumber, e.StartLineAlternate, e.StartColumn, e.EndLineAlternate, e.EndColumn, e.Message)
                |> Array.map (fun info ->
                    (info.Severity, info.ErrorNumber, (info.StartLineAlternate - libAdjust, info.StartColumn + 1, info.EndLineAlternate - libAdjust, info.EndColumn + 1), info.Message))

            let checkEqual k a b = 
                if a <> b then 
                    Assert.AreEqual(a, b, sprintf "Mismatch in %s, expected '%A', got '%A'.\nAll errors:\n%A" k a b errors)

            checkEqual "Type Check Errors"  (Array.length expectedTypeErrors) errors.Length 

            Array.zip errors expectedTypeErrors
            |> Array.iter (fun (actualError, expectedError) ->
                let (expectedSeverity, expectedErrorNumber, expectedErrorRange, expectedErrorMsg) = expectedError
                let (actualSeverity, actualErrorNumber, actualErrorRange, actualErrorMsg) = actualError
                checkEqual "Severity" expectedSeverity actualSeverity
                checkEqual "ErrorNumber" expectedErrorNumber actualErrorNumber
                checkEqual "ErrorRange" expectedErrorRange actualErrorRange
                checkEqual "Message" expectedErrorMsg actualErrorMsg
            )
=======

            Assert.AreEqual(errorsExpectedBaseLine.Replace("\r\n","\n"), errorsActual.Replace("\r\n","\n"))

    static member TypeCheckWithErrorsAndOptionsAndAdjust options libAdjust (source: string) expectedTypeErrors =
        lock gate <| fun () ->
            let errors =
                let parseResults, fileAnswer =
                    checker.ParseAndCheckFileInProject(
                        "test.fs",
                        0,
                        SourceText.ofString source,
                        { defaultProjectOptions with OtherOptions = Array.append options defaultProjectOptions.OtherOptions})
                    |> Async.RunSynchronously

                if parseResults.Errors.Length > 0 then 
                    parseResults.Errors
                else

                    match fileAnswer with
                    | FSharpCheckFileAnswer.Aborted _ -> Assert.Fail("Type Checker Aborted"); [| |]
                    | FSharpCheckFileAnswer.Succeeded(typeCheckResults) -> typeCheckResults.Errors

            assertErrors libAdjust false errors expectedTypeErrors

    static member TypeCheckWithErrorsAndOptions options (source: string) expectedTypeErrors =
        CompilerAssert.TypeCheckWithErrorsAndOptionsAndAdjust options 0 (source: string) expectedTypeErrors
>>>>>>> 522dd906

    static member TypeCheckWithErrorsAndOptions options (source: string) expectedTypeErrors =
        CompilerAssert.TypeCheckWithErrorsAndOptionsAndAdjust options 0 (source: string) expectedTypeErrors

    static member TypeCheckWithErrors (source: string) expectedTypeErrors =
        CompilerAssert.TypeCheckWithErrorsAndOptions [||] source expectedTypeErrors

    static member TypeCheckSingleErrorWithOptions options (source: string) (expectedSeverity: FSharpErrorSeverity) (expectedErrorNumber: int) (expectedErrorRange: int * int * int * int) (expectedErrorMsg: string) =
        CompilerAssert.TypeCheckWithErrorsAndOptions options source [| expectedSeverity, expectedErrorNumber, expectedErrorRange, expectedErrorMsg |]

    static member TypeCheckSingleError (source: string) (expectedSeverity: FSharpErrorSeverity) (expectedErrorNumber: int) (expectedErrorRange: int * int * int * int) (expectedErrorMsg: string) =
        CompilerAssert.TypeCheckWithErrors source [| expectedSeverity, expectedErrorNumber, expectedErrorRange, expectedErrorMsg |]

    static member CompileExeWithOptions options (source: string) =
        compile true options source (fun (errors, _) ->
            if errors.Length > 0 then
                Assert.Fail (sprintf "Compile had warnings and/or errors: %A" errors))

    static member CompileExe (source: string) =
        CompilerAssert.CompileExeWithOptions [||] source

    static member CompileExeAndRunWithOptions options (source: string) =
        compile true options source (fun (errors, outputExe) ->

            if errors.Length > 0 then
                Assert.Fail (sprintf "Compile had warnings and/or errors: %A" errors)

            executeBuiltApp outputExe []
        )

    static member CompileExeAndRun (source: string) =
        CompilerAssert.CompileExeAndRunWithOptions [||] source

    static member CompileLibraryAndVerifyILWithOptions options (source: string) (f: ILVerifier -> unit) =
        compile false options source (fun (errors, outputFilePath) ->
            let errors =
                errors |> Array.filter (fun x -> x.Severity = FSharpErrorSeverity.Error)
            if errors.Length > 0 then
                Assert.Fail (sprintf "Compile had errors: %A" errors)

            f (ILVerifier outputFilePath)
        )

    static member CompileLibraryAndVerifyIL (source: string) (f: ILVerifier -> unit) =
        CompilerAssert.CompileLibraryAndVerifyILWithOptions [||] source f

    static member RunScriptWithOptions options (source: string) (expectedErrorMessages: string list) =
        lock gate <| fun () ->
            // Intialize output and input streams
            use inStream = new StringReader("")
            use outStream = new StringWriter()
            use errStream = new StringWriter()

            // Build command line arguments & start FSI session
            let argv = [| "C:\\fsi.exe" |]
    #if !NETCOREAPP
            let args = Array.append argv [|"--noninteractive"|]
    #else
            let args = Array.append argv [|"--noninteractive"; "--targetprofile:netcore"|]
    #endif
            let allArgs = Array.append args options

            let fsiConfig = FsiEvaluationSession.GetDefaultConfiguration()
            use fsiSession = FsiEvaluationSession.Create(fsiConfig, allArgs, inStream, outStream, errStream, collectible = true)

            let ch, errors = fsiSession.EvalInteractionNonThrowing source

            let errorMessages = ResizeArray()
            errors
            |> Seq.iter (fun error -> errorMessages.Add(error.Message))

            match ch with
            | Choice2Of2 ex -> errorMessages.Add(ex.Message)
            | _ -> ()

            if expectedErrorMessages.Length <> errorMessages.Count then
                Assert.Fail(sprintf "Expected error messages: %A \n\n Actual error messages: %A" expectedErrorMessages errorMessages)
            else
                (expectedErrorMessages, errorMessages)
                ||> Seq.iter2 (fun expectedErrorMessage errorMessage ->
                    Assert.AreEqual(expectedErrorMessage, errorMessage)
            )

    static member RunScript source expectedErrorMessages =
        CompilerAssert.RunScriptWithOptions [||] source expectedErrorMessages

    static member ParseWithErrors (source: string) expectedParseErrors =
        let sourceFileName = "test.fs"
        let parsingOptions = { FSharpParsingOptions.Default with SourceFiles = [| sourceFileName |] }
        let parseResults = checker.ParseFile(sourceFileName, SourceText.ofString source, parsingOptions) |> Async.RunSynchronously

        Assert.True(parseResults.ParseHadErrors)

        let errors =
            parseResults.Errors
            |> Array.distinctBy (fun e -> e.Severity, e.ErrorNumber, e.StartLineAlternate, e.StartColumn, e.EndLineAlternate, e.EndColumn, e.Message)

        Assert.AreEqual(Array.length expectedParseErrors, errors.Length, sprintf "Parse errors: %A" parseResults.Errors)

        Array.zip errors expectedParseErrors
        |> Array.iter (fun (info, expectedError) ->
            let (expectedSeverity: FSharpErrorSeverity, expectedErrorNumber: int, expectedErrorRange: int * int * int * int, expectedErrorMsg: string) = expectedError
            Assert.AreEqual(expectedSeverity, info.Severity)
            Assert.AreEqual(expectedErrorNumber, info.ErrorNumber, "expectedErrorNumber")
            Assert.AreEqual(expectedErrorRange, (info.StartLineAlternate, info.StartColumn + 1, info.EndLineAlternate, info.EndColumn + 1), "expectedErrorRange")
            Assert.AreEqual(expectedErrorMsg, info.Message, "expectedErrorMsg")
        )<|MERGE_RESOLUTION|>--- conflicted
+++ resolved
@@ -58,11 +58,7 @@
 
 type CompilationReference = 
     private 
-<<<<<<< HEAD
-    | CompilationReference of Compilation * staticLink: bool 
-=======
     | CompilationReference of Compilation * staticLink: bool
->>>>>>> 522dd906
     | TestCompilationReference of TestCompilation
 
     static member CreateFSharp(cmpl: Compilation, ?staticLink) =
@@ -71,11 +67,6 @@
 
     static member Create(cmpl: TestCompilation) =
         TestCompilationReference cmpl
-<<<<<<< HEAD
-
-and Compilation = private Compilation of string * SourceKind * CompileOutput * options: string[] * CompilationReference list with
-=======
->>>>>>> 522dd906
 
 and Compilation = private Compilation of source: string * SourceKind * CompileOutput * options: string[] * CompilationReference list * name: string option with
 
@@ -293,15 +284,9 @@
                     |> List.map (fun cmpl ->
                             match cmpl with
                             | CompilationReference (cmpl, staticLink) ->
-<<<<<<< HEAD
-                                compileCompilationAux disposals ignoreWarnings cmpl, staticLink
-                            | TestCompilationReference (cmpl) -> 
-                                let tmp = Path.GetTempFileName()
-=======
                                 compileCompilationAux outputPath disposals ignoreWarnings cmpl, staticLink
                             | TestCompilationReference (cmpl) -> 
                                 let tmp = Path.Combine(outputPath, Path.ChangeExtension(Path.GetRandomFileName(), ".dll"))
->>>>>>> 522dd906
                                 disposals.Add({ new IDisposable with 
                                                     member _.Dispose() = 
                                                         try File.Delete tmp with | _ -> () })
@@ -491,7 +476,6 @@
                 |> Array.map (sprintf "%A")
                 |> String.concat "\n" 
             File.WriteAllText(Path.ChangeExtension(absoluteSourceFile,"err"), errorsActual)
-<<<<<<< HEAD
 
             Assert.AreEqual(errorsExpectedBaseLine.Replace("\r\n","\n"), errorsActual.Replace("\r\n","\n"))
 
@@ -514,55 +498,7 @@
                     | FSharpCheckFileAnswer.Aborted _ -> Assert.Fail("Type Checker Aborted"); [| |]
                     | FSharpCheckFileAnswer.Succeeded(typeCheckResults) -> typeCheckResults.Errors
 
-            let errors =
-                errors
-                |> Array.distinctBy (fun e -> e.Severity, e.ErrorNumber, e.StartLineAlternate, e.StartColumn, e.EndLineAlternate, e.EndColumn, e.Message)
-                |> Array.map (fun info ->
-                    (info.Severity, info.ErrorNumber, (info.StartLineAlternate - libAdjust, info.StartColumn + 1, info.EndLineAlternate - libAdjust, info.EndColumn + 1), info.Message))
-
-            let checkEqual k a b = 
-                if a <> b then 
-                    Assert.AreEqual(a, b, sprintf "Mismatch in %s, expected '%A', got '%A'.\nAll errors:\n%A" k a b errors)
-
-            checkEqual "Type Check Errors"  (Array.length expectedTypeErrors) errors.Length 
-
-            Array.zip errors expectedTypeErrors
-            |> Array.iter (fun (actualError, expectedError) ->
-                let (expectedSeverity, expectedErrorNumber, expectedErrorRange, expectedErrorMsg) = expectedError
-                let (actualSeverity, actualErrorNumber, actualErrorRange, actualErrorMsg) = actualError
-                checkEqual "Severity" expectedSeverity actualSeverity
-                checkEqual "ErrorNumber" expectedErrorNumber actualErrorNumber
-                checkEqual "ErrorRange" expectedErrorRange actualErrorRange
-                checkEqual "Message" expectedErrorMsg actualErrorMsg
-            )
-=======
-
-            Assert.AreEqual(errorsExpectedBaseLine.Replace("\r\n","\n"), errorsActual.Replace("\r\n","\n"))
-
-    static member TypeCheckWithErrorsAndOptionsAndAdjust options libAdjust (source: string) expectedTypeErrors =
-        lock gate <| fun () ->
-            let errors =
-                let parseResults, fileAnswer =
-                    checker.ParseAndCheckFileInProject(
-                        "test.fs",
-                        0,
-                        SourceText.ofString source,
-                        { defaultProjectOptions with OtherOptions = Array.append options defaultProjectOptions.OtherOptions})
-                    |> Async.RunSynchronously
-
-                if parseResults.Errors.Length > 0 then 
-                    parseResults.Errors
-                else
-
-                    match fileAnswer with
-                    | FSharpCheckFileAnswer.Aborted _ -> Assert.Fail("Type Checker Aborted"); [| |]
-                    | FSharpCheckFileAnswer.Succeeded(typeCheckResults) -> typeCheckResults.Errors
-
             assertErrors libAdjust false errors expectedTypeErrors
-
-    static member TypeCheckWithErrorsAndOptions options (source: string) expectedTypeErrors =
-        CompilerAssert.TypeCheckWithErrorsAndOptionsAndAdjust options 0 (source: string) expectedTypeErrors
->>>>>>> 522dd906
 
     static member TypeCheckWithErrorsAndOptions options (source: string) expectedTypeErrors =
         CompilerAssert.TypeCheckWithErrorsAndOptionsAndAdjust options 0 (source: string) expectedTypeErrors
