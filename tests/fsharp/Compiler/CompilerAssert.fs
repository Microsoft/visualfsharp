﻿// Copyright (c) Microsoft Corporation.  All Rights Reserved.  See License.txt in the project root for license information.

namespace FSharp.Compiler.UnitTests

open System
open System.Diagnostics
open System.IO
open System.Text

open FSharp.Compiler.Text
open FSharp.Compiler.SourceCodeServices
open FSharp.Compiler.Interactive.Shell

open NUnit.Framework
open System.Reflection.Emit

[<Sealed>]
type ILVerifier (dllFilePath: string) =

    member this.VerifyIL (qualifiedItemName: string, expectedIL: string) =
        ILChecker.checkILItem qualifiedItemName dllFilePath [ expectedIL ]

    member this.VerifyIL (expectedIL: string list) =
        ILChecker.checkIL dllFilePath expectedIL

    member this.VerifyILWithLineNumbers (qualifiedItemName: string, expectedIL: string) =
        ILChecker.checkILItemWithLineNumbers qualifiedItemName dllFilePath [ expectedIL ]

[<RequireQualifiedAccess>]
module CompilerAssert =

<<<<<<< HEAD
    let checker = FSharpChecker.Create(suggestNamesForErrors=true)

=======
    let checker = FSharpChecker.Create()
>>>>>>> 43f5510e
    let private config = TestFramework.initializeSuite ()


// Do a one time dotnet sdk build to compute the proper set of reference assemblies to pass to the compiler
#if !NETCOREAPP
#else
    let projectFile = """
<Project Sdk="Microsoft.NET.Sdk">

  <PropertyGroup>
    <OutputType>Exe</OutputType>
    <TargetFramework>netcoreapp2.1</TargetFramework>
  </PropertyGroup>

  <ItemGroup><Compile Include="Program.fs" /></ItemGroup>

  <Target Name="WriteFrameworkReferences" AfterTargets="AfterBuild">
    <WriteLinesToFile File="FrameworkReferences.txt" Lines="@(ReferencePath)" Overwrite="true" WriteOnlyWhenDifferent="true" />
  </Target>

</Project>"""

    let programFs = """
open System

[<EntryPoint>]
let main argv = 0"""

    let getNetCoreAppReferences =
        let mutable output = ""
        let mutable errors = ""
        let mutable cleanUp = true
        let projectDirectory = Path.Combine(Path.GetTempPath(), "netcoreapp2.1", Path.GetRandomFileName())
        try
            try
                Directory.CreateDirectory(projectDirectory) |> ignore
                let projectFileName = Path.Combine(projectDirectory, "ProjectFile.fsproj")
                let programFsFileName = Path.Combine(projectDirectory, "Program.fs")
                let frameworkReferencesFileName = Path.Combine(projectDirectory, "FrameworkReferences.txt")

                File.WriteAllText(projectFileName, projectFile)
                File.WriteAllText(programFsFileName, programFs)

                let pInfo = ProcessStartInfo ()

                pInfo.FileName <- config.DotNetExe
                pInfo.Arguments <- "build"
                pInfo.WorkingDirectory <- projectDirectory
                pInfo.RedirectStandardOutput <- true
                pInfo.RedirectStandardError <- true
                pInfo.UseShellExecute <- false

                let p = Process.Start(pInfo)
                p.WaitForExit()

                output <- p.StandardOutput.ReadToEnd ()
                errors <- p.StandardError.ReadToEnd ()
                if not (String.IsNullOrWhiteSpace errors) then Assert.Fail errors

                if p.ExitCode <> 0 then Assert.Fail(sprintf "Program exited with exit code %d" p.ExitCode)

                File.ReadLines(frameworkReferencesFileName) |> Seq.toArray
            with | e ->
                cleanUp <- false
                printfn "%s" output
                printfn "%s" errors
                raise (new Exception (sprintf "An error occured getting netcoreapp references: %A" e))
        finally
            if cleanUp then
                try Directory.Delete(projectDirectory) with | _ -> ()
#endif

    let private defaultProjectOptions =
        {
            ProjectFileName = "Z:\\test.fsproj"
            ProjectId = None
            SourceFiles = [|"test.fs"|]
#if !NETCOREAPP
            OtherOptions = [|"--preferreduilang:en-US"|]
#else
            OtherOptions =
                let assemblies = getNetCoreAppReferences |> Array.map (fun x -> sprintf "-r:%s" x)
                Array.append [|"--preferreduilang:en-US"; "--targetprofile:netcore"; "--noframework"|] assemblies
#endif
            ReferencedProjects = [||]
            IsIncompleteTypeCheckEnvironment = false
            UseScriptResolutionRules = false
            LoadTime = DateTime()
            UnresolvedReferences = None
            OriginalLoadReferences = []
            ExtraProjectInfo = None
            Stamp = None
        }

    let private gate = obj ()

    let private compile isExe source f =
        lock gate <| fun () ->
            let inputFilePath = Path.ChangeExtension(Path.GetTempFileName(), ".fs")
            let outputFilePath = Path.ChangeExtension (Path.GetTempFileName(), if isExe then ".exe" else ".dll")
            let runtimeConfigFilePath = Path.ChangeExtension (outputFilePath, ".runtimeconfig.json")
            let fsCoreDllPath = config.FSCOREDLLPATH
            let tmpFsCoreFilePath = Path.Combine (Path.GetDirectoryName(outputFilePath), Path.GetFileName(fsCoreDllPath))
            try
                File.Copy (fsCoreDllPath , tmpFsCoreFilePath, true)
                File.WriteAllText (inputFilePath, source)
                File.WriteAllText (runtimeConfigFilePath, """
{
  "runtimeOptions": {
    "tfm": "netcoreapp2.1",
    "framework": {
      "name": "Microsoft.NETCore.App",
      "version": "2.1.0"
    }
  }
}
                """)

                let args =
                    defaultProjectOptions.OtherOptions
                    |> Array.append [| "fsc.exe"; inputFilePath; "-o:" + outputFilePath; (if isExe then "--target:exe" else "--target:library"); "--nowin32manifest" |]
                let errors, _ = checker.Compile args |> Async.RunSynchronously

                f (errors, outputFilePath)

            finally
                try File.Delete inputFilePath with | _ -> ()
                try File.Delete outputFilePath with | _ -> ()
                try File.Delete runtimeConfigFilePath with | _ -> ()
                try File.Delete tmpFsCoreFilePath with | _ -> ()

    let Pass (source: string) =
        lock gate <| fun () ->
            let parseResults, fileAnswer = checker.ParseAndCheckFileInProject("test.fs", 0, SourceText.ofString source, defaultProjectOptions) |> Async.RunSynchronously

            Assert.IsEmpty(parseResults.Errors, sprintf "Parse errors: %A" parseResults.Errors)

            match fileAnswer with
            | FSharpCheckFileAnswer.Aborted _ -> Assert.Fail("Type Checker Aborted")
            | FSharpCheckFileAnswer.Succeeded(typeCheckResults) ->

            Assert.IsEmpty(typeCheckResults.Errors, sprintf "Type Check errors: %A" typeCheckResults.Errors)

    let TypeCheckWithErrorsAndOptions options (source: string) expectedTypeErrors =
        lock gate <| fun () ->
            let parseResults, fileAnswer =
                checker.ParseAndCheckFileInProject(
                    "test.fs",
                    0,
                    SourceText.ofString source,
                    { defaultProjectOptions with OtherOptions = Array.append options defaultProjectOptions.OtherOptions})
                |> Async.RunSynchronously

            Assert.IsEmpty(parseResults.Errors, sprintf "Parse errors: %A" parseResults.Errors)

            match fileAnswer with
            | FSharpCheckFileAnswer.Aborted _ -> Assert.Fail("Type Checker Aborted")
            | FSharpCheckFileAnswer.Succeeded(typeCheckResults) ->

            let errors =
                typeCheckResults.Errors
                |> Array.distinctBy (fun e -> e.Severity, e.ErrorNumber, e.StartLineAlternate, e.StartColumn, e.EndLineAlternate, e.EndColumn, e.Message)

            Assert.AreEqual(Array.length expectedTypeErrors, errors.Length, sprintf "Type check errors: %A" typeCheckResults.Errors)

            Array.zip errors expectedTypeErrors
            |> Array.iter (fun (info, expectedError) ->
                let (expectedServerity: FSharpErrorSeverity, expectedErrorNumber: int, expectedErrorRange: int * int * int * int, expectedErrorMsg: string) = expectedError
                Assert.AreEqual(expectedServerity, info.Severity)
                Assert.AreEqual(expectedErrorNumber, info.ErrorNumber, "expectedErrorNumber")
                Assert.AreEqual(expectedErrorRange, (info.StartLineAlternate, info.StartColumn + 1, info.EndLineAlternate, info.EndColumn + 1), "expectedErrorRange")
                Assert.AreEqual(expectedErrorMsg, info.Message, "expectedErrorMsg")
            )

    let TypeCheckWithErrors (source: string) expectedTypeErrors =
        TypeCheckWithErrorsAndOptions [||] source expectedTypeErrors

    let TypeCheckSingleErrorWithOptions options (source: string) (expectedServerity: FSharpErrorSeverity) (expectedErrorNumber: int) (expectedErrorRange: int * int * int * int) (expectedErrorMsg: string) =
        TypeCheckWithErrorsAndOptions options source [| expectedServerity, expectedErrorNumber, expectedErrorRange, expectedErrorMsg |]

    let TypeCheckSingleError (source: string) (expectedServerity: FSharpErrorSeverity) (expectedErrorNumber: int) (expectedErrorRange: int * int * int * int) (expectedErrorMsg: string) =
        TypeCheckWithErrors source [| expectedServerity, expectedErrorNumber, expectedErrorRange, expectedErrorMsg |]

    let CompileExe (source: string) =
        compile true source (fun (errors, _) ->
            if errors.Length > 0 then
                Assert.Fail (sprintf "Compile had warnings and/or errors: %A" errors))

    let CompileExeAndRun (source: string) =
        compile true source (fun (errors, outputExe) ->

            if errors.Length > 0 then
                Assert.Fail (sprintf "Compile had warnings and/or errors: %A" errors)

            let pInfo = ProcessStartInfo ()
#if NETCOREAPP
            pInfo.FileName <- config.DotNetExe
            pInfo.Arguments <- outputExe
#else
            pInfo.FileName <- outputExe
#endif

            pInfo.RedirectStandardError <- true
            pInfo.UseShellExecute <- false

            let p = Process.Start(pInfo)

            p.WaitForExit()
            let errors = p.StandardError.ReadToEnd ()
            if not (String.IsNullOrWhiteSpace errors) then
                Assert.Fail errors

            if p.ExitCode <> 0 then
                Assert.Fail(sprintf "Program exited with exit code %d" p.ExitCode)
        )

    let CompileLibraryAndVerifyIL (source: string) (f: ILVerifier -> unit) =
        compile false source (fun (errors, outputFilePath) ->
            if errors.Length > 0 then
                Assert.Fail (sprintf "Compile had warnings and/or errors: %A" errors)

            f (ILVerifier outputFilePath)
        )

    let RunScript (source: string) (expectedErrorMessages: string list) =
        lock gate <| fun () ->
            // Intialize output and input streams
            use inStream = new StringReader("")
            use outStream = new StringWriter()
            use errStream = new StringWriter()

            // Build command line arguments & start FSI session
            let argv = [| "C:\\fsi.exe" |]
    #if !NETCOREAPP
            let allArgs = Array.append argv [|"--noninteractive"|]
    #else
            let allArgs = Array.append argv [|"--noninteractive"; "--targetprofile:netcore"|]
    #endif

            let fsiConfig = FsiEvaluationSession.GetDefaultConfiguration()
            use fsiSession = FsiEvaluationSession.Create(fsiConfig, allArgs, inStream, outStream, errStream, collectible = true)

            let ch, errors = fsiSession.EvalInteractionNonThrowing source

            let errorMessages = ResizeArray()
            errors
            |> Seq.iter (fun error -> errorMessages.Add(error.Message))

            match ch with
            | Choice2Of2 ex -> errorMessages.Add(ex.Message)
            | _ -> ()

            if expectedErrorMessages.Length <> errorMessages.Count then
                Assert.Fail(sprintf "Expected error messages: %A \n\n Actual error messages: %A" expectedErrorMessages errorMessages)
            else
                (expectedErrorMessages, errorMessages)
                ||> Seq.iter2 (fun expectedErrorMessage errorMessage ->
                    Assert.AreEqual(expectedErrorMessage, errorMessage)
                )

    let ParseWithErrors (source: string) expectedParseErrors =
        let sourceFileName = "test.fs"
        let parsingOptions = { FSharpParsingOptions.Default with SourceFiles = [| sourceFileName |] }
        let parseResults = checker.ParseFile(sourceFileName, SourceText.ofString source, parsingOptions) |> Async.RunSynchronously

        Assert.True(parseResults.ParseHadErrors)

        let errors =
            parseResults.Errors
            |> Array.distinctBy (fun e -> e.Severity, e.ErrorNumber, e.StartLineAlternate, e.StartColumn, e.EndLineAlternate, e.EndColumn, e.Message)

        Assert.AreEqual(Array.length expectedParseErrors, errors.Length, sprintf "Parse errors: %A" parseResults.Errors)

        Array.zip errors expectedParseErrors
        |> Array.iter (fun (info, expectedError) ->
            let (expectedServerity: FSharpErrorSeverity, expectedErrorNumber: int, expectedErrorRange: int * int * int * int, expectedErrorMsg: string) = expectedError
            Assert.AreEqual(expectedServerity, info.Severity)
            Assert.AreEqual(expectedErrorNumber, info.ErrorNumber, "expectedErrorNumber")
            Assert.AreEqual(expectedErrorRange, (info.StartLineAlternate, info.StartColumn + 1, info.EndLineAlternate, info.EndColumn + 1), "expectedErrorRange")
            Assert.AreEqual(expectedErrorMsg, info.Message, "expectedErrorMsg")
        )

    [<Test>]
    let ``hello world``() =
        CompileExeAndRun
            """
(printfn "Hello, world."; exit 0)
            """<|MERGE_RESOLUTION|>--- conflicted
+++ resolved
@@ -29,13 +29,8 @@
 [<RequireQualifiedAccess>]
 module CompilerAssert =
 
-<<<<<<< HEAD
     let checker = FSharpChecker.Create(suggestNamesForErrors=true)
-
-=======
-    let checker = FSharpChecker.Create()
->>>>>>> 43f5510e
-    let private config = TestFramework.initializeSuite ()
++    let private config = TestFramework.initializeSuite ()
 
 
 // Do a one time dotnet sdk build to compute the proper set of reference assemblies to pass to the compiler
