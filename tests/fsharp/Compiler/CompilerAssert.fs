--- conflicted
+++ resolved
@@ -36,12 +36,7 @@
                     |> Seq.toArray
                     |> Array.filter (fun x -> x.ToLowerInvariant().Contains("system.") || x.ToLowerInvariant().EndsWith("netstandard.dll"))
                     |> Array.map (fun x -> sprintf "-r:%s" x)
-<<<<<<< HEAD
                 Array.append [|"--preferreduilang:en-US"; "--targetprofile:netcore"; "--noframework"|] assemblies
-=======
-                Array.append [|"--targetprofile:netcore"; "--noframework"|] assemblies
-
->>>>>>> cfb414fe
 #endif
             ReferencedProjects = [||]
             IsIncompleteTypeCheckEnvironment = false
