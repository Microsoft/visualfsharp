﻿// Copyright (c) Microsoft Corporation.  All Rights Reserved.  See License.txt in the project root for license information.

namespace FSharp.Compiler.UnitTests

open System
open System.Diagnostics
open System.IO
open System.Text

open FSharp.Compiler.Text
open FSharp.Compiler.SourceCodeServices
open FSharp.Compiler.Interactive.Shell

open NUnit.Framework
open System.Reflection.Emit

[<Sealed>]
type ILVerifier (dllFilePath: string) =

    member this.VerifyIL (qualifiedItemName: string, expectedIL: string) =
        ILChecker.checkILItem qualifiedItemName dllFilePath [ expectedIL ]

    member this.VerifyIL (expectedIL: string list) =
        ILChecker.checkIL dllFilePath expectedIL

    member this.VerifyILWithLineNumbers (qualifiedItemName: string, expectedIL: string) =
        ILChecker.checkILItemWithLineNumbers qualifiedItemName dllFilePath [ expectedIL ]

[<RequireQualifiedAccess>]
module CompilerAssert =

    let checker = FSharpChecker.Create()
    let private config = TestFramework.initializeSuite ()


// Do a one time dotnet sdk build to compute the proper set of reference assemblies to pass to the compiler
#if !NETCOREAPP
#else
    let projectFile = """
<Project Sdk="Microsoft.NET.Sdk">

  <PropertyGroup>
    <OutputType>Exe</OutputType>
    <TargetFramework>netcoreapp2.1</TargetFramework>
  </PropertyGroup>

  <ItemGroup><Compile Include="Program.fs" /></ItemGroup>

  <Target Name="WriteFrameworkReferences" AfterTargets="AfterBuild">
    <WriteLinesToFile File="FrameworkReferences.txt" Lines="@(ReferencePath)" Overwrite="true" WriteOnlyWhenDifferent="true" />
  </Target>

</Project>"""

    let programFs = """
open System

[<EntryPoint>]
let main argv = 0"""

    let getNetCoreAppReferences =
        let mutable output = ""
        let mutable errors = ""
        let mutable cleanUp = true
        let projectDirectory = Path.Combine(Path.GetTempPath(), "netcoreapp2.1", Path.GetRandomFileName())
        try
            try
                Directory.CreateDirectory(projectDirectory) |> ignore
                let projectFileName = Path.Combine(projectDirectory, "ProjectFile.fsproj")
                let programFsFileName = Path.Combine(projectDirectory, "Program.fs")
                let frameworkReferencesFileName = Path.Combine(projectDirectory, "FrameworkReferences.txt")

                File.WriteAllText(projectFileName, projectFile)
                File.WriteAllText(programFsFileName, programFs)

                let pInfo = ProcessStartInfo ()

                pInfo.FileName <- config.DotNetExe
                pInfo.Arguments <- "build"
                pInfo.WorkingDirectory <- projectDirectory
                pInfo.RedirectStandardOutput <- true
                pInfo.RedirectStandardError <- true
                pInfo.UseShellExecute <- false

                let p = Process.Start(pInfo)
                p.WaitForExit()

                output <- p.StandardOutput.ReadToEnd ()
                errors <- p.StandardError.ReadToEnd ()
                if not (String.IsNullOrWhiteSpace errors) then Assert.Fail errors

                if p.ExitCode <> 0 then Assert.Fail(sprintf "Program exited with exit code %d" p.ExitCode)

                File.ReadLines(frameworkReferencesFileName) |> Seq.toArray
            with | e ->
                cleanUp <- false
                printfn "%s" output
                printfn "%s" errors
                raise (new Exception (sprintf "An error occured getting netcoreapp references: %A" e))
        finally
            if cleanUp then
                try Directory.Delete(projectDirectory) with | _ -> ()
#endif

    let private defaultProjectOptions =
        {
            ProjectFileName = "Z:\\test.fsproj"
            ProjectId = None
            SourceFiles = [|"test.fs"|]
#if !NETCOREAPP
            OtherOptions = [|"--preferreduilang:en-US";|]
#else
            OtherOptions = 
                let assemblies = getNetCoreAppReferences |> Array.map (fun x -> sprintf "-r:%s" x)
                Array.append [|"--preferreduilang:en-US"; "--targetprofile:netcore"; "--noframework"|] assemblies
#endif
            ReferencedProjects = [||]
            IsIncompleteTypeCheckEnvironment = false
            UseScriptResolutionRules = false
            LoadTime = DateTime()
            UnresolvedReferences = None
            OriginalLoadReferences = []
            ExtraProjectInfo = None
            Stamp = None
        }

    let private gate = obj ()

    let private compile isExe source f =
        lock gate <| fun () ->
            let inputFilePath = Path.ChangeExtension(Path.GetTempFileName(), ".fs")
            let outputFilePath = Path.ChangeExtension (Path.GetTempFileName(), if isExe then ".exe" else ".dll")
            let runtimeConfigFilePath = Path.ChangeExtension (outputFilePath, ".runtimeconfig.json")
            let fsCoreDllPath = config.FSCOREDLLPATH
            let tmpFsCoreFilePath = Path.Combine (Path.GetDirectoryName(outputFilePath), Path.GetFileName(fsCoreDllPath))
            try
                File.Copy (fsCoreDllPath , tmpFsCoreFilePath, true)
                File.WriteAllText (inputFilePath, source)
                File.WriteAllText (runtimeConfigFilePath, """
{
  "runtimeOptions": {
    "tfm": "netcoreapp2.1",
    "framework": {
      "name": "Microsoft.NETCore.App",
      "version": "2.1.0"
    }
  }
}
                """)

                let args =
                    defaultProjectOptions.OtherOptions
                    |> Array.append [| "fsc.exe"; inputFilePath; "-o:" + outputFilePath; (if isExe then "--target:exe" else "--target:library"); "--nowin32manifest" |]
                let errors, _ = checker.Compile args |> Async.RunSynchronously

                f (errors, outputFilePath)

            finally
                try File.Delete inputFilePath with | _ -> ()
                try File.Delete outputFilePath with | _ -> ()
                try File.Delete runtimeConfigFilePath with | _ -> ()
                try File.Delete tmpFsCoreFilePath with | _ -> ()

    let Pass (source: string) =
        lock gate <| fun () ->
            let parseResults, fileAnswer = checker.ParseAndCheckFileInProject("test.fs", 0, SourceText.ofString source, defaultProjectOptions) |> Async.RunSynchronously

            Assert.IsEmpty(parseResults.Errors, sprintf "Parse errors: %A" parseResults.Errors)

            match fileAnswer with
            | FSharpCheckFileAnswer.Aborted _ -> Assert.Fail("Type Checker Aborted")
            | FSharpCheckFileAnswer.Succeeded(typeCheckResults) ->

            Assert.IsEmpty(typeCheckResults.Errors, sprintf "Type Check errors: %A" typeCheckResults.Errors)

<<<<<<< HEAD

    
    let TypeCheckWithErrors (source: string) expectedTypeErrors =
=======
    let TypeCheckWithErrorsAndOptions options (source: string) expectedTypeErrors =
>>>>>>> 897afd3d
        lock gate <| fun () ->
            let parseResults, fileAnswer = 
                checker.ParseAndCheckFileInProject(
                    "test.fs",
                    0,
                    SourceText.ofString source,
                    { defaultProjectOptions with OtherOptions = Array.append options defaultProjectOptions.OtherOptions}) 
                |> Async.RunSynchronously

            Assert.IsEmpty(parseResults.Errors, sprintf "Parse errors: %A" parseResults.Errors)

            match fileAnswer with
            | FSharpCheckFileAnswer.Aborted _ -> Assert.Fail("Type Checker Aborted")
            | FSharpCheckFileAnswer.Succeeded(typeCheckResults) ->

            let errors = 
                typeCheckResults.Errors
                |> Array.distinctBy (fun e -> e.Severity, e.ErrorNumber, e.StartLineAlternate, e.StartColumn, e.EndLineAlternate, e.EndColumn, e.Message)

            Assert.AreEqual(Array.length expectedTypeErrors, errors.Length, sprintf "Type check errors: %A" typeCheckResults.Errors)

            Array.zip errors expectedTypeErrors
            |> Array.iter (fun (info, expectedError) ->
                let (expectedServerity: FSharpErrorSeverity, expectedErrorNumber: int, expectedErrorRange: int * int * int * int, expectedErrorMsg: string) = expectedError
                Assert.AreEqual(expectedServerity, info.Severity)
                Assert.AreEqual(expectedErrorNumber, info.ErrorNumber, "expectedErrorNumber")
                Assert.AreEqual(expectedErrorRange, (info.StartLineAlternate, info.StartColumn + 1, info.EndLineAlternate, info.EndColumn + 1), "expectedErrorRange")
                Assert.AreEqual(expectedErrorMsg, info.Message, "expectedErrorMsg")
            )

<<<<<<< HEAD
    let TypeCheckSingleError (source: string) (expectedServerity: FSharpErrorSeverity) (expectedErrorNumber: int) (expectedErrorRange: int * int * int * int) (expectedErrorMsg: string) =
        TypeCheckWithErrors (source: string) [| expectedServerity, expectedErrorNumber, expectedErrorRange, expectedErrorMsg |]
=======
    let TypeCheckWithErrors (source: string) expectedTypeErrors =
        TypeCheckWithErrorsAndOptions [||] source expectedTypeErrors

    let TypeCheckSingleErrorWithOptions options (source: string) (expectedServerity: FSharpErrorSeverity) (expectedErrorNumber: int) (expectedErrorRange: int * int * int * int) (expectedErrorMsg: string) =
        TypeCheckWithErrorsAndOptions options source [| expectedServerity, expectedErrorNumber, expectedErrorRange, expectedErrorMsg |]

    let TypeCheckSingleError (source: string) (expectedServerity: FSharpErrorSeverity) (expectedErrorNumber: int) (expectedErrorRange: int * int * int * int) (expectedErrorMsg: string) =
        TypeCheckWithErrors source [| expectedServerity, expectedErrorNumber, expectedErrorRange, expectedErrorMsg |]
>>>>>>> 897afd3d

    let CompileExe (source: string) =
        compile true source (fun (errors, _) ->
            if errors.Length > 0 then
                Assert.Fail (sprintf "Compile had warnings and/or errors: %A" errors))

    let CompileExeAndRun (source: string) =
        compile true source (fun (errors, outputExe) ->

            if errors.Length > 0 then
                Assert.Fail (sprintf "Compile had warnings and/or errors: %A" errors)

            let pInfo = ProcessStartInfo ()
#if NETCOREAPP
            pInfo.FileName <- config.DotNetExe
            pInfo.Arguments <- outputExe
#else
            pInfo.FileName <- outputExe
#endif

            pInfo.RedirectStandardError <- true
            pInfo.UseShellExecute <- false
            
            let p = Process.Start(pInfo)

            p.WaitForExit()
            let errors = p.StandardError.ReadToEnd ()
            if not (String.IsNullOrWhiteSpace errors) then
                Assert.Fail errors

            if p.ExitCode <> 0 then
                Assert.Fail(sprintf "Program exited with exit code %d" p.ExitCode)
        )

    let CompileLibraryAndVerifyIL (source: string) (f: ILVerifier -> unit) =
        compile false source (fun (errors, outputFilePath) -> 
            if errors.Length > 0 then
                Assert.Fail (sprintf "Compile had warnings and/or errors: %A" errors)

            f (ILVerifier outputFilePath)
        )
 
    let RunScript (source: string) (expectedErrorMessages: string list) =
        lock gate <| fun () ->
            // Intialize output and input streams
            use inStream = new StringReader("")
            use outStream = new StringWriter()
            use errStream = new StringWriter()

            // Build command line arguments & start FSI session
            let argv = [| "C:\\fsi.exe" |]
    #if !NETCOREAPP
            let allArgs = Array.append argv [|"--noninteractive"|]
    #else
            let allArgs = Array.append argv [|"--noninteractive"; "--targetprofile:netcore"|]
    #endif

            let fsiConfig = FsiEvaluationSession.GetDefaultConfiguration()
            use fsiSession = FsiEvaluationSession.Create(fsiConfig, allArgs, inStream, outStream, errStream, collectible = true)
            
            let ch, errors = fsiSession.EvalInteractionNonThrowing source

            let errorMessages = ResizeArray()
            errors
            |> Seq.iter (fun error -> errorMessages.Add(error.Message))

            match ch with
            | Choice2Of2 ex -> errorMessages.Add(ex.Message)
            | _ -> ()

            if expectedErrorMessages.Length <> errorMessages.Count then
                Assert.Fail(sprintf "Expected error messages: %A \n\n Actual error messages: %A" expectedErrorMessages errorMessages)
            else
                (expectedErrorMessages, errorMessages)
                ||> Seq.iter2 (fun expectedErrorMessage errorMessage ->
                    Assert.AreEqual(expectedErrorMessage, errorMessage)
                )

    let ParseWithErrors (source: string) expectedParseErrors =
        let sourceFileName = "test.fs"
        let parsingOptions = { FSharpParsingOptions.Default with SourceFiles = [| sourceFileName |] }
        let parseResults = checker.ParseFile(sourceFileName, SourceText.ofString source, parsingOptions) |> Async.RunSynchronously

        Assert.True(parseResults.ParseHadErrors)

        let errors = 
            parseResults.Errors
            |> Array.distinctBy (fun e -> e.Severity, e.ErrorNumber, e.StartLineAlternate, e.StartColumn, e.EndLineAlternate, e.EndColumn, e.Message)

        Assert.AreEqual(Array.length expectedParseErrors, errors.Length, sprintf "Type check errors: %A" parseResults.Errors)

        Array.zip errors expectedParseErrors
        |> Array.iter (fun (info, expectedError) ->
            let (expectedServerity: FSharpErrorSeverity, expectedErrorNumber: int, expectedErrorRange: int * int * int * int, expectedErrorMsg: string) = expectedError
            Assert.AreEqual(expectedServerity, info.Severity)
            Assert.AreEqual(expectedErrorNumber, info.ErrorNumber, "expectedErrorNumber")
            Assert.AreEqual(expectedErrorRange, (info.StartLineAlternate, info.StartColumn + 1, info.EndLineAlternate, info.EndColumn + 1), "expectedErrorRange")
            Assert.AreEqual(expectedErrorMsg, info.Message, "expectedErrorMsg")
        )<|MERGE_RESOLUTION|>--- conflicted
+++ resolved
@@ -173,13 +173,7 @@
 
             Assert.IsEmpty(typeCheckResults.Errors, sprintf "Type Check errors: %A" typeCheckResults.Errors)
 
-<<<<<<< HEAD
-
-    
-    let TypeCheckWithErrors (source: string) expectedTypeErrors =
-=======
     let TypeCheckWithErrorsAndOptions options (source: string) expectedTypeErrors =
->>>>>>> 897afd3d
         lock gate <| fun () ->
             let parseResults, fileAnswer = 
                 checker.ParseAndCheckFileInProject(
@@ -210,10 +204,6 @@
                 Assert.AreEqual(expectedErrorMsg, info.Message, "expectedErrorMsg")
             )
 
-<<<<<<< HEAD
-    let TypeCheckSingleError (source: string) (expectedServerity: FSharpErrorSeverity) (expectedErrorNumber: int) (expectedErrorRange: int * int * int * int) (expectedErrorMsg: string) =
-        TypeCheckWithErrors (source: string) [| expectedServerity, expectedErrorNumber, expectedErrorRange, expectedErrorMsg |]
-=======
     let TypeCheckWithErrors (source: string) expectedTypeErrors =
         TypeCheckWithErrorsAndOptions [||] source expectedTypeErrors
 
@@ -222,7 +212,6 @@
 
     let TypeCheckSingleError (source: string) (expectedServerity: FSharpErrorSeverity) (expectedErrorNumber: int) (expectedErrorRange: int * int * int * int) (expectedErrorMsg: string) =
         TypeCheckWithErrors source [| expectedServerity, expectedErrorNumber, expectedErrorRange, expectedErrorMsg |]
->>>>>>> 897afd3d
 
     let CompileExe (source: string) =
         compile true source (fun (errors, _) ->
