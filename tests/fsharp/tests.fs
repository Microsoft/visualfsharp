﻿// To run these tests in F# Interactive , 'build net40', then send this chunk, then evaluate body of a test
#if INTERACTIVE
#r @"../../packages/NUnit.3.5.0/lib/net45/nunit.framework.dll"
#load "../../src/scripts/scriptlib.fsx"
#load "../FSharp.TestHelpers/TestFramework.fs"
#load "single-test.fs"
#else
module ``FSharp-Tests-Core``
#endif

open System
open System.IO
open System.Reflection
open System.Reflection.PortableExecutable
open NUnit.Framework
open TestFramework
open Scripting
open SingleTest
open HandleExpects

#if NETCOREAPP
// Use these lines if you want to test CoreCLR
let FSC_BASIC = FSC_CORECLR
let FSC_BUILDONLY = FSC_CORECLR_BUILDONLY
let FSI_BASIC = FSI_CORECLR
#else
let FSC_BASIC = FSC_OPT_PLUS_DEBUG
let FSI_BASIC = FSI_FILE
#endif
// ^^^^^^^^^^^^ To run these tests in F# Interactive , 'build net40', then send this chunk, then evaluate body of a test ^^^^^^^^^^^^

let inline getTestsDirectory dir = __SOURCE_DIRECTORY__ ++ dir
let singleTestBuildAndRun' = getTestsDirectory >> singleTestBuildAndRun
let singleTestBuildAndRunVersion' = getTestsDirectory >> singleTestBuildAndRunVersion
let testConfig' = getTestsDirectory >> testConfig

module CoreTests =
    // These tests are enabled for .NET Framework and .NET Core
    [<Test>]
    let ``access-FSC_BASIC``() = singleTestBuildAndRun' "core/access" FSC_BASIC

    [<Test>]
    let ``access-FSI_BASIC``() = singleTestBuildAndRun' "core/access" FSI_BASIC

    [<Test>]
    let ``apporder-FSC_BASIC`` () = singleTestBuildAndRun' "core/apporder" FSC_BASIC

    [<Test>]
    let ``apporder-FSI_BASIC`` () = singleTestBuildAndRun' "core/apporder" FSI_BASIC

    [<Test>]
    let ``array-FSC_BASIC`` () = singleTestBuildAndRun' "core/array" FSC_BASIC

    [<Test>]
    let ``array-FSI_BASIC`` () = singleTestBuildAndRun' "core/array" FSI_BASIC

    [<Test>]
    let ``comprehensions-FSC_BASIC`` () = singleTestBuildAndRun' "core/comprehensions" FSC_BASIC

    [<Test>]
    let ``comprehensions-FSI_BASIC`` () = singleTestBuildAndRun' "core/comprehensions" FSI_BASIC

    [<Test>]
    let ``comprehensionshw-FSC_BASIC`` () = singleTestBuildAndRun' "core/comprehensions-hw" FSC_BASIC

    [<Test>]
    let ``comprehensionshw-FSI_BASIC`` () = singleTestBuildAndRun' "core/comprehensions-hw" FSI_BASIC

    [<Test>]
    let ``genericmeasures-FSC_BASIC`` () = singleTestBuildAndRun' "core/genericmeasures" FSC_BASIC

    [<Test>]
    let ``genericmeasures-FSI_BASIC`` () = singleTestBuildAndRun' "core/genericmeasures" FSI_BASIC

    [<Test>]
    let ``innerpoly-FSC_BASIC`` () = singleTestBuildAndRun' "core/innerpoly" FSC_BASIC

    [<Test>]
    let ``innerpoly-FSI_BASIC`` () = singleTestBuildAndRun' "core/innerpoly" FSI_BASIC

    [<Test>]
    let ``namespaceAttributes-FSC_BASIC`` () = singleTestBuildAndRun' "core/namespaces" FSC_BASIC

    [<Test>]
    let ``unicode2-FSC_BASIC`` () = singleTestBuildAndRun' "core/unicode" FSC_BASIC // TODO: fails on coreclr

    [<Test>]
    let ``unicode2-FSI_BASIC`` () = singleTestBuildAndRun' "core/unicode" FSI_BASIC

    [<Test>]
    let ``lazy test-FSC_BASIC`` () = singleTestBuildAndRun' "core/lazy" FSC_BASIC

    [<Test>]
    let ``lazy test-FSI_BASIC`` () = singleTestBuildAndRun' "core/lazy" FSI_BASIC

    [<Test>]
    let ``letrec-FSC_BASIC`` () = singleTestBuildAndRun' "core/letrec" FSC_BASIC

    [<Test>]
    let ``letrec-FSI_BASIC`` () = singleTestBuildAndRun' "core/letrec" FSI_BASIC

    [<Test>]
    let ``letrec (mutrec variations part one) FSC_BASIC`` () = singleTestBuildAndRun' "core/letrec-mutrec" FSC_BASIC

    [<Test>]
    let ``letrec (mutrec variations part one) FSI_BASIC`` () = singleTestBuildAndRun' "core/letrec-mutrec" FSI_BASIC

    [<Test>]
    let ``libtest-FSC_BASIC`` () = singleTestBuildAndRun' "core/libtest" FSC_BASIC

    [<Test>]
    let ``libtest-FSI_BASIC`` () = singleTestBuildAndRun' "core/libtest" FSI_BASIC

    [<Test>]
    let ``lift-FSC_BASIC`` () = singleTestBuildAndRun' "core/lift" FSC_BASIC

    [<Test>]
    let ``lift-FSI_BASIC`` () = singleTestBuildAndRun' "core/lift" FSI_BASIC

    [<Test>]
    let ``map-FSC_BASIC`` () = singleTestBuildAndRun' "core/map" FSC_BASIC

    [<Test>]
    let ``map-FSI_BASIC`` () = singleTestBuildAndRun' "core/map" FSI_BASIC

    [<Test>]
    let ``measures-FSC_BASIC`` () = singleTestBuildAndRun' "core/measures" FSC_BASIC

    [<Test>]
    let ``measures-FSI_BASIC`` () = singleTestBuildAndRun' "core/measures" FSI_BASIC

    [<Test>]
    let ``nested-FSC_BASIC`` () = singleTestBuildAndRun' "core/nested" FSC_BASIC

    [<Test>]
    let ``nested-FSI_BASIC`` () = singleTestBuildAndRun' "core/nested" FSI_BASIC

    [<Test>]
    let ``members-ops-FSC_BASIC`` () = singleTestBuildAndRun' "core/members/ops" FSC_BASIC

    [<Test>]
    let ``members-ops-FSI_BASIC`` () = singleTestBuildAndRun' "core/members/ops" FSI_BASIC

    [<Test>]
    let ``members-ops-mutrec-FSC_BASIC`` () = singleTestBuildAndRun' "core/members/ops-mutrec" FSC_BASIC

    [<Test>]
    let ``members-ops-mutrec-FSI_BASIC`` () = singleTestBuildAndRun' "core/members/ops-mutrec" FSI_BASIC

    [<Test>]
    let ``seq-FSC_BASIC`` () = singleTestBuildAndRun' "core/seq" FSC_BASIC

    [<Test>]
    let ``seq-FSI_BASIC`` () = singleTestBuildAndRun' "core/seq" FSI_BASIC

    [<Test>]
    let ``math-numbers-FSC_BASIC`` () = singleTestBuildAndRun' "core/math/numbers" FSC_BASIC

    [<Test>]
    let ``math-numbers-FSI_BASIC`` () = singleTestBuildAndRun' "core/math/numbers" FSI_BASIC

    [<Test>]
    let ``members-ctree-FSC_BASIC`` () = singleTestBuildAndRun' "core/members/ctree" FSC_BASIC

    [<Test>]
    let ``members-ctree-FSI_BASIC`` () = singleTestBuildAndRun' "core/members/ctree" FSI_BASIC

    [<Test>]
    let ``members-factors-FSC_BASIC`` () = singleTestBuildAndRun' "core/members/factors" FSC_BASIC

    [<Test>]
    let ``members-factors-FSI_BASIC`` () = singleTestBuildAndRun' "core/members/factors" FSI_BASIC

    [<Test>]
    let ``members-factors-mutrec-FSC_BASIC`` () = singleTestBuildAndRun' "core/members/factors-mutrec" FSC_BASIC

    [<Test>]
    let ``members-factors-mutrec-FSI_BASIC`` () = singleTestBuildAndRun' "core/members/factors-mutrec" FSI_BASIC

    [<Test>]
    let ``graph-FSC_BASIC`` () = singleTestBuildAndRun' "perf/graph" FSC_BASIC

    [<Test>]
    let ``graph-FSI_BASIC`` () = singleTestBuildAndRun' "perf/graph" FSI_BASIC

    [<Test>]
    let ``nbody-FSC_BASIC`` () = singleTestBuildAndRun' "perf/nbody" FSC_BASIC

    [<Test>]
    let ``nbody-FSI_BASIC`` () = singleTestBuildAndRun' "perf/nbody" FSI_BASIC

    [<Test>]
    let ``letrec (mutrec variations part two) FSC_BASIC`` () = singleTestBuildAndRun' "core/letrec-mutrec2" FSC_BASIC

    [<Test>]
    let ``letrec (mutrec variations part two) FSI_BASIC`` () = singleTestBuildAndRun' "core/letrec-mutrec2" FSI_BASIC

    [<Test>]
    let ``printf-FSC_BASIC`` () = singleTestBuildAndRun' "core/printf" FSC_BASIC

    [<Test>]
<<<<<<< HEAD
    let ``printf-interpolated-FSC_BASIC`` () = singleTestBuildAndRunVersion "core/printf-interpolated" FSC_BASIC "preview"

    [<Test>]
    let ``tlr-FSC_BASIC`` () = singleTestBuildAndRun "core/tlr" FSC_BASIC
=======
    let ``tlr-FSC_BASIC`` () = singleTestBuildAndRun' "core/tlr" FSC_BASIC
>>>>>>> d0c19d86

    [<Test>]
    let ``tlr-FSI_BASIC`` () = singleTestBuildAndRun' "core/tlr" FSI_BASIC

    [<Test>]
    let ``subtype-FSC_BASIC`` () = singleTestBuildAndRun' "core/subtype" FSC_BASIC

    [<Test>]
    let ``subtype-FSI_BASIC`` () = singleTestBuildAndRun' "core/subtype" FSI_BASIC

    [<Test>]
    let ``syntax-FSC_BASIC`` () = singleTestBuildAndRun' "core/syntax" FSC_BASIC

    [<Test>]
    let ``syntax-FSI_BASIC`` () = singleTestBuildAndRun' "core/syntax" FSI_BASIC

    [<Test>]
    let ``test int32-FSC_BASIC`` () = singleTestBuildAndRun' "core/int32" FSC_BASIC

    [<Test>]
    let ``test int32-FSI_BASIC`` () = singleTestBuildAndRun' "core/int32" FSI_BASIC

    [<Test>]
    let ``quotes-FSC-BASIC`` () = singleTestBuildAndRun' "core/quotes" FSC_BASIC

    [<Test>]
    let ``quotes-FSI-BASIC`` () = singleTestBuildAndRun' "core/quotes" FSI_BASIC

    [<Test>]
    let ``recordResolution-FSC_BASIC`` () = singleTestBuildAndRun' "core/recordResolution" FSC_BASIC

    [<Test>]
    let ``recordResolution-FSI_BASIC`` () = singleTestBuildAndRun' "core/recordResolution" FSI_BASIC

    [<Test>]
    let ``SDKTests`` () =
        let cfg = testConfig' "SDKTests"
        exec cfg cfg.DotNetExe ("msbuild " + Path.Combine(cfg.Directory, "AllSdkTargetsTests.proj"))

#if !NETCOREAPP
    [<Test>]
    let ``attributes-FSC_BASIC`` () = singleTestBuildAndRun' "core/attributes" FSC_BASIC

    [<Test>]
    let ``attributes-FSI_BASIC`` () = singleTestBuildAndRun' "core/attributes" FSI_BASIC

    [<Test>]
    let byrefs () =

        let cfg = testConfig' "core/byrefs"

        begin
            use testOkFile = fileguard cfg "test.ok"

            fsc cfg "%s -o:test.exe -g" cfg.fsc_flags ["test.fsx"]

            singleNegTest cfg "test"

            exec cfg ("." ++ "test.exe") ""

            testOkFile.CheckExists()
        end

        begin
            use testOkFile = fileguard cfg "test2.ok"

            fsc cfg "%s -o:test2.exe -g" cfg.fsc_flags ["test2.fsx"]

            singleNegTest { cfg with fsc_flags = sprintf "%s --warnaserror-" cfg.fsc_flags } "test2"

            exec cfg ("." ++ "test2.exe") ""

            testOkFile.CheckExists()
        end

        begin
            csc cfg """/langversion:7.2 /nologo /target:library /out:cslib3.dll""" ["cslib3.cs"]

            use testOkFile = fileguard cfg "test3.ok"

            fsc cfg "%s -r:cslib3.dll -o:test3.exe -g" cfg.fsc_flags ["test3.fsx"]

            singleNegTest { cfg with fsc_flags = sprintf "%s -r:cslib3.dll" cfg.fsc_flags } "test3"

            exec cfg ("." ++ "test3.exe") ""

            testOkFile.CheckExists()
        end

    [<Test>]
    let span () =

        let cfg = testConfig' "core/span"

        let cfg = { cfg with fsc_flags = sprintf "%s --test:StackSpan" cfg.fsc_flags}

        begin
            use testOkFile = fileguard cfg "test.ok"

            singleNegTest cfg "test"

            fsc cfg "%s -o:test.exe -g" cfg.fsc_flags ["test.fsx"]

            // Execution is disabled until we can be sure .NET 4.7.2 is on the machine
            //exec cfg ("." ++ "test.exe") ""

            //testOkFile.CheckExists()
        end

        begin
            use testOkFile = fileguard cfg "test2.ok"

            singleNegTest cfg "test2"

            fsc cfg "%s -o:test2.exe -g" cfg.fsc_flags ["test2.fsx"]

            // Execution is disabled until we can be sure .NET 4.7.2 is on the machine
            //exec cfg ("." ++ "test.exe") ""

            //testOkFile.CheckExists()
        end

        begin
            use testOkFile = fileguard cfg "test3.ok"

            singleNegTest cfg "test3"

            fsc cfg "%s -o:test3.exe -g" cfg.fsc_flags ["test3.fsx"]

            // Execution is disabled until we can be sure .NET 4.7.2 is on the machine
            //exec cfg ("." ++ "test.exe") ""

            //testOkFile.CheckExists()
        end

    [<Test>]
    let asyncStackTraces () =
        let cfg = testConfig' "core/asyncStackTraces"

        use testOkFile = fileguard cfg "test.ok"

        fsc cfg "%s -o:test.exe -g --tailcalls- --optimize-" cfg.fsc_flags ["test.fsx"]

        exec cfg ("." ++ "test.exe") ""

        testOkFile.CheckExists()

    [<Test>]
    let ``lots-of-conditionals``() =
        let cfg = testConfig' "core/large/conditionals"
        use testOkFile = fileguard cfg "test.ok"
        fsc cfg "%s -o:test.exe " cfg.fsc_flags ["LargeConditionals-200.fs"]
        exec cfg ("." ++ "test.exe") ""
        testOkFile.CheckExists()

    [<Test>]
    let ``lots-of-conditionals-maxtested``() =
        let cfg = testConfig' "core/large/conditionals"
        use testOkFile = fileguard cfg "test.ok"
        fsc cfg "%s -o:test.exe " cfg.fsc_flags ["LargeConditionals-maxtested.fs"]
        exec cfg ("." ++ "test.exe") ""
        testOkFile.CheckExists()

    [<Test>]
    let ``lots-of-lets``() =
        let cfg = testConfig' "core/large/lets"
        use testOkFile = fileguard cfg "test.ok"
        fsc cfg "%s -o:test.exe " cfg.fsc_flags ["LargeLets-500.fs"]
        exec cfg ("." ++ "test.exe") ""
        testOkFile.CheckExists()

    [<Test>]
    let ``lots-of-lets-maxtested``() =
        let cfg = testConfig' "core/large/lets"
        use testOkFile = fileguard cfg "test.ok"
        fsc cfg "%s -o:test.exe " cfg.fsc_flags ["LargeLets-maxtested.fs"]
        exec cfg ("." ++ "test.exe") ""
        testOkFile.CheckExists()

    [<Test>]
    let ``lots-of-lists``() =
        let cfg = testConfig' "core/large/lists"
        use testOkFile = fileguard cfg "test.ok"
        fsc cfg "%s -o:test-500.exe " cfg.fsc_flags ["LargeList-500.fs"]
        exec cfg ("." ++ "test-500.exe") ""
        testOkFile.CheckExists()

    [<Test>]
    let ``lots-of-matches``() =
        let cfg = testConfig' "core/large/matches"
        use testOkFile = fileguard cfg "test.ok"
        fsc cfg "%s -o:test.exe " cfg.fsc_flags ["LargeMatches-200.fs"]
        exec cfg ("." ++ "test.exe") ""
        testOkFile.CheckExists()

    [<Test>]
    let ``lots-of-matches-maxtested``() =
        let cfg = testConfig' "core/large/matches"
        use testOkFile = fileguard cfg "test.ok"
        fsc cfg "%s -o:test.exe " cfg.fsc_flags ["LargeMatches-maxtested.fs"]
        exec cfg ("." ++ "test.exe") ""
        testOkFile.CheckExists()

    [<Test>]
    let ``lots-of-sequential-and-let``() =
        let cfg = testConfig' "core/large/mixed"
        use testOkFile = fileguard cfg "test.ok"
        fsc cfg "%s -o:test.exe " cfg.fsc_flags ["LargeSequentialLet-500.fs"]
        exec cfg ("." ++ "test.exe") ""
        testOkFile.CheckExists()

    [<Test>]
    let ``lots-of-sequential-and-let-maxtested``() =
        let cfg = testConfig' "core/large/mixed"
        use testOkFile = fileguard cfg "test.ok"
        fsc cfg "%s -o:test.exe " cfg.fsc_flags ["LargeSequentialLet-maxtested.fs"]
        exec cfg ("." ++ "test.exe") ""
        testOkFile.CheckExists()

    [<Test>]
    let ``lots-of-sequential``() =
        let cfg = testConfig' "core/large/sequential"
        use testOkFile = fileguard cfg "test.ok"
        fsc cfg "%s -o:test.exe " cfg.fsc_flags ["LargeSequential-500.fs"]
        exec cfg ("." ++ "test.exe") ""
        testOkFile.CheckExists()

    [<Test>]
    let ``lots-of-sequential-maxtested``() =
        let cfg = testConfig' "core/large/sequential"
        use testOkFile = fileguard cfg "test.ok"
        fsc cfg "%s -o:test.exe " cfg.fsc_flags ["LargeSequential-maxtested.fs"]
        exec cfg ("." ++ "test.exe") ""
        testOkFile.CheckExists()

#endif

    [<Test>]
    let ``control-FSC_BASIC`` () = singleTestBuildAndRun' "core/control" FSC_BASIC

    [<Test>]
    let ``control-FSI_BASIC`` () = singleTestBuildAndRun' "core/control" FSI_BASIC

    [<Test>]
    let ``control --tailcalls`` () =
        let cfg = testConfig' "core/control"
        singleTestBuildAndRunAux {cfg with fsi_flags = " --tailcalls" } FSC_BASIC

    [<Test>]
    let ``controlChamenos-FSC_BASIC`` () =
        let cfg = testConfig' "core/controlChamenos"
        singleTestBuildAndRunAux {cfg with fsi_flags = " --tailcalls" } FSC_BASIC

    [<Test>]
    let ``controlChamenos-FSI_BASIC`` () =
        let cfg = testConfig' "core/controlChamenos"
        singleTestBuildAndRunAux {cfg with fsi_flags = " --tailcalls" } FSI_BASIC

    [<Test>]
    let ``controlMailbox-FSC_BASIC`` () = singleTestBuildAndRun' "core/controlMailbox" FSC_BASIC

    [<Test>]
    let ``controlMailbox-FSI_BASIC`` () = singleTestBuildAndRun' "core/controlMailbox" FSI_BASIC

    [<Test>]
    let ``controlMailbox --tailcalls`` () =
        let cfg = testConfig' "core/controlMailbox"
        singleTestBuildAndRunAux {cfg with fsi_flags = " --tailcalls" } FSC_BASIC

    [<Test>]
    let ``csext-FSC_BASIC`` () = singleTestBuildAndRun' "core/csext" FSC_BASIC

    [<Test>]
    let ``csext-FSI_BASIC`` () = singleTestBuildAndRun' "core/csext" FSI_BASIC

    [<Test>]
    let ``enum-FSC_BASIC`` () = singleTestBuildAndRun' "core/enum" FSC_BASIC

    [<Test>]
    let ``enum-FSI_BASIC`` () = singleTestBuildAndRun' "core/enum" FSI_BASIC

#if !NETCOREAPP

    // Requires winforms will not run on coreclr
    [<Test>]
    let controlWpf () = singleTestBuildAndRun' "core/controlwpf" FSC_BASIC

    // These tests are enabled for .NET Framework
    [<Test>]
    let ``anon-FSC_BASIC``() =
        let cfg = testConfig' "core/anon"

        fsc cfg "%s -a -o:lib.dll" cfg.fsc_flags ["lib.fs"]

        peverify cfg "lib.dll"

        fsc cfg "%s -r:lib.dll" cfg.fsc_flags ["test.fsx"]

        peverify cfg "test.exe"

        begin
            use testOkFile = fileguard cfg "test.ok"

            exec cfg ("." ++ "test.exe") ""

            testOkFile.CheckExists()
        end

        begin
            use testOkFile = fileguard cfg "test.ok"

            fsi cfg "-r:lib.dll" ["test.fsx"]

            testOkFile.CheckExists()
        end

    [<Test>]
    let events () =
        let cfg = testConfig' "core/events"

        fsc cfg "%s -a -o:test.dll -g" cfg.fsc_flags ["test.fs"]

        peverify cfg "test.dll"

        csc cfg """/r:"%s" /reference:test.dll /debug+""" cfg.FSCOREDLLPATH ["testcs.cs"]

        peverify cfg "testcs.exe"

        use testOkFile = fileguard cfg "test.ok"

        fsi cfg "" ["test.fs"]

        testOkFile.CheckExists()

        exec cfg ("." ++ "testcs.exe") ""


    //
    // Shadowcopy does not work for public signed assemblies
    // =====================================================
    //
    //module ``FSI-Shadowcopy`` =
    //
    //    [<Test>]
    //    // "%FSI%" %fsi_flags%                          < test1.fsx
    //    [<FSharpSuiteTestCase("core/fsi-shadowcopy", "")
    //    // "%FSI%" %fsi_flags%  --shadowcopyreferences- < test1.fsx
    //    [<FSharpSuiteTestCase("core/fsi-shadowcopy", "--shadowcopyreferences-")
    //    let ``shadowcopy disabled`` (flags: string) =
    //        let cfg = testConfig' ()
    //
    //
    //
    //
    //
    //        // if exist test1.ok (del /f /q test1.ok)
    //        use testOkFile = fileguard cfg "test1.ok"
    //
    //        fsiStdin cfg "%s %s" cfg.fsi_flags flags "test1.fsx"
    //
    //        // if NOT EXIST test1.ok goto SetError
    //        testOkFile.CheckExists()
    //
    //
    //    [<Test>]
    //    // "%FSI%" %fsi_flags%  /shadowcopyreferences+  < test2.fsx
    //    [<FSharpSuiteTestCase("core/fsi-shadowcopy", "/shadowcopyreferences+")
    //    // "%FSI%" %fsi_flags%  --shadowcopyreferences  < test2.fsx
    //    [<FSharpSuiteTestCase("core/fsi-shadowcopy", "--shadowcopyreferences")
    //    let ``shadowcopy enabled`` (flags: string) =
    //        let cfg = testConfig' ()
    //
    //
    //
    //
    //
    //        // if exist test2.ok (del /f /q test2.ok)
    //        use testOkFile = fileguard cfg "test2.ok"
    //
    //        // "%FSI%" %fsi_flags%  /shadowcopyreferences+  < test2.fsx
    //        fsiStdin cfg "%s %s" cfg.fsi_flags flags "test2.fsx"
    //
    //        // if NOT EXIST test2.ok goto SetError
    //        testOkFile.CheckExists()
    //


    [<Test>]
    let forwarders () =
        let cfg = testConfig' "core/forwarders"

        mkdir cfg "orig"
        mkdir cfg "split"

        csc cfg """/nologo  /target:library /out:orig\a.dll /define:PART1;PART2""" ["a.cs"]

        csc cfg """/nologo  /target:library /out:orig\b.dll /r:orig\a.dll""" ["b.cs"]

        fsc cfg """-a -o:orig\c.dll -r:orig\b.dll -r:orig\a.dll""" ["c.fs"]

        csc cfg """/nologo  /target:library /out:split\a-part1.dll /define:PART1;SPLIT""" ["a.cs"]

        csc cfg """/nologo  /target:library /r:split\a-part1.dll /out:split\a.dll /define:PART2;SPLIT""" ["a.cs"]

        copy_y cfg ("orig" ++ "b.dll") ("split" ++ "b.dll")

        copy_y cfg ("orig" ++ "c.dll") ("split" ++ "c.dll")

        fsc cfg """-o:orig\test.exe -r:orig\b.dll -r:orig\a.dll""" ["test.fs"]

        fsc cfg """-o:split\test.exe -r:split\b.dll -r:split\a-part1.dll -r:split\a.dll""" ["test.fs"]

        fsc cfg """-o:split\test-against-c.exe -r:split\c.dll -r:split\a-part1.dll -r:split\a.dll""" ["test.fs"]

        peverify cfg ("split" ++ "a-part1.dll")

        peverify cfg ("split" ++ "b.dll")

        peverify cfg ("split" ++ "c.dll")

    [<Test>]
    let fsfromcs () =
        let cfg = testConfig' "core/fsfromcs"

        fsc cfg "%s -a --doc:lib.xml -o:lib.dll -g" cfg.fsc_flags ["lib.fs"]

        peverify cfg "lib.dll"

        csc cfg """/nologo /r:"%s" /r:System.Core.dll /r:lib.dll /out:test.exe""" cfg.FSCOREDLLPATH ["test.cs"]

        fsc cfg """%s -a --doc:lib--optimize.xml -o:lib--optimize.dll -g""" cfg.fsc_flags ["lib.fs"]

        peverify cfg "lib--optimize.dll"

        csc cfg """/nologo /r:"%s"  /r:System.Core.dll /r:lib--optimize.dll    /out:test--optimize.exe""" cfg.FSCOREDLLPATH ["test.cs"]

        exec cfg ("." ++ "test.exe") ""

        exec cfg ("." ++ "test--optimize.exe") ""

    [<Test>]
    let fsfromfsviacs () =
        let cfg = testConfig' "core/fsfromfsviacs"

        fsc cfg "%s -a -o:lib.dll -g" cfg.fsc_flags ["lib.fs"]

        peverify cfg "lib.dll"

        csc cfg """/nologo /target:library /r:"%s" /r:lib.dll /out:lib2.dll /langversion:7.2""" cfg.FSCOREDLLPATH ["lib2.cs"]

        csc cfg """/nologo /target:library /r:"%s" /out:lib3.dll  /langversion:7.2""" cfg.FSCOREDLLPATH ["lib3.cs"]

        // some features missing in 4.7
        for version in ["4.7"] do
            let outFile = "compilation.langversion.old.output.txt"
            let expectedFile = "compilation.langversion.old.output.bsl"
            fscBothToOutExpectFail cfg outFile "%s -r:lib.dll -r:lib2.dll -r:lib3.dll -o:test.exe -g --nologo --define:LANGVERSION_%s --langversion:%s" cfg.fsc_flags (version.Replace(".","_")) version ["test.fsx"]

            let diffs = fsdiff cfg outFile expectedFile
            match diffs with
            | "" -> ()
            | _ -> Assert.Fail (sprintf "'%s' and '%s' differ; %A" outFile expectedFile diffs)

        // all features available in preview
        fsc cfg "%s -r:lib.dll -r:lib2.dll -r:lib3.dll -o:test.exe -g --define:LANGVERSION_PREVIEW --langversion:preview" cfg.fsc_flags ["test.fsx"]

        peverify cfg "test.exe"

        exec cfg ("." ++ "test.exe") ""

        // Same with library references the other way around
        fsc cfg "%s -r:lib.dll -r:lib3.dll -r:lib2.dll -o:test.exe -g --define:LANGVERSION_PREVIEW --langversion:preview" cfg.fsc_flags ["test.fsx"]

        peverify cfg "test.exe"

        exec cfg ("." ++ "test.exe") ""

        // Same without the reference to lib.dll - testing an incomplete reference set, but only compiling a subset of the code
        fsc cfg "%s -r:System.Runtime.dll --noframework --define:NO_LIB_REFERENCE -r:lib3.dll -r:lib2.dll -o:test.exe -g --define:LANGVERSION_PREVIEW --langversion:preview" cfg.fsc_flags ["test.fsx"]

        peverify cfg "test.exe"

        exec cfg ("." ++ "test.exe") ""

        // check error messages for some cases
        let outFile = "compilation.errors.output.txt"
        let expectedFile = "compilation.errors.output.bsl"
        fscBothToOutExpectFail cfg outFile "%s -r:lib.dll -r:lib2.dll -r:lib3.dll -o:test.exe -g --nologo --define:LANGVERSION_PREVIEW --langversion:preview --define:CHECK_ERRORS" cfg.fsc_flags ["test.fsx"]

        let diffs = fsdiff cfg outFile expectedFile
        match diffs with
        | "" -> ()
        | _ -> Assert.Fail (sprintf "'%s' and '%s' differ; %A" outFile expectedFile diffs)

    [<Test>]
    let ``fsi-reference`` () =

        let cfg = testConfig' "core/fsi-reference"

        begin
            use testOkFile = fileguard cfg "test.ok"
            fsc cfg @"--target:library -o:ImplementationAssembly\ReferenceAssemblyExample.dll" ["ImplementationAssembly.fs"]
            fsc cfg @"--target:library -o:ReferenceAssembly\ReferenceAssemblyExample.dll" ["ReferenceAssembly.fs"]
            fsiStdin cfg "test.fsx" "" []
            testOkFile.CheckExists()
        end

    [<Test>]
    let ``fsi-reload`` () =
        let cfg = testConfig' "core/fsi-reload"

        begin
            use testOkFile = fileguard cfg "test.ok"
            fsiStdin cfg "test1.ml"  "--maxerrors:1" []
            testOkFile.CheckExists()
        end

        begin
            use testOkFile = fileguard cfg "test.ok"
            fsi cfg "%s  --maxerrors:1" cfg.fsi_flags ["load1.fsx"]
            testOkFile.CheckExists()
        end

        begin
            use testOkFile = fileguard cfg "test.ok"
            fsi cfg "%s  --maxerrors:1" cfg.fsi_flags ["load2.fsx"]
            testOkFile.CheckExists()
        end

        fsc cfg "" ["load1.fsx"]
        fsc cfg "" ["load2.fsx"]


    [<Test>]
    let fsiAndModifiers () =
        let cfg = testConfig' "core/fsiAndModifiers"

        do if fileExists cfg "TestLibrary.dll" then rm cfg "TestLibrary.dll"

        fsiStdin cfg "prepare.fsx" "--maxerrors:1" []

        use testOkFile = fileguard cfg "test.ok"

        fsiStdin cfg "test.fsx" "--maxerrors:1"  []

        testOkFile.CheckExists()



    [<Test>]
    let ``genericmeasures-AS_DLL`` () = singleTestBuildAndRun' "core/genericmeasures" AS_DLL


    [<Test>]
    let hiding () =
        let cfg = testConfig' "core/hiding"

        fsc cfg "%s -a --optimize -o:lib.dll" cfg.fsc_flags ["lib.mli";"lib.ml";"libv.ml"]

        peverify cfg "lib.dll"

        fsc cfg "%s -a --optimize -r:lib.dll -o:lib2.dll" cfg.fsc_flags ["lib2.mli";"lib2.ml";"lib3.ml"]

        peverify cfg "lib2.dll"

        fsc cfg "%s --optimize -r:lib.dll -r:lib2.dll -o:client.exe" cfg.fsc_flags ["client.ml"]

        peverify cfg "client.exe"

    [<Test>]
    let ``innerpoly-AS_DLL`` () = singleTestBuildAndRun' "core/innerpoly"  AS_DLL

    [<Test>]
    let queriesCustomQueryOps () =
        let cfg = testConfig' "core/queriesCustomQueryOps"

        fsc cfg """%s -o:test.exe -g""" cfg.fsc_flags ["test.fsx"]

        peverify cfg "test.exe"

        fsc cfg """%s --optimize -o:test--optimize.exe -g""" cfg.fsc_flags ["test.fsx"]

        peverify cfg "test--optimize.exe"

        singleNegTest cfg "negativetest"

        begin
            use testOkFile = fileguard cfg "test.ok"

            fsi cfg "%s" cfg.fsi_flags ["test.fsx"]

            testOkFile.CheckExists()
        end

        begin
            use testOkFile = fileguard cfg "test.ok"

            exec cfg ("." ++ "test.exe") ""

            testOkFile.CheckExists()
        end

        begin
            use testOkFile = fileguard cfg "test.ok"

            exec cfg ("." ++ "test--optimize.exe") ""

            testOkFile.CheckExists()
        end

    // Debug with
    //     ..\..\..\..\debug\net40\bin\fsi.exe --nologo < test.fsx >a.out 2>a.err
    // then
    ///    windiff z.output.test.default.stdout.bsl a.out
    let printing flag diffFileOut expectedFileOut diffFileErr expectedFileErr =
       let cfg = testConfig' "core/printing"

       if requireENCulture () then

        let copy from' = Commands.copy_y cfg.Directory from' >> checkResult

        let ``fsi <a >b 2>c`` =
            // "%FSI%" %fsc_flags_errors_ok%  --nologo                                    <test.fsx >z.raw.output.test.default.txt 2>&1
            let ``exec <a >b 2>c`` (inFile, outFile, errFile) p =
                Command.exec cfg.Directory cfg.EnvironmentVariables { Output = OutputAndError(Overwrite(outFile), Overwrite(errFile)); Input = Some(RedirectInput(inFile)); } p
                >> checkResult
            Printf.ksprintf (fun flags (inFile, outFile, errFile) -> Commands.fsi (``exec <a >b 2>c`` (inFile, outFile, errFile)) cfg.FSI flags [])

        let fsc_flags_errors_ok = ""

        let rawFileOut = Path.GetTempFileName()
        let rawFileErr = Path.GetTempFileName()
        ``fsi <a >b 2>c`` "%s --nologo %s" fsc_flags_errors_ok flag ("test.fsx", rawFileOut, rawFileErr)

        // REM REVIEW: want to normalise CWD paths, not suppress them.
        let ``findstr /v`` text = Seq.filter (fun (s: string) -> not <| s.Contains(text))
        let removeCDandHelp from' to' =
            File.ReadLines from' |> (``findstr /v`` cfg.Directory) |> (``findstr /v`` "--help' for options") |> (fun lines -> File.WriteAllLines(getfullpath cfg to', lines))

        removeCDandHelp rawFileOut diffFileOut
        removeCDandHelp rawFileErr diffFileErr

        let withDefault default' to' =
            if not (fileExists cfg to') then copy default' to'

        expectedFileOut |> withDefault diffFileOut
        expectedFileErr |> withDefault diffFileErr


        match fsdiff cfg diffFileOut expectedFileOut with
        | "" -> ()
        | diffs -> Assert.Fail (sprintf "'%s' and '%s' differ; %A" diffFileOut expectedFileOut diffs)

        match fsdiff cfg diffFileErr expectedFileErr with
        | "" -> ()
        | diffs -> Assert.Fail (sprintf "'%s' and '%s' differ; %A" diffFileErr expectedFileErr diffs)

    [<Test>]
    let ``printing-1`` () =
         printing "" "z.output.test.default.stdout.txt" "z.output.test.default.stdout.bsl" "z.output.test.default.stderr.txt" "z.output.test.default.stderr.bsl"

    [<Test>]
    let ``printing-2`` () =
         printing "--use:preludePrintSize1000.fsx" "z.output.test.1000.stdout.txt" "z.output.test.1000.stdout.bsl" "z.output.test.1000.stderr.txt" "z.output.test.1000.stderr.bsl"

    [<Test>]
    let ``printing-3`` () =
         printing "--use:preludePrintSize200.fsx" "z.output.test.200.stdout.txt" "z.output.test.200.stdout.bsl" "z.output.test.200.stderr.txt" "z.output.test.200.stderr.bsl"

    [<Test>]
    let ``printing-4`` () =
         printing "--use:preludeShowDeclarationValuesFalse.fsx" "z.output.test.off.stdout.txt" "z.output.test.off.stdout.bsl" "z.output.test.off.stderr.txt" "z.output.test.off.stderr.bsl"

    [<Test>]
    let ``printing-5`` () =
         printing "--quiet" "z.output.test.quiet.stdout.txt" "z.output.test.quiet.stdout.bsl" "z.output.test.quiet.stderr.txt" "z.output.test.quiet.stderr.bsl"

    type SigningType =
        | DelaySigned
        | PublicSigned
        | NotSigned

    let signedtest(programId:string, args:string, expectedSigning:SigningType) =

        let cfg = testConfig' "core/signedtests"
        let newFlags = cfg.fsc_flags + " " + args

        let exefile = programId + ".exe"
        fsc cfg "%s -o:%s" newFlags exefile ["test.fs"]

        let assemblyPath = Path.Combine(cfg.Directory, exefile)
        let assemblyName = AssemblyName.GetAssemblyName(assemblyPath)
        let publicKeyToken = assemblyName.GetPublicKeyToken()
        let isPublicKeyTokenPresent = not (Array.isEmpty publicKeyToken)
        use exeStream = new FileStream(assemblyPath, FileMode.Open)
        let peHeader = PEHeaders(exeStream)
        let isSigned = peHeader.CorHeader.Flags.HasFlag(CorFlags.StrongNameSigned)
        let actualSigning =
            match isSigned, isPublicKeyTokenPresent with
            | true, true-> SigningType.PublicSigned
            | true, false -> failwith "unreachable"
            | false, true -> SigningType.DelaySigned
            | false, false -> SigningType.NotSigned

        Assert.AreEqual(expectedSigning, actualSigning)

    [<Test; Category("signedtest")>]
    let ``signedtest-1`` () = signedtest("test-unsigned", "", SigningType.NotSigned)

    [<Test; Category("signedtest")>]
    let ``signedtest-2`` () = signedtest("test-sha1-full-cl", "--keyfile:sha1full.snk", SigningType.PublicSigned)

    [<Test; Category("signedtest")>]
    let ``signedtest-3`` () = signedtest("test-sha256-full-cl", "--keyfile:sha256full.snk", SigningType.PublicSigned)

    [<Test; Category("signedtest")>]
    let ``signedtest-4`` () = signedtest("test-sha512-full-cl", "--keyfile:sha512full.snk", SigningType.PublicSigned)

    [<Test; Category("signedtest")>]
    let ``signedtest-5`` () = signedtest("test-sha1024-full-cl", "--keyfile:sha1024full.snk", SigningType.PublicSigned)

    [<Test; Category("signedtest")>]
    let ``signedtest-6`` () = signedtest("test-sha1-delay-cl", "--keyfile:sha1delay.snk --delaysign", SigningType.DelaySigned)

    [<Test; Category("signedtest")>]
    let ``signedtest-7`` () = signedtest("test-sha256-delay-cl", "--keyfile:sha256delay.snk --delaysign", SigningType.DelaySigned)

    [<Test; Category("signedtest")>]
    let ``signedtest-8`` () = signedtest("test-sha512-delay-cl", "--keyfile:sha512delay.snk --delaysign", SigningType.DelaySigned)

    [<Test; Category("signedtest")>]
    let ``signedtest-9`` () = signedtest("test-sha1024-delay-cl", "--keyfile:sha1024delay.snk --delaysign", SigningType.DelaySigned)

    // Test SHA1 key full signed  Attributes
    [<Test; Category("signedtest")>]
    let ``signedtest-10`` () = signedtest("test-sha1-full-attributes", "--define:SHA1", SigningType.PublicSigned)

    // Test SHA1 key delayl signed  Attributes
    [<Test; Category("signedtest")>]
    let ``signedtest-11`` () = signedtest("test-sha1-delay-attributes", "--keyfile:sha1delay.snk --define:SHA1 --define:DELAY", SigningType.DelaySigned)

    [<Test; Category("signedtest")>]
    let ``signedtest-12`` () = signedtest("test-sha256-full-attributes", "--define:SHA256", SigningType.PublicSigned)

    // Test SHA 256 bit key delay signed  Attributes
    [<Test; Category("signedtest")>]
    let ``signedtest-13`` () = signedtest("test-sha256-delay-attributes", "--define:SHA256 --define:DELAY", SigningType.DelaySigned)

    // Test SHA 512 bit key fully signed  Attributes
    [<Test; Category("signedtest")>]
    let ``signedtest-14`` () = signedtest("test-sha512-full-attributes", "--define:SHA512", SigningType.PublicSigned)

    // Test SHA 512 bit key delay signed Attributes
    [<Test; Category("signedtest")>]
    let ``signedtest-15`` () = signedtest("test-sha512-delay-attributes", "--define:SHA512 --define:DELAY", SigningType.DelaySigned)

    // Test SHA 1024 bit key fully signed  Attributes
    [<Test; Category("signedtest")>]
    let ``signedtest-16`` () = signedtest("test-sha1024-full-attributes", "--define:SHA1024", SigningType.PublicSigned)
#endif

#if !NETCOREAPP
    [<Test>]
    let quotes () =
        let cfg = testConfig' "core/quotes"


        csc cfg """/nologo  /target:library /out:cslib.dll""" ["cslib.cs"]

        fsc cfg "%s --define:LANGVERSION_PREVIEW --langversion:preview -o:test.exe -r cslib.dll -g" cfg.fsc_flags ["test.fsx"]

        peverify cfg "test.exe"

        begin
            use testOkFile = fileguard cfg "test.ok"
            exec cfg ("." ++ "test.exe") ""
            testOkFile.CheckExists()
        end

        fsc cfg "%s -o:test-with-debug-data.exe --quotations-debug+ -r cslib.dll -g" cfg.fsc_flags ["test.fsx"]

        peverify cfg "test-with-debug-data.exe"

        fsc cfg "%s --optimize -o:test--optimize.exe -r cslib.dll -g" cfg.fsc_flags ["test.fsx"]

        peverify cfg "test--optimize.exe"

        begin
            use testOkFile = fileguard cfg "test.ok"

            fsi cfg "%s -r cslib.dll" cfg.fsi_flags ["test.fsx"]

            testOkFile.CheckExists()
        end

        begin
            use testOkFile = fileguard cfg "test.ok"
            exec cfg ("." ++ "test-with-debug-data.exe") ""
            testOkFile.CheckExists()
        end

        begin
            use testOkFile = fileguard cfg "test.ok"
            exec cfg ("." ++ "test--optimize.exe") ""
            testOkFile.CheckExists()
        end

    [<Test; Category("parsing")>]
    let parsing () =
        let cfg = testConfig' "core/parsing"

        fsc cfg "%s -a -o:crlf.dll -g" cfg.fsc_flags ["crlf.ml"]

        fsc cfg "%s -o:toplet.exe -g" cfg.fsc_flags ["toplet.ml"]

        peverify cfg "toplet.exe"

    [<Test>]
    let unicode () =
        let cfg = testConfig' "core/unicode"

        fsc cfg "%s -a -o:kanji-unicode-utf8-nosig-codepage-65001.dll -g" cfg.fsc_flags ["kanji-unicode-utf8-nosig-codepage-65001.fs"]

        fsc cfg "%s -a -o:kanji-unicode-utf8-nosig-codepage-65001.dll -g" cfg.fsc_flags ["kanji-unicode-utf8-nosig-codepage-65001.fs"]

        fsc cfg "%s -a -o:kanji-unicode-utf16.dll -g" cfg.fsc_flags ["kanji-unicode-utf16.fs"]

        fsc cfg "%s -a --codepage:65000 -o:kanji-unicode-utf7-codepage-65000.dll -g" cfg.fsc_flags ["kanji-unicode-utf7-codepage-65000.fs"]

        fsc cfg "%s -a -o:kanji-unicode-utf8-withsig-codepage-65001.dll -g" cfg.fsc_flags ["kanji-unicode-utf8-withsig-codepage-65001.fs"]

        fsi cfg "%s --utf8output" cfg.fsi_flags ["kanji-unicode-utf8-nosig-codepage-65001.fs"]

        fsi cfg "%s --utf8output --codepage:65001" cfg.fsi_flags ["kanji-unicode-utf8-withsig-codepage-65001.fs"]

        fsi cfg "%s --utf8output" cfg.fsi_flags ["kanji-unicode-utf8-withsig-codepage-65001.fs"]

        fsi cfg "%s --utf8output --codepage:65000" cfg.fsi_flags ["kanji-unicode-utf7-codepage-65000.fs"]

        fsi cfg "%s --utf8output" cfg.fsi_flags ["kanji-unicode-utf16.fs"]


    [<Test>]
    let internalsvisible () =
        let cfg = testConfig' "core/internalsvisible"

        // Compiling F# Library
        fsc cfg "%s --version:1.2.3 --keyfile:key.snk -a --optimize -o:library.dll" cfg.fsc_flags ["library.fsi"; "library.fs"]

        peverify cfg "library.dll"

        // Compiling C# Library
        csc cfg "/target:library /keyfile:key.snk /out:librarycs.dll" ["librarycs.cs"]

        peverify cfg "librarycs.dll"

        // Compiling F# main referencing C# and F# libraries
        fsc cfg "%s --version:1.2.3 --keyfile:key.snk --optimize -r:library.dll -r:librarycs.dll -o:main.exe" cfg.fsc_flags ["main.fs"]

        peverify cfg "main.exe"

        // Run F# main. Quick test!
        exec cfg ("." ++ "main.exe") ""


    // Repro for https://github.com/Microsoft/visualfsharp/issues/1298
    [<Test>]
    let fileorder () =
        let cfg = testConfig' "core/fileorder"

        log "== Compiling F# Library and Code, when empty file libfile2.fs IS NOT included"
        fsc cfg "%s -a --optimize -o:lib.dll " cfg.fsc_flags ["libfile1.fs"]

        peverify cfg "lib.dll"

        fsc cfg "%s -r:lib.dll -o:test.exe" cfg.fsc_flags ["test.fsx"]

        peverify cfg "test.exe"

        exec cfg ("." ++ "test.exe") ""

        log "== Compiling F# Library and Code, when empty file libfile2.fs IS included"
        fsc cfg "%s -a --optimize -o:lib2.dll " cfg.fsc_flags ["libfile1.fs"; "libfile2.fs"]

        peverify cfg "lib2.dll"

        fsc cfg "%s -r:lib2.dll -o:test2.exe" cfg.fsc_flags ["test.fsx"]

        peverify cfg "test2.exe"

        exec cfg ("." ++ "test2.exe") ""

    // Repro for https://github.com/Microsoft/visualfsharp/issues/2679
    [<Test>]
    let ``add files with same name from different folders`` () =
        let cfg = testConfig' "core/samename"

        log "== Compiling F# Code with files with same name in different folders"
        fsc cfg "%s -o:test.exe" cfg.fsc_flags ["folder1/a.fs"; "folder1/b.fs"; "folder2/a.fs"; "folder2/b.fs"]

        peverify cfg "test.exe"

        exec cfg ("." ++ "test.exe") ""

    [<Test>]
    let ``add files with same name from different folders including signature files`` () =
        let cfg = testConfig' "core/samename"

        log "== Compiling F# Code with files with same name in different folders including signature files"
        fsc cfg "%s -o:test.exe" cfg.fsc_flags ["folder1/a.fsi"; "folder1/a.fs"; "folder1/b.fsi"; "folder1/b.fs"; "folder2/a.fsi"; "folder2/a.fs"; "folder2/b.fsi"; "folder2/b.fs"]

        peverify cfg "test.exe"

        exec cfg ("." ++ "test.exe") ""

    [<Test>]
    let ``add files with same name from different folders including signature files that are not synced`` () =
        let cfg = testConfig' "core/samename"

        log "== Compiling F# Code with files with same name in different folders including signature files"
        fsc cfg "%s -o:test.exe" cfg.fsc_flags ["folder1/a.fsi"; "folder1/a.fs"; "folder1/b.fs"; "folder2/a.fsi"; "folder2/a.fs"; "folder2/b.fsi"; "folder2/b.fs"]

        peverify cfg "test.exe"

        exec cfg ("." ++ "test.exe") ""

    [<Test>]
    let ``libtest-FSI_STDIN`` () = singleTestBuildAndRun' "core/libtest" FSI_STDIN

    [<Test; Ignore("incorrect signature file generated, test has been disabled a long time")>]
    let ``libtest-GENERATED_SIGNATURE`` () = singleTestBuildAndRun' "core/libtest" GENERATED_SIGNATURE

    [<Test>]
    let ``libtest-FSC_OPT_MINUS_DEBUG`` () = singleTestBuildAndRun' "core/libtest" FSC_OPT_MINUS_DEBUG

    [<Test>]
    let ``libtest-AS_DLL`` () = singleTestBuildAndRun' "core/libtest" AS_DLL

    [<Test>]
    let ``no-warn-2003-tests`` () =
        // see https://github.com/Microsoft/visualfsharp/issues/3139
        let cfg = testConfig' "core/versionAttributes"
        let stdoutPath = "out.stdout.txt" |> getfullpath cfg
        let stderrPath = "out.stderr.txt" |> getfullpath cfg
        let stderrBaseline = "out.stderr.bsl" |> getfullpath cfg
        let stdoutBaseline = "out.stdout.bsl" |> getfullpath cfg
        let echo text =
            Commands.echoAppendToFile cfg.Directory text stdoutPath
            Commands.echoAppendToFile cfg.Directory text stderrPath

        File.WriteAllText(stdoutPath, "")
        File.WriteAllText(stderrPath, "")

        echo "Test 1================================================="
        fscAppend cfg stdoutPath stderrPath "--nologo" ["NoWarn2003.fs"]

        echo "Test 2================================================="
        fscAppend cfg stdoutPath stderrPath "--nologo" ["NoWarn2003_2.fs"]

        echo "Test 3================================================="
        fscAppend cfg stdoutPath stderrPath "--nologo" ["Warn2003_1.fs"]

        echo "Test 4================================================="
        fscAppend cfg stdoutPath stderrPath "--nologo" ["Warn2003_2.fs"]

        echo "Test 5================================================="
        fscAppend cfg stdoutPath stderrPath "--nologo" ["Warn2003_3.fs"]

        echo "Test 6================================================="
        fscAppend cfg stdoutPath stderrPath "--nologo --nowarn:2003" ["Warn2003_1.fs"]

        echo "Test 7================================================="
        fscAppend cfg stdoutPath stderrPath "--nologo --nowarn:2003" ["Warn2003_2.fs"]

        echo "Test 8================================================="
        fscAppend cfg stdoutPath stderrPath "--nologo --nowarn:2003" ["Warn2003_3.fs"]

        let normalizePaths f =
            let text = File.ReadAllText(f)
            let dummyPath = @"D:\staging\staging\src\tests\fsharp\core\load-script"
            let contents = System.Text.RegularExpressions.Regex.Replace(text, System.Text.RegularExpressions.Regex.Escape(cfg.Directory), dummyPath)
            File.WriteAllText(f, contents)

        normalizePaths stdoutPath
        normalizePaths stderrPath

        let diffs = fsdiff cfg stdoutPath stdoutBaseline

        match diffs with
        | "" -> ()
        | _ -> Assert.Fail (sprintf "'%s' and '%s' differ; %A" stdoutPath stdoutBaseline diffs)

        let diffs2 = fsdiff cfg stderrPath stderrBaseline

        match diffs2 with
        | "" -> ()
        | _ -> Assert.Fail (sprintf "'%s' and '%s' differ; %A" stderrPath stderrBaseline diffs2)

    [<Test>]
    let ``load-script`` () =
        let cfg = testConfig' "core/load-script"

        let stdoutPath = "out.stdout.txt" |> getfullpath cfg
        let stderrPath = "out.stderr.txt" |> getfullpath cfg
        let stderrBaseline = "out.stderr.bsl" |> getfullpath cfg
        let stdoutBaseline = "out.stdout.bsl" |> getfullpath cfg

        let appendToFile from = Commands.appendToFile cfg.Directory from stdoutPath
        let echo text = Commands.echoAppendToFile cfg.Directory text stdoutPath

        File.WriteAllText(stdoutPath, "")
        File.WriteAllText(stderrPath, "")

        do if fileExists cfg "3.exe" then getfullpath cfg "3.exe" |> File.Delete

        ["1.fsx"; "2.fsx"; "3.fsx"] |> List.iter appendToFile

        echo "Test 1================================================="

        fscAppend cfg stdoutPath stderrPath "--nologo" ["3.fsx"]

        execAppendIgnoreExitCode cfg stdoutPath stderrPath ("." ++ "3.exe") ""

        rm cfg "3.exe"

        echo "Test 2================================================="

        fsiAppendIgnoreExitCode cfg stdoutPath stderrPath "" ["3.fsx"]

        echo "Test 3================================================="

        fsiStdinAppendBothIgnoreExitCode cfg stdoutPath stderrPath "pipescr" "--nologo" []

        echo "Test 4================================================="

        fsiAppendIgnoreExitCode cfg stdoutPath stderrPath "" ["usesfsi.fsx"]

        echo "Test 5================================================="

        fscAppendIgnoreExitCode cfg stdoutPath stderrPath "--nologo" ["usesfsi.fsx"]

        echo "Test 6================================================="

        fscAppend cfg stdoutPath stderrPath "--nologo -r \"%s\"" cfg.FSharpCompilerInteractiveSettings ["usesfsi.fsx"]

        echo "Test 7================================================="

        fsiAppendIgnoreExitCode cfg stdoutPath stderrPath "" ["1.fsx";"2.fsx";"3.fsx"]

        echo "Test 8================================================="

        fsiAppendIgnoreExitCode cfg stdoutPath stderrPath "" ["3.fsx";"2.fsx";"1.fsx"]

        echo "Test 9================================================="

        fsiAppendIgnoreExitCode cfg stdoutPath stderrPath "" ["multiple-load-1.fsx"]

        echo "Test 10================================================="

        fsiAppendIgnoreExitCode cfg stdoutPath stderrPath "" ["multiple-load-2.fsx"]

        echo "Test 11================================================="

        fscAppend cfg stdoutPath stderrPath "--nologo" ["FlagCheck.fs"]

        execAppendIgnoreExitCode cfg stdoutPath stderrPath ("." ++ "FlagCheck.exe") ""

        rm cfg "FlagCheck.exe"

        echo "Test 12================================================="

        fscAppend cfg stdoutPath stderrPath "-o FlagCheckScript.exe --nologo" ["FlagCheck.fsx"]

        execAppendIgnoreExitCode cfg stdoutPath stderrPath ("." ++ "FlagCheckScript.exe") ""

        rm cfg "FlagCheckScript.exe"

        echo "Test 13================================================="

        fsiAppendIgnoreExitCode cfg stdoutPath stderrPath "" ["load-FlagCheckFs.fsx"]

        echo "Test 14================================================="

        fsiAppendIgnoreExitCode cfg stdoutPath stderrPath "" ["FlagCheck.fsx"]

        echo "Test 15================================================="

        fsiAppendIgnoreExitCode cfg stdoutPath stderrPath "" ["ProjectDriver.fsx"]

        echo "Test 16================================================="

        fscAppend cfg stdoutPath stderrPath "--nologo" ["ProjectDriver.fsx"]

        execAppendIgnoreExitCode cfg stdoutPath stderrPath ("." ++ "ProjectDriver.exe") ""

        rm cfg "ProjectDriver.exe"

        echo "Test 17================================================="

        fsiAppendIgnoreExitCode cfg stdoutPath stderrPath "" ["load-IncludeNoWarn211.fsx"]

        echo "Done =================================================="

        // an extra case
        fsiExpectFail cfg "" ["loadfail3.fsx"]

        let normalizePaths f =
            let text = File.ReadAllText(f)
            let dummyPath = @"D:\staging\staging\src\tests\fsharp\core\load-script"
            let contents = System.Text.RegularExpressions.Regex.Replace(text, System.Text.RegularExpressions.Regex.Escape(cfg.Directory), dummyPath)
            File.WriteAllText(f, contents)

        normalizePaths stdoutPath
        normalizePaths stderrPath

        let diffs = fsdiff cfg stdoutPath stdoutBaseline

        match diffs with
        | "" -> ()
        | _ -> Assert.Fail (sprintf "'%s' and '%s' differ; %A" stdoutPath stdoutBaseline diffs)

        let diffs2 = fsdiff cfg stderrPath stderrBaseline

        match diffs2 with
        | "" -> ()
        | _ -> Assert.Fail (sprintf "'%s' and '%s' differ; %A" stderrPath stderrBaseline diffs2)
#endif

    [<Test>]
    let ``longnames-FSC_BASIC`` () = singleTestBuildAndRun' "core/longnames" FSC_BASIC

    [<Test>]
    let ``longnames-FSI_BASIC`` () = singleTestBuildAndRun' "core/longnames" FSI_BASIC

    [<Test>]
    let ``math-numbersVS2008-FSC_BASIC`` () = singleTestBuildAndRun' "core/math/numbersVS2008" FSC_BASIC

    [<Test>]
    let ``math-numbersVS2008-FSI_BASIC`` () = singleTestBuildAndRun' "core/math/numbersVS2008" FSI_BASIC

    [<Test>]
    let ``patterns-FSC_BASIC`` () = singleTestBuildAndRun' "core/patterns" FSC_BASIC

//BUGBUG: https://github.com/Microsoft/visualfsharp/issues/6601
//    [<Test>]
//    let ``patterns-FSI_BASIC`` () = singleTestBuildAndRun' "core/patterns" FSI_BASIC

    [<Test>]
    let ``pinvoke-FSC_BASIC`` () = singleTestBuildAndRun' "core/pinvoke" FSC_BASIC

    [<Test>]
    let ``pinvoke-FSI_BASIC`` () =
        singleTestBuildAndRun' "core/pinvoke" FSI_BASIC

    [<Test>]
    let ``fsi_load-FSC_BASIC`` () = singleTestBuildAndRun' "core/fsi-load" FSC_BASIC

    [<Test>]
    let ``fsi_load-FSI_BASIC`` () = singleTestBuildAndRun' "core/fsi-load" FSI_BASIC

#if !NETCOREAPP
    [<Test>]
    let ``measures-AS_DLL`` () = singleTestBuildAndRun' "core/measures" AS_DLL

    [<Test>]
    let ``members-basics-AS_DLL`` () = singleTestBuildAndRun' "core/members/basics" AS_DLL

    [<Test>]
    let ``members-basics-hw`` () = singleTestBuildAndRun' "core/members/basics-hw" FSC_BASIC

    [<Test>]
    let ``members-basics-hw-mutrec`` () = singleTestBuildAndRun' "core/members/basics-hw-mutrec" FSC_BASIC

    [<Test>]
    let ``members-incremental-FSC_BASIC`` () = singleTestBuildAndRun' "core/members/incremental" FSC_BASIC

    [<Test>]
    let ``members-incremental-FSI_BASIC`` () = singleTestBuildAndRun' "core/members/incremental" FSI_BASIC

    [<Test>]
    let ``members-incremental-hw-FSC_BASIC`` () = singleTestBuildAndRun' "core/members/incremental-hw" FSC_BASIC

    [<Test>]
    let ``members-incremental-hw-FSI_BASIC`` () = singleTestBuildAndRun' "core/members/incremental-hw" FSI_BASIC

    [<Test>]
    let ``members-incremental-hw-mutrec-FSC_BASIC`` () = singleTestBuildAndRun' "core/members/incremental-hw-mutrec" FSC_BASIC

    [<Test>]
    let queriesLeafExpressionConvert () =
        let cfg = testConfig' "core/queriesLeafExpressionConvert"

        fsc cfg "%s -o:test.exe -g" cfg.fsc_flags ["test.fsx"]

        peverify cfg "test.exe"

        fsc cfg "%s --optimize -o:test--optimize.exe -g" cfg.fsc_flags ["test.fsx"]

        peverify cfg "test--optimize.exe"

        use testOkFile = fileguard cfg "test.ok"

        fsi cfg "%s" cfg.fsi_flags ["test.fsx"]

        testOkFile.CheckExists()

        use testOkFile2 = fileguard cfg "test.ok"

        exec cfg ("." ++ "test.exe") ""

        testOkFile2.CheckExists()

        use testOkFile3 = fileguard cfg "test.ok"

        exec cfg ("." ++ "test--optimize.exe") ""

        testOkFile3.CheckExists()


    [<Test>]
    let queriesNullableOperators () =
        let cfg = testConfig' "core/queriesNullableOperators"

        fsc cfg "%s -o:test.exe -g" cfg.fsc_flags ["test.fsx"]

        peverify cfg "test.exe"

        fsc cfg "%s --optimize -o:test--optimize.exe -g" cfg.fsc_flags ["test.fsx"]

        peverify cfg "test--optimize.exe"

        use testOkFile = fileguard cfg "test.ok"
        fsi cfg "%s" cfg.fsi_flags ["test.fsx"]
        testOkFile.CheckExists()

        use testOkFile2 = fileguard cfg "test.ok"
        exec cfg ("." ++ "test.exe") ""
        testOkFile2.CheckExists()

        use testOkFile3 = fileguard cfg "test.ok"
        exec cfg ("." ++ "test--optimize.exe") ""
        testOkFile3.CheckExists()

    [<Test>]
    let queriesOverIEnumerable () =
        let cfg = testConfig' "core/queriesOverIEnumerable"

        fsc cfg "%s -o:test.exe -g" cfg.fsc_flags ["test.fsx"]

        peverify cfg "test.exe"

        fsc cfg "%s --optimize -o:test--optimize.exe -g" cfg.fsc_flags ["test.fsx"]

        peverify cfg "test--optimize.exe"

        use testOkFile = fileguard cfg "test.ok"

        fsi cfg "%s" cfg.fsi_flags ["test.fsx"]

        testOkFile.CheckExists()

        use testOkFile2 = fileguard cfg "test.ok"

        exec cfg ("." ++ "test.exe") ""

        testOkFile2.CheckExists()

        use testOkFile3 = fileguard cfg "test.ok"

        exec cfg ("." ++ "test--optimize.exe") ""

        testOkFile3.CheckExists()

    [<Test>]
    let queriesOverIQueryable () =
        let cfg = testConfig' "core/queriesOverIQueryable"

        fsc cfg "%s -o:test.exe -g" cfg.fsc_flags ["test.fsx"]

        peverify cfg "test.exe"

        fsc cfg "%s --optimize -o:test--optimize.exe -g" cfg.fsc_flags ["test.fsx"]

        peverify cfg "test--optimize.exe"

        use testOkFile = fileguard cfg "test.ok"
        fsi cfg "%s" cfg.fsi_flags ["test.fsx"]

        testOkFile.CheckExists()


        use testOkFile2 = fileguard cfg "test.ok"

        exec cfg ("." ++ "test.exe") ""

        testOkFile2.CheckExists()


        use testOkFile3 = fileguard cfg "test.ok"
        exec cfg ("." ++ "test--optimize.exe") ""

        testOkFile3.CheckExists()


    [<Test>]
    let quotesDebugInfo () =
        let cfg = testConfig' "core/quotesDebugInfo"

        fsc cfg "%s --quotations-debug+ --optimize -o:test.exe -g" cfg.fsc_flags ["test.fsx"]

        peverify cfg "test.exe"

        fsc cfg "%s --quotations-debug+ --optimize -o:test--optimize.exe -g" cfg.fsc_flags ["test.fsx"]

        peverify cfg "test--optimize.exe"

        use testOkFile = fileguard cfg "test.ok"
        fsi cfg "%s --quotations-debug+" cfg.fsi_flags ["test.fsx"]

        testOkFile.CheckExists()


        use testOkFile2 = fileguard cfg "test.ok"

        exec cfg ("." ++ "test.exe") ""

        testOkFile2.CheckExists()

        use testOkFile3 = fileguard cfg "test.ok"

        exec cfg ("." ++ "test--optimize.exe") ""

        testOkFile3.CheckExists()


    [<Test>]
    let quotesInMultipleModules () =
        let cfg = testConfig' "core/quotesInMultipleModules"

        fsc cfg "%s -o:module1.dll --target:library" cfg.fsc_flags ["module1.fsx"]

        peverify cfg "module1.dll"

        fsc cfg "%s -o:module2.exe -r:module1.dll" cfg.fsc_flags ["module2.fsx"]

        peverify cfg "module2.exe"

        fsc cfg "%s --staticlink:module1 -o:module2-staticlink.exe -r:module1.dll" cfg.fsc_flags ["module2.fsx"]

        peverify cfg "module2-staticlink.exe"

        fsc cfg "%s -o:module1-opt.dll --target:library --optimize" cfg.fsc_flags ["module1.fsx"]

        peverify cfg "module1-opt.dll"

        fsc cfg "%s -o:module2-opt.exe -r:module1-opt.dll --optimize" cfg.fsc_flags ["module2.fsx"]

        peverify cfg "module2-opt.exe"

        use testOkFile = fileguard cfg "test.ok"

        fsi cfg "%s -r module1.dll" cfg.fsi_flags ["module2.fsx"]

        testOkFile.CheckExists()


        use testOkFile = fileguard cfg "test.ok"

        exec cfg ("." ++ "module2.exe") ""

        testOkFile.CheckExists()

        use testOkFile = fileguard cfg "test.ok"

        exec cfg ("." ++ "module2-opt.exe") ""

        testOkFile.CheckExists()

        use testOkFile = fileguard cfg "test.ok"

        exec cfg ("." ++ "module2-staticlink.exe") ""

        testOkFile.CheckExists()
#endif

    [<Test>]
    let ``reflect-FSC_BASIC`` () = singleTestBuildAndRun' "core/reflect" FSC_BASIC

    [<Test>]
    let ``reflect-FSI_BASIC`` () = singleTestBuildAndRun' "core/reflect" FSI_BASIC

#if !NETCOREAPP
    [<Test>]
    let refnormalization () =
        let cfg = testConfig' "core/refnormalization"

        // Prepare by building multiple versions of the test assemblies
        fsc cfg @"%s --target:library -o:version1\DependentAssembly.dll -g --version:1.0.0.0 --keyfile:keyfile.snk" cfg.fsc_flags [@"DependentAssembly.fs"]
        fsc cfg @"%s --target:library -o:version1\AscendentAssembly.dll -g --version:1.0.0.0 --keyfile:keyfile.snk -r:version1\DependentAssembly.dll" cfg.fsc_flags [@"AscendentAssembly.fs"]

        fsc cfg @"%s --target:library -o:version2\DependentAssembly.dll -g --version:2.0.0.0" cfg.fsc_flags [@"DependentAssembly.fs"]
        fsc cfg @"%s --target:library -o:version2\AscendentAssembly.dll -g --version:2.0.0.0 -r:version2\DependentAssembly.dll" cfg.fsc_flags [@"AscendentAssembly.fs"]

        //TestCase1
        // Build a program that references v2 of ascendent and v1 of dependent.
        // Note that, even though ascendent v2 references dependent v2, the reference is marked as v1.
        use TestOk = fileguard cfg "test.ok"
        fsc cfg @"%s -o:test1.exe -r:version1\DependentAssembly.dll -r:version2\AscendentAssembly.dll --optimize- -g" cfg.fsc_flags ["test.fs"]
        exec cfg ("." ++ "test1.exe") "DependentAssembly-1.0.0.0 AscendentAssembly-2.0.0.0"
        TestOk.CheckExists()

        //TestCase2
        // Build a program that references v1 of ascendent and v2 of dependent.
        // Note that, even though ascendent v1 references dependent v1, the reference is marked as v2 which was passed in.
        use TestOk = fileguard cfg "test.ok"
        fsc cfg @"%s -o:test2.exe -r:version2\DependentAssembly.dll -r:version1\AscendentAssembly.dll --optimize- -g" cfg.fsc_flags ["test.fs"]
        exec cfg ("." ++ "test2.exe") "DependentAssembly-2.0.0.0 AscendentAssembly-1.0.0.0"
        TestOk.CheckExists()

        //TestCase3
        // Build a program that references v1 of ascendent and v1 and v2 of dependent.
        // Verifies that compiler uses first version of a duplicate assembly passed on command line.
        use TestOk = fileguard cfg "test.ok"
        fsc cfg @"%s -o:test3.exe -r:version1\DependentAssembly.dll -r:version2\DependentAssembly.dll -r:version1\AscendentAssembly.dll --optimize- -g" cfg.fsc_flags ["test.fs"]
        exec cfg ("." ++ "test3.exe") "DependentAssembly-1.0.0.0 AscendentAssembly-1.0.0.0"
        TestOk.CheckExists()


    [<Test>]
    let testResources () =
        let cfg = testConfig' "core/resources"

        fsc cfg "%s  --resource:Resources.resources -o:test-embed.exe -g" cfg.fsc_flags ["test.fs"]

        peverify cfg "test-embed.exe"

        fsc cfg "%s  --linkresource:Resources.resources -o:test-link.exe -g" cfg.fsc_flags ["test.fs"]

        peverify cfg "test-link.exe"

        fsc cfg "%s  --resource:Resources.resources,ResourceName.resources -o:test-embed-named.exe -g" cfg.fsc_flags ["test.fs"]

        peverify cfg "test-embed-named.exe"

        fsc cfg "%s  --linkresource:Resources.resources,ResourceName.resources -o:test-link-named.exe -g" cfg.fsc_flags ["test.fs"]

        peverify cfg "test-link-named.exe"

        exec cfg ("." ++ "test-embed.exe") ""

        exec cfg ("." ++ "test-link.exe") ""

        exec cfg ("." ++ "test-link-named.exe") "ResourceName"

        exec cfg ("." ++ "test-embed-named.exe") "ResourceName"

    [<Test>]
    let topinit () =
        let cfg = testConfig' "core/topinit"

        fsc cfg "%s --optimize -o both69514.exe -g" cfg.fsc_flags ["lib69514.fs"; "app69514.fs"]

        peverify cfg "both69514.exe"

        fsc cfg "%s --optimize- -o both69514-noopt.exe -g" cfg.fsc_flags ["lib69514.fs"; "app69514.fs"]

        peverify cfg "both69514-noopt.exe"

        fsc cfg "%s --optimize -a -g" cfg.fsc_flags ["lib69514.fs"]

        peverify cfg "lib69514.dll"

        fsc cfg "%s --optimize -r:lib69514.dll -g" cfg.fsc_flags ["app69514.fs"]

        peverify cfg "app69514.exe"

        fsc cfg "%s --optimize- -o:lib69514-noopt.dll -a -g" cfg.fsc_flags ["lib69514.fs"]

        peverify cfg "lib69514-noopt.dll"

        fsc cfg "%s --optimize- -r:lib69514-noopt.dll -o:app69514-noopt.exe -g" cfg.fsc_flags ["app69514.fs"]

        peverify cfg "app69514-noopt.exe"

        fsc cfg "%s --optimize- -o:lib69514-noopt-withsig.dll -a -g" cfg.fsc_flags ["lib69514.fsi"; "lib69514.fs"]

        peverify cfg "lib69514-noopt-withsig.dll"

        fsc cfg "%s --optimize- -r:lib69514-noopt-withsig.dll -o:app69514-noopt-withsig.exe -g" cfg.fsc_flags ["app69514.fs"]

        peverify cfg "app69514-noopt-withsig.exe"

        fsc cfg "%s -o:lib69514-withsig.dll -a -g" cfg.fsc_flags ["lib69514.fsi"; "lib69514.fs"]

        peverify cfg "lib69514-withsig.dll"

        fsc cfg "%s -r:lib69514-withsig.dll -o:app69514-withsig.exe -g" cfg.fsc_flags ["app69514.fs"]

        peverify cfg "app69514-withsig.exe"

        fsc cfg "%s -o:lib.dll -a -g" cfg.fsc_flags ["lib.ml"]

        peverify cfg "lib.dll"

        csc cfg """/nologo /r:"%s" /r:lib.dll /out:test.exe """ cfg.FSCOREDLLPATH ["test.cs"]

        fsc cfg "%s --optimize -o:lib--optimize.dll -a -g" cfg.fsc_flags ["lib.ml"]

        peverify cfg "lib--optimize.dll"

        csc cfg """/nologo /r:"%s" /r:lib--optimize.dll /out:test--optimize.exe""" cfg.FSCOREDLLPATH ["test.cs"]

        let dicases = ["flag_deterministic_init1.fs"; "lib_deterministic_init1.fs"; "flag_deterministic_init2.fs"; "lib_deterministic_init2.fs"; "flag_deterministic_init3.fs"; "lib_deterministic_init3.fs"; "flag_deterministic_init4.fs"; "lib_deterministic_init4.fs"; "flag_deterministic_init5.fs"; "lib_deterministic_init5.fs"; "flag_deterministic_init6.fs"; "lib_deterministic_init6.fs"; "flag_deterministic_init7.fs"; "lib_deterministic_init7.fs"; "flag_deterministic_init8.fs"; "lib_deterministic_init8.fs"; "flag_deterministic_init9.fs"; "lib_deterministic_init9.fs"; "flag_deterministic_init10.fs"; "lib_deterministic_init10.fs"; "flag_deterministic_init11.fs"; "lib_deterministic_init11.fs"; "flag_deterministic_init12.fs"; "lib_deterministic_init12.fs"; "flag_deterministic_init13.fs"; "lib_deterministic_init13.fs"; "flag_deterministic_init14.fs"; "lib_deterministic_init14.fs"; "flag_deterministic_init15.fs"; "lib_deterministic_init15.fs"; "flag_deterministic_init16.fs"; "lib_deterministic_init16.fs"; "flag_deterministic_init17.fs"; "lib_deterministic_init17.fs"; "flag_deterministic_init18.fs"; "lib_deterministic_init18.fs"; "flag_deterministic_init19.fs"; "lib_deterministic_init19.fs"; "flag_deterministic_init20.fs"; "lib_deterministic_init20.fs"; "flag_deterministic_init21.fs"; "lib_deterministic_init21.fs"; "flag_deterministic_init22.fs"; "lib_deterministic_init22.fs"; "flag_deterministic_init23.fs"; "lib_deterministic_init23.fs"; "flag_deterministic_init24.fs"; "lib_deterministic_init24.fs"; "flag_deterministic_init25.fs"; "lib_deterministic_init25.fs"; "flag_deterministic_init26.fs"; "lib_deterministic_init26.fs"; "flag_deterministic_init27.fs"; "lib_deterministic_init27.fs"; "flag_deterministic_init28.fs"; "lib_deterministic_init28.fs"; "flag_deterministic_init29.fs"; "lib_deterministic_init29.fs"; "flag_deterministic_init30.fs"; "lib_deterministic_init30.fs"; "flag_deterministic_init31.fs"; "lib_deterministic_init31.fs"; "flag_deterministic_init32.fs"; "lib_deterministic_init32.fs"; "flag_deterministic_init33.fs"; "lib_deterministic_init33.fs"; "flag_deterministic_init34.fs"; "lib_deterministic_init34.fs"; "flag_deterministic_init35.fs"; "lib_deterministic_init35.fs"; "flag_deterministic_init36.fs"; "lib_deterministic_init36.fs"; "flag_deterministic_init37.fs"; "lib_deterministic_init37.fs"; "flag_deterministic_init38.fs"; "lib_deterministic_init38.fs"; "flag_deterministic_init39.fs"; "lib_deterministic_init39.fs"; "flag_deterministic_init40.fs"; "lib_deterministic_init40.fs"; "flag_deterministic_init41.fs"; "lib_deterministic_init41.fs"; "flag_deterministic_init42.fs"; "lib_deterministic_init42.fs"; "flag_deterministic_init43.fs"; "lib_deterministic_init43.fs"; "flag_deterministic_init44.fs"; "lib_deterministic_init44.fs"; "flag_deterministic_init45.fs"; "lib_deterministic_init45.fs"; "flag_deterministic_init46.fs"; "lib_deterministic_init46.fs"; "flag_deterministic_init47.fs"; "lib_deterministic_init47.fs"; "flag_deterministic_init48.fs"; "lib_deterministic_init48.fs"; "flag_deterministic_init49.fs"; "lib_deterministic_init49.fs"; "flag_deterministic_init50.fs"; "lib_deterministic_init50.fs"; "flag_deterministic_init51.fs"; "lib_deterministic_init51.fs"; "flag_deterministic_init52.fs"; "lib_deterministic_init52.fs"; "flag_deterministic_init53.fs"; "lib_deterministic_init53.fs"; "flag_deterministic_init54.fs"; "lib_deterministic_init54.fs"; "flag_deterministic_init55.fs"; "lib_deterministic_init55.fs"; "flag_deterministic_init56.fs"; "lib_deterministic_init56.fs"; "flag_deterministic_init57.fs"; "lib_deterministic_init57.fs"; "flag_deterministic_init58.fs"; "lib_deterministic_init58.fs"; "flag_deterministic_init59.fs"; "lib_deterministic_init59.fs"; "flag_deterministic_init60.fs"; "lib_deterministic_init60.fs"; "flag_deterministic_init61.fs"; "lib_deterministic_init61.fs"; "flag_deterministic_init62.fs"; "lib_deterministic_init62.fs"; "flag_deterministic_init63.fs"; "lib_deterministic_init63.fs"; "flag_deterministic_init64.fs"; "lib_deterministic_init64.fs"; "flag_deterministic_init65.fs"; "lib_deterministic_init65.fs"; "flag_deterministic_init66.fs"; "lib_deterministic_init66.fs"; "flag_deterministic_init67.fs"; "lib_deterministic_init67.fs"; "flag_deterministic_init68.fs"; "lib_deterministic_init68.fs"; "flag_deterministic_init69.fs"; "lib_deterministic_init69.fs"; "flag_deterministic_init70.fs"; "lib_deterministic_init70.fs"; "flag_deterministic_init71.fs"; "lib_deterministic_init71.fs"; "flag_deterministic_init72.fs"; "lib_deterministic_init72.fs"; "flag_deterministic_init73.fs"; "lib_deterministic_init73.fs"; "flag_deterministic_init74.fs"; "lib_deterministic_init74.fs"; "flag_deterministic_init75.fs"; "lib_deterministic_init75.fs"; "flag_deterministic_init76.fs"; "lib_deterministic_init76.fs"; "flag_deterministic_init77.fs"; "lib_deterministic_init77.fs"; "flag_deterministic_init78.fs"; "lib_deterministic_init78.fs"; "flag_deterministic_init79.fs"; "lib_deterministic_init79.fs"; "flag_deterministic_init80.fs"; "lib_deterministic_init80.fs"; "flag_deterministic_init81.fs"; "lib_deterministic_init81.fs"; "flag_deterministic_init82.fs"; "lib_deterministic_init82.fs"; "flag_deterministic_init83.fs"; "lib_deterministic_init83.fs"; "flag_deterministic_init84.fs"; "lib_deterministic_init84.fs"; "flag_deterministic_init85.fs"; "lib_deterministic_init85.fs"]

        fsc cfg "%s --optimize- -o test_deterministic_init.exe" cfg.fsc_flags (dicases @ ["test_deterministic_init.fs"])

        peverify cfg "test_deterministic_init.exe"

        fsc cfg "%s --optimize -o test_deterministic_init--optimize.exe" cfg.fsc_flags (dicases @ ["test_deterministic_init.fs"])

        peverify cfg "test_deterministic_init--optimize.exe"

        fsc cfg "%s --optimize- -a -o test_deterministic_init_lib.dll" cfg.fsc_flags dicases

        peverify cfg "test_deterministic_init_lib.dll"

        fsc cfg "%s --optimize- -r test_deterministic_init_lib.dll -o test_deterministic_init_exe.exe" cfg.fsc_flags ["test_deterministic_init.fs"]

        peverify cfg "test_deterministic_init_exe.exe"

        fsc cfg "%s --optimize -a -o test_deterministic_init_lib--optimize.dll" cfg.fsc_flags dicases

        peverify cfg "test_deterministic_init_lib--optimize.dll"

        fsc cfg "%s --optimize -r test_deterministic_init_lib--optimize.dll -o test_deterministic_init_exe--optimize.exe" cfg.fsc_flags ["test_deterministic_init.fs"]

        peverify cfg "test_deterministic_init_exe--optimize.exe"

        let static_init_cases = [ "test0.fs"; "test1.fs"; "test2.fs"; "test3.fs"; "test4.fs"; "test5.fs"; "test6.fs" ]

        fsc cfg "%s --optimize- -o test_static_init.exe" cfg.fsc_flags (static_init_cases @ ["static-main.fs"])

        peverify cfg "test_static_init.exe"

        fsc cfg "%s --optimize -o test_static_init--optimize.exe" cfg.fsc_flags (static_init_cases @ [ "static-main.fs" ])

        peverify cfg "test_static_init--optimize.exe"

        fsc cfg "%s --optimize- -a -o test_static_init_lib.dll" cfg.fsc_flags static_init_cases

        peverify cfg "test_static_init_lib.dll"

        fsc cfg "%s --optimize- -r test_static_init_lib.dll -o test_static_init_exe.exe" cfg.fsc_flags ["static-main.fs"]

        peverify cfg "test_static_init_exe.exe"

        fsc cfg "%s --optimize -a -o test_static_init_lib--optimize.dll" cfg.fsc_flags static_init_cases

        peverify cfg "test_static_init_lib--optimize.dll"

        fsc cfg "%s --optimize -r test_static_init_lib--optimize.dll -o test_static_init_exe--optimize.exe" cfg.fsc_flags ["static-main.fs"]

        peverify cfg "test_static_init_exe--optimize.exe"

        exec cfg ("." ++ "test.exe") ""

        exec cfg ("." ++ "test--optimize.exe") ""

        exec cfg ("." ++ "test_deterministic_init.exe") ""

        exec cfg ("." ++ "test_deterministic_init--optimize.exe") ""

        exec cfg ("." ++ "test_deterministic_init_exe.exe") ""

        exec cfg ("." ++ "test_deterministic_init_exe--optimize.exe") ""

        exec cfg ("." ++ "test_static_init.exe") ""

        exec cfg ("." ++ "test_static_init--optimize.exe") ""

        exec cfg ("." ++ "test_static_init_exe.exe") ""

        exec cfg ("." ++ "test_static_init_exe--optimize.exe") ""

    [<Test>]
    let unitsOfMeasure () =
        let cfg = testConfig' "core/unitsOfMeasure"

        fsc cfg "%s --optimize- -o:test.exe -g" cfg.fsc_flags ["test.fs"]

        peverify cfg "test.exe"

        use testOkFile = fileguard cfg "test.ok"

        exec cfg ("." ++ "test.exe") ""

        testOkFile.CheckExists()

    [<Test>]
    let verify () =
        let cfg = testConfig' "core/verify"

        peverifyWithArgs cfg "/nologo" (cfg.FSharpBuild)

       // peverifyWithArgs cfg "/nologo /MD" (getDirectoryName(cfg.FSC) ++ "FSharp.Compiler.dll")

        peverifyWithArgs cfg "/nologo" (cfg.FSI)

        peverifyWithArgs cfg "/nologo" (cfg.FSharpCompilerInteractiveSettings)

        fsc cfg "%s -o:xmlverify.exe -g" cfg.fsc_flags ["xmlverify.fs"]

        peverifyWithArgs cfg "/nologo" "xmlverify.exe"
#endif

module VersionTests =
    [<Test>]
    let ``member-selfidentifier-version4.6``() = singleTestBuildAndRunVersion' "core/members/self-identifier/version46" FSC_BUILDONLY "4.6"

    [<Test>]
    let ``member-selfidentifier-version4.7``() = singleTestBuildAndRun' "core/members/self-identifier/version47" FSC_BUILDONLY

    [<Test>]
    let ``indent-version4.6``() = singleTestBuildAndRunVersion' "core/indent/version46" FSC_BUILDONLY "4.6"

    [<Test>]
    let ``indent-version4.7``() = singleTestBuildAndRun' "core/indent/version47" FSC_BUILDONLY

    [<Test>]
    let ``nameof-version4.6``() = singleTestBuildAndRunVersion' "core/nameof/version46" FSC_BUILDONLY "4.6"

    [<Test>]
    let ``nameof-versionpreview``() = singleTestBuildAndRunVersion' "core/nameof/preview" FSC_BUILDONLY "preview"

    [<Test>]
    let ``nameof-execute``() = singleTestBuildAndRunVersion' "core/nameof/preview" FSC_BASIC "preview"

    [<Test>]
    let ``nameof-fsi``() = singleTestBuildAndRunVersion' "core/nameof/preview" FSI_BASIC "preview"

#if !NETCOREAPP
module ToolsTests =

    // This test is disabled in coreclr builds dependent on fixing : https://github.com/Microsoft/visualfsharp/issues/2600
    [<Test>]
    let bundle () =
        let cfg = testConfig' "tools/bundle"

        fsc cfg "%s --progress --standalone -o:test-one-fsharp-module.exe -g" cfg.fsc_flags ["test-one-fsharp-module.fs"]

        peverify cfg "test-one-fsharp-module.exe"

        fsc cfg "%s -a -o:test_two_fsharp_modules_module_1.dll -g" cfg.fsc_flags ["test_two_fsharp_modules_module_1.fs"]

        peverify cfg "test_two_fsharp_modules_module_1.dll"

        fsc cfg "%s --standalone -r:test_two_fsharp_modules_module_1.dll -o:test_two_fsharp_modules_module_2.exe -g" cfg.fsc_flags ["test_two_fsharp_modules_module_2.fs"]

        peverify cfg "test_two_fsharp_modules_module_2.exe"

        fsc cfg "%s -a --standalone -r:test_two_fsharp_modules_module_1.dll -o:test_two_fsharp_modules_module_2_as_dll.dll -g" cfg.fsc_flags ["test_two_fsharp_modules_module_2.fs"]

        peverify cfg "test_two_fsharp_modules_module_2_as_dll.dll"
#endif

    [<Test>]
    let ``eval-FSC_BASIC`` () = singleTestBuildAndRun' "tools/eval" FSC_BASIC
    [<Test>]
    let ``eval-FSI_BASIC`` () = singleTestBuildAndRun' "tools/eval" FSI_BASIC

module RegressionTests =

    [<Test>]
    let ``literal-value-bug-2-FSC_BASIC`` () = singleTestBuildAndRun' "regression/literal-value-bug-2" FSC_BASIC

    [<Test>]
    let ``literal-value-bug-2-FSI_BASIC`` () = singleTestBuildAndRun' "regression/literal-value-bug-2" FSI_BASIC

    [<Test>]
    let ``OverloadResolution-bug-FSC_BASIC`` () = singleTestBuildAndRun' "regression/OverloadResolution-bug" FSC_BASIC

    [<Test>]
    let ``OverloadResolution-bug-FSI_BASIC`` () = singleTestBuildAndRun' "regression/OverloadResolution-bug" FSI_BASIC

    [<Test>]
    let ``struct-tuple-bug-1-FSC_BASIC`` () = singleTestBuildAndRun' "regression/struct-tuple-bug-1" FSC_BASIC

    [<Test >]
    let ``tuple-bug-1-FSC_BASIC`` () = singleTestBuildAndRun' "regression/tuple-bug-1" FSC_BASIC

#if !NETCOREAPP
    [<Test>]
    let ``SRTP doesn't handle calling member hiding hinherited members`` () =
        let cfg = testConfig' "regression/5531"

        let outFile = "compilation.output.test.txt"
        let expectedFile = "compilation.output.test.bsl"

        fscBothToOut cfg outFile "%s --nologo -O" cfg.fsc_flags ["test.fs"]

        let diff = fsdiff cfg outFile expectedFile

        match diff with
        | "" -> ()
        | _ ->
            Assert.Fail (sprintf "'%s' and '%s' differ; %A" (getfullpath cfg outFile) (getfullpath cfg expectedFile) diff)

        let outFile2 = "output.test.txt"
        let expectedFile2 = "output.test.bsl"

        execBothToOut cfg (cfg.Directory) outFile2 (cfg.Directory ++ "test.exe") ""

        let diff2 = fsdiff cfg outFile2 expectedFile2
        match diff2 with
        | "" -> ()
        | _ ->
            Assert.Fail (sprintf "'%s' and '%s' differ; %A" (getfullpath cfg outFile2) (getfullpath cfg expectedFile2) diff2)
#endif

    [<Test>]
    let ``26`` () = singleTestBuildAndRun' "regression/26" FSC_BASIC

    [<Test >]
    let ``321`` () = singleTestBuildAndRun' "regression/321" FSC_BASIC

#if !NETCOREAPP
    // This test is disabled in coreclr builds dependent on fixing : https://github.com/Microsoft/visualfsharp/issues/2600
    [<Test>]
    let ``655`` () =
        let cfg = testConfig' "regression/655"

        fsc cfg "%s -a -o:pack.dll" cfg.fsc_flags ["xlibC.ml"]

        peverify cfg "pack.dll"

        fsc cfg "%s    -o:test.exe -r:pack.dll" cfg.fsc_flags ["main.fs"]

        peverify cfg "test.exe"

        use testOkFile = fileguard cfg "test.ok"

        exec cfg ("." ++ "test.exe") ""

        testOkFile.CheckExists()

    // This test is disabled in coreclr builds dependent on fixing : https://github.com/Microsoft/visualfsharp/issues/2600
    [<Test >]
    let ``656`` () =
        let cfg = testConfig' "regression/656"

        fsc cfg "%s -o:pack.exe" cfg.fsc_flags ["misc.fs mathhelper.fs filehelper.fs formshelper.fs plot.fs traj.fs playerrecord.fs trackedplayers.fs form.fs"]

        peverify cfg  "pack.exe"
#endif

#if !NETCOREAPP
    // Requires WinForms
    [<Test>]
    let ``83`` () = singleTestBuildAndRun' "regression/83" FSC_BASIC

    [<Test >]
    let ``84`` () = singleTestBuildAndRun' "regression/84" FSC_BASIC

    [<Test >]
    let ``85`` () =
        let cfg = testConfig' "regression/85"

        fsc cfg "%s -r:Category.dll -a -o:petshop.dll" cfg.fsc_flags ["Category.ml"]

        peverify cfg "petshop.dll"
#endif

    [<Test >]
    let ``86`` () = singleTestBuildAndRun' "regression/86" FSC_BASIC

    [<Test >]
    let ``struct-tuple-bug-1-FSI_BASIC`` () = singleTestBuildAndRun' "regression/struct-tuple-bug-1" FSI_BASIC

#if !NETCOREAPP
    // This test is disabled in coreclr builds dependent on fixing : https://github.com/Microsoft/visualfsharp/issues/2600
    [<Test>]
    let ``struct-measure-bug-1`` () =
        let cfg = testConfig' "regression/struct-measure-bug-1"

        fsc cfg "%s --optimize- -o:test.exe -g" cfg.fsc_flags ["test.fs"]

        peverify cfg "test.exe"

module OptimizationTests =

    [<Test>]
    let functionSizes () =
        let cfg = testConfig' "optimize/analyses"

        let outFile = "sizes.FunctionSizes.output.test.txt"
        let expectedFile = "sizes.FunctionSizes.output.test.bsl"

        log "== FunctionSizes"
        fscBothToOut cfg outFile "%s --nologo -O --test:FunctionSizes" cfg.fsc_flags ["sizes.fs"]

        let diff = fsdiff cfg outFile expectedFile

        match diff with
        | "" -> ()
        | _ ->
            Assert.Fail (sprintf "'%s' and '%s' differ; %A" (getfullpath cfg outFile) (getfullpath cfg expectedFile) diff)


    [<Test>]
    let totalSizes () =
        let cfg = testConfig' "optimize/analyses"

        let outFile = "sizes.TotalSizes.output.test.txt"
        let expectedFile = "sizes.TotalSizes.output.test.bsl"

        log "== TotalSizes"
        fscBothToOut cfg outFile "%s --nologo -O --test:TotalSizes" cfg.fsc_flags ["sizes.fs"]

        let diff = fsdiff cfg outFile expectedFile

        match diff with
        | "" -> ()
        | _ -> Assert.Fail (sprintf "'%s' and '%s' differ; %A" (getfullpath cfg outFile) (getfullpath cfg expectedFile) diff)


    [<Test>]
    let hasEffect () =
        let cfg = testConfig' "optimize/analyses"

        let outFile = "effects.HasEffect.output.test.txt"
        let expectedFile = "effects.HasEffect.output.test.bsl"

        log "== HasEffect"
        fscBothToOut cfg outFile "%s --nologo -O --test:HasEffect" cfg.fsc_flags ["effects.fs"]

        let diff = fsdiff cfg outFile expectedFile

        match diff with
        | "" -> ()
        | _ -> Assert.Fail (sprintf "'%s' and '%s' differ; %A" (getfullpath cfg outFile) (getfullpath cfg expectedFile) diff)


    [<Test>]
    let noNeedToTailcall () =
        let cfg = testConfig' "optimize/analyses"

        let outFile = "tailcalls.NoNeedToTailcall.output.test.txt"
        let expectedFile = "tailcalls.NoNeedToTailcall.output.test.bsl"

        log "== NoNeedToTailcall"
        fscBothToOut cfg outFile "%s --nologo -O --test:NoNeedToTailcall" cfg.fsc_flags ["tailcalls.fs"]

        let diff = fsdiff cfg outFile expectedFile

        match diff with
        | "" -> ()
        | _ -> Assert.Fail (sprintf "'%s' and '%s' differ; %A" (getfullpath cfg outFile) (getfullpath cfg expectedFile) diff)


    [<Test>]
    let ``inline`` () =
        let cfg = testConfig' "optimize/inline"

        fsc cfg "%s -g --optimize- --target:library -o:lib.dll" cfg.fsc_flags ["lib.fs"; "lib2.fs"]

        peverify cfg "lib.dll "

        fsc cfg "%s -g --optimize- --target:library -o:lib3.dll -r:lib.dll " cfg.fsc_flags ["lib3.fs"]

        fsc cfg "%s -g --optimize- -o:test.exe -r:lib.dll -r:lib3.dll" cfg.fsc_flags ["test.fs "]

        fsc cfg "%s --optimize --target:library -o:lib--optimize.dll -g" cfg.fsc_flags ["lib.fs"; "lib2.fs"]

        fsc cfg "%s --optimize --target:library -o:lib3--optimize.dll -r:lib--optimize.dll -g" cfg.fsc_flags ["lib3.fs"]

        fsc cfg "%s --optimize -o:test--optimize.exe -g -r:lib--optimize.dll  -r:lib3--optimize.dll" cfg.fsc_flags ["test.fs "]

        ildasm cfg "/out=test.il" "test.exe"

        ildasm cfg "/out=test--optimize.il" "test--optimize.exe"

        let ``test--optimize.il`` =
            File.ReadLines (getfullpath cfg "test--optimize.il")
            |> Seq.filter (fun line -> line.Contains(".locals init"))
            |> List.ofSeq

        match ``test--optimize.il`` with
            | [] -> ()
            | lines ->
                Assert.Fail (sprintf "Error: optimizations not removed.  Relevant lines from IL file follow: %A" lines)

        let numElim =
            File.ReadLines (getfullpath cfg "test.il")
            |> Seq.filter (fun line -> line.Contains(".locals init"))
            |> Seq.length

        log "Ran ok - optimizations removed %d textual occurrences of optimizable identifiers from target IL" numElim

    [<Test>]
    let stats () =
        let cfg = testConfig' "optimize/stats"

        ildasm cfg "/out=FSharp.Core.il" cfg.FSCOREDLLPATH

        let fscore = File.ReadLines(getfullpath cfg "FSharp.Core.il") |> Seq.toList

        let contains text (s: string) = if s.Contains(text) then 1 else 0

        let typeFunc = fscore |> List.sumBy (contains "extends Microsoft.FSharp.TypeFunc")
        let classes = fscore |> List.sumBy (contains ".class")
        let methods = fscore |> List.sumBy (contains ".method")
        let fields = fscore |> List.sumBy (contains ".field")

        let date = DateTime.Today.ToString("dd/MM/yyyy") // 23/11/2006
        let time = DateTime.Now.ToString("HH:mm:ss.ff") // 16:03:23.40
        let m = sprintf "%s, %s, Microsoft.FSharp-TypeFunc, %d, Microsoft.FSharp-classes, %d,  Microsoft.FSharp-methods, %d, ,  Microsoft.FSharp-fields, %d,  " date time typeFunc classes methods fields

        log "now:"
        log "%s" m
#endif

module TypecheckTests =
    [<Test>]
    let ``full-rank-arrays`` () =
        let cfg = testConfig' "typecheck/full-rank-arrays"
        SingleTest.singleTestBuildAndRunWithCopyDlls cfg "full-rank-arrays.dll" FSC_BASIC

    [<Test>]
    let misc () = singleTestBuildAndRun' "typecheck/misc" FSC_BASIC

#if !NETCOREAPP

    [<Test>]
    let ``sigs pos26`` () =
        let cfg = testConfig' "typecheck/sigs"
        fsc cfg "%s --target:exe -o:pos26.exe" cfg.fsc_flags ["pos26.fsi"; "pos26.fs"]
        peverify cfg "pos26.exe"

    [<Test>]
    let ``sigs pos25`` () =
        let cfg = testConfig' "typecheck/sigs"
        fsc cfg "%s --target:exe -o:pos25.exe" cfg.fsc_flags ["pos25.fs"]
        peverify cfg "pos25.exe"

    [<Test>]
    let ``sigs pos27`` () =
        let cfg = testConfig' "typecheck/sigs"
        fsc cfg "%s --target:exe -o:pos27.exe" cfg.fsc_flags ["pos27.fs"]
        peverify cfg "pos27.exe"

    [<Test>]
    let ``sigs pos28`` () =
        let cfg = testConfig' "typecheck/sigs"
        fsc cfg "%s --target:exe -o:pos28.exe" cfg.fsc_flags ["pos28.fs"]
        peverify cfg "pos28.exe"

    [<Test>]
    let ``sigs pos29`` () =
        let cfg = testConfig' "typecheck/sigs"
        fsc cfg "%s --target:exe -o:pos29.exe" cfg.fsc_flags ["pos29.fsi"; "pos29.fs"; "pos29.app.fs"]
        peverify cfg "pos29.exe"

    [<Test>]
    let ``sigs pos30`` () =
        let cfg = testConfig' "typecheck/sigs"
        fsc cfg "%s --target:exe -o:pos30.exe --warnaserror+" cfg.fsc_flags ["pos30.fs"]
        peverify cfg "pos30.exe"

    [<Test>]
    let ``sigs pos24`` () =
        let cfg = testConfig' "typecheck/sigs"
        fsc cfg "%s --target:exe -o:pos24.exe" cfg.fsc_flags ["pos24.fs"]
        peverify cfg "pos24.exe"

    [<Test>]
    let ``sigs pos31`` () =
        let cfg = testConfig' "typecheck/sigs"
        fsc cfg "%s --target:exe -o:pos31.exe --warnaserror" cfg.fsc_flags ["pos31.fsi"; "pos31.fs"]
        peverify cfg "pos31.exe"

    [<Test>]
    let ``sigs pos32`` () =
        let cfg = testConfig' "typecheck/sigs"
        fsc cfg "%s --target:library -o:pos32.dll --warnaserror" cfg.fsc_flags ["pos32.fs"]
        peverify cfg "pos32.dll"

    [<Test>]
    let ``sigs pos33`` () =
        let cfg = testConfig' "typecheck/sigs"
        fsc cfg "%s --target:library -o:pos33.dll --warnaserror" cfg.fsc_flags ["pos33.fsi"; "pos33.fs"]
        peverify cfg "pos33.dll"

    [<Test>]
    let ``sigs pos34`` () =
        let cfg = testConfig' "typecheck/sigs"
        fsc cfg "%s --target:library -o:pos34.dll --warnaserror" cfg.fsc_flags ["pos34.fs"]
        peverify cfg "pos34.dll"

    [<Test>]
    let ``sigs pos35`` () =
        let cfg = testConfig' "typecheck/sigs"
        fsc cfg "%s --target:library -o:pos35.dll --warnaserror" cfg.fsc_flags ["pos35.fs"]
        peverify cfg "pos35.dll"

    [<Test>]
    let ``sigs pos23`` () =
        let cfg = testConfig' "typecheck/sigs"
        fsc cfg "%s --target:exe -o:pos23.exe" cfg.fsc_flags ["pos23.fs"]
        peverify cfg "pos23.exe"
        exec cfg ("." ++ "pos23.exe") ""

    [<Test>]
    let ``sigs pos20`` () =
        let cfg = testConfig' "typecheck/sigs"
        fsc cfg "%s --target:exe -o:pos20.exe" cfg.fsc_flags ["pos20.fs"]
        peverify cfg "pos20.exe"
        exec cfg ("." ++ "pos20.exe") ""

    [<Test>]
    let ``sigs pos19`` () =
        let cfg = testConfig' "typecheck/sigs"
        fsc cfg "%s --target:exe -o:pos19.exe" cfg.fsc_flags ["pos19.fs"]
        peverify cfg "pos19.exe"
        exec cfg ("." ++ "pos19.exe") ""

    [<Test>]
    let ``sigs pos18`` () =
        let cfg = testConfig' "typecheck/sigs"
        fsc cfg "%s --target:exe -o:pos18.exe" cfg.fsc_flags ["pos18.fs"]
        peverify cfg "pos18.exe"
        exec cfg ("." ++ "pos18.exe") ""

    [<Test>]
    let ``sigs pos16`` () =
        let cfg = testConfig' "typecheck/sigs"
        fsc cfg "%s --target:exe -o:pos16.exe" cfg.fsc_flags ["pos16.fs"]
        peverify cfg "pos16.exe"
        exec cfg ("." ++ "pos16.exe") ""

    [<Test>]
    let ``sigs pos17`` () =
        let cfg = testConfig' "typecheck/sigs"
        fsc cfg "%s --target:exe -o:pos17.exe" cfg.fsc_flags ["pos17.fs"]
        peverify cfg "pos17.exe"
        exec cfg ("." ++ "pos17.exe") ""

    [<Test>]
    let ``sigs pos15`` () =
        let cfg = testConfig' "typecheck/sigs"
        fsc cfg "%s --target:exe -o:pos15.exe" cfg.fsc_flags ["pos15.fs"]
        peverify cfg "pos15.exe"
        exec cfg ("." ++ "pos15.exe") ""

    [<Test>]
    let ``sigs pos14`` () =
        let cfg = testConfig' "typecheck/sigs"
        fsc cfg "%s --target:exe -o:pos14.exe" cfg.fsc_flags ["pos14.fs"]
        peverify cfg "pos14.exe"
        exec cfg ("." ++ "pos14.exe") ""

    [<Test>]
    let ``sigs pos13`` () =
        let cfg = testConfig' "typecheck/sigs"
        fsc cfg "%s --target:exe -o:pos13.exe" cfg.fsc_flags ["pos13.fs"]
        peverify cfg "pos13.exe"
        exec cfg ("." ++ "pos13.exe") ""

    [<Test>]
    let ``sigs pos12 `` () =
        let cfg = testConfig' "typecheck/sigs"
        fsc cfg "%s -a -o:pos12.dll" cfg.fsc_flags ["pos12.fs"]

    [<Test>]
    let ``sigs pos11`` () =
        let cfg = testConfig' "typecheck/sigs"
        fsc cfg "%s -a -o:pos11.dll" cfg.fsc_flags ["pos11.fs"]

    [<Test>]
    let ``sigs pos10`` () =
        let cfg = testConfig' "typecheck/sigs"
        fsc cfg "%s -a -o:pos10.dll" cfg.fsc_flags ["pos10.fs"]
        peverify cfg "pos10.dll"

    [<Test>]
    let ``sigs pos09`` () =
        let cfg = testConfig' "typecheck/sigs"
        fsc cfg "%s -a -o:pos09.dll" cfg.fsc_flags ["pos09.fs"]
        peverify cfg "pos09.dll"

    [<Test>]
    let ``sigs pos07`` () =
        let cfg = testConfig' "typecheck/sigs"
        fsc cfg "%s -a -o:pos07.dll" cfg.fsc_flags ["pos07.fs"]
        peverify cfg "pos07.dll"

    [<Test>]
    let ``sigs pos08`` () =
        let cfg = testConfig' "typecheck/sigs"
        fsc cfg "%s -a -o:pos08.dll" cfg.fsc_flags ["pos08.fs"]
        peverify cfg "pos08.dll"

    [<Test>]
    let ``sigs pos06`` () =
        let cfg = testConfig' "typecheck/sigs"
        fsc cfg "%s -a -o:pos06.dll" cfg.fsc_flags ["pos06.fs"]
        peverify cfg "pos06.dll"

    [<Test>]
    let ``sigs pos03`` () =
        let cfg = testConfig' "typecheck/sigs"
        fsc cfg "%s -a -o:pos03.dll" cfg.fsc_flags ["pos03.fs"]
        peverify cfg "pos03.dll"
        fsc cfg "%s -a -o:pos03a.dll" cfg.fsc_flags ["pos03a.fsi"; "pos03a.fs"]
        peverify cfg "pos03a.dll"

    [<Test>]
    let ``sigs pos01a`` () =
        let cfg = testConfig' "typecheck/sigs"
        fsc cfg "%s -a -o:pos01a.dll" cfg.fsc_flags ["pos01a.fsi"; "pos01a.fs"]
        peverify cfg "pos01a.dll"

    [<Test>]
    let ``sigs pos02`` () =
        let cfg = testConfig' "typecheck/sigs"
        fsc cfg "%s -a -o:pos02.dll" cfg.fsc_flags ["pos02.fs"]
        peverify cfg "pos02.dll"

    [<Test>]
    let ``sigs pos05`` () =
        let cfg = testConfig' "typecheck/sigs"
        fsc cfg "%s -a -o:pos05.dll" cfg.fsc_flags ["pos05.fs"]

    [<Test>]
    let ``type check neg01`` () = singleNegTest (testConfig' "typecheck/sigs") "neg01"

    [<Test>]
    let ``type check neg02`` () = singleNegTest (testConfig' "typecheck/sigs") "neg02"

    [<Test>]
    let ``type check neg03`` () = singleNegTest (testConfig' "typecheck/sigs") "neg03"

    [<Test>]
    let ``type check neg04`` () = singleNegTest (testConfig' "typecheck/sigs") "neg04"

    [<Test>]
    let ``type check neg05`` () = singleNegTest (testConfig' "typecheck/sigs") "neg05"

    [<Test>]
    let ``type check neg06`` () = singleNegTest (testConfig' "typecheck/sigs") "neg06"

    [<Test>]
    let ``type check neg06_a`` () = singleNegTest (testConfig' "typecheck/sigs") "neg06_a"

    [<Test>]
    let ``type check neg06_b`` () = singleNegTest (testConfig' "typecheck/sigs") "neg06_b"

    [<Test>]
    let ``type check neg07`` () = singleNegTest (testConfig' "typecheck/sigs") "neg07"

    [<Test>]
    let ``type check neg08`` () = singleNegTest (testConfig' "typecheck/sigs") "neg08"

    [<Test>]
    let ``type check neg09`` () = singleNegTest (testConfig' "typecheck/sigs") "neg09"

    [<Test>]
    let ``type check neg10`` () = singleNegTest (testConfig' "typecheck/sigs") "neg10"

    [<Test>]
    let ``type check neg10_a`` () = singleNegTest (testConfig' "typecheck/sigs") "neg10_a"

    [<Test>]
    let ``type check neg11`` () = singleNegTest (testConfig' "typecheck/sigs") "neg11"

    [<Test>]
    let ``type check neg12`` () = singleNegTest (testConfig' "typecheck/sigs") "neg12"

    [<Test>]
    let ``type check neg13`` () = singleNegTest (testConfig' "typecheck/sigs") "neg13"

    [<Test>]
    let ``type check neg14`` () = singleNegTest (testConfig' "typecheck/sigs") "neg14"

    [<Test>]
    let ``type check neg15`` () = singleNegTest (testConfig' "typecheck/sigs") "neg15"

    [<Test>]
    let ``type check neg16`` () = singleNegTest (testConfig' "typecheck/sigs") "neg16"

    [<Test>]
    let ``type check neg17`` () = singleNegTest (testConfig' "typecheck/sigs") "neg17"

    [<Test>]
    let ``type check neg18`` () = singleNegTest (testConfig' "typecheck/sigs") "neg18"

    [<Test>]
    let ``type check neg19`` () = singleNegTest (testConfig' "typecheck/sigs") "neg19"

    [<Test>]
    let ``type check neg20`` () = singleNegTest (testConfig' "typecheck/sigs") "neg20"

    [<Test>]
    let ``type check neg21`` () = singleNegTest (testConfig' "typecheck/sigs") "neg21"

    [<Test>]
    let ``type check neg22`` () = singleNegTest (testConfig' "typecheck/sigs") "neg22"

    [<Test>]
    let ``type check neg23`` () = singleNegTest (testConfig' "typecheck/sigs") "neg23"

    [<Test>]
    let ``type check neg24 version 4.6`` () =
        let cfg = testConfig' "typecheck/sigs/version46"
        // For some reason this warning is off by default in the test framework but in this case we are testing for it
        let cfg = { cfg with fsc_flags = cfg.fsc_flags.Replace("--nowarn:20", "") }
        singleVersionedNegTest cfg "4.6" "neg24"

    [<Test>]
    let ``type check neg24 version 4.7`` () =
        let cfg = testConfig' "typecheck/sigs/version47"
        // For some reason this warning is off by default in the test framework but in this case we are testing for it
        let cfg = { cfg with fsc_flags = cfg.fsc_flags.Replace("--nowarn:20", "") }
        singleVersionedNegTest cfg "preview" "neg24"

    [<Test>]
    let ``type check neg25`` () = singleNegTest (testConfig' "typecheck/sigs") "neg25"

    [<Test>]
    let ``type check neg26`` () = singleNegTest (testConfig' "typecheck/sigs") "neg26"

    [<Test>]
    let ``type check neg27`` () = singleNegTest (testConfig' "typecheck/sigs") "neg27"

    [<Test>]
    let ``type check neg28`` () = singleNegTest (testConfig' "typecheck/sigs") "neg28"

    [<Test>]
    let ``type check neg29`` () = singleNegTest (testConfig' "typecheck/sigs") "neg29"

    [<Test>]
    let ``type check neg30`` () = singleNegTest (testConfig' "typecheck/sigs") "neg30"

    [<Test>]
    let ``type check neg31`` () = singleNegTest (testConfig' "typecheck/sigs") "neg31"

    [<Test>]
    let ``type check neg32`` () = singleNegTest (testConfig' "typecheck/sigs") "neg32"

    [<Test>]
    let ``type check neg33`` () = singleNegTest (testConfig' "typecheck/sigs") "neg33"

    [<Test>]
    let ``type check neg34`` () = singleNegTest (testConfig' "typecheck/sigs") "neg34"

    [<Test>]
    let ``type check neg35`` () = singleNegTest (testConfig' "typecheck/sigs") "neg35"

    [<Test>]
    let ``type check neg36`` () = singleNegTest (testConfig' "typecheck/sigs") "neg36"

    [<Test>]
    let ``type check neg37`` () = singleNegTest (testConfig' "typecheck/sigs") "neg37"

    [<Test>]
    let ``type check neg37_a`` () = singleNegTest (testConfig' "typecheck/sigs") "neg37_a"

    [<Test>]
    let ``type check neg38`` () = singleNegTest (testConfig' "typecheck/sigs") "neg38"

    [<Test>]
    let ``type check neg39`` () = singleNegTest (testConfig' "typecheck/sigs") "neg39"

    [<Test>]
    let ``type check neg40`` () = singleNegTest (testConfig' "typecheck/sigs") "neg40"

    [<Test>]
    let ``type check neg41`` () = singleNegTest (testConfig' "typecheck/sigs") "neg41"

    [<Test>]
    let ``type check neg42`` () = singleNegTest (testConfig' "typecheck/sigs") "neg42"

    [<Test>]
    let ``type check neg43`` () = singleNegTest (testConfig' "typecheck/sigs") "neg43"

    [<Test>]
    let ``type check neg44`` () = singleNegTest (testConfig' "typecheck/sigs") "neg44"

    [<Test>]
    let ``type check neg45`` () = singleNegTest (testConfig' "typecheck/sigs") "neg45"

    [<Test>]
    let ``type check neg46`` () = singleNegTest (testConfig' "typecheck/sigs") "neg46"

    [<Test>]
    let ``type check neg47`` () = singleNegTest (testConfig' "typecheck/sigs") "neg47"

    [<Test>]
    let ``type check neg48`` () = singleNegTest (testConfig' "typecheck/sigs") "neg48"

    [<Test>]
    let ``type check neg49`` () = singleNegTest (testConfig' "typecheck/sigs") "neg49"

    [<Test>]
    let ``type check neg50`` () = singleNegTest (testConfig' "typecheck/sigs") "neg50"

    [<Test>]
    let ``type check neg51`` () = singleNegTest (testConfig' "typecheck/sigs") "neg51"

    [<Test>]
    let ``type check neg52`` () = singleNegTest (testConfig' "typecheck/sigs") "neg52"

    [<Test>]
    let ``type check neg53`` () = singleNegTest (testConfig' "typecheck/sigs") "neg53"

    [<Test>]
    let ``type check neg54`` () = singleNegTest (testConfig' "typecheck/sigs") "neg54"

    [<Test>]
    let ``type check neg55`` () = singleNegTest (testConfig' "typecheck/sigs") "neg55"

    [<Test>]
    let ``type check neg56`` () = singleNegTest (testConfig' "typecheck/sigs") "neg56"

    [<Test>]
    let ``type check neg56_a`` () = singleNegTest (testConfig' "typecheck/sigs") "neg56_a"

    [<Test>]
    let ``type check neg56_b`` () = singleNegTest (testConfig' "typecheck/sigs") "neg56_b"

    [<Test>]
    let ``type check neg57`` () = singleNegTest (testConfig' "typecheck/sigs") "neg57"

    [<Test>]
    let ``type check neg58`` () = singleNegTest (testConfig' "typecheck/sigs") "neg58"

    [<Test>]
    let ``type check neg59`` () = singleNegTest (testConfig' "typecheck/sigs") "neg59"

    [<Test>]
    let ``type check neg60`` () = singleNegTest (testConfig' "typecheck/sigs") "neg60"

    [<Test>]
    let ``type check neg61`` () = singleNegTest (testConfig' "typecheck/sigs") "neg61"

    [<Test>]
    let ``type check neg62`` () = singleNegTest (testConfig' "typecheck/sigs") "neg62"

    [<Test>]
    let ``type check neg63`` () = singleNegTest (testConfig' "typecheck/sigs") "neg63"

    [<Test>]
    let ``type check neg64`` () = singleNegTest (testConfig' "typecheck/sigs") "neg64"

    [<Test>]
    let ``type check neg65`` () = singleNegTest (testConfig' "typecheck/sigs") "neg65"

    [<Test>]
    let ``type check neg66`` () = singleNegTest (testConfig' "typecheck/sigs") "neg66"

    [<Test>]
    let ``type check neg67`` () = singleNegTest (testConfig' "typecheck/sigs") "neg67"

    [<Test>]
    let ``type check neg68`` () = singleNegTest (testConfig' "typecheck/sigs") "neg68"

    [<Test>]
    let ``type check neg69`` () = singleNegTest (testConfig' "typecheck/sigs") "neg69"

    [<Test>]
    let ``type check neg70`` () = singleNegTest (testConfig' "typecheck/sigs") "neg70"

    [<Test>]
    let ``type check neg71`` () = singleNegTest (testConfig' "typecheck/sigs") "neg71"

    [<Test>]
    let ``type check neg72`` () = singleNegTest (testConfig' "typecheck/sigs") "neg72"

    [<Test>]
    let ``type check neg73`` () = singleNegTest (testConfig' "typecheck/sigs") "neg73"

    [<Test>]
    let ``type check neg74`` () = singleNegTest (testConfig' "typecheck/sigs") "neg74"

    [<Test>]
    let ``type check neg75`` () = singleNegTest (testConfig' "typecheck/sigs") "neg75"

    [<Test>]
    let ``type check neg76`` () = singleNegTest (testConfig' "typecheck/sigs") "neg76"

    [<Test>]
    let ``type check neg77`` () = singleNegTest (testConfig' "typecheck/sigs") "neg77"

    [<Test>]
    let ``type check neg78`` () = singleNegTest (testConfig' "typecheck/sigs") "neg78"

    [<Test>]
    let ``type check neg79`` () = singleNegTest (testConfig' "typecheck/sigs") "neg79"

    [<Test>]
    let ``type check neg80`` () = singleNegTest (testConfig' "typecheck/sigs") "neg80"

    [<Test>]
    let ``type check neg81`` () = singleNegTest (testConfig' "typecheck/sigs") "neg81"

    [<Test>]
    let ``type check neg82`` () = singleNegTest (testConfig' "typecheck/sigs") "neg82"

    [<Test>]
    let ``type check neg83`` () = singleNegTest (testConfig' "typecheck/sigs") "neg83"

    [<Test>]
    let ``type check neg84`` () = singleNegTest (testConfig' "typecheck/sigs") "neg84"

    [<Test>]
    let ``type check neg85`` () = singleNegTest (testConfig' "typecheck/sigs") "neg85"

    [<Test>]
    let ``type check neg86`` () = singleNegTest (testConfig' "typecheck/sigs") "neg86"

    [<Test>]
    let ``type check neg87`` () = singleNegTest (testConfig' "typecheck/sigs") "neg87"

    [<Test>]
    let ``type check neg88`` () = singleNegTest (testConfig' "typecheck/sigs") "neg88"

    [<Test>]
    let ``type check neg89`` () = singleNegTest (testConfig' "typecheck/sigs") "neg89"

    [<Test>]
    let ``type check neg90`` () = singleNegTest (testConfig' "typecheck/sigs") "neg90"

    [<Test>]
    let ``type check neg91`` () = singleNegTest (testConfig' "typecheck/sigs") "neg91"

    [<Test>]
    let ``type check neg92`` () = singleNegTest (testConfig' "typecheck/sigs") "neg92"

    [<Test>]
    let ``type check neg93`` () = singleNegTest (testConfig' "typecheck/sigs") "neg93"

    [<Test>]
    let ``type check neg94`` () = singleNegTest (testConfig' "typecheck/sigs") "neg94"

    [<Test>]
    let ``type check neg95`` () = singleNegTest (testConfig' "typecheck/sigs") "neg95"

    [<Test>]
    let ``type check neg96`` () = singleNegTest (testConfig' "typecheck/sigs") "neg96"

    [<Test>]
    let ``type check neg97`` () = singleNegTest (testConfig' "typecheck/sigs") "neg97"

    [<Test>]
    let ``type check neg98`` () = singleNegTest (testConfig' "typecheck/sigs") "neg98"

    [<Test>]
    let ``type check neg99`` () = singleNegTest (testConfig' "typecheck/sigs") "neg99"

    [<Test>]
    let ``type check neg100`` () =
        let cfg = testConfig' "typecheck/sigs"
        let cfg = { cfg with fsc_flags = cfg.fsc_flags + " --warnon:3218" }
        singleNegTest cfg "neg100"

    [<Test>]
    let ``type check neg101`` () = singleNegTest (testConfig' "typecheck/sigs") "neg101"

    [<Test>]
    let ``type check neg102`` () = singleNegTest (testConfig' "typecheck/sigs") "neg102"

    [<Test>]
    let ``type check neg103`` () = singleNegTest (testConfig' "typecheck/sigs") "neg103"

    [<Test>]
    let ``type check neg104`` () = singleNegTest (testConfig' "typecheck/sigs") "neg104"

    [<Test>]
    let ``type check neg106`` () = singleNegTest (testConfig' "typecheck/sigs") "neg106"

    [<Test>]
    let ``type check neg107`` () = singleNegTest (testConfig' "typecheck/sigs") "neg107"

    [<Test>]
    let ``type check neg108`` () = singleNegTest (testConfig' "typecheck/sigs") "neg108"

    [<Test>]
    let ``type check neg109`` () = singleNegTest (testConfig' "typecheck/sigs") "neg109"

    [<Test>]
    let ``type check neg110`` () = singleNegTest (testConfig' "typecheck/sigs") "neg110"

    [<Test>]
    let ``type check neg111`` () = singleNegTest (testConfig' "typecheck/sigs") "neg111"

    [<Test>]
    let ``type check neg113`` () = singleNegTest (testConfig' "typecheck/sigs") "neg113"

    [<Test>]
    let ``type check neg114`` () = singleNegTest (testConfig' "typecheck/sigs") "neg114"

    [<Test>]
    let ``type check neg115`` () = singleNegTest (testConfig' "typecheck/sigs") "neg115"

    [<Test>]
    let ``type check neg116`` () = singleNegTest (testConfig' "typecheck/sigs") "neg116"

    [<Test>]
    let ``type check neg117`` () = singleNegTest (testConfig' "typecheck/sigs") "neg117"

    [<Test>]
    let ``type check neg118`` () = singleNegTest (testConfig' "typecheck/sigs") "neg118"

    [<Test>]
    let ``type check neg119`` () = singleNegTest (testConfig' "typecheck/sigs") "neg119"

    [<Test>]
    let ``type check neg120`` () = singleNegTest (testConfig' "typecheck/sigs") "neg120"

    [<Test>]
    let ``type check neg121`` () = singleNegTest (testConfig' "typecheck/sigs") "neg121"

    [<Test>]
    let ``type check neg122`` () = singleNegTest (testConfig' "typecheck/sigs") "neg122"

    [<Test>]
    let ``type check neg123`` () = singleNegTest (testConfig' "typecheck/sigs") "neg123"

    [<Test>]
    let ``type check neg124`` () = singleNegTest (testConfig' "typecheck/sigs") "neg124"

    [<Test>]
    let ``type check neg125`` () = singleNegTest (testConfig' "typecheck/sigs") "neg125"

    [<Test>]
    let ``type check neg126`` () = singleNegTest (testConfig' "typecheck/sigs") "neg126"

    [<Test>]
    let ``type check neg127`` () = singleNegTest (testConfig' "typecheck/sigs") "neg127"

    [<Test>]
    let ``type check neg128`` () = singleNegTest (testConfig' "typecheck/sigs") "neg128"

    [<Test>]
    let ``type check neg129`` () = singleNegTest (testConfig' "typecheck/sigs") "neg129"

    [<Test>]
    let ``type check neg_anon_1`` () = singleNegTest (testConfig' "typecheck/sigs") "neg_anon_1"

    [<Test>]
    let ``type check neg_anon_2`` () = singleNegTest (testConfig' "typecheck/sigs") "neg_anon_2"

    [<Test>]
    let ``type check neg_issue_3752`` () = singleNegTest (testConfig' "typecheck/sigs") "neg_issue_3752"

    [<Test>]
    let ``type check neg_byref_1`` () = singleNegTest (testConfig' "typecheck/sigs") "neg_byref_1"

    [<Test>]
    let ``type check neg_byref_2`` () = singleNegTest (testConfig' "typecheck/sigs") "neg_byref_2"

    [<Test>]
    let ``type check neg_byref_3`` () = singleNegTest (testConfig' "typecheck/sigs") "neg_byref_3"

    [<Test>]
    let ``type check neg_byref_4`` () = singleNegTest (testConfig' "typecheck/sigs") "neg_byref_4"

    [<Test>]
    let ``type check neg_byref_5`` () = singleNegTest (testConfig' "typecheck/sigs") "neg_byref_5"

    [<Test>]
    let ``type check neg_byref_6`` () = singleNegTest (testConfig' "typecheck/sigs") "neg_byref_6"

    [<Test>]
    let ``type check neg_byref_7`` () = singleNegTest (testConfig' "typecheck/sigs") "neg_byref_7"

    [<Test>]
    let ``type check neg_byref_8`` () = singleNegTest (testConfig' "typecheck/sigs") "neg_byref_8"

    [<Test>]
    let ``type check neg_byref_10`` () = singleNegTest (testConfig' "typecheck/sigs") "neg_byref_10"

    [<Test>]
    let ``type check neg_byref_11`` () = singleNegTest (testConfig' "typecheck/sigs") "neg_byref_11"

    [<Test>]
    let ``type check neg_byref_12`` () = singleNegTest (testConfig' "typecheck/sigs") "neg_byref_12"

    [<Test>]
    let ``type check neg_byref_13`` () = singleNegTest (testConfig' "typecheck/sigs") "neg_byref_13"

    [<Test>]
    let ``type check neg_byref_14`` () = singleNegTest (testConfig' "typecheck/sigs") "neg_byref_14"

    [<Test>]
    let ``type check neg_byref_15`` () = singleNegTest (testConfig' "typecheck/sigs") "neg_byref_15"

    [<Test>]
    let ``type check neg_byref_16`` () = singleNegTest (testConfig' "typecheck/sigs") "neg_byref_16"

    [<Test>]
    let ``type check neg_byref_17`` () = singleNegTest (testConfig' "typecheck/sigs") "neg_byref_17"

    [<Test>]
    let ``type check neg_byref_18`` () = singleNegTest (testConfig' "typecheck/sigs") "neg_byref_18"

    [<Test>]
    let ``type check neg_byref_19`` () = singleNegTest (testConfig' "typecheck/sigs") "neg_byref_19"

    [<Test>]
    let ``type check neg_byref_20`` () = singleNegTest (testConfig' "typecheck/sigs") "neg_byref_20"

    [<Test>]
    let ``type check neg_byref_21`` () = singleNegTest (testConfig' "typecheck/sigs") "neg_byref_21"

    [<Test>]
    let ``type check neg_byref_22`` () = singleNegTest (testConfig' "typecheck/sigs") "neg_byref_22"

    [<Test>]
    let ``type check neg_byref_23`` () = singleNegTest (testConfig' "typecheck/sigs") "neg_byref_23"


module FscTests =
    [<Test>]
    let ``should be raised if AssemblyInformationalVersion has invalid version`` () =
        let cfg = testConfig' (Commands.createTempDir())

        let code  =
            """
namespace CST.RI.Anshun
open System.Reflection
[<assembly: AssemblyVersion("4.5.6.7")>]
[<assembly: AssemblyInformationalVersion("45.2048.main1.2-hotfix (upgrade Second Chance security)")>]
()
            """

        File.WriteAllText(cfg.Directory ++ "test.fs", code)

        fsc cfg "%s --nologo -o:lib.dll --target:library" cfg.fsc_flags ["test.fs"]

        let fv = Diagnostics.FileVersionInfo.GetVersionInfo(Commands.getfullpath cfg.Directory "lib.dll")

        fv.ProductVersion |> Assert.areEqual "45.2048.main1.2-hotfix (upgrade Second Chance security)"

        (fv.ProductMajorPart, fv.ProductMinorPart, fv.ProductBuildPart, fv.ProductPrivatePart)
        |> Assert.areEqual (45, 2048, 0, 2)


    [<Test>]
    let ``should set file version info on generated file`` () =
        let cfg = testConfig' (Commands.createTempDir())

        let code =
            """
namespace CST.RI.Anshun
open System.Reflection
open System.Runtime.CompilerServices
open System.Runtime.InteropServices
[<assembly: AssemblyTitle("CST.RI.Anshun.TreloarStation")>]
[<assembly: AssemblyDescription("Assembly is a part of Restricted Intelligence of Anshun planet")>]
[<assembly: AssemblyConfiguration("RELEASE")>]
[<assembly: AssemblyCompany("Compressed Space Transport")>]
[<assembly: AssemblyProduct("CST.RI.Anshun")>]
[<assembly: AssemblyCopyright("Copyright \u00A9 Compressed Space Transport 2380")>]
[<assembly: AssemblyTrademark("CST \u2122")>]
[<assembly: AssemblyVersion("12.34.56.78")>]
[<assembly: AssemblyFileVersion("99.88.77.66")>]
[<assembly: AssemblyInformationalVersion("17.56.2912.14")>]
()
            """

        File.WriteAllText(cfg.Directory ++ "test.fs", code)

        do fsc cfg "%s --nologo -o:lib.dll --target:library" cfg.fsc_flags ["test.fs"]

        let fv = System.Diagnostics.FileVersionInfo.GetVersionInfo(Commands.getfullpath cfg.Directory "lib.dll")
        fv.CompanyName |> Assert.areEqual "Compressed Space Transport"
        fv.FileVersion |> Assert.areEqual "99.88.77.66"

        (fv.FileMajorPart, fv.FileMinorPart, fv.FileBuildPart, fv.FilePrivatePart)
        |> Assert.areEqual (99,88,77,66)

        fv.ProductVersion |> Assert.areEqual "17.56.2912.14"
        (fv.ProductMajorPart, fv.ProductMinorPart, fv.ProductBuildPart, fv.ProductPrivatePart)
        |> Assert.areEqual (17,56,2912,14)

        fv.LegalCopyright |> Assert.areEqual "Copyright \u00A9 Compressed Space Transport 2380"
        fv.LegalTrademarks |> Assert.areEqual "CST \u2122"
#endif

#if NET472
module ProductVersionTest =

    let informationalVersionAttrName = typeof<System.Reflection.AssemblyInformationalVersionAttribute>.FullName
    let fileVersionAttrName = typeof<System.Reflection.AssemblyFileVersionAttribute>.FullName

    let fallbackTestData () =
        let defAssemblyVersion = (1us,2us,3us,4us)
        let defAssemblyVersionString = let v1,v2,v3,v4 = defAssemblyVersion in sprintf "%d.%d.%d.%d" v1 v2 v3 v4
        [ defAssemblyVersionString, None, None, defAssemblyVersionString
          defAssemblyVersionString, (Some "5.6.7.8"), None, "5.6.7.8"
          defAssemblyVersionString, (Some "5.6.7.8" ), (Some "22.44.66.88"), "22.44.66.88"
          defAssemblyVersionString, None, (Some "22.44.66.88" ), "22.44.66.88" ]
        |> List.map (fun (a,f,i,e) -> (a, f, i, e))

    [<Test>]
    let ``should use correct fallback``() =

       for (assemblyVersion, fileVersion, infoVersion, expected) in fallbackTestData () do
        let cfg = testConfig' (Commands.createTempDir())
        let dir = cfg.Directory

        printfn "Directory: %s" dir

        let code =
            let globalAssembly (attr: Type) attrValue =
                sprintf """[<assembly: %s("%s")>]""" attr.FullName attrValue

            let attrs =
                [ assemblyVersion |> (globalAssembly typeof<AssemblyVersionAttribute> >> Some)
                  fileVersion |> Option.map (globalAssembly typeof<AssemblyFileVersionAttribute>)
                  infoVersion |> Option.map (globalAssembly typeof<AssemblyInformationalVersionAttribute>) ]
                |> List.choose id

            sprintf """
namespace CST.RI.Anshun
%s
()
            """ (attrs |> String.concat Environment.NewLine)

        File.WriteAllText(cfg.Directory ++ "test.fs", code)

        fsc cfg "%s --nologo -o:lib.dll --target:library" cfg.fsc_flags ["test.fs"]

        let fileVersionInfo = Diagnostics.FileVersionInfo.GetVersionInfo(Commands.getfullpath cfg.Directory "lib.dll")

        fileVersionInfo.ProductVersion |> Assert.areEqual expected

module GeneratedSignatureTests =
    [<Test>]
    let ``members-basics-GENERATED_SIGNATURE`` () = singleTestBuildAndRun' "core/members/basics" GENERATED_SIGNATURE

    [<Test; Ignore("Flaky w.r.t. PEVerify.  https://github.com/Microsoft/visualfsharp/issues/2616")>]
    let ``access-GENERATED_SIGNATURE``() = singleTestBuildAndRun' "core/access" GENERATED_SIGNATURE

    [<Test>]
    let ``array-GENERATED_SIGNATURE``() = singleTestBuildAndRun' "core/array" GENERATED_SIGNATURE

    [<Test; Ignore("incorrect signature file generated, test has been disabled a long time")>]
    let ``genericmeasures-GENERATED_SIGNATURE`` () = singleTestBuildAndRun' "core/genericmeasures" GENERATED_SIGNATURE

    [<Test>]
    let ``innerpoly-GENERATED_SIGNATURE`` () = singleTestBuildAndRun' "core/innerpoly" GENERATED_SIGNATURE

    [<Test>]
    let ``measures-GENERATED_SIGNATURE`` () = singleTestBuildAndRun' "core/measures" GENERATED_SIGNATURE
#endif

#if !NETCOREAPP
module OverloadResolution =
    module ``fsharpqa migrated tests`` =
        let [<Test>] ``Conformance\Expressions\SyntacticSugar (E_Slices01.fs)`` () = singleNegTest (testConfig' "conformance/expressions/syntacticsugar") "E_Slices01"
        let [<Test>] ``Conformance\Expressions\Type-relatedExpressions (E_RigidTypeAnnotation03.fsx)`` () = singleNegTest (testConfig' "conformance/expressions/type-relatedexpressions") "E_RigidTypeAnnotation03"
        let [<Test>] ``Conformance\Inference (E_OneTypeVariable03.fs)`` () = singleNegTest (testConfig' "conformance/inference") "E_OneTypeVariable03"
        let [<Test>] ``Conformance\Inference (E_OneTypeVariable03rec.fs)`` () = singleNegTest (testConfig' "conformance/inference") "E_OneTypeVariable03rec"
        let [<Test>] ``Conformance\Inference (E_TwoDifferentTypeVariablesGen00.fs)`` () = singleNegTest (testConfig' "conformance/inference") "E_TwoDifferentTypeVariablesGen00"
        let [<Test>] ``Conformance\Inference (E_TwoDifferentTypeVariables01.fs)`` () = singleNegTest (testConfig' "conformance/inference") "E_TwoDifferentTypeVariables01"
        let [<Test>] ``Conformance\Inference (E_TwoDifferentTypeVariables01rec.fs)`` () = singleNegTest (testConfig' "conformance/inference") "E_TwoDifferentTypeVariables01rec"
        let [<Test>] ``Conformance\Inference (E_TwoDifferentTypeVariablesGen00rec.fs)`` () = singleNegTest (testConfig' "conformance/inference") "E_TwoDifferentTypeVariablesGen00rec"
        let [<Test>] ``Conformance\Inference (E_TwoEqualTypeVariables02.fs)`` () = singleNegTest (testConfig' "conformance/inference") "E_TwoEqualTypeVariables02"
        let [<Test>] ``Conformance\Inference (E_TwoEqualYypeVariables02rec.fs)`` () = singleNegTest (testConfig' "conformance/inference") "E_TwoEqualYypeVariables02rec"
        let [<Test>] ``Conformance\Inference (E_LeftToRightOverloadResolution01.fs)`` () = singleNegTest (testConfig' "conformance/inference") "E_LeftToRightOverloadResolution01"
        let [<Test>] ``Conformance\WellFormedness (E_Clashing_Values_in_AbstractClass01.fs)`` () = singleNegTest (testConfig' "conformance/wellformedness") "E_Clashing_Values_in_AbstractClass01"
        let [<Test>] ``Conformance\WellFormedness (E_Clashing_Values_in_AbstractClass03.fs)`` () = singleNegTest (testConfig' "conformance/wellformedness") "E_Clashing_Values_in_AbstractClass03"
        let [<Test>] ``Conformance\WellFormedness (E_Clashing_Values_in_AbstractClass04.fs)`` () = singleNegTest (testConfig' "conformance/wellformedness") "E_Clashing_Values_in_AbstractClass04"
        // note: this test still exist in fsharpqa to assert the compiler doesn't crash
        // the part of the code generating a flaky error due to https://github.com/dotnet/fsharp/issues/6725
        // is elided here to focus on overload resolution error messages
        let [<Test>] ``Conformance\LexicalAnalysis\SymbolicOperators (E_LessThanDotOpenParen001.fs)`` () = singleNegTest (testConfig' "conformance/lexicalanalysis") "E_LessThanDotOpenParen001"

    module ``error messages using BCL``=
        let [<Test>] ``neg_System.Convert.ToString.OverloadList``() = singleNegTest (testConfig' "typecheck/overloads") "neg_System.Convert.ToString.OverloadList"
        let [<Test>] ``neg_System.Threading.Tasks.Task.Run.OverloadList``() = singleNegTest (testConfig' "typecheck/overloads") "neg_System.Threading.Tasks.Task.Run.OverloadList"
        let [<Test>] ``neg_System.Drawing.Graphics.DrawRectangleOverloadList.fsx``() = singleNegTest (testConfig' "typecheck/overloads") "neg_System.Drawing.Graphics.DrawRectangleOverloadList"

    module ``ad hoc code overload error messages``=
        let [<Test>] ``neg_many_many_overloads`` () = singleNegTest (testConfig' "typecheck/overloads") "neg_many_many_overloads"
        let [<Test>] ``neg_interface_generics`` () = singleNegTest (testConfig' "typecheck/overloads") "neg_interface_generics"
        let [<Test>] ``neg_known_return_type_and_known_type_arguments`` () = singleNegTest (testConfig' "typecheck/overloads") "neg_known_return_type_and_known_type_arguments"
        let [<Test>] ``neg_generic_known_argument_types`` () = singleNegTest (testConfig' "typecheck/overloads") "neg_generic_known_argument_types"
        let [<Test>] ``neg_tupled_arguments`` () = singleNegTest (testConfig' "typecheck/overloads") "neg_tupled_arguments"
#endif<|MERGE_RESOLUTION|>--- conflicted
+++ resolved
@@ -196,17 +196,13 @@
     let ``letrec (mutrec variations part two) FSI_BASIC`` () = singleTestBuildAndRun' "core/letrec-mutrec2" FSI_BASIC
 
     [<Test>]
-    let ``printf-FSC_BASIC`` () = singleTestBuildAndRun' "core/printf" FSC_BASIC
-
-    [<Test>]
-<<<<<<< HEAD
-    let ``printf-interpolated-FSC_BASIC`` () = singleTestBuildAndRunVersion "core/printf-interpolated" FSC_BASIC "preview"
-
-    [<Test>]
-    let ``tlr-FSC_BASIC`` () = singleTestBuildAndRun "core/tlr" FSC_BASIC
-=======
+    let ``printf`` () = singleTestBuildAndRun' "core/printf" FSC_BASIC
+
+    [<Test>]
+    let ``printf-interpolated`` () = singleTestBuildAndRunVersion' "core/printf-interpolated" FSC_BASIC "preview"
+
+    [<Test>]
     let ``tlr-FSC_BASIC`` () = singleTestBuildAndRun' "core/tlr" FSC_BASIC
->>>>>>> d0c19d86
 
     [<Test>]
     let ``tlr-FSI_BASIC`` () = singleTestBuildAndRun' "core/tlr" FSI_BASIC
