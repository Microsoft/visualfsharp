--- conflicted
+++ resolved
@@ -2,101 +2,4 @@
 
 Echo get the default appveyor environment
 
-<<<<<<< HEAD
-set
-=======
-:: Check prerequisites
-set _msbuildexe="%ProgramFiles(x86)%\MSBuild\12.0\Bin\MSBuild.exe"
-if not exist %_msbuildexe% set _msbuildexe="%ProgramFiles%\MSBuild\12.0\Bin\MSBuild.exe"
-if not exist %_msbuildexe% set _msbuildexe="%ProgramFiles(x86)%\MSBuild\14.0\Bin\MSBuild.exe"
-if not exist %_msbuildexe% set _msbuildexe="%ProgramFiles%\MSBuild\14.0\Bin\MSBuild.exe"
-if not exist %_msbuildexe% echo Error: Could not find MSBuild.exe.  Please see http://www.microsoft.com/en-us/download/details.aspx?id=40760. && goto :eof
-
-set _gacutilexe="%ProgramFiles(x86)%\Microsoft SDKs\Windows\v8.1A\bin\NETFX 4.5.1 Tools\gacutil.exe"
-if not exist %_gacutilexe% echo Error: Could not find gacutil.exe.  && goto :eof
-
-set _ngenexe="%SystemRoot%\Microsoft.NET\Framework\v4.0.30319\ngen.exe"
-if not exist %_ngenexe% echo Error: Could not find ngen.exe. && goto :eof
-
-.\.nuget\NuGet.exe restore packages.config -PackagesDirectory packages
-@if ERRORLEVEL 1 echo Error: Nuget restore failed  && goto :eof
-
-::Build
-%_gacutilexe%  /i lkg\FSharp-2.0.50726.900\bin\FSharp.Core.dll
-@if ERRORLEVEL 1 echo Error: gacutil failed && goto :eof
-
-%_msbuildexe% src\fsharp-proto-build.proj
-@if ERRORLEVEL 1 echo Error: compiler proto build failed && goto :eof
-
-%_ngenexe% install lib\proto\fsc-proto.exe
-
-%_msbuildexe% src/fsharp-library-build.proj /p:UseNugetPackages=true 
-@if ERRORLEVEL 1 echo Error: library debug build failed && goto :eof
-
-%_msbuildexe% src/fsharp-compiler-build.proj /p:UseNugetPackages=true 
-@if ERRORLEVEL 1 echo Error: compile debug build failed && goto :eof
-
-REM We don't build new net20 FSharp.Core anymore
-REM %_msbuildexe% src/fsharp-library-build.proj /p:UseNugetPackages=true /p:TargetFramework=net20
-REM @if ERRORLEVEL 1 echo Error: library net20 debug build failed && goto :eof
-
-%_msbuildexe% src/fsharp-library-build.proj /p:UseNugetPackages=true /p:TargetFramework=portable47
-@if ERRORLEVEL 1 echo Error: library portable47 debug build failed && goto :eof
-
-REM Dropped for faster build
-REM %_msbuildexe% src/fsharp-library-build.proj /p:UseNugetPackages=true /p:TargetFramework=portable7
-REM @if ERRORLEVEL 1 echo Error: library portable7 debug build failed && goto :eof
-
-
-%_msbuildexe% src/fsharp-library-build.proj /p:UseNugetPackages=true /p:TargetFramework=portable78
-@if ERRORLEVEL 1 echo Error: library portable78 debug build failed && goto :eof
-
-REM Dropped for faster build
-REM %_msbuildexe% src/fsharp-library-build.proj /p:UseNugetPackages=true /p:TargetFramework=portable259
-REM @if ERRORLEVEL 1 echo Error: library portable259 debug build failed && goto :eof
-
-
-
-
-%_msbuildexe% src/fsharp-library-unittests-build.proj /p:UseNugetPackages=true
-@if ERRORLEVEL 1 echo Error: library unittests debug build failed && goto :eof
-
-REM Dropped for faster build
-REM %_msbuildexe% src/fsharp-library-unittests-build.proj /p:UseNugetPackages=true /p:TargetFramework=portable47
-@REM if ERRORLEVEL 1 echo Error: library unittests debug build failed portable47 && goto :eof
-
-REM Dropped for faster build
-REM %_msbuildexe% src/fsharp-library-unittests-build.proj /p:UseNugetPackages=true /p:TargetFramework=portable7
-REM @if ERRORLEVEL 1 echo Error: library unittests debug build failed portable7 && goto :eof
-
-%_msbuildexe% src/fsharp-library-unittests-build.proj /p:UseNugetPackages=true /p:TargetFramework=portable78
-@if ERRORLEVEL 1 echo Error: library unittests debug build failed portable78 && goto :eof
-
-
-@echo on
-call src\update.cmd debug -ngen
-
-@echo on
-call tests\BuildTestTools.cmd debug 
-REM @if ERRORLEVEL 1 echo Error: 'tests\BuildTestTools.cmd debug' failed && goto :eof
-
-@echo on
-
-pushd tests
-
-REM Disabled while working out perl problem, see https://github.com/Microsoft/visualfsharp/pull/169
-REM call RunTests.cmd debug fsharp Smoke
-REM @if ERRORLEVEL 1 echo Error: 'RunTests.cmd debug fsharpqa Smoke' failed && goto :eof
-
-REM Disabled while working out perl problem, see https://github.com/Microsoft/visualfsharp/pull/169
-REM call RunTests.cmd debug fsharpqa Smoke
-REM @if ERRORLEVEL 1 echo Error: 'RunTests.cmd debug fsharpqa Smoke' failed && goto :eof
-
-set PATH=%PATH%;%~dp0%packages\NUnit.Runners.2.6.3\tools\
-call RunTests.cmd debug coreunit
-@if ERRORLEVEL 1 echo Error: 'RunTests.cmd debug coreunit' failed && goto :eof
-
-popd
->>>>>>> 1f7f85a9
-
-
+set