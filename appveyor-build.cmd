@echo on

set APPVEYOR_CI=1

:: Check prerequisites
if not '%VisualStudioVersion%' == '' goto vsversionset
if exist "%VS140COMNTOOLS%..\ide\devenv.exe" set VisualStudioVersion=14.0
if exist "%ProgramFiles(x86)%\Microsoft Visual Studio 14.0\common7\ide\devenv.exe" set VisualStudioVersion=14.0
if exist "%ProgramFiles%\Microsoft Visual Studio 14.0\common7\ide\devenv.exe" set VisualStudioVersion=14.0
if not '%VisualStudioVersion%' == '' goto vsversionset
if exist "%VS120COMNTOOLS%..\ide\devenv.exe" set VisualStudioVersion=12.0
if exist "%ProgramFiles(x86)%\Microsoft Visual Studio 12.0\common7\ide\devenv.exe" set VisualStudioVersion=12.0
if exist "%ProgramFiles%\Microsoft Visual Studio 12.0\common7\ide\devenv.exe" set VisualStudioVersion=12.0

:vsversionset
if '%VisualStudioVersion%' == '' echo Error: Could not find an installation of Visual Studio && goto :failure

if exist "%ProgramFiles(x86)%\MSBuild\%VisualStudioVersion%\Bin\MSBuild.exe" set _msbuildexe="%ProgramFiles(x86)%\MSBuild\%VisualStudioVersion%\Bin\MSBuild.exe"
if exist "%ProgramFiles%\MSBuild\%VisualStudioVersion%\Bin\MSBuild.exe"      set _msbuildexe="%ProgramFiles%\MSBuild\%VisualStudioVersion%\Bin\MSBuild.exe"
if not exist %_msbuildexe% echo Error: Could not find MSBuild.exe. && goto :failure

:: See <http://www.appveyor.com/docs/environment-variables>
if defined APPVEYOR (
    rem See <http://www.appveyor.com/docs/build-phase>
    if exist "C:\Program Files\AppVeyor\BuildAgent\Appveyor.MSBuildLogger.dll" (
	rem HACK HACK HACK
	set _msbuildexe=%_msbuildexe% /logger:"C:\Program Files\AppVeyor\BuildAgent\Appveyor.MSBuildLogger.dll"
    )
)

set _ngenexe="%SystemRoot%\Microsoft.NET\Framework\v4.0.30319\ngen.exe"
if not exist %_ngenexe% echo Error: Could not find ngen.exe. && goto :failure

<<<<<<< HEAD
.\.nuget\NuGet.exe restore packages.config -PackagesDirectory packages -ConfigFile .\.nuget\NuGet.Config
=======
.\.nuget\NuGet.exe restore packages.config -PackagesDirectory packages -ConfigFile .nuget\nuget.config
>>>>>>> d1f13d31
@if ERRORLEVEL 1 echo Error: Nuget restore failed  && goto :failure

:: Build
%_msbuildexe% src\fsharp-proto-build.proj
@if ERRORLEVEL 1 echo Error: compiler proto build failed && goto :failure

%_ngenexe% install Proto\net40\bin\fsc-proto.exe
@if ERRORLEVEL 1 echo Error: NGen of proto failed  && goto :failure

%_msbuildexe% src/fsharp-library-build.proj /p:Configuration=Release  /v:diag
@if ERRORLEVEL 1 echo Error: library build failed && goto :failure

%_msbuildexe% src/fsharp-library-build.proj /p:TargetFramework=coreclr /p:Configuration=Release /p:RestorePackages=true
@if ERRORLEVEL 1 echo Error: library coreclr build failed && goto :failure

%_msbuildexe% src/fsharp-compiler-build.proj /p:TargetFramework=coreclr /p:Configuration=Release /p:RestorePackages=true
@if ERRORLEVEL 1 echo Error: compiler coreclr build failed && goto :failure

%_msbuildexe% src/fsharp-compiler-build.proj /p:Configuration=Release
@if ERRORLEVEL 1 echo Error: compiler build failed && goto :failure

%_msbuildexe% src/fsharp-library-build.proj /p:TargetFramework=portable47 /p:Configuration=Release
@if ERRORLEVEL 1 echo Error: library portable47 build failed && goto :failure

%_msbuildexe% src/fsharp-library-build.proj /p:TargetFramework=portable7 /p:Configuration=Release
@if ERRORLEVEL 1 echo Error: library portable7 build failed && goto :failure

%_msbuildexe% src/fsharp-library-build.proj /p:TargetFramework=portable78 /p:Configuration=Release
@if ERRORLEVEL 1 echo Error: library portable78 build failed && goto :failure

%_msbuildexe% src/fsharp-library-build.proj /p:TargetFramework=portable259 /p:Configuration=Release
@if ERRORLEVEL 1 echo Error: library portable259 build failed && goto :failure

%_msbuildexe% src/fsharp-compiler-unittests-build.proj /p:Configuration=Release
@if ERRORLEVEL 1 echo Error: compiler unittests build failed && goto :failure

%_msbuildexe% src/fsharp-library-unittests-build.proj /p:Configuration=Release
@if ERRORLEVEL 1 echo Error: library unittests build failed && goto :failure

%_msbuildexe% src/fsharp-library-unittests-build.proj /p:TargetFramework=portable47 /p:Configuration=Release
@if ERRORLEVEL 1 echo Error: library unittests build failed portable47 && goto :failure

%_msbuildexe% src/fsharp-library-unittests-build.proj /p:TargetFramework=portable7 /p:Configuration=Release
@if ERRORLEVEL 1 echo Error: library unittests build failed portable7 && goto :failure

%_msbuildexe% src/fsharp-library-unittests-build.proj /p:TargetFramework=portable78 /p:Configuration=Release
@if ERRORLEVEL 1 echo Error: library unittests build failed portable78 && goto :failure

%_msbuildexe% src/fsharp-library-unittests-build.proj /p:TargetFramework=portable259 /p:Configuration=Release
@if ERRORLEVEL 1 echo Error: library unittests build failed portable259 && goto :failure

%_msbuildexe% vsintegration\fsharp-vsintegration-build.proj /p:Configuration=Release
@if ERRORLEVEL 1 echo Error: VS integration build failed && goto :failure

%_msbuildexe% vsintegration\fsharp-vsintegration-unittests-build.proj /p:Configuration=Release
@if ERRORLEVEL 1 echo Error: VS integration unit tests build failed && goto :failure


@echo on
call src\update.cmd release -ngen
pushd tests

@echo on
call BuildTestTools.cmd release 
@if ERRORLEVEL 1 echo Error: 'BuildTestTools.cmd release' failed && goto :failure

@echo on
set FSHARP_TEST_SUITE_USE_NUNIT_RUNNER=true

%_msbuildexe% fsharp\fsharp.tests.fsproj /p:Configuration=Release
@if ERRORLEVEL 1 echo Error: fsharp cambridge tests for nunit failed && goto :failure

call RunTests.cmd release fsharp Smoke
@if ERRORLEVEL 1 type testresults\fsharp_failures.log && echo Error: 'RunTests.cmd release fsharp Smoke' failed && goto :failure
set FSHARP_TEST_SUITE_USE_NUNIT_RUNNER=

call RunTests.cmd release fsharpqa Smoke
@if ERRORLEVEL 1 type testresults\fsharpqa_failures.log && echo Error: 'RunTests.cmd release fsharpqa Smoke' failed && goto :failure

call RunTests.cmd release compilerunit
@if ERRORLEVEL 1 echo Error: 'RunTests.cmd release compilerunit' failed && goto :failure

call RunTests.cmd release coreunit
@if ERRORLEVEL 1 echo Error: 'RunTests.cmd release coreunit' failed && goto :failure

call RunTests.cmd release fsharp coreclr
@if ERRORLEVEL 1 echo Error: 'RunTests.cmd release coreclr' failed && goto :failure

popd

goto :eof

:failure
exit /b 1<|MERGE_RESOLUTION|>--- conflicted
+++ resolved
@@ -31,11 +31,7 @@
 set _ngenexe="%SystemRoot%\Microsoft.NET\Framework\v4.0.30319\ngen.exe"
 if not exist %_ngenexe% echo Error: Could not find ngen.exe. && goto :failure
 
-<<<<<<< HEAD
-.\.nuget\NuGet.exe restore packages.config -PackagesDirectory packages -ConfigFile .\.nuget\NuGet.Config
-=======
 .\.nuget\NuGet.exe restore packages.config -PackagesDirectory packages -ConfigFile .nuget\nuget.config
->>>>>>> d1f13d31
 @if ERRORLEVEL 1 echo Error: Nuget restore failed  && goto :failure
 
 :: Build
