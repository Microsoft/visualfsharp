--- conflicted
+++ resolved
@@ -626,11 +626,7 @@
 echo ILDASM:            %ILDASM%
 echo
 
-<<<<<<< HEAD
-if "%TEST_NET40_COMPILERUNIT_SUITE%" == "0" and "%TEST_PORTABLE_COREUNIT_SUITE%" == "0" and "%TEST_CORECLR_COREUNIT_SUITE%" == "0" and "%TEST_VS_IDEUNIT_SUITE%" == "0" and "%TEST_NET40_FSHARP_SUITE%" == "0" and "%TEST_NET40_FSHARPQA_SUITE%" == "0" goto :success
-=======
 if "%TEST_NET40_COMPILERUNIT_SUITE%" == "0" (if "%TEST_PORTABLE_COREUNIT_SUITE%" == "0" (if "%TEST_CORECLR_COREUNIT_SUITE%" == "0" (if "%TEST_VS_IDEUNIT_SUITE%" == "0" (if "%TEST_NET40_FSHARP_SUITE%" == "0" (if "%TEST_NET40_FSHARPQA_SUITE%" == "0" goto :success)))))
->>>>>>> bf99a59e
 
 echo ---------------- Done with update, starting tests -----------------------
 
