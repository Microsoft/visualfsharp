@if "%_echo%"=="" echo off

setlocal enableDelayedExpansion

:ARGUMENTS_VALIDATION

if /I "%1" == "--help"   (goto :USAGE)
if /I "%1" == "/help"   (goto :USAGE)
if /I "%1" == "/h"      (goto :USAGE)
if /I "%1" == "/?"      (goto :USAGE)
goto :ARGUMENTS_OK

:USAGE

echo Build and run a subset of test suites
echo.
echo Usage:
echo.
echo build.cmd ^<all^|net40^|coreclr^|pcls^|vs^>
echo           ^<proto^|protofx^>
echo           ^<ci^|ci_part1^|ci_part2^|microbuild^>
echo           ^<debug^|release^>
echo           ^<diag^|publicsign^>
<<<<<<< HEAD
echo           ^<test^|test-smoke^|test-net40-coreunit-suite^|test-coreclr-coreunit-suite^|test-compiler-unit-suite^|test-pcl-coreunit-suite^|test-net40-fsharp-suite^|test-net40-fsharpqa-suite^>
=======
echo           ^<test^|test-net40-coreunit^|test-coreclr-coreunit^|test-compiler-unit^|test-pcl-coreunit^|test-net40-fsharp^|test-net40-fsharpqa^>
echo           ^<include tag^|exclude tag^>
>>>>>>> 536cfeb1
echo.
echo No arguments default to 'default', meaning this (no testing)
echo.
echo     build.cmd net40 
echo.
echo.Other examples:
echo.
<<<<<<< HEAD
echo.    build net40            (build compiler for .NET Framework)
echo.    build coreclr          (build compiler for .NET Core)
echo.    build vs               (build Visual Studio IDE Tools)
echo.    build all              (build everything)
echo.    build test             (build and test default targets)
echo.    build net40 test       (build and test net40)
echo.    build coreclr test     (build and test net40)
echo.    build vs test          (build and test net40)
echo.    build all test         (build and test net40)
echo.
echo The example below run pcls, vs and qa:
echo.
echo     build.cmd pcls vs debug
exit /b 1

:ARGUMENTS_OK

set BUILD_PROTO_WITH_CORECLR_LKG=0

set BUILD_PROTO=0
=======
echo.    build.cmd net40            (build compiler for .NET Framework)
echo.    build.cmd coreclr          (build compiler for .NET Core)
echo.    build.cmd vs               (build Visual Studio IDE Tools)
echo.    build.cmd all              (build everything)
echo.    build.cmd test             (build and test default targets)
echo.    build.cmd net40 test       (build and test net40)
echo.    build.cmd coreclr test     (build and test net40)
echo.    build.cmd vs test          (build and test net40)
echo.    build.cmd all test         (build and test net40)
echo.    build.cmd nobuild test include Conformance (tests marked with Conformance tag)
echo.    build.cmd nobuild test exclude Slow (no tests marked with Slow tag)
echo.
goto :success

:ARGUMENTS_OK

rem disable setup build by setting FSC_BUILD_SETUP=0
if /i '%FSC_BUILD_SETUP%' == '' (set FSC_BUILD_SETUP=1) 

set BUILD_PROTO_WITH_CORECLR_LKG=0

set BUILD_PROTO=0
set BUILD_PHASE=1
>>>>>>> 536cfeb1
set BUILD_NET40=0
set BUILD_CORECLR=0
set BUILD_PORTABLE=0
set BUILD_VS=0
set BUILD_CONFIG=release
set BUILD_CONFIG_LOWERCASE=release
set BUILD_DIAG=
set BUILD_PUBLICSIGN=0

set TEST_NET40_COMPILERUNIT_SUITE=0
set TEST_NET40_COREUNIT_SUITE=0
set TEST_NET40_FSHARP_SUITE=0
set TEST_NET40_FSHARPQA_SUITE=0
set TEST_CORECLR_COREUNIT_SUITE=0
set TEST_CORECLR_FSHARP_SUITE=0
set TEST_PORTABLE_COREUNIT_SUITE=0
set TEST_VS_IDEUNIT_SUITE=0
<<<<<<< HEAD
set TEST_TAGS=
set SKIP_EXPENSIVE_TESTS=1

REM ------------------ Parse all arguments -----------------------

setlocal enableDelayedExpansion
=======
set INCLUDE_TEST_SPEC_NUNIT=
set EXCLUDE_TEST_SPEC_NUNIT=cat == Expensive
set INCLUDE_TEST_TAGS=
set EXCLUDE_TEST_TAGS=Expensive


REM ------------------ Parse all arguments -----------------------
>>>>>>> 536cfeb1

set _autoselect=1
set _autoselect_tests=0
set /a counter=0
for /l %%x in (1 1 9) do (
    set /a counter=!counter!+1
    set /a nextcounter=!counter!+1
    call :PROCESS_ARG %%!counter! %%!nextcounter! "!counter!"
)
for %%i in (%BUILD_FSC_DEFAULT%) do ( call :PROCESS_ARG %%i )

REM apply defaults

if /i '%_autoselect%' == '1' (
    set BUILD_NET40=1
)

if /i '%_autoselect_tests%' == '1' (
    if /i '%BUILD_NET40%' == '1' (
        set TEST_NET40_COMPILERUNIT_SUITE=1
        set TEST_NET40_COREUNIT_SUITE=1
        set TEST_NET40_FSHARP_SUITE=1
        set TEST_NET40_FSHARPQA_SUITE=1
    )

    if /i '%BUILD_CORECLR%' == '1' (
        set TEST_CORECLR_COREUNIT_SUITE=1
    )

    if /i '%BUILD_PORTABLE%' == '1' (
        set TEST_PORTABLE_COREUNIT_SUITE=1
    )

    if /i '%BUILD_VS%' == '1' (
        set TEST_VS_IDEUNIT_SUITE=1
    )
)
<<<<<<< HEAD

setlocal disableDelayedExpansion
echo.
=======
>>>>>>> 536cfeb1

goto :MAIN

REM ------------------ Procedure to parse one argument -----------------------

<<<<<<< HEAD
:SET_CONFIG
set ARG=%~1
=======
:PROCESS_ARG
set ARG=%~1
set ARG2=%~2
>>>>>>> 536cfeb1
if "%ARG%" == "1" if "%2" == "" (set ARG=default)
if "%2" == "" if not "%ARG%" == "default" goto :EOF

if /i '%ARG%' == 'net40' (
    set _autoselect=0
    set BUILD_NET40=1
)

<<<<<<< HEAD

if /i '%ARG%' == 'net40' (
    set _autoselect=0
    set BUILD_NET40=1
)

=======
>>>>>>> 536cfeb1
if /i '%ARG%' == 'coreclr' (
    set _autoselect=0
    set BUILD_PROTO_WITH_CORECLR_LKG=1
    set BUILD_CORECLR=1
)

if /i '%ARG%' == 'pcls' (
    set _autoselect=0
    set BUILD_PORTABLE=1
<<<<<<< HEAD
    set TEST_PORTABLE_COREUNIT_SUITE=1
=======
>>>>>>> 536cfeb1
)

if /i '%ARG%' == 'vs' (
    set _autoselect=0
    set BUILD_NET40=1
    set BUILD_VS=1
<<<<<<< HEAD
=======
)

if /i '%ARG%' == 'nobuild' (
    set BUILD_PHASE=0
>>>>>>> 536cfeb1
)
if /i '%ARG%' == 'all' (
    set _autoselect=0
    set BUILD_PROTO=1
    set BUILD_NET40=1
    set BUILD_CORECLR=1
    set BUILD_PORTABLE=1
    set BUILD_VS=1
    set BUILD_SETUP=%FSC_BUILD_SETUP%

)

if /i '%ARG%' == 'microbuild' (
    set _autoselect=0
    set BUILD_PROTO=1
    set BUILD_NET40=1
    set BUILD_CORECLR=0
    set BUILD_PORTABLE=1
    set BUILD_VS=1
    set BUILD_SETUP=%FSC_BUILD_SETUP%
    
    set TEST_NET40_COMPILERUNIT_SUITE=1
    set TEST_NET40_COREUNIT_SUITE=1
    set TEST_NET40_FSHARP_SUITE=1
    set TEST_NET40_FSHARPQA_SUITE=1
    set TEST_CORECLR_COREUNIT_SUITE=0
    set TEST_CORECLR_FSHARP_SUITE=0
    set TEST_PORTABLE_COREUNIT_SUITE=1
    set TEST_VS_IDEUNIT_SUITE=1
)


REM These divide 'ci' into two chunks which can be done in parallel
if /i '%ARG%' == 'ci_part1' (
    set _autoselect=0

    REM what we do
    set BUILD_PROTO=1
    set BUILD_NET40=1
    set BUILD_PORTABLE=1
    set BUILD_VS=1
    set BUILD_SETUP=%FSC_BUILD_SETUP%
    set TEST_NET40_COMPILERUNIT_SUITE=1
    set TEST_NET40_FSHARPQA_SUITE=1
    set TEST_VS_IDEUNIT_SUITE=1

)

if /i '%ARG%' == 'ci_part2' (
    set _autoselect=0

    REM what we do
    set BUILD_PROTO_WITH_CORECLR_LKG=1
<<<<<<< HEAD
	set BUILD_PROTO=1
	set BUILD_NET40=1
=======
    set BUILD_PROTO=1
    set BUILD_NET40=1
>>>>>>> 536cfeb1
    set BUILD_CORECLR=1
    set BUILD_PORTABLE=1

    set TEST_NET40_COREUNIT_SUITE=1
    set TEST_NET40_FSHARP_SUITE=1
    set TEST_PORTABLE_COREUNIT_SUITE=1
    set TEST_CORECLR_COREUNIT_SUITE=1

)

if /i '%ARG%' == 'proto' (
    set BUILD_PROTO=1
)

if /i '%ARG%' == 'diag' (
    set BUILD_DIAG=/v:detailed
    if not defined APPVEYOR ( set BUILD_LOG=fsharp_build_log.log )
)

if /i '%ARG%' == 'debug' (
    set BUILD_CONFIG=debug
)

if /i '%ARG%' == 'release' (
    set BUILD_CONFIG=release
)
<<<<<<< HEAD

if /i '%ARG%' == 'test' (
    set _autoselect_tests=1
)

if /i '%ARG%' == 'test-all' (
    set _autoselect=0
    set BUILD_PROTO=1
    set BUILD_NET40=1
    set BUILD_CORECLR=1
    set BUILD_PORTABLE=1
    set BUILD_VS=1
    set BUILD_SETUP=%FSC_BUILD_SETUP%

    set TEST_NET40_COMPILERUNIT_SUITE=1
    set TEST_NET40_COREUNIT_SUITE=1
    set TEST_NET40_FSHARP_SUITE=1
    set TEST_NET40_FSHARPQA_SUITE=1
    set TEST_PORTABLE_COREUNIT_SUITE=1
    set TEST_CORECLR_COREUNIT_SUITE=1
    set TEST_VS_IDEUNIT_SUITE=1

    set SKIP_EXPENSIVE_TESTS=0
=======

if /i '%ARG%' == 'test' (
    set _autoselect_tests=1
>>>>>>> 536cfeb1
)

if /i '%ARG%' == 'include' (
    set /a counter=!counter!+1
	if '!INCLUDE_TEST_SPEC_NUNIT!' == '' ( set INCLUDE_TEST_SPEC_NUNIT=cat == %ARG2% ) else (set INCLUDE_TEST_SPEC_NUNIT=cat == %ARG2% or !INCLUDE_TEST_SPEC_NUNIT! )
	if '!INCLUDE_TEST_TAGS!' == '' ( set INCLUDE_TEST_TAGS=%ARG2% ) else (set INCLUDE_TEST_TAGS=%ARG2%;!INCLUDE_TEST_TAGS! )
)
if /i '%ARG%' == 'exclude' (
    set /a counter=!counter!+1
	if '!EXCLUDE_TEST_SPEC_NUNIT!' == '' ( set EXCLUDE_TEST_SPEC_NUNIT=cat == %ARG2% ) else (set EXCLUDE_TEST_SPEC_NUNIT=cat == %ARG2% or !EXCLUDE_TEST_SPEC_NUNIT! )
	if '!EXCLUDE_TEST_TAGS!' == '' ( set EXCLUDE_TEST_TAGS=%ARG2% ) else (set EXCLUDE_TEST_TAGS=%ARG2%;!EXCLUDE_TEST_TAGS! )
)
if /i '%ARG%' == 'noskip' (
	set EXCLUDE_TEST_SPEC_NUNIT=
	set EXCLUDE_TEST_TAGS=
)


if /i '%ARG%' == 'test-all' (
    set _autoselect=0
    set BUILD_PROTO=1
    set BUILD_NET40=1
    set BUILD_CORECLR=1
    set BUILD_PORTABLE=1
    set BUILD_VS=1
    set BUILD_SETUP=%FSC_BUILD_SETUP%

<<<<<<< HEAD
    REM what we do
    set TEST_NET40_FSHARP_SUITE=1
    set TEST_TAGS=Smoke

)

if /i '%ARG%' == 'test-net40-fsharpqa-suite' (
=======
    set TEST_NET40_COMPILERUNIT_SUITE=1
    set TEST_NET40_COREUNIT_SUITE=1
    set TEST_NET40_FSHARP_SUITE=1
    set TEST_NET40_FSHARPQA_SUITE=1
    set TEST_PORTABLE_COREUNIT_SUITE=1
    set TEST_CORECLR_COREUNIT_SUITE=1
    set TEST_VS_IDEUNIT_SUITE=1

    set EXCLUDE_TEST_TAGS=
)

if /i '%ARG%' == 'test-net40-fsharpqa' (
>>>>>>> 536cfeb1
    set BUILD_NET40=1
    set BUILD_PORTABLE=1
    set TEST_NET40_FSHARPQA_SUITE=1
)

<<<<<<< HEAD
if /i '%ARG%' == 'test-compiler-unit-suite' (
=======
if /i '%ARG%' == 'test-compiler-unit' (
>>>>>>> 536cfeb1
    set BUILD_NET40=1
    set TEST_NET40_COMPILERUNIT_SUITE=1
)

<<<<<<< HEAD
if /i '%ARG%' == 'test-net40-coreunit-suite' (
=======
if /i '%ARG%' == 'test-net40-coreunit' (
>>>>>>> 536cfeb1
    set BUILD_NET40=1
    set TEST_NET40_COREUNIT_SUITE=1
)


<<<<<<< HEAD
if /i '%ARG%' == 'test-coreclr-coreunit-suite' (
=======
if /i '%ARG%' == 'test-coreclr-coreunit' (
>>>>>>> 536cfeb1
    set BUILD_PROTO_WITH_CORECLR_LKG=1
    set BUILD_CORECLR=1
    set TEST_CORECLR_COREUNIT_SUITE=1
)


<<<<<<< HEAD
if /i '%ARG%' == 'test-pcl-coreunit-suite' (
=======
if /i '%ARG%' == 'test-pcl-coreunit' (
>>>>>>> 536cfeb1
    set BUILD_NET40=1
    set BUILD_PORTABLE=1
    set TEST_PORTABLE_COREUNIT_SUITE=1
)


<<<<<<< HEAD
if /i '%ARG%' == 'test-net40-fsharp-suite' (
=======
if /i '%ARG%' == 'test-net40-fsharp' (
>>>>>>> 536cfeb1
    set BUILD_NET40=1
    set BUILD_PORTABLE=1
    set TEST_NET40_FSHARP_SUITE=1
)

<<<<<<< HEAD
if /i '%ARG%' == 'test-coreclr-fsharp-suite' (
=======
if /i '%ARG%' == 'test-coreclr-fsharp' (
>>>>>>> 536cfeb1
    set BUILD_CORECLR=1
    set TEST_CORECLR_FSHARP_SUITE=1
)

if /i '%ARG%' == 'publicsign' (
    set BUILD_PUBLICSIGN=1
)

goto :EOF
:: Note: "goto :EOF" returns from an in-batchfile "call" command
:: in preference to returning from the entire batch file.


REM ------------------ Report config -----------------------

:MAIN

REM after this point, ARG variable should not be used, use only BUILD_* or TEST_*

echo Build/Tests configuration:
echo.
echo BUILD_PROTO=%BUILD_PROTO%
echo BUILD_PROTO_WITH_CORECLR_LKG=%BUILD_PROTO_WITH_CORECLR_LKG%
echo BUILD_NET40=%BUILD_NET40%
echo BUILD_CORECLR=%BUILD_CORECLR%
echo BUILD_PORTABLE=%BUILD_PORTABLE%
echo BUILD_VS=%BUILD_VS%
echo BUILD_SETUP=%BUILD_SETUP%
echo BUILD_CONFIG=%BUILD_CONFIG%
echo BUILD_PUBLICSIGN=%BUILD_PUBLICSIGN%
echo.
echo TEST_NET40_COMPILERUNIT_SUITE=%TEST_NET40_COMPILERUNIT_SUITE%
echo TEST_NET40_COREUNIT_SUITE=%TEST_NET40_COREUNIT_SUITE%
echo TEST_NET40_FSHARP_SUITE=%TEST_NET40_FSHARP_SUITE%
echo TEST_NET40_FSHARPQA_SUITE=%TEST_NET40_FSHARPQA_SUITE%
echo TEST_CORECLR_COREUNIT_SUITE=%TEST_CORECLR_COREUNIT_SUITE%
echo TEST_CORECLR_FSHARP_SUITE=%TEST_CORECLR_FSHARP_SUITE%
echo TEST_PORTABLE_COREUNIT_SUITE=%TEST_PORTABLE_COREUNIT_SUITE%
echo TEST_VS_IDEUNIT_SUITE=%TEST_VS_IDEUNIT_SUITE%
<<<<<<< HEAD
echo TEST_TAGS=%TEST_TAGS%
echo SKIP_EXPENSIVE_TESTS=%SKIP_EXPENSIVE_TESTS%
=======
echo INCLUDE_TEST_SPEC_NUNIT=%INCLUDE_TEST_SPEC_NUNIT%
echo EXCLUDE_TEST_SPEC_NUNIT=%EXCLUDE_TEST_SPEC_NUNIT%
echo EXCLUDE_TEST_TAGS=%EXCLUDE_TEST_TAGS%
echo INCLUDE_TEST_TAGS=%INCLUDE_TEST_TAGS%

>>>>>>> 536cfeb1
echo.

echo ---------------- Done with arguments, starting preparation -----------------

if "%RestorePackages%"=="" ( 
    set RestorePackages=true
)

@echo on

@call src\update.cmd signonly

:: Check prerequisites
if not '%VisualStudioVersion%' == '' goto vsversionset
if exist "%VS150COMNTOOLS%..\ide\devenv.exe" set VisualStudioVersion=15.0
if not '%VisualStudioVersion%' == '' goto vsversionset

if not '%VisualStudioVersion%' == '' goto vsversionset
if exist "%VS150COMNTOOLS%..\..\ide\devenv.exe" set VisualStudioVersion=15.0
if not '%VisualStudioVersion%' == '' goto vsversionset

if exist "%VS140COMNTOOLS%..\ide\devenv.exe" set VisualStudioVersion=14.0
if exist "%ProgramFiles(x86)%\Microsoft Visual Studio 14.0\common7\ide\devenv.exe" set VisualStudioVersion=14.0
if exist "%ProgramFiles%\Microsoft Visual Studio 14.0\common7\ide\devenv.exe" set VisualStudioVersion=14.0
if not '%VisualStudioVersion%' == '' goto vsversionset

if exist "%VS120COMNTOOLS%..\ide\devenv.exe" set VisualStudioVersion=12.0
if exist "%ProgramFiles(x86)%\Microsoft Visual Studio 12.0\common7\ide\devenv.exe" set VisualStudioVersion=12.0
if exist "%ProgramFiles%\Microsoft Visual Studio 12.0\common7\ide\devenv.exe" set VisualStudioVersion=12.0

:vsversionset
if '%VisualStudioVersion%' == '' echo Error: Could not find an installation of Visual Studio && goto :failure

if exist "%VS150COMNTOOLS%..\..\MSBuild\15.0\Bin\MSBuild.exe" (
    set _msbuildexe="%VS150COMNTOOLS%..\..\MSBuild\15.0\Bin\MSBuild.exe"
    goto :havemsbuild
)
if exist "%ProgramFiles(x86)%\MSBuild\%VisualStudioVersion%\Bin\MSBuild.exe" (
    set _msbuildexe="%ProgramFiles(x86)%\MSBuild\%VisualStudioVersion%\Bin\MSBuild.exe"
    goto :havemsbuild
)
if exist "%ProgramFiles%\MSBuild\%VisualStudioVersion%\Bin\MSBuild.exe" (
    set _msbuildexe="%ProgramFiles%\MSBuild\%VisualStudioVersion%\Bin\MSBuild.exe"
    goto :havemsbuild
)
echo Error: Could not find MSBuild.exe. && goto :failure
goto :eof

:havemsbuild
set _nrswitch=/nr:false

rem uncomment to use coreclr msbuild not ready yet!!!!
rem set _msbuildexe=%~dp0Tools\CoreRun.exe %~dp0Tools\MSBuild.exe
rem set _nrswitch=
          
:: See <http://www.appveyor.com/docs/environment-variables>
if defined APPVEYOR (
   rem See <http://www.appveyor.com/docs/build-phase>
   if exist "C:\Program Files\AppVeyor\BuildAgent\Appveyor.MSBuildLogger.dll" (
    rem HACK HACK HACK
   set _msbuildexe=%_msbuildexe% /logger:"C:\Program Files\AppVeyor\BuildAgent\Appveyor.MSBuildLogger.dll"
   )
)
<<<<<<< HEAD
set msbuildflags=/maxcpucount %_nrswitch% /nologo
=======
REM set msbuildflags=/maxcpucount %_nrswitch% /nologo
set msbuildflags=%_nrswitch% /nologo
>>>>>>> 536cfeb1
set _ngenexe="%SystemRoot%\Microsoft.NET\Framework\v4.0.30319\ngen.exe"
if not exist %_ngenexe% echo Error: Could not find ngen.exe. && goto :failure

echo ---------------- Done with prepare, starting package restore ----------------

if '%RestorePackages%' == 'true' (
    %_ngenexe% install .\.nuget\NuGet.exe  /nologo 

    .\.nuget\NuGet.exe restore packages.config -PackagesDirectory packages -ConfigFile .nuget\nuget.config
    @if ERRORLEVEL 1 echo Error: Nuget restore failed  && goto :failure

    if '%BUILD_VS%' == '1' (
        .\.nuget\NuGet.exe restore vsintegration\packages.config -PackagesDirectory packages -ConfigFile .nuget\nuget.config
        @if ERRORLEVEL 1 echo Error: Nuget restore failed  && goto :failure
    )

    if '%BUILD_SETUP%' == '1' (
        .\.nuget\NuGet.exe restore setup\packages.config -PackagesDirectory packages -ConfigFile .nuget\nuget.config
        @if ERRORLEVEL 1 echo Error: Nuget restore failed  && goto :failure
    )

)

if '%BUILD_PROTO_WITH_CORECLR_LKG%' == '1' (
    :: Restore the Tools directory
    call %~dp0init-tools.cmd
)

set _dotnetexe=%~dp0Tools\dotnetcli\dotnet.exe

set _fsiexe="packages\FSharp.Compiler.Tools.4.0.1.10\tools\fsi.exe"
if not exist %_fsiexe% echo Error: Could not find %_fsiexe% && goto :failure
%_ngenexe% install %_fsiexe% /nologo 

set _nugetexe=".nuget\nuget.exe"
set _nugetconfig=".nuget\nuget.config"
if not exist %_nugetexe% echo Error: Could not find %_nugetexe% && goto :failure
%_ngenexe% install %_nugetexe% /nologo 

echo ---------------- Done with package restore, starting proto ------------------------

rem Decide if Proto need building
if '%BUILD_PROTO_WITH_CORECLR_LKG%' == '1' (
  if NOT EXIST Tools\lkg\fsc.exe (
    set BUILD_PROTO=1
  )
)

if '%BUILD_PROTO_WITH_CORECLR_LKG%' == '0' (
  if NOT EXIST Proto\net40\bin\fsc-proto.exe (
    set BUILD_PROTO=1
  )
)


rem Build Proto
if '%BUILD_PROTO%' == '1' (
  if '%BUILD_PROTO_WITH_CORECLR_LKG%' == '1' (

    pushd .\lkg & %_dotnetexe% restore &popd
    @if ERRORLEVEL 1 echo Error: dotnet restore failed  && goto :failure

    pushd .\lkg & %_dotnetexe% publish project.json -o %~dp0\Tools\lkg -r win7-x64 &popd
    @if ERRORLEVEL 1 echo Error: dotnet publish failed  && goto :failure

    echo %_msbuildexe% %msbuildflags% src\fsharp-proto-build.proj
         %_msbuildexe% %msbuildflags% src\fsharp-proto-build.proj
    @if ERRORLEVEL 1 echo Error: compiler proto build failed && goto :failure

    rem copy targestfile into tools directory ... temporary fix until packaging complete.
    echo copy src\fsharp\FSharp.Build\Microsoft.FSharp.targets tools\Microsoft.FSharp.targets
         copy src\fsharp\FSharp.Build\Microsoft.FSharp.targets tools\Microsoft.FSharp.targets

    echo copy src\fsharp\FSharp.Build\Microsoft.Portable.FSharp.targets tools\Microsoft.Portable.FSharp.targets
         copy src\fsharp\FSharp.Build\Microsoft.Portable.FSharp.targets tools\Microsoft.Portable.FSharp.targets
  )

  if '%BUILD_PROTO_WITH_CORECLR_LKG%' == '0' (

    echo %_msbuildexe% %msbuildflags% src\fsharp-proto-build.proj
         %_msbuildexe% %msbuildflags% src\fsharp-proto-build.proj
    @if ERRORLEVEL 1 echo Error: compiler proto build failed && goto :failure

    echo %_ngenexe% install Proto\net40\bin\fsc-proto.exe /nologo 
         %_ngenexe% install Proto\net40\bin\fsc-proto.exe /nologo 
    @if ERRORLEVEL 1 echo Error: NGen of proto failed  && goto :failure

    rmdir /s /q %~dp0\Tools\lkg
  )
)

<<<<<<< HEAD


echo ---------------- Done with proto, starting build ------------------------

%_msbuildexe% %msbuildflags% build-everything.proj /p:Configuration=%BUILD_CONFIG% %BUILD_DIAG% /p:BUILD_PUBLICSIGN=%BUILD_PUBLICSIGN%
@if ERRORLEVEL 1 echo Error: '%_msbuildexe% %msbuildflags% build-everything.proj /p:Configuration=%BUILD_CONFIG% %BUILD_DIAG%  /p:BUILD_PUBLICSIGN=%BUILD_PUBLICSIGN%' failed && goto :failure

=======


echo ---------------- Done with proto, starting build ------------------------

if '%BUILD_PHASE%' == '1' (
   %_msbuildexe% %msbuildflags% build-everything.proj /p:Configuration=%BUILD_CONFIG% %BUILD_DIAG% /p:BUILD_PUBLICSIGN=%BUILD_PUBLICSIGN%
   @if ERRORLEVEL 1 echo Error: '%_msbuildexe% %msbuildflags% build-everything.proj /p:Configuration=%BUILD_CONFIG% %BUILD_DIAG%  /p:BUILD_PUBLICSIGN=%BUILD_PUBLICSIGN%' failed && goto :failure
)

echo ---------------- Done with build, starting update/prepare ---------------

if '%BUILD_NET40%' == '1' (
    call src\update.cmd %BUILD_CONFIG% -ngen
)

@echo set NUNITPATH=packages\NUnit.Console.3.0.0\tools\
set NUNITPATH=packages\NUnit.Console.3.0.0\tools\
if not exist %NUNITPATH% echo Error: Could not find %NUNITPATH% && goto :failure

@echo xcopy "%NUNITPATH%*.*"  "%~dp0tests\fsharpqa\testenv\bin\nunit\*.*" /S /Q /Y
      xcopy "%NUNITPATH%*.*"  "%~dp0tests\fsharpqa\testenv\bin\nunit\*.*" /S /Q /Y

@echo xcopy "%~dp0tests\fsharpqa\testenv\src\nunit*.*" "%~dp0tests\fsharpqa\testenv\bin\nunit\*.*" /S /Q /Y
      xcopy "%~dp0tests\fsharpqa\testenv\src\nunit*.*" "%~dp0tests\fsharpqa\testenv\bin\nunit\*.*" /S /Q /Y

if '%BUILD_CORECLR%' == '1' (

  echo Restoring CoreCLR packages and runtimes necessary for actually running and testing
  %_nugetexe% restore .\tests\fsharp\project.json -PackagesDirectory packages  
  
  echo Deploy x86 version of compiler and dependencies, ready for testing
  %_fsiexe% --exec tests\fsharpqa\testenv\src\DeployProj\DeployProj.fsx --targetPlatformName:.NETStandard,Version=v1.6/win7-x86 --projectJsonLock:%~dp0tests\fsharp\project.lock.json --packagesDir:packages --fsharpCore:%BUILD_CONFIG%\coreclr\bin\FSharp.Core.dll --output:tests\testbin\%BUILD_CONFIG%\coreclr\fsc\win7-x86 --copyCompiler:yes --v:quiet
  %_fsiexe% --exec tests\fsharpqa\testenv\src\DeployProj\DeployProj.fsx --targetPlatformName:.NETStandard,Version=v1.6/win7-x86 --projectJsonLock:%~dp0tests\fsharp\project.lock.json --packagesDir:packages --fsharpCore:%BUILD_CONFIG%\coreclr\bin\FSharp.Core.dll --output:tests\testbin\%BUILD_CONFIG%\coreclr\win7-x86 --copyCompiler:no --v:quiet

  echo Deploy x64 version of compiler, ready for testing
  %_fsiexe% --exec tests\fsharpqa\testenv\src\DeployProj\DeployProj.fsx --targetPlatformName:.NETStandard,Version=v1.6/win7-x64 --projectJsonLock:%~dp0tests\fsharp\project.lock.json --packagesDir:packages --fsharpCore:%BUILD_CONFIG%\coreclr\bin\FSharp.Core.dll --output:tests\testbin\%BUILD_CONFIG%\coreclr\fsc\win7-x64 --copyCompiler:yes --v:quiet
  %_fsiexe% --exec tests\fsharpqa\testenv\src\DeployProj\DeployProj.fsx --targetPlatformName:.NETStandard,Version=v1.6/win7-x64 --projectJsonLock:%~dp0tests\fsharp\project.lock.json --packagesDir:packages --fsharpCore:%BUILD_CONFIG%\coreclr\bin\FSharp.Core.dll --output:tests\testbin\%BUILD_CONFIG%\coreclr\win7-x64 --copyCompiler:no --v:quiet

  echo Deploy linux version of built compiler, ready for testing
  %_fsiexe% --exec tests\fsharpqa\testenv\src\DeployProj\DeployProj.fsx --targetPlatformName:.NETStandard,Version=v1.6/ubuntu.14.04-x64 --projectJsonLock:%~dp0tests\fsharp\project.lock.json --packagesDir:packages --fsharpCore:%BUILD_CONFIG%\coreclr\bin\FSharp.Core.dll --output:tests\testbin\%BUILD_CONFIG%\coreclr\fsc\ubuntu.14.04-x64 --copyCompiler:yes --v:quiet
  %_fsiexe% --exec tests\fsharpqa\testenv\src\DeployProj\DeployProj.fsx --targetPlatformName:.NETStandard,Version=v1.6/ubuntu.14.04-x64 --projectJsonLock:%~dp0tests\fsharp\project.lock.json --packagesDir:packages --fsharpCore:%BUILD_CONFIG%\coreclr\bin\FSharp.Core.dll --output:tests\testbin\%BUILD_CONFIG%\coreclr\ubuntu.14.04-x64 --copyCompiler:no --v:quiet

  echo Deploy osx version of built compiler, ready for testing
  %_fsiexe% --exec tests\fsharpqa\testenv\src\DeployProj\DeployProj.fsx --targetPlatformName:.NETStandard,Version=v1.6/osx.10.10-x64 --projectJsonLock:%~dp0tests\fsharp\project.lock.json --packagesDir:packages --fsharpCore:%BUILD_CONFIG%\coreclr\bin\FSharp.Core.dll --output:tests\testbin\%BUILD_CONFIG%\coreclr\fsc\osx.10.10-x64 --copyCompiler:yes --v:quiet
  %_fsiexe% --exec tests\fsharpqa\testenv\src\DeployProj\DeployProj.fsx --targetPlatformName:.NETStandard,Version=v1.6/osx.10.10-x64 --projectJsonLock:%~dp0tests\fsharp\project.lock.json --packagesDir:packages --fsharpCore:%BUILD_CONFIG%\coreclr\bin\FSharp.Core.dll --output:tests\testbin\%BUILD_CONFIG%\coreclr\osx.10.10-x64 --copyCompiler:no --v:quiet

)


if 'TEST_NET40_COMPILERUNIT_SUITE' == '0' and 'TEST_PORTABLE_COREUNIT_SUITE' == '0' and 'TEST_CORECLR_COREUNIT_SUITE' == '0' and 'TEST_VS_IDEUNIT_SUITE' == '0' and 'TEST_NET40_FSHARP_SUITE' == '0' and 'TEST_NET40_FSHARPQA_SUITE' == '0' goto :success

echo ---------------- Done with update, starting tests -----------------------

>>>>>>> 536cfeb1

echo ---------------- Done with build, starting update/prepare ---------------

<<<<<<< HEAD
if 'BUILD_NET40' == '1' (
    call src\update.cmd %BUILD_CONFIG% -ngen
)

@echo set NUNITPATH=packages\NUnit.Console.3.0.0\tools\
set NUNITPATH=packages\NUnit.Console.3.0.0\tools\
if not exist %NUNITPATH% echo Error: Could not find %NUNITPATH% && goto :failure

@echo xcopy "%NUNITPATH%*.*"  "%~dp0tests\fsharpqa\testenv\bin\nunit\*.*" /S /Q /Y
      xcopy "%NUNITPATH%*.*"  "%~dp0tests\fsharpqa\testenv\bin\nunit\*.*" /S /Q /Y

@echo xcopy "%~dp0tests\fsharpqa\testenv\src\nunit*.*" "%~dp0tests\fsharpqa\testenv\bin\nunit\*.*" /S /Q /Y
      xcopy "%~dp0tests\fsharpqa\testenv\src\nunit*.*" "%~dp0tests\fsharpqa\testenv\bin\nunit\*.*" /S /Q /Y

if '%BUILD_CORECLR%' == '1' (

  echo Restoring CoreCLR packages and runtimes necessary for actually running and testing
  %_nugetexe% restore .\tests\fsharp\project.json -PackagesDirectory packages  
  
  echo Deploy x86 version of compiler and dependencies, ready for testing
  %_fsiexe% --exec tests\fsharpqa\testenv\src\DeployProj\DeployProj.fsx --targetPlatformName:.NETStandard,Version=v1.6/win7-x86 --projectJsonLock:%~dp0tests\fsharp\project.lock.json --packagesDir:packages --fsharpCore:%BUILD_CONFIG%\coreclr\bin\FSharp.Core.dll --output:tests\testbin\%BUILD_CONFIG%\coreclr\fsc\win7-x86 --copyCompiler:yes --v:quiet
  %_fsiexe% --exec tests\fsharpqa\testenv\src\DeployProj\DeployProj.fsx --targetPlatformName:.NETStandard,Version=v1.6/win7-x86 --projectJsonLock:%~dp0tests\fsharp\project.lock.json --packagesDir:packages --fsharpCore:%BUILD_CONFIG%\coreclr\bin\FSharp.Core.dll --output:tests\testbin\%BUILD_CONFIG%\coreclr\win7-x86 --copyCompiler:no --v:quiet

  echo Deploy x64 version of compiler, ready for testing
  %_fsiexe% --exec tests\fsharpqa\testenv\src\DeployProj\DeployProj.fsx --targetPlatformName:.NETStandard,Version=v1.6/win7-x64 --projectJsonLock:%~dp0tests\fsharp\project.lock.json --packagesDir:packages --fsharpCore:%BUILD_CONFIG%\coreclr\bin\FSharp.Core.dll --output:tests\testbin\%BUILD_CONFIG%\coreclr\fsc\win7-x64 --copyCompiler:yes --v:quiet
  %_fsiexe% --exec tests\fsharpqa\testenv\src\DeployProj\DeployProj.fsx --targetPlatformName:.NETStandard,Version=v1.6/win7-x64 --projectJsonLock:%~dp0tests\fsharp\project.lock.json --packagesDir:packages --fsharpCore:%BUILD_CONFIG%\coreclr\bin\FSharp.Core.dll --output:tests\testbin\%BUILD_CONFIG%\coreclr\win7-x64 --copyCompiler:no --v:quiet

  echo Deploy linux version of built compiler, ready for testing
  %_fsiexe% --exec tests\fsharpqa\testenv\src\DeployProj\DeployProj.fsx --targetPlatformName:.NETStandard,Version=v1.6/ubuntu.14.04-x64 --projectJsonLock:%~dp0tests\fsharp\project.lock.json --packagesDir:packages --fsharpCore:%BUILD_CONFIG%\coreclr\bin\FSharp.Core.dll --output:tests\testbin\%BUILD_CONFIG%\coreclr\fsc\ubuntu.14.04-x64 --copyCompiler:yes --v:quiet
  %_fsiexe% --exec tests\fsharpqa\testenv\src\DeployProj\DeployProj.fsx --targetPlatformName:.NETStandard,Version=v1.6/ubuntu.14.04-x64 --projectJsonLock:%~dp0tests\fsharp\project.lock.json --packagesDir:packages --fsharpCore:%BUILD_CONFIG%\coreclr\bin\FSharp.Core.dll --output:tests\testbin\%BUILD_CONFIG%\coreclr\ubuntu.14.04-x64 --copyCompiler:no --v:quiet

  echo Deploy osx version of built compiler, ready for testing
  %_fsiexe% --exec tests\fsharpqa\testenv\src\DeployProj\DeployProj.fsx --targetPlatformName:.NETStandard,Version=v1.6/osx.10.10-x64 --projectJsonLock:%~dp0tests\fsharp\project.lock.json --packagesDir:packages --fsharpCore:%BUILD_CONFIG%\coreclr\bin\FSharp.Core.dll --output:tests\testbin\%BUILD_CONFIG%\coreclr\fsc\osx.10.10-x64 --copyCompiler:yes --v:quiet
  %_fsiexe% --exec tests\fsharpqa\testenv\src\DeployProj\DeployProj.fsx --targetPlatformName:.NETStandard,Version=v1.6/osx.10.10-x64 --projectJsonLock:%~dp0tests\fsharp\project.lock.json --packagesDir:packages --fsharpCore:%BUILD_CONFIG%\coreclr\bin\FSharp.Core.dll --output:tests\testbin\%BUILD_CONFIG%\coreclr\osx.10.10-x64 --copyCompiler:no --v:quiet

)


if 'TEST_NET40_COMPILERUNIT_SUITE' == '0' and 'TEST_PORTABLE_COREUNIT_SUITE' == '0' and 'TEST_CORECLR_COREUNIT_SUITE' == '0' and 'TEST_VS_IDEUNIT_SUITE' == '0' and 'TEST_NET40_FSHARP_SUITE' == '0' and 'TEST_NET40_FSHARPQA_SUITE' == '0' goto :finished

echo ---------------- Done with update, starting tests -----------------------


pushd tests

if '%TEST_NET40_FSHARP_SUITE%' == '1' (
    echo call RunTests.cmd %BUILD_CONFIG% net40-fsharp-suite %TEST_TAGS% 
         call RunTests.cmd %BUILD_CONFIG% net40-fsharp-suite %TEST_TAGS% 
    @if ERRORLEVEL 1 (
        type testresults\net40-fsharp-suite-errors.log
        echo Error: 'Running tests net40-fsharp-suite %TEST_TAGS%' failed
=======

rem Turn off delayed expansion when manipulating variables where a ! may appear in the argument text (CMD batch file oddity)
rem Note: each setlocal must be matched by an executed endlocal
setlocal disableDelayedExpansion
if "%INCLUDE_TEST_SPEC_NUNIT%" == "" (
    if NOT "%EXCLUDE_TEST_SPEC_NUNIT%" == "" (
        set WHERE_ARG_NUNIT=--where "!(%EXCLUDE_TEST_SPEC_NUNIT%)"
	)
)
if NOT "%INCLUDE_TEST_SPEC_NUNIT%" == "" (
    if "%EXCLUDE_TEST_SPEC_NUNIT%" == "" (
        set WHERE_ARG_NUNIT=--where "%INCLUDE_TEST_SPEC_NUNIT%"
	)
    if NOT "%EXCLUDE_TEST_SPEC_NUNIT%" == "" (
		set WHERE_ARG_NUNIT=--where "%INCLUDE_TEST_SPEC_NUNIT% and !(%EXCLUDE_TEST_SPEC_NUNIT%)"
	)
)
if NOT "%INCLUDE_TEST_TAGS%" == "" (
    set INCLUDE_ARG_RUNALL=-ttags:%INCLUDE_TEST_TAGS%
)
if NOT "%EXCLUDE_TEST_TAGS%" == "" (
    set EXCLUDE_ARG_RUNALL=-nottags:%EXCLUDE_TEST_TAGS%
)
echo WHERE_ARG_NUNIT=%WHERE_ARG_NUNIT%
rem Re-enable delayed expansion. We can't use endlocal here since we want to keep the variables we've computed.
rem Note: each setlocal must be matched by an executed endlocal
setlocal enableDelayedExpansion


set NUNITPATH=%~dp0tests\fsharpqa\testenv\bin\nunit\
set NUNIT3_CONSOLE=%~dp0packages\NUnit.Console.3.0.0\tools\nunit3-console.exe
set link_exe=%~dp0packages\VisualCppTools.14.0.24519-Pre\lib\native\bin\link.exe
if not exist "%link_exe%" (
    echo Error: failed to find '%link_exe%' use nuget to restore the VisualCppTools package
    goto :failed_tests
)

if /I not '%single_threaded%' == 'true' (set PARALLEL_ARG=-procs:%NUMBER_OF_PROCESSORS%) else set PARALLEL_ARG=-procs:0

set FSCBINPATH=%~dp0%BUILD_CONFIG%\net40\bin
set RESULTSDIR=%~dp0tests\TestResults
if not exist "%RESULTSDIR%" (mkdir "%RESULTSDIR%")

ECHO FSCBINPATH=%FSCBINPATH%
ECHO RESULTSDIR=%RESULTSDIR%
ECHO link_exe=%link_exe%
ECHO NUNIT3_CONSOLE=%NUNIT3_CONSOLE%
ECHO NUNITPATH=%NUNITPATH%

REM ---------------- net40-fsharp  -----------------------


set XMLFILE=%RESULTSDIR%\test-net40-fsharp-results.xml
set OUTPUTFILE=%RESULTSDIR%\test-net40-fsharp-output.log
set ERRORFILE=%RESULTSDIR%\test-net40-fsharp-errors.log

set command="%NUNIT3_CONSOLE%" --verbose "%FSCBINPATH%\FSharp.Tests.FSharp.dll" --framework:V4.0 --work:"%FSCBINPATH%"  --output:"!OUTPUTFILE!" --err:"!ERRORFILE!" --result:"!XMLFILE!;format=nunit2" 

if '%TEST_NET40_FSHARP_SUITE%' == '1' (
	rem Turn off delayed expansion when manipulating variables where a ! may appear in the argument text (CMD batch file oddity)
	rem Note: each setlocal must be matched by an executed endlocal
	setlocal disableDelayedExpansion
    echo %command% %WHERE_ARG_NUNIT%
         %command%  %WHERE_ARG_NUNIT%
    endlocal 

    call :UPLOAD_TEST_RESULTS "!XMLFILE!" "!OUTPUTFILE!"  "!ERRORFILE!"

    if NOT '!saved_errorlevel!' == '0' (
        type "!ERRORFILE!"
        echo Error: 'Running tests net40-fsharp' failed
>>>>>>> 536cfeb1
        goto :failed_tests
    )
)

<<<<<<< HEAD
if '%TEST_NET40_FSHARPQA_SUITE%' == '1' (
    echo call RunTests.cmd %BUILD_CONFIG% net40-fsharpqa-suite %TEST_TAGS% 
         call RunTests.cmd %BUILD_CONFIG% net40-fsharpqa-suite %TEST_TAGS% 
    @if ERRORLEVEL 1 (
        echo type testresults\net40-fsharpqa-suite-results.log
             type testresults\net40-fsharpqa-suite-results.log
        echo type testresults\net40-fsharpqa-suite-errors.log
             type testresults\net40-fsharpqa-suite-errors.log
        echo Error: 'Running tests net40-fsharpqa-suite %TEST_TAGS%' failed
=======

REM ---------------- net40-fsharpqa  -----------------------

set OSARCH=%PROCESSOR_ARCHITECTURE%

rem Set this to 1 in order to use an external compiler host process
rem    This only has an effect when running the FSHARPQA tests, but can
rem    greatly speed up execution since fsc.exe does not need to be spawned thousands of times
set HOSTED_COMPILER=1

set X86_PROGRAMFILES=%ProgramFiles%
if "%OSARCH%"=="AMD64" set X86_PROGRAMFILES=%ProgramFiles(x86)%

set SYSWOW64=.
if "%OSARCH%"=="AMD64" set SYSWOW64=SysWoW64

if not "%OSARCH%"=="x86" set REGEXE32BIT=%WINDIR%\syswow64\reg.exe

							FOR /F "tokens=2* delims=	 " %%A IN ('%REGEXE32BIT% QUERY "HKLM\Software\Microsoft\Microsoft SDKs\NETFXSDK\4.6\WinSDK-NetFx40Tools" /v InstallationFolder') DO SET WINSDKNETFXTOOLS=%%B
if "%WINSDKNETFXTOOLS%"=="" FOR /F "tokens=2* delims=	 " %%A IN ('%REGEXE32BIT% QUERY "HKLM\Software\Microsoft\Microsoft SDKs\Windows\v8.1A\WinSDK-NetFx40Tools" /v InstallationFolder') DO SET WINSDKNETFXTOOLS=%%B
if "%WINSDKNETFXTOOLS%"=="" FOR /F "tokens=2* delims=	 " %%A IN ('%REGEXE32BIT% QUERY "HKLM\Software\Microsoft\Microsoft SDKs\Windows\v8.0A\WinSDK-NetFx40Tools" /v InstallationFolder') DO SET WINSDKNETFXTOOLS=%%B
if "%WINSDKNETFXTOOLS%"=="" FOR /F "tokens=2* delims=	 " %%A IN ('%REGEXE32BIT% QUERY "HKLM\Software\Microsoft\Microsoft SDKs\Windows\v7.1\WinSDK-NetFx40Tools" /v InstallationFolder') DO SET WINSDKNETFXTOOLS=%%B
if "%WINSDKNETFXTOOLS%"=="" FOR /F "tokens=2* delims=	 " %%A IN ('%REGEXE32BIT% QUERY "HKLM\Software\Microsoft\Microsoft SDKs\Windows\v7.0A\WinSDK-NetFx40Tools" /v InstallationFolder') DO SET WINSDKNETFXTOOLS=%%B

set PATH=%PATH%;%WINSDKNETFXTOOLS%
for /d %%i in (%WINDIR%\Microsoft.NET\Framework\v4.0.?????) do set CORDIR=%%i
set PATH=%PATH%;%CORDIR%

set REGEXE32BIT=reg.exe

IF NOT DEFINED SNEXE32  IF EXIST "%WINSDKNETFXTOOLS%sn.exe"               set SNEXE32=%WINSDKNETFXTOOLS%sn.exe
IF NOT DEFINED SNEXE64  IF EXIST "%WINSDKNETFXTOOLS%x64\sn.exe"           set SNEXE64=%WINSDKNETFXTOOLS%x64\sn.exe
IF NOT DEFINED ildasm   IF EXIST "%WINSDKNETFXTOOLS%ildasm.exe"           set ildasm=%WINSDKNETFXTOOLS%ildasm.exe


if '%TEST_NET40_FSHARPQA_SUITE%' == '1' (

	set FSC=!FSCBINPATH!\fsc.exe
	set PATH=!FSCBINPATH!;!PATH!

	set FSCVPREVBINPATH=!X86_PROGRAMFILES!\Microsoft SDKs\F#\4.0\Framework\v4.0
	set FSCVPREV=!FSCVPREVBINPATH!\fsc.exe

	REM == VS-installed paths to FSharp.Core.dll
	set FSCOREDLLPATH=!X86_PROGRAMFILES!\Reference Assemblies\Microsoft\FSharp\.NETFramework\v4.0\4.4.1.0
	set FSCOREDLL20PATH=!X86_PROGRAMFILES!\Reference Assemblies\Microsoft\FSharp\.NETFramework\v2.0\2.3.0.0
	set FSCOREDLLPORTABLEPATH=!X86_PROGRAMFILES!\Reference Assemblies\Microsoft\FSharp\.NETPortable\3.47.41.0
	set FSCOREDLLNETCOREPATH=!X86_PROGRAMFILES!\Reference Assemblies\Microsoft\FSharp\.NETCore\3.7.41.0
	set FSCOREDLLNETCORE78PATH=!X86_PROGRAMFILES!\Reference Assemblies\Microsoft\FSharp\.NETCore\3.78.41.0
	set FSCOREDLLNETCORE259PATH=!X86_PROGRAMFILES!\Reference Assemblies\Microsoft\FSharp\.NETCore\3.259.41.0
	set FSDATATPPATH=!X86_PROGRAMFILES!\Reference Assemblies\Microsoft\FSharp\.NETFramework\v4.0\4.3.0.0\Type Providers
	set FSCOREDLLVPREVPATH=!X86_PROGRAMFILES!\Reference Assemblies\Microsoft\FSharp\.NETFramework\v4.0\4.4.0.0

	REM == open source logic
	if exist "!FSCBinPath!\FSharp.Core.dll" set FSCOREDLLPATH=!FSCBinPath!
	if exist "!FSCBinPath!\..\..\net20\bin\FSharp.Core.dll" set FSCOREDLL20PATH=!FSCBinPath!\..\..\net20\bin
	if exist "!FSCBinPath!\..\..\portable47\bin\FSharp.Core.dll" set FSCOREDLLPORTABLEPATH=!FSCBinPath!\..\..\portable47\bin
	if exist "!FSCBinPath!\..\..\portable7\bin\FSharp.Core.dll" set FSCOREDLLNETCOREPATH=!FSCBinPath!\..\..\portable7\bin
	IF exist "!FSCBinPath!\..\..\portable78\bin\FSharp.Core.dll" set FSCOREDLLNETCORE78PATH=!FSCBinPath!\..\..\portable78\bin
	IF exist "!FSCBinPath!\..\..\portable259\bin\FSharp.Core.dll" set FSCOREDLLNETCORE259PATH=!FSCBinPath!\..\..\portable259\bin

	set FSCOREDLLPATH=!FSCOREDLLPATH!\FSharp.Core.dll
	set FSCOREDLL20PATH=!FSCOREDLL20PATH!\FSharp.Core.dll
	set FSCOREDLLPORTABLEPATH=!FSCOREDLLPORTABLEPATH!\FSharp.Core.dll
	set FSCOREDLLNETCOREPATH=!FSCOREDLLNETCOREPATH!\FSharp.Core.dll
	set FSCOREDLLNETCORE78PATH=!FSCOREDLLNETCORE78PATH!\FSharp.Core.dll
	set FSCOREDLLNETCORE259PATH=!FSCOREDLLNETCORE259PATH!\FSharp.Core.dll
	set FSCOREDLLVPREVPATH=!FSCOREDLLVPREVPATH!\FSharp.Core.dll

	where.exe perl > NUL 2> NUL
	if errorlevel 1 (
		echo Error: perl is not in the PATH, it is required for the net40-fsharpqa test suite
		goto :failed_tests
	)

	set OUTPUTFILE=test-net40-fsharpqa-results.log
	set ERRORFILE=test-net40-fsharpqa-errors.log
	set FAILENV=test-net40-fsharpqa-errors


	pushd %~dp0tests\fsharpqa\source
	echo perl %~dp0tests\fsharpqa\testenv\bin\runall.pl -resultsroot %RESULTSDIR% -results !OUTPUTFILE! -log !ERRORFILE! -fail !FAILENV! -cleanup:no %INCLUDE_ARG_RUNALL% %EXCLUDE_ARG_RUNALL% %PARALLEL_ARG%
		 perl %~dp0tests\fsharpqa\testenv\bin\runall.pl -resultsroot %RESULTSDIR% -results !OUTPUTFILE! -log !ERRORFILE! -fail !FAILENV! -cleanup:no %INCLUDE_ARG_RUNALL% %EXCLUDE_ARG_RUNALL% %PARALLEL_ARG%

	popd
    if ERRORLEVEL 1 (
        type "%RESULTSDIR%\!OUTPUTFILE!"
        type "%RESULTSDIR%\!ERRORFILE!"
        echo Error: 'Running tests net40-fsharpqa' failed
>>>>>>> 536cfeb1
        goto :failed_tests
    )
)

<<<<<<< HEAD
if '%TEST_NET40_COMPILERUNIT_SUITE%' == '1' (
    echo call RunTests.cmd %BUILD_CONFIG% net40-compilerunit-suite %TEST_TAGS% 
         call RunTests.cmd %BUILD_CONFIG% net40-compilerunit-suite %TEST_TAGS% 
    @if ERRORLEVEL 1 (
        type testresults\net40-compilerunit-suite-output.log
        type testresults\net40-compilerunit-suite-errors.log
        echo Error: 'Running tests net40-compilerunit-suite' failed
        goto :failed_tests
    )
)
if '%TEST_NET40_COREUNIT_SUITE%' == '1' (
    echo call RunTests.cmd %BUILD_CONFIG% net40-coreunit-suite %TEST_TAGS% 
         call RunTests.cmd %BUILD_CONFIG% net40-coreunit-suite %TEST_TAGS% 
    @if ERRORLEVEL 1 (
        type testresults\net40-coreunit-suite-output.log
        type testresults\net40-coreunit-suite-errors.log
        echo Error: 'Running tests net40-coreunit-suite' failed 
        goto :failed_tests
    )
)
if '%TEST_PORTABLE_COREUNIT_SUITE%' == '1' (
    echo call RunTests.cmd %BUILD_CONFIG% portable-coreunit-suite %TEST_TAGS% 
         call RunTests.cmd %BUILD_CONFIG% portable-coreunit-suite %TEST_TAGS% 
    @if ERRORLEVEL 1 (
        @echo "type testresults\portable-coreunit-suite-output.log "
        @echo "type testresults\portable-coreunit-suite-errors.log "
        type testresults\portable-coreunit-suite-errors.log 
        echo Error: 'Running tests portable-coreunit-suite' failed 
=======
REM ---------------- net40-compilerunit  -----------------------

set XMLFILE=%RESULTSDIR%\test-net40-compilerunit-results.xml
set OUTPUTFILE=%RESULTSDIR%\test-net40-compilerunit-output.log
set ERRORFILE=%RESULTSDIR%\test-net40-compilerunit-errors.log
set command="%NUNIT3_CONSOLE%" --verbose --framework:V4.0 --result:"!XMLFILE!;format=nunit2" --output:"!OUTPUTFILE!" --err:"!ERRORFILE!" --work:"%FSCBINPATH%" "%FSCBINPATH%\..\..\net40\bin\FSharp.Compiler.Unittests.dll"
if '%TEST_NET40_COMPILERUNIT_SUITE%' == '1' (

	rem Turn off delayed expansion when manipulating variables where a ! may appear in the argument text (CMD batch file oddity)
	rem Note: each setlocal must be matched by an executed endlocal
	setlocal disableDelayedExpansion
    echo %command% %WHERE_ARG_NUNIT%
         %command%  %WHERE_ARG_NUNIT%
    endlocal 

	call :UPLOAD_TEST_RESULTS "!XMLFILE!" "!OUTPUTFILE!"  "!ERRORFILE!"
    if NOT '!saved_errorlevel!' == '0' (
        type "!OUTPUTFILE!"
        type "!ERRORFILE!"
        echo Error: 'Running tests net40-compilerunit' failed
        goto :failed_tests
    )
)

REM ---------------- net40-coreunit  -----------------------

set XMLFILE=%RESULTSDIR%\test-net40-coreunit-results.xml
set OUTPUTFILE=%RESULTSDIR%\test-net40-coreunit-output.log
set ERRORFILE=%RESULTSDIR%\test-net40-coreunit-errors.log
set command="%NUNIT3_CONSOLE%" --verbose --framework:V4.0 --result:"!XMLFILE!;format=nunit2" --output:"!OUTPUTFILE!" --err:"!ERRORFILE!" --work:"%FSCBINPATH%" "%FSCBINPATH%\FSharp.Core.Unittests.dll"
if '%TEST_NET40_COREUNIT_SUITE%' == '1' (

	rem Turn off delayed expansion when manipulating variables where a ! may appear in the argument text (CMD batch file oddity)
	rem Note: each setlocal must be matched by an executed endlocal
	setlocal disableDelayedExpansion
    echo %command% %WHERE_ARG_NUNIT%
         %command%  %WHERE_ARG_NUNIT%
    endlocal 

	call :UPLOAD_TEST_RESULTS "!XMLFILE!" "!OUTPUTFILE!"  "!ERRORFILE!"
    if NOT '!saved_errorlevel!' == '0' (
        type "!OUTPUTFILE!"
        type "!ERRORFILE!"
        echo Error: 'Running tests net40-coreunit' failed 
        goto :failed_tests
    )
)

REM  ---------------- portable-coreunit  -----------------------

set XMLFILE=%RESULTSDIR%\test-portable-coreunit-results.xml
set OUTPUTFILE=%RESULTSDIR%\test-portable-coreunit-output.log
set ERRORFILE=%RESULTSDIR%\test-portable-coreunit-errors.log
set command="%NUNIT3_CONSOLE%" /framework:V4.0 /result="!XMLFILE!;format=nunit2" /output="!OUTPUTFILE!" /err="!ERRORFILE!" /work="%FSCBINPATH%" "%FSCBINPATH%\..\..\portable7\bin\FSharp.Core.Unittests.dll" "%FSCBINPATH%\..\..\portable47\bin\FSharp.Core.Unittests.dll" "%FSCBINPATH%\..\..\portable78\bin\FSharp.Core.Unittests.dll" "%FSCBINPATH%\..\..\portable259\bin\FSharp.Core.Unittests.dll"

if '%TEST_PORTABLE_COREUNIT_SUITE%' == '1' (
	rem Turn off delayed expansion when manipulating variables where a ! may appear in the argument text (CMD batch file oddity)
	rem Note: each setlocal must be matched by an executed endlocal
	setlocal disableDelayedExpansion
    echo %command% %WHERE_ARG_NUNIT%
         %command%  %WHERE_ARG_NUNIT%
    endlocal 


	call :UPLOAD_TEST_RESULTS "!XMLFILE!" "!OUTPUTFILE!"  "!ERRORFILE!"
    if NOT '!saved_errorlevel!' == '0' (
        type "!OUTPUTFILE!"
        type "!ERRORFILE!"
        echo Error: 'Running tests portable-coreunit' failed 
>>>>>>> 536cfeb1
        goto :failed_tests
    )
)

<<<<<<< HEAD
if '%TEST_CORECLR_COREUNIT_SUITE%' == '1' (
    echo call RunTests.cmd %BUILD_CONFIG% coreclr-coreunit-suite %TEST_TAGS% 
         call RunTests.cmd %BUILD_CONFIG% coreclr-coreunit-suite %TEST_TAGS% 
    @if ERRORLEVEL 1 (
        type testresults\coreclr-coreunit-suite-output.log
        type testresults\coreclr-coreunit-suite-errors.log
        echo Error: 'Running tests coreclr-coreunit-suite %TEST_TAGS%' failed 
        goto :failed_tests
    )
)
if '%TEST_CORECLR_FSHARP_SUITE%' == '1' (
    echo call RunTests.cmd %BUILD_CONFIG% coreclr-fsharp-suite %TEST_TAGS% 
         call RunTests.cmd %BUILD_CONFIG% coreclr-fsharp-suite %TEST_TAGS% 
    @if ERRORLEVEL 1 (
        type testresults\coreclr-fsharp-suite-output.log
        type testresults\coreclr-fsharp-suite-errors.log
        echo Error: 'Running tests coreclr-fsharp-suite %TEST_TAGS%' failed 
        goto :failed_tests
    )
)
if '%TEST_VS_IDEUNIT_SUITE%' == '1' (
    echo call RunTests.cmd %BUILD_CONFIG% vs-ideunit-suite %TEST_TAGS% 
         call RunTests.cmd %BUILD_CONFIG% vs-ideunit-suite %TEST_TAGS% 
    @if ERRORLEVEL 1 (
        type testresults\vs-ideunit-suite-output.log
        type testresults\vs-ideunit-suite-errors.log
        echo Error: 'Running tests vs-ideunit-suite %TEST_TAGS%' failed 
=======
REM  ---------------- coreclr-coreunit  -----------------------

set XMLFILE=%RESULTSDIR%\test-coreclr-coreunit-results.xml
set OUTPUTFILE=%RESULTSDIR%\test-coreclr-coreunit-output.log
set ERRORFILE=%RESULTSDIR%\test-coreclr-coreunit-errors.log

set architecture=win7-x64
set CORERUNPATH=%~dp0tests\testbin\!BUILD_CONFIG!\coreclr\!architecture!

set command="!CORERUNPATH!\corerun.exe" "%~dp0tests\testbin\!BUILD_CONFIG!\coreclr\fsharp.core.unittests\FSharp.Core.Unittests.exe"
if '%TEST_CORECLR_COREUNIT_SUITE%' == '1' (

	rem Turn off delayed expansion when manipulating variables where a ! may appear in the argument text (CMD batch file oddity)
	rem Note: each setlocal must be matched by an executed endlocal
	setlocal disableDelayedExpansion
    echo %command% %WHERE_ARG_NUNIT%
         %command%  %WHERE_ARG_NUNIT%
    endlocal 

	rem call :UPLOAD_TEST_RESULTS "!XMLFILE!" "!OUTPUTFILE!"  "!ERRORFILE!"

    if ERRORLEVEL 1 (
        rem type "!OUTPUTFILE!"
        rem type "!ERRORFILE!"
        echo Error: 'Running tests coreclr-coreunit' failed 
        goto :failed_tests
    )
)

REM ---------------- coreclr-fsharp  -----------------------

set single_threaded=true
set permutations=FSC_CORECLR
set XMLFILE=%RESULTSDIR%\test-coreclr-fsharp-results.xml
set OUTPUTFILE=%RESULTSDIR%\test-coreclr-fsharp-output.log
set ERRORFILE=%RESULTSDIR%\test-coreclr-fsharp-errors.log

set command="%NUNIT3_CONSOLE%" --verbose "%FSCBINPATH%\..\..\coreclr\bin\FSharp.Tests.FSharp.dll" --framework:V4.0 --work:"%FSCBINPATH%"  --output:"!OUTPUTFILE!" --err:"!ERRORFILE!" --result:"!XMLFILE!;format=nunit2" 

if '%TEST_CORECLR_FSHARP_SUITE%' == '1' (
	rem Turn off delayed expansion when manipulating variables where a ! may appear in the argument text (CMD batch file oddity)
	rem Note: each setlocal must be matched by an executed endlocal
	setlocal disableDelayedExpansion
    echo %command% %WHERE_ARG_NUNIT%
         %command%  %WHERE_ARG_NUNIT%
    endlocal 

	call :UPLOAD_TEST_RESULTS "!XMLFILE!" "!OUTPUTFILE!"  "!ERRORFILE!"
    if NOT '!saved_errorlevel!' == '0' (
        type "!OUTPUTFILE!"
        type "!ERRORFILE!"
        echo Error: 'Running tests coreclr-fsharp' failed 
        goto :failed_tests
    )
)


REM ---------------- vs-ideunit  -----------------------

set XMLFILE=%RESULTSDIR%\test-vs-ideunit-results.xml
set OUTPUTFILE=%RESULTSDIR%\test-vs-ideunit-output.log
set ERRORFILE=%RESULTSDIR%\test-vs-ideunit-errors.log

set command="%NUNIT3_CONSOLE%" --verbose --x86 --framework:V4.0 --result:"!XMLFILE!;format=nunit2" --output:"!OUTPUTFILE!" --err:"!ERRORFILE!" --work:"%FSCBINPATH%"  --workers=1 --agents=1 --full "%FSCBINPATH%\VisualFSharp.Unittests.dll"
if '%TEST_VS_IDEUNIT_SUITE%' == '1' (
	rem Turn off delayed expansion when manipulating variables where a ! may appear in the argument text (CMD batch file oddity)
	rem Note: each setlocal must be matched by an executed endlocal
	pushd %FSCBINPATH%
	setlocal disableDelayedExpansion
    echo %command% %WHERE_ARG_NUNIT%
         %command%  %WHERE_ARG_NUNIT%
    endlocal 
	popd
	call :UPLOAD_TEST_RESULTS "!XMLFILE!" "!OUTPUTFILE!"  "!ERRORFILE!"
    if NOT '!saved_errorlevel!' == '0' (
        type "!OUTPUTFILE!"
        type "!ERRORFILE!"
        echo Error: 'Running tests vs-ideunit' failed 
>>>>>>> 536cfeb1
        goto :failed_tests
    )
)


<<<<<<< HEAD
:finished
@echo "Finished"
=======
:successful_tests
>>>>>>> 536cfeb1
popd
endlocal
endlocal
goto :success

:failed_tests
popd
endlocal
endlocal
goto :failure

REM ------ upload test results procedure -------------------------------------

:UPLOAD_TEST_RESULTS

set saved_errorlevel=%errorlevel%
echo Saved errorlevel %saved_errorlevel%

rem See <http://www.appveyor.com/docs/environment-variables>
if not defined APPVEYOR goto :SKIP_APPVEYOR_UPLOAD

echo powershell -File Upload-Results.ps1 "%~1"
     powershell -File Upload-Results.ps1 "%~1"

:SKIP_APPVEYOR_UPLOAD

goto :EOF
:: Note: "goto :EOF" returns from an in-batchfile "call" command
:: in preference to returning from the entire batch file.

REM ------ exit -------------------------------------


:failure
endlocal
exit /b 1

:success
endlocal
exit /b 0<|MERGE_RESOLUTION|>--- conflicted
+++ resolved
@@ -21,12 +21,8 @@
 echo           ^<ci^|ci_part1^|ci_part2^|microbuild^>
 echo           ^<debug^|release^>
 echo           ^<diag^|publicsign^>
-<<<<<<< HEAD
-echo           ^<test^|test-smoke^|test-net40-coreunit-suite^|test-coreclr-coreunit-suite^|test-compiler-unit-suite^|test-pcl-coreunit-suite^|test-net40-fsharp-suite^|test-net40-fsharpqa-suite^>
-=======
 echo           ^<test^|test-net40-coreunit^|test-coreclr-coreunit^|test-compiler-unit^|test-pcl-coreunit^|test-net40-fsharp^|test-net40-fsharpqa^>
 echo           ^<include tag^|exclude tag^>
->>>>>>> 536cfeb1
 echo.
 echo No arguments default to 'default', meaning this (no testing)
 echo.
@@ -34,28 +30,6 @@
 echo.
 echo.Other examples:
 echo.
-<<<<<<< HEAD
-echo.    build net40            (build compiler for .NET Framework)
-echo.    build coreclr          (build compiler for .NET Core)
-echo.    build vs               (build Visual Studio IDE Tools)
-echo.    build all              (build everything)
-echo.    build test             (build and test default targets)
-echo.    build net40 test       (build and test net40)
-echo.    build coreclr test     (build and test net40)
-echo.    build vs test          (build and test net40)
-echo.    build all test         (build and test net40)
-echo.
-echo The example below run pcls, vs and qa:
-echo.
-echo     build.cmd pcls vs debug
-exit /b 1
-
-:ARGUMENTS_OK
-
-set BUILD_PROTO_WITH_CORECLR_LKG=0
-
-set BUILD_PROTO=0
-=======
 echo.    build.cmd net40            (build compiler for .NET Framework)
 echo.    build.cmd coreclr          (build compiler for .NET Core)
 echo.    build.cmd vs               (build Visual Studio IDE Tools)
@@ -79,7 +53,6 @@
 
 set BUILD_PROTO=0
 set BUILD_PHASE=1
->>>>>>> 536cfeb1
 set BUILD_NET40=0
 set BUILD_CORECLR=0
 set BUILD_PORTABLE=0
@@ -97,14 +70,6 @@
 set TEST_CORECLR_FSHARP_SUITE=0
 set TEST_PORTABLE_COREUNIT_SUITE=0
 set TEST_VS_IDEUNIT_SUITE=0
-<<<<<<< HEAD
-set TEST_TAGS=
-set SKIP_EXPENSIVE_TESTS=1
-
-REM ------------------ Parse all arguments -----------------------
-
-setlocal enableDelayedExpansion
-=======
 set INCLUDE_TEST_SPEC_NUNIT=
 set EXCLUDE_TEST_SPEC_NUNIT=cat == Expensive
 set INCLUDE_TEST_TAGS=
@@ -112,7 +77,6 @@
 
 
 REM ------------------ Parse all arguments -----------------------
->>>>>>> 536cfeb1
 
 set _autoselect=1
 set _autoselect_tests=0
@@ -150,25 +114,14 @@
         set TEST_VS_IDEUNIT_SUITE=1
     )
 )
-<<<<<<< HEAD
-
-setlocal disableDelayedExpansion
-echo.
-=======
->>>>>>> 536cfeb1
 
 goto :MAIN
 
 REM ------------------ Procedure to parse one argument -----------------------
 
-<<<<<<< HEAD
-:SET_CONFIG
-set ARG=%~1
-=======
 :PROCESS_ARG
 set ARG=%~1
 set ARG2=%~2
->>>>>>> 536cfeb1
 if "%ARG%" == "1" if "%2" == "" (set ARG=default)
 if "%2" == "" if not "%ARG%" == "default" goto :EOF
 
@@ -177,15 +130,6 @@
     set BUILD_NET40=1
 )
 
-<<<<<<< HEAD
-
-if /i '%ARG%' == 'net40' (
-    set _autoselect=0
-    set BUILD_NET40=1
-)
-
-=======
->>>>>>> 536cfeb1
 if /i '%ARG%' == 'coreclr' (
     set _autoselect=0
     set BUILD_PROTO_WITH_CORECLR_LKG=1
@@ -195,23 +139,16 @@
 if /i '%ARG%' == 'pcls' (
     set _autoselect=0
     set BUILD_PORTABLE=1
-<<<<<<< HEAD
-    set TEST_PORTABLE_COREUNIT_SUITE=1
-=======
->>>>>>> 536cfeb1
 )
 
 if /i '%ARG%' == 'vs' (
     set _autoselect=0
     set BUILD_NET40=1
     set BUILD_VS=1
-<<<<<<< HEAD
-=======
 )
 
 if /i '%ARG%' == 'nobuild' (
     set BUILD_PHASE=0
->>>>>>> 536cfeb1
 )
 if /i '%ARG%' == 'all' (
     set _autoselect=0
@@ -265,13 +202,8 @@
 
     REM what we do
     set BUILD_PROTO_WITH_CORECLR_LKG=1
-<<<<<<< HEAD
-	set BUILD_PROTO=1
-	set BUILD_NET40=1
-=======
     set BUILD_PROTO=1
     set BUILD_NET40=1
->>>>>>> 536cfeb1
     set BUILD_CORECLR=1
     set BUILD_PORTABLE=1
 
@@ -298,11 +230,26 @@
 if /i '%ARG%' == 'release' (
     set BUILD_CONFIG=release
 )
-<<<<<<< HEAD
 
 if /i '%ARG%' == 'test' (
     set _autoselect_tests=1
 )
+
+if /i '%ARG%' == 'include' (
+    set /a counter=!counter!+1
+	if '!INCLUDE_TEST_SPEC_NUNIT!' == '' ( set INCLUDE_TEST_SPEC_NUNIT=cat == %ARG2% ) else (set INCLUDE_TEST_SPEC_NUNIT=cat == %ARG2% or !INCLUDE_TEST_SPEC_NUNIT! )
+	if '!INCLUDE_TEST_TAGS!' == '' ( set INCLUDE_TEST_TAGS=%ARG2% ) else (set INCLUDE_TEST_TAGS=%ARG2%;!INCLUDE_TEST_TAGS! )
+)
+if /i '%ARG%' == 'exclude' (
+    set /a counter=!counter!+1
+	if '!EXCLUDE_TEST_SPEC_NUNIT!' == '' ( set EXCLUDE_TEST_SPEC_NUNIT=cat == %ARG2% ) else (set EXCLUDE_TEST_SPEC_NUNIT=cat == %ARG2% or !EXCLUDE_TEST_SPEC_NUNIT! )
+	if '!EXCLUDE_TEST_TAGS!' == '' ( set EXCLUDE_TEST_TAGS=%ARG2% ) else (set EXCLUDE_TEST_TAGS=%ARG2%;!EXCLUDE_TEST_TAGS! )
+)
+if /i '%ARG%' == 'noskip' (
+	set EXCLUDE_TEST_SPEC_NUNIT=
+	set EXCLUDE_TEST_TAGS=
+)
+
 
 if /i '%ARG%' == 'test-all' (
     set _autoselect=0
@@ -321,122 +268,47 @@
     set TEST_CORECLR_COREUNIT_SUITE=1
     set TEST_VS_IDEUNIT_SUITE=1
 
-    set SKIP_EXPENSIVE_TESTS=0
-=======
-
-if /i '%ARG%' == 'test' (
-    set _autoselect_tests=1
->>>>>>> 536cfeb1
-)
-
-if /i '%ARG%' == 'include' (
-    set /a counter=!counter!+1
-	if '!INCLUDE_TEST_SPEC_NUNIT!' == '' ( set INCLUDE_TEST_SPEC_NUNIT=cat == %ARG2% ) else (set INCLUDE_TEST_SPEC_NUNIT=cat == %ARG2% or !INCLUDE_TEST_SPEC_NUNIT! )
-	if '!INCLUDE_TEST_TAGS!' == '' ( set INCLUDE_TEST_TAGS=%ARG2% ) else (set INCLUDE_TEST_TAGS=%ARG2%;!INCLUDE_TEST_TAGS! )
-)
-if /i '%ARG%' == 'exclude' (
-    set /a counter=!counter!+1
-	if '!EXCLUDE_TEST_SPEC_NUNIT!' == '' ( set EXCLUDE_TEST_SPEC_NUNIT=cat == %ARG2% ) else (set EXCLUDE_TEST_SPEC_NUNIT=cat == %ARG2% or !EXCLUDE_TEST_SPEC_NUNIT! )
-	if '!EXCLUDE_TEST_TAGS!' == '' ( set EXCLUDE_TEST_TAGS=%ARG2% ) else (set EXCLUDE_TEST_TAGS=%ARG2%;!EXCLUDE_TEST_TAGS! )
-)
-if /i '%ARG%' == 'noskip' (
-	set EXCLUDE_TEST_SPEC_NUNIT=
-	set EXCLUDE_TEST_TAGS=
-)
-
-
-if /i '%ARG%' == 'test-all' (
-    set _autoselect=0
-    set BUILD_PROTO=1
-    set BUILD_NET40=1
-    set BUILD_CORECLR=1
-    set BUILD_PORTABLE=1
-    set BUILD_VS=1
-    set BUILD_SETUP=%FSC_BUILD_SETUP%
-
-<<<<<<< HEAD
-    REM what we do
-    set TEST_NET40_FSHARP_SUITE=1
-    set TEST_TAGS=Smoke
-
-)
-
-if /i '%ARG%' == 'test-net40-fsharpqa-suite' (
-=======
-    set TEST_NET40_COMPILERUNIT_SUITE=1
-    set TEST_NET40_COREUNIT_SUITE=1
-    set TEST_NET40_FSHARP_SUITE=1
-    set TEST_NET40_FSHARPQA_SUITE=1
-    set TEST_PORTABLE_COREUNIT_SUITE=1
-    set TEST_CORECLR_COREUNIT_SUITE=1
-    set TEST_VS_IDEUNIT_SUITE=1
-
     set EXCLUDE_TEST_TAGS=
 )
 
 if /i '%ARG%' == 'test-net40-fsharpqa' (
->>>>>>> 536cfeb1
     set BUILD_NET40=1
     set BUILD_PORTABLE=1
     set TEST_NET40_FSHARPQA_SUITE=1
 )
 
-<<<<<<< HEAD
-if /i '%ARG%' == 'test-compiler-unit-suite' (
-=======
 if /i '%ARG%' == 'test-compiler-unit' (
->>>>>>> 536cfeb1
     set BUILD_NET40=1
     set TEST_NET40_COMPILERUNIT_SUITE=1
 )
 
-<<<<<<< HEAD
-if /i '%ARG%' == 'test-net40-coreunit-suite' (
-=======
 if /i '%ARG%' == 'test-net40-coreunit' (
->>>>>>> 536cfeb1
     set BUILD_NET40=1
     set TEST_NET40_COREUNIT_SUITE=1
 )
 
 
-<<<<<<< HEAD
-if /i '%ARG%' == 'test-coreclr-coreunit-suite' (
-=======
 if /i '%ARG%' == 'test-coreclr-coreunit' (
->>>>>>> 536cfeb1
     set BUILD_PROTO_WITH_CORECLR_LKG=1
     set BUILD_CORECLR=1
     set TEST_CORECLR_COREUNIT_SUITE=1
 )
 
 
-<<<<<<< HEAD
-if /i '%ARG%' == 'test-pcl-coreunit-suite' (
-=======
 if /i '%ARG%' == 'test-pcl-coreunit' (
->>>>>>> 536cfeb1
     set BUILD_NET40=1
     set BUILD_PORTABLE=1
     set TEST_PORTABLE_COREUNIT_SUITE=1
 )
 
 
-<<<<<<< HEAD
-if /i '%ARG%' == 'test-net40-fsharp-suite' (
-=======
 if /i '%ARG%' == 'test-net40-fsharp' (
->>>>>>> 536cfeb1
     set BUILD_NET40=1
     set BUILD_PORTABLE=1
     set TEST_NET40_FSHARP_SUITE=1
 )
 
-<<<<<<< HEAD
-if /i '%ARG%' == 'test-coreclr-fsharp-suite' (
-=======
 if /i '%ARG%' == 'test-coreclr-fsharp' (
->>>>>>> 536cfeb1
     set BUILD_CORECLR=1
     set TEST_CORECLR_FSHARP_SUITE=1
 )
@@ -476,16 +348,11 @@
 echo TEST_CORECLR_FSHARP_SUITE=%TEST_CORECLR_FSHARP_SUITE%
 echo TEST_PORTABLE_COREUNIT_SUITE=%TEST_PORTABLE_COREUNIT_SUITE%
 echo TEST_VS_IDEUNIT_SUITE=%TEST_VS_IDEUNIT_SUITE%
-<<<<<<< HEAD
-echo TEST_TAGS=%TEST_TAGS%
-echo SKIP_EXPENSIVE_TESTS=%SKIP_EXPENSIVE_TESTS%
-=======
 echo INCLUDE_TEST_SPEC_NUNIT=%INCLUDE_TEST_SPEC_NUNIT%
 echo EXCLUDE_TEST_SPEC_NUNIT=%EXCLUDE_TEST_SPEC_NUNIT%
 echo EXCLUDE_TEST_TAGS=%EXCLUDE_TEST_TAGS%
 echo INCLUDE_TEST_TAGS=%INCLUDE_TEST_TAGS%
 
->>>>>>> 536cfeb1
 echo.
 
 echo ---------------- Done with arguments, starting preparation -----------------
@@ -549,12 +416,8 @@
    set _msbuildexe=%_msbuildexe% /logger:"C:\Program Files\AppVeyor\BuildAgent\Appveyor.MSBuildLogger.dll"
    )
 )
-<<<<<<< HEAD
-set msbuildflags=/maxcpucount %_nrswitch% /nologo
-=======
 REM set msbuildflags=/maxcpucount %_nrswitch% /nologo
 set msbuildflags=%_nrswitch% /nologo
->>>>>>> 536cfeb1
 set _ngenexe="%SystemRoot%\Microsoft.NET\Framework\v4.0.30319\ngen.exe"
 if not exist %_ngenexe% echo Error: Could not find ngen.exe. && goto :failure
 
@@ -646,15 +509,6 @@
   )
 )
 
-<<<<<<< HEAD
-
-
-echo ---------------- Done with proto, starting build ------------------------
-
-%_msbuildexe% %msbuildflags% build-everything.proj /p:Configuration=%BUILD_CONFIG% %BUILD_DIAG% /p:BUILD_PUBLICSIGN=%BUILD_PUBLICSIGN%
-@if ERRORLEVEL 1 echo Error: '%_msbuildexe% %msbuildflags% build-everything.proj /p:Configuration=%BUILD_CONFIG% %BUILD_DIAG%  /p:BUILD_PUBLICSIGN=%BUILD_PUBLICSIGN%' failed && goto :failure
-
-=======
 
 
 echo ---------------- Done with proto, starting build ------------------------
@@ -708,63 +562,9 @@
 
 echo ---------------- Done with update, starting tests -----------------------
 
->>>>>>> 536cfeb1
-
-echo ---------------- Done with build, starting update/prepare ---------------
-
-<<<<<<< HEAD
-if 'BUILD_NET40' == '1' (
-    call src\update.cmd %BUILD_CONFIG% -ngen
-)
-
-@echo set NUNITPATH=packages\NUnit.Console.3.0.0\tools\
-set NUNITPATH=packages\NUnit.Console.3.0.0\tools\
-if not exist %NUNITPATH% echo Error: Could not find %NUNITPATH% && goto :failure
-
-@echo xcopy "%NUNITPATH%*.*"  "%~dp0tests\fsharpqa\testenv\bin\nunit\*.*" /S /Q /Y
-      xcopy "%NUNITPATH%*.*"  "%~dp0tests\fsharpqa\testenv\bin\nunit\*.*" /S /Q /Y
-
-@echo xcopy "%~dp0tests\fsharpqa\testenv\src\nunit*.*" "%~dp0tests\fsharpqa\testenv\bin\nunit\*.*" /S /Q /Y
-      xcopy "%~dp0tests\fsharpqa\testenv\src\nunit*.*" "%~dp0tests\fsharpqa\testenv\bin\nunit\*.*" /S /Q /Y
-
-if '%BUILD_CORECLR%' == '1' (
-
-  echo Restoring CoreCLR packages and runtimes necessary for actually running and testing
-  %_nugetexe% restore .\tests\fsharp\project.json -PackagesDirectory packages  
-  
-  echo Deploy x86 version of compiler and dependencies, ready for testing
-  %_fsiexe% --exec tests\fsharpqa\testenv\src\DeployProj\DeployProj.fsx --targetPlatformName:.NETStandard,Version=v1.6/win7-x86 --projectJsonLock:%~dp0tests\fsharp\project.lock.json --packagesDir:packages --fsharpCore:%BUILD_CONFIG%\coreclr\bin\FSharp.Core.dll --output:tests\testbin\%BUILD_CONFIG%\coreclr\fsc\win7-x86 --copyCompiler:yes --v:quiet
-  %_fsiexe% --exec tests\fsharpqa\testenv\src\DeployProj\DeployProj.fsx --targetPlatformName:.NETStandard,Version=v1.6/win7-x86 --projectJsonLock:%~dp0tests\fsharp\project.lock.json --packagesDir:packages --fsharpCore:%BUILD_CONFIG%\coreclr\bin\FSharp.Core.dll --output:tests\testbin\%BUILD_CONFIG%\coreclr\win7-x86 --copyCompiler:no --v:quiet
-
-  echo Deploy x64 version of compiler, ready for testing
-  %_fsiexe% --exec tests\fsharpqa\testenv\src\DeployProj\DeployProj.fsx --targetPlatformName:.NETStandard,Version=v1.6/win7-x64 --projectJsonLock:%~dp0tests\fsharp\project.lock.json --packagesDir:packages --fsharpCore:%BUILD_CONFIG%\coreclr\bin\FSharp.Core.dll --output:tests\testbin\%BUILD_CONFIG%\coreclr\fsc\win7-x64 --copyCompiler:yes --v:quiet
-  %_fsiexe% --exec tests\fsharpqa\testenv\src\DeployProj\DeployProj.fsx --targetPlatformName:.NETStandard,Version=v1.6/win7-x64 --projectJsonLock:%~dp0tests\fsharp\project.lock.json --packagesDir:packages --fsharpCore:%BUILD_CONFIG%\coreclr\bin\FSharp.Core.dll --output:tests\testbin\%BUILD_CONFIG%\coreclr\win7-x64 --copyCompiler:no --v:quiet
-
-  echo Deploy linux version of built compiler, ready for testing
-  %_fsiexe% --exec tests\fsharpqa\testenv\src\DeployProj\DeployProj.fsx --targetPlatformName:.NETStandard,Version=v1.6/ubuntu.14.04-x64 --projectJsonLock:%~dp0tests\fsharp\project.lock.json --packagesDir:packages --fsharpCore:%BUILD_CONFIG%\coreclr\bin\FSharp.Core.dll --output:tests\testbin\%BUILD_CONFIG%\coreclr\fsc\ubuntu.14.04-x64 --copyCompiler:yes --v:quiet
-  %_fsiexe% --exec tests\fsharpqa\testenv\src\DeployProj\DeployProj.fsx --targetPlatformName:.NETStandard,Version=v1.6/ubuntu.14.04-x64 --projectJsonLock:%~dp0tests\fsharp\project.lock.json --packagesDir:packages --fsharpCore:%BUILD_CONFIG%\coreclr\bin\FSharp.Core.dll --output:tests\testbin\%BUILD_CONFIG%\coreclr\ubuntu.14.04-x64 --copyCompiler:no --v:quiet
-
-  echo Deploy osx version of built compiler, ready for testing
-  %_fsiexe% --exec tests\fsharpqa\testenv\src\DeployProj\DeployProj.fsx --targetPlatformName:.NETStandard,Version=v1.6/osx.10.10-x64 --projectJsonLock:%~dp0tests\fsharp\project.lock.json --packagesDir:packages --fsharpCore:%BUILD_CONFIG%\coreclr\bin\FSharp.Core.dll --output:tests\testbin\%BUILD_CONFIG%\coreclr\fsc\osx.10.10-x64 --copyCompiler:yes --v:quiet
-  %_fsiexe% --exec tests\fsharpqa\testenv\src\DeployProj\DeployProj.fsx --targetPlatformName:.NETStandard,Version=v1.6/osx.10.10-x64 --projectJsonLock:%~dp0tests\fsharp\project.lock.json --packagesDir:packages --fsharpCore:%BUILD_CONFIG%\coreclr\bin\FSharp.Core.dll --output:tests\testbin\%BUILD_CONFIG%\coreclr\osx.10.10-x64 --copyCompiler:no --v:quiet
-
-)
-
-
-if 'TEST_NET40_COMPILERUNIT_SUITE' == '0' and 'TEST_PORTABLE_COREUNIT_SUITE' == '0' and 'TEST_CORECLR_COREUNIT_SUITE' == '0' and 'TEST_VS_IDEUNIT_SUITE' == '0' and 'TEST_NET40_FSHARP_SUITE' == '0' and 'TEST_NET40_FSHARPQA_SUITE' == '0' goto :finished
-
-echo ---------------- Done with update, starting tests -----------------------
-
 
 pushd tests
 
-if '%TEST_NET40_FSHARP_SUITE%' == '1' (
-    echo call RunTests.cmd %BUILD_CONFIG% net40-fsharp-suite %TEST_TAGS% 
-         call RunTests.cmd %BUILD_CONFIG% net40-fsharp-suite %TEST_TAGS% 
-    @if ERRORLEVEL 1 (
-        type testresults\net40-fsharp-suite-errors.log
-        echo Error: 'Running tests net40-fsharp-suite %TEST_TAGS%' failed
-=======
 
 rem Turn off delayed expansion when manipulating variables where a ! may appear in the argument text (CMD batch file oddity)
 rem Note: each setlocal must be matched by an executed endlocal
@@ -836,22 +636,10 @@
     if NOT '!saved_errorlevel!' == '0' (
         type "!ERRORFILE!"
         echo Error: 'Running tests net40-fsharp' failed
->>>>>>> 536cfeb1
         goto :failed_tests
     )
 )
 
-<<<<<<< HEAD
-if '%TEST_NET40_FSHARPQA_SUITE%' == '1' (
-    echo call RunTests.cmd %BUILD_CONFIG% net40-fsharpqa-suite %TEST_TAGS% 
-         call RunTests.cmd %BUILD_CONFIG% net40-fsharpqa-suite %TEST_TAGS% 
-    @if ERRORLEVEL 1 (
-        echo type testresults\net40-fsharpqa-suite-results.log
-             type testresults\net40-fsharpqa-suite-results.log
-        echo type testresults\net40-fsharpqa-suite-errors.log
-             type testresults\net40-fsharpqa-suite-errors.log
-        echo Error: 'Running tests net40-fsharpqa-suite %TEST_TAGS%' failed
-=======
 
 REM ---------------- net40-fsharpqa  -----------------------
 
@@ -941,41 +729,10 @@
         type "%RESULTSDIR%\!OUTPUTFILE!"
         type "%RESULTSDIR%\!ERRORFILE!"
         echo Error: 'Running tests net40-fsharpqa' failed
->>>>>>> 536cfeb1
         goto :failed_tests
     )
 )
 
-<<<<<<< HEAD
-if '%TEST_NET40_COMPILERUNIT_SUITE%' == '1' (
-    echo call RunTests.cmd %BUILD_CONFIG% net40-compilerunit-suite %TEST_TAGS% 
-         call RunTests.cmd %BUILD_CONFIG% net40-compilerunit-suite %TEST_TAGS% 
-    @if ERRORLEVEL 1 (
-        type testresults\net40-compilerunit-suite-output.log
-        type testresults\net40-compilerunit-suite-errors.log
-        echo Error: 'Running tests net40-compilerunit-suite' failed
-        goto :failed_tests
-    )
-)
-if '%TEST_NET40_COREUNIT_SUITE%' == '1' (
-    echo call RunTests.cmd %BUILD_CONFIG% net40-coreunit-suite %TEST_TAGS% 
-         call RunTests.cmd %BUILD_CONFIG% net40-coreunit-suite %TEST_TAGS% 
-    @if ERRORLEVEL 1 (
-        type testresults\net40-coreunit-suite-output.log
-        type testresults\net40-coreunit-suite-errors.log
-        echo Error: 'Running tests net40-coreunit-suite' failed 
-        goto :failed_tests
-    )
-)
-if '%TEST_PORTABLE_COREUNIT_SUITE%' == '1' (
-    echo call RunTests.cmd %BUILD_CONFIG% portable-coreunit-suite %TEST_TAGS% 
-         call RunTests.cmd %BUILD_CONFIG% portable-coreunit-suite %TEST_TAGS% 
-    @if ERRORLEVEL 1 (
-        @echo "type testresults\portable-coreunit-suite-output.log "
-        @echo "type testresults\portable-coreunit-suite-errors.log "
-        type testresults\portable-coreunit-suite-errors.log 
-        echo Error: 'Running tests portable-coreunit-suite' failed 
-=======
 REM ---------------- net40-compilerunit  -----------------------
 
 set XMLFILE=%RESULTSDIR%\test-net40-compilerunit-results.xml
@@ -1045,40 +802,10 @@
         type "!OUTPUTFILE!"
         type "!ERRORFILE!"
         echo Error: 'Running tests portable-coreunit' failed 
->>>>>>> 536cfeb1
         goto :failed_tests
     )
 )
 
-<<<<<<< HEAD
-if '%TEST_CORECLR_COREUNIT_SUITE%' == '1' (
-    echo call RunTests.cmd %BUILD_CONFIG% coreclr-coreunit-suite %TEST_TAGS% 
-         call RunTests.cmd %BUILD_CONFIG% coreclr-coreunit-suite %TEST_TAGS% 
-    @if ERRORLEVEL 1 (
-        type testresults\coreclr-coreunit-suite-output.log
-        type testresults\coreclr-coreunit-suite-errors.log
-        echo Error: 'Running tests coreclr-coreunit-suite %TEST_TAGS%' failed 
-        goto :failed_tests
-    )
-)
-if '%TEST_CORECLR_FSHARP_SUITE%' == '1' (
-    echo call RunTests.cmd %BUILD_CONFIG% coreclr-fsharp-suite %TEST_TAGS% 
-         call RunTests.cmd %BUILD_CONFIG% coreclr-fsharp-suite %TEST_TAGS% 
-    @if ERRORLEVEL 1 (
-        type testresults\coreclr-fsharp-suite-output.log
-        type testresults\coreclr-fsharp-suite-errors.log
-        echo Error: 'Running tests coreclr-fsharp-suite %TEST_TAGS%' failed 
-        goto :failed_tests
-    )
-)
-if '%TEST_VS_IDEUNIT_SUITE%' == '1' (
-    echo call RunTests.cmd %BUILD_CONFIG% vs-ideunit-suite %TEST_TAGS% 
-         call RunTests.cmd %BUILD_CONFIG% vs-ideunit-suite %TEST_TAGS% 
-    @if ERRORLEVEL 1 (
-        type testresults\vs-ideunit-suite-output.log
-        type testresults\vs-ideunit-suite-errors.log
-        echo Error: 'Running tests vs-ideunit-suite %TEST_TAGS%' failed 
-=======
 REM  ---------------- coreclr-coreunit  -----------------------
 
 set XMLFILE=%RESULTSDIR%\test-coreclr-coreunit-results.xml
@@ -1157,18 +884,12 @@
         type "!OUTPUTFILE!"
         type "!ERRORFILE!"
         echo Error: 'Running tests vs-ideunit' failed 
->>>>>>> 536cfeb1
         goto :failed_tests
     )
 )
 
 
-<<<<<<< HEAD
-:finished
-@echo "Finished"
-=======
 :successful_tests
->>>>>>> 536cfeb1
 popd
 endlocal
 endlocal
