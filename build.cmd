rem Copyright (c) Microsoft Corporation.  All Rights Reserved.  Licensed under the Apache License, Version 2.0.  See License.txt in the project root for license information.
@if "%_echo%"=="" echo off 

setlocal enableDelayedExpansion

:ARGUMENTS_VALIDATION

if /I "%1" == "--help"   (goto :USAGE)
if /I "%1" == "/help"   (goto :USAGE)
if /I "%1" == "/h"      (goto :USAGE)
if /I "%1" == "/?"      (goto :USAGE)
goto :ARGUMENTS_OK

:USAGE

echo Build and run a subset of test suites
echo.
echo Usage:
echo.
echo build.cmd ^<all^|net40^|coreclr^|pcls^|vs^>
echo           ^<proto^|protofx^>
echo           ^<ci^|ci_part1^|ci_part2^|ci_part3^|ci_part4^|microbuild^>
echo           ^<debug^|release^>
echo           ^<diag^|publicsign^>
echo           ^<test^|test-net40-coreunit^|test-coreclr-coreunit^|test-compiler-unit^|test-pcl-coreunit^|test-net40-fsharp^|test-coreclr-fsharp^|test-net40-fsharpqa^>
echo           ^<include tag^>
echo           ^<init^>
echo.
echo No arguments default to default", meaning this (no testing)
echo.
echo     build.cmd net40 
echo.
echo.Other examples:
echo.
echo.    build.cmd net40            (build compiler for .NET Framework)
echo.    build.cmd coreclr          (build compiler for .NET Core)
echo.    build.cmd vs               (build Visual Studio IDE Tools)
echo.    build.cmd all              (build everything)
echo.    build.cmd test             (build and test default targets)
echo.    build.cmd net40 test       (build and test net40)
echo.    build.cmd coreclr test     (build and test net40)
echo.    build.cmd vs test          (build and test net40)
echo.    build.cmd all test         (build and test net40)
echo.    build.cmd nobuild test include Conformance (run only tests marked with Conformance category)
echo.    build.cmd nobuild test include Expensive (run only tests marked with Expensive category)
echo.
goto :success

:ARGUMENTS_OK

rem disable setup build by setting FSC_BUILD_SETUP=0
if /i "%FSC_BUILD_SETUP%" == "" (set FSC_BUILD_SETUP=1) 

rem by default don't build coreclr lkg.  However allow configuration by setting an environment variable : set BUILD_PROTO_WITH_CORECLR_LKG = 1
if "%BUILD_PROTO_WITH_CORECLR_LKG%" =="" (set BUILD_PROTO_WITH_CORECLR_LKG=0) 

set BUILD_PROTO=0
set BUILD_PHASE=1
set BUILD_NET40=0
set BUILD_CORECLR=0
set BUILD_PORTABLE=0
set BUILD_VS=0
set BUILD_CONFIG=release
set BUILD_CONFIG_LOWERCASE=release
set BUILD_DIAG=
set BUILD_PUBLICSIGN=0

set TEST_NET40_COMPILERUNIT_SUITE=0
set TEST_NET40_COREUNIT_SUITE=0
set TEST_NET40_FSHARP_SUITE=0
set TEST_NET40_FSHARPQA_SUITE=0
set TEST_CORECLR_COREUNIT_SUITE=0
set TEST_CORECLR_FSHARP_SUITE=0
set TEST_PORTABLE_COREUNIT_SUITE=0
set TEST_VS_IDEUNIT_SUITE=0
set INCLUDE_TEST_SPEC_NUNIT=
set INCLUDE_TEST_TAGS=

set PUBLISH_VSIX=0
set MYGET_APIKEY=


REM ------------------ Parse all arguments -----------------------

set _autoselect=1
set _autoselect_tests=0
set /a counter=0
for /l %%x in (1 1 9) do (
    set /a counter=!counter!+1
    set /a nextcounter=!counter!+1
    call :PROCESS_ARG %%!counter! %%!nextcounter! "!counter!"
)
for %%i in (%BUILD_FSC_DEFAULT%) do ( call :PROCESS_ARG %%i )

REM apply defaults

if /i "%_autoselect%" == "1" (
    set BUILD_NET40=1
)

if /i "%_autoselect_tests%" == "1" (
    if /i "%BUILD_NET40%" == "1" (
        set TEST_NET40_COMPILERUNIT_SUITE=1
        set TEST_NET40_COREUNIT_SUITE=1
        set TEST_NET40_FSHARP_SUITE=1
        set TEST_NET40_FSHARPQA_SUITE=1
    )

    if /i "%BUILD_CORECLR%" == "1" (
        set TEST_CORECLR_FSHARP_SUITE=1
        set TEST_CORECLR_COREUNIT_SUITE=1
    )

    if /i "%BUILD_PORTABLE%" == "1" (
        set TEST_PORTABLE_COREUNIT_SUITE=1
    )

    if /i "%BUILD_VS%" == "1" (
        set TEST_VS_IDEUNIT_SUITE=1
    )
)

goto :MAIN

REM ------------------ Procedure to parse one argument -----------------------

:PROCESS_ARG
set ARG=%~1
set ARG2=%~2
if "%ARG%" == "1" if "%2" == "" (set ARG=default)
if "%2" == "" if not "%ARG%" == "default" goto :EOF

if /i "%ARG%" == "net40" (
    set _autoselect=0
    set BUILD_NET40=1
)

if /i "%ARG%" == "coreclr" (
    set _autoselect=0
    set BUILD_PROTO_WITH_CORECLR_LKG=1
    set BUILD_CORECLR=1
)

if /i "%ARG%" == "pcls" (
    set _autoselect=0
    set BUILD_PORTABLE=1
)

if /i "%ARG%" == "vs" (
    set _autoselect=0
    set BUILD_NET40=1
    set BUILD_VS=1
)

if /i "%ARG%" == "vstest" (
    set TEST_VS_IDEUNIT_SUITE=1
)

if /i "%ARG%" == "nobuild" (
    set BUILD_PHASE=0
)
if /i "%ARG%" == "all" (
    set _autoselect=0
    set BUILD_PROTO=1
    set BUILD_PROTO_WITH_CORECLR_LKG=1
    set BUILD_NET40=1
    set BUILD_CORECLR=1
    set BUILD_PORTABLE=1
    set BUILD_VS=1
    set BUILD_SETUP=%FSC_BUILD_SETUP%
    set CI=1
)

if /i "%ARG%" == "microbuild" (
    set _autoselect=0
    set BUILD_PROTO=1
    set BUILD_NET40=1
    set BUILD_PROTO_WITH_CORECLR_LKG=1
    set BUILD_CORECLR=1
    set BUILD_PORTABLE=1
    set BUILD_VS=1
    set BUILD_SETUP=%FSC_BUILD_SETUP%

    set TEST_NET40_COMPILERUNIT_SUITE=1
    set TEST_NET40_COREUNIT_SUITE=1
    set TEST_NET40_FSHARP_SUITE=1
    set TEST_NET40_FSHARPQA_SUITE=1
    set TEST_CORECLR_COREUNIT_SUITE=0
    set TEST_CORECLR_FSHARP_SUITE=0
    set TEST_PORTABLE_COREUNIT_SUITE=1
    set TEST_VS_IDEUNIT_SUITE=1
    set CI=1
    set PUBLISH_VSIX=1
)

REM These divide "ci" into two chunks which can be done in parallel
if /i "%ARG%" == "ci_part1" (
    set _autoselect=0

    REM what we do
    set BUILD_PROTO=1
    set BUILD_NET40=1
    set BUILD_PORTABLE=1
    set BUILD_VS=1
    set BUILD_SETUP=%FSC_BUILD_SETUP%
    set TEST_VS_IDEUNIT_SUITE=1
    set CI=1
)

if /i "%ARG%" == "ci_part2" (
    set _autoselect=0

    REM what we do
    set BUILD_PROTO=1
    set BUILD_NET40=1

    set TEST_NET40_COREUNIT_SUITE=1
    set TEST_NET40_FSHARP_SUITE=1
    set CI=1
)

if /i "%ARG%" == "ci_part3" (
    set _autoselect=0

    REM what we do
    set BUILD_PROTO_WITH_CORECLR_LKG=1
    set BUILD_PROTO=1
    set BUILD_CORECLR=1

    set TEST_CORECLR_FSHARP_SUITE=1
    set TEST_CORECLR_COREUNIT_SUITE=1
    set CI=1
)

if /i "%ARG%" == "ci_part4" (
    set _autoselect=0

    REM what we do
    set BUILD_PROTO=1
    set BUILD_NET40=1
    set BUILD_PORTABLE=1

    set TEST_NET40_COMPILERUNIT_SUITE=1
    set TEST_NET40_FSHARPQA_SUITE=1
    set TEST_PORTABLE_COREUNIT_SUITE=1
    set CI=1
)

if /i "%ARG%" == "proto" (
    set BUILD_PROTO=1
)

if /i "%ARG%" == "diag" (
    set BUILD_DIAG=/v:detailed
    if not defined APPVEYOR ( set BUILD_LOG=fsharp_build_log.log )
)

if /i "%ARG%" == "debug" (
    set BUILD_CONFIG=debug
)

if /i "%ARG%" == "release" (
    set BUILD_CONFIG=release
)

if /i "%ARG%" == "test" (
    set _autoselect_tests=1
)

if /i "%ARG%" == "include" (
    set /a counter=!counter!+1
    if "!INCLUDE_TEST_SPEC_NUNIT!" == "" ( set INCLUDE_TEST_SPEC_NUNIT=cat == %ARG2% ) else (set INCLUDE_TEST_SPEC_NUNIT=cat == %ARG2% or !INCLUDE_TEST_SPEC_NUNIT! )
    if "!INCLUDE_TEST_TAGS!" == "" ( set INCLUDE_TEST_TAGS=%ARG2% ) else (set INCLUDE_TEST_TAGS=%ARG2%;!INCLUDE_TEST_TAGS! )
)

if /i "%ARG%" == "test-all" (
    set _autoselect=0
    set BUILD_PROTO=1
    set BUILD_PROTO_WITH_CORECLR_LKG=1
    set BUILD_NET40=1
    set BUILD_CORECLR=1
    set BUILD_PORTABLE=1
    set BUILD_VS=1
    set BUILD_SETUP=%FSC_BUILD_SETUP%

    set TEST_NET40_COMPILERUNIT_SUITE=1
    set TEST_NET40_COREUNIT_SUITE=1
    set TEST_NET40_FSHARP_SUITE=1
    set TEST_NET40_FSHARPQA_SUITE=1
    set TEST_PORTABLE_COREUNIT_SUITE=1
    set TEST_CORECLR_COREUNIT_SUITE=1
    set TEST_VS_IDEUNIT_SUITE=1
)

if /i "%ARG%" == "test-net40-fsharpqa" (
    set BUILD_NET40=1
    set BUILD_PORTABLE=1
    set TEST_NET40_FSHARPQA_SUITE=1
)

if /i "%ARG%" == "test-compiler-unit" (
    set BUILD_NET40=1
    set TEST_NET40_COMPILERUNIT_SUITE=1
)

if /i "%ARG%" == "test-net40-coreunit" (
    set BUILD_NET40=1
    set TEST_NET40_COREUNIT_SUITE=1
)

if /i "%ARG%" == "test-coreclr-coreunit" (
    set BUILD_PROTO_WITH_CORECLR_LKG=1
    set BUILD_CORECLR=1
    set TEST_CORECLR_COREUNIT_SUITE=1
)

if /i "%ARG%" == "test-pcl-coreunit" (
    set BUILD_PORTABLE=1
    set TEST_PORTABLE_COREUNIT_SUITE=1
)

if /i "%ARG%" == "test-net40-fsharp" (
    set BUILD_NET40=1
    set BUILD_PORTABLE=1
    set TEST_NET40_FSHARP_SUITE=1
)

if /i "%ARG%" == "test-coreclr-fsharp" (
    set BUILD_NET40=1
    set BUILD_PROTO_WITH_CORECLR_LKG=1
    set BUILD_CORECLR=1
    set TEST_CORECLR_FSHARP_SUITE=1
)

if /i "%ARG%" == "publicsign" (
    set BUILD_PUBLICSIGN=1
)

if /i "%ARG%" == "init" (
    set BUILD_PROTO_WITH_CORECLR_LKG=1
)

if /i [%ARG:~0,13%] == [MYGET_APIKEY:] (
    set MYGET_APIKEY=%ARG:~13%
)

goto :EOF
:: Note: "goto :EOF" returns from an in-batchfile "call" command
:: in preference to returning from the entire batch file.


REM ------------------ Report config -----------------------

:MAIN

REM after this point, ARG variable should not be used, use only BUILD_* or TEST_*

echo Build/Tests configuration:
echo.
echo BUILD_PROTO=%BUILD_PROTO%
echo BUILD_PROTO_WITH_CORECLR_LKG=%BUILD_PROTO_WITH_CORECLR_LKG%
echo BUILD_NET40=%BUILD_NET40%
echo BUILD_CORECLR=%BUILD_CORECLR%
echo BUILD_PORTABLE=%BUILD_PORTABLE%
echo BUILD_VS=%BUILD_VS%
echo BUILD_SETUP=%BUILD_SETUP%
echo BUILD_CONFIG=%BUILD_CONFIG%
echo BUILD_PUBLICSIGN=%BUILD_PUBLICSIGN%
echo.
echo TEST_NET40_COMPILERUNIT_SUITE=%TEST_NET40_COMPILERUNIT_SUITE%
echo TEST_NET40_COREUNIT_SUITE=%TEST_NET40_COREUNIT_SUITE%
echo TEST_NET40_FSHARP_SUITE=%TEST_NET40_FSHARP_SUITE%
echo TEST_NET40_FSHARPQA_SUITE=%TEST_NET40_FSHARPQA_SUITE%
echo TEST_CORECLR_COREUNIT_SUITE=%TEST_CORECLR_COREUNIT_SUITE%
echo TEST_CORECLR_FSHARP_SUITE=%TEST_CORECLR_FSHARP_SUITE%
echo TEST_PORTABLE_COREUNIT_SUITE=%TEST_PORTABLE_COREUNIT_SUITE%
echo TEST_VS_IDEUNIT_SUITE=%TEST_VS_IDEUNIT_SUITE%
echo INCLUDE_TEST_SPEC_NUNIT=%INCLUDE_TEST_SPEC_NUNIT%
echo INCLUDE_TEST_TAGS=%INCLUDE_TEST_TAGS%
echo PUBLISH_VSIX=%PUBLISH_VSIX%
echo MYGET_APIKEY=%MYGET_APIKEY%

REM load Visual Studio 2017 developer command prompt if VS150COMNTOOLS is not set

if "%VS150COMNTOOLS%" == "" (if exist "%ProgramFiles(x86)%\Microsoft Visual Studio\2017\Enterprise\Common7\Tools\VsDevCmd.bat" (
    call "%ProgramFiles(x86)%\Microsoft Visual Studio\2017\Enterprise\Common7\Tools\VsDevCmd.bat"
))
if "%VS150COMNTOOLS%" == "" (if exist "%ProgramFiles(x86)%\Microsoft Visual Studio\2017\Professional\Common7\Tools\VsDevCmd.bat" (
    call "%ProgramFiles(x86)%\Microsoft Visual Studio\2017\Professional\Common7\Tools\VsDevCmd.bat"
))
if "%VS150COMNTOOLS%" == "" (if exist "%ProgramFiles(x86)%\Microsoft Visual Studio\2017\Community\Common7\Tools\VsDevCmd.bat" (
    call "%ProgramFiles(x86)%\Microsoft Visual Studio\2017\Community\Common7\Tools\VsDevCmd.bat"
))
if "%VS150COMNTOOLS%" == "" (if exist "%ProgramFiles(x86)%\Microsoft Visual Studio\2017\BuildTools\Common7\Tools\VsDevCmd.bat" (
    call "%ProgramFiles(x86)%\Microsoft Visual Studio\2017\BuildTools\Common7\Tools\VsDevCmd.bat"
))

echo .
echo Environment
echo 
set
echo .
echo .

echo ---------------- Done with arguments, starting preparation -----------------

set BuildToolsPackage=Microsoft.VSSDK.BuildTools.15.0.26124-RC3
if "%VSSDKInstall%"=="" (
     set VSSDKInstall=%~dp0packages\%BuildToolsPackage%\tools\vssdk
)
if "%VSSDKToolsPath%"=="" (
     set VSSDKToolsPath=%~dp0packages\%BuildToolsPackage%\tools\vssdk\bin
)
if "%VSSDKIncludes%"=="" (
     set VSSDKIncludes=%~dp0packages\%BuildToolsPackage%\tools\vssdk\inc
)

if "%RestorePackages%"=="" (
    set RestorePackages=true
)

@echo VSSDKInstall:   %VSSDKInstall%
@echo VSSDKToolsPath: %VSSDKToolsPath%
@echo VSSDKIncludes:  %VSSDKIncludes%

@call src\update.cmd signonly

:: Check prerequisites
if not "%VisualStudioVersion%" == "" goto vsversionset
if exist "%VS150COMNTOOLS%\..\ide\devenv.exe" set VisualStudioVersion=15.0
if not "%VisualStudioVersion%" == "" goto vsversionset

if not "%VisualStudioVersion%" == "" goto vsversionset
if exist "%VS150COMNTOOLS%\..\..\ide\devenv.exe" set VisualStudioVersion=15.0
if not "%VisualStudioVersion%" == "" goto vsversionset

if exist "%VS140COMNTOOLS%\..\ide\devenv.exe" set VisualStudioVersion=14.0
if exist "%ProgramFiles(x86)%\Microsoft Visual Studio 14.0\common7\ide\devenv.exe" set VisualStudioVersion=14.0
if exist "%ProgramFiles%\Microsoft Visual Studio 14.0\common7\ide\devenv.exe" set VisualStudioVersion=14.0
if not "%VisualStudioVersion%" == "" goto vsversionset

if exist "%VS120COMNTOOLS%\..\ide\devenv.exe" set VisualStudioVersion=12.0
if exist "%ProgramFiles(x86)%\Microsoft Visual Studio 12.0\common7\ide\devenv.exe" set VisualStudioVersion=12.0
if exist "%ProgramFiles%\Microsoft Visual Studio 12.0\common7\ide\devenv.exe" set VisualStudioVersion=12.0

:vsversionset
if "%VisualStudioVersion%" == "" echo Error: Could not find an installation of Visual Studio && goto :failure

if exist "%VS150COMNTOOLS%\..\..\MSBuild\15.0\Bin\MSBuild.exe" (
    set _msbuildexe="%VS150COMNTOOLS%\..\..\MSBuild\15.0\Bin\MSBuild.exe"
    goto :havemsbuild
)
if exist "%ProgramFiles(x86)%\MSBuild\%VisualStudioVersion%\Bin\MSBuild.exe" (
    set _msbuildexe="%ProgramFiles(x86)%\MSBuild\%VisualStudioVersion%\Bin\MSBuild.exe"
    goto :havemsbuild
)
if exist "%ProgramFiles%\MSBuild\%VisualStudioVersion%\Bin\MSBuild.exe" (
    set _msbuildexe="%ProgramFiles%\MSBuild\%VisualStudioVersion%\Bin\MSBuild.exe"
    goto :havemsbuild
)
echo Error: Could not find MSBuild.exe. && goto :failure
goto :eof

:havemsbuild
set _nrswitch=/nr:false

rem uncomment to use coreclr msbuild not ready yet!!!!
rem set _msbuildexe=%~dp0Tools\CoreRun.exe %~dp0Tools\MSBuild.exe
rem set _nrswitch=

:: See <http://www.appveyor.com/docs/environment-variables>
if defined APPVEYOR (
   rem See <http://www.appveyor.com/docs/build-phase>
   if exist "C:\Program Files\AppVeyor\BuildAgent\Appveyor.MSBuildLogger.dll" (
    rem HACK HACK HACK
   set _msbuildexe=%_msbuildexe% /logger:"C:\Program Files\AppVeyor\BuildAgent\Appveyor.MSBuildLogger.dll"
   )
)

REM set msbuildflags=/maxcpucount %_nrswitch% /nologo
set msbuildflags=%_nrswitch% /nologo
set _ngenexe="%SystemRoot%\Microsoft.NET\Framework\v4.0.30319\ngen.exe"
if not exist %_ngenexe% echo Error: Could not find ngen.exe. && goto :failure

echo ---------------- Done with prepare, starting package restore ----------------
set _nugetexe="%~dp0.nuget\NuGet.exe"
set _nugetconfig="%~dp0.nuget\NuGet.Config"

if "%RestorePackages%" == "true" (
    %_ngenexe% install %_nugetexe%  /nologo 

    %_nugetexe% restore packages.config -PackagesDirectory packages -ConfigFile %_nugetconfig%
    @if ERRORLEVEL 1 echo Error: Nuget restore failed  && goto :failure

    if "%BUILD_VS%" == "1" (
        %_nugetexe% restore vsintegration\packages.config -PackagesDirectory packages -ConfigFile %_nugetconfig%
        @if ERRORLEVEL 1 echo Error: Nuget restore failed  && goto :failure
    )

    if "%BUILD_SETUP%" == "1" (
        %_nugetexe% restore setup\packages.config -PackagesDirectory packages -ConfigFile %_nugetconfig%
        @if ERRORLEVEL 1 echo Error: Nuget restore failed  && goto :failure
    )
)

if "%BUILD_PROTO_WITH_CORECLR_LKG%" == "1" (
    :: Restore the Tools directory
    call %~dp0init-tools.cmd
)

set _dotnetexe=%~dp0Tools\dotnetcli\dotnet.exe
set NUGET_PACKAGES=%~dp0Packages

set _fsiexe="packages\FSharp.Compiler.Tools.4.0.1.21\tools\fsi.exe"
if not exist %_fsiexe% echo Error: Could not find %_fsiexe% && goto :failure
%_ngenexe% install %_fsiexe% /nologo 

if not exist %_nugetexe% echo Error: Could not find %_nugetexe% && goto :failure
%_ngenexe% install %_nugetexe% /nologo 

echo ---------------- Done with package restore, starting proto ------------------------

rem Decide if Proto need building
if NOT EXIST Proto\net40\bin\fsc-proto.exe (
  set BUILD_PROTO=1
)

set _dotnetexe=%~dp0Tools\dotnetcli\dotnet.exe
set _architecture=win7-x64

rem Build Proto
if "%BUILD_PROTO%" == "1" (
  rmdir /s /q Proto

  if "%BUILD_PROTO_WITH_CORECLR_LKG%" == "1" (

    pushd .\lkg\fsc & %_dotnetexe% restore & popd & if ERRORLEVEL 1 echo Error:%errorlevel% dotnet restore failed & goto :failure
    pushd .\lkg\fsi & %_dotnetexe% restore & popd & if ERRORLEVEL 1 echo Error:%errorlevel% dotnet restore failed & goto :failure
    pushd .\lkg\fsc & %_dotnetexe% publish project.json --no-build -o %~dp0Tools\lkg -r !_architecture! & popd & if ERRORLEVEL 1 echo Error: dotnet publish failed  & goto :failure
    pushd .\lkg\fsi & %_dotnetexe% publish project.json --no-build -o %~dp0Tools\lkg -r !_architecture! & popd & if ERRORLEVEL 1 echo Error: dotnet publish failed  & goto :failure

    echo %_msbuildexe% %msbuildflags% src\fsharp-proto-build.proj
         %_msbuildexe% %msbuildflags% src\fsharp-proto-build.proj
    @if ERRORLEVEL 1 echo Error: compiler proto build failed && goto :failure

    echo %_ngenexe% install Proto\net40\bin\fsc-proto.exe /nologo 
         %_ngenexe% install Proto\net40\bin\fsc-proto.exe /nologo 
    @if ERRORLEVEL 1 echo Error: NGen of proto failed  && goto :failure

  )

  if "%BUILD_PROTO_WITH_CORECLR_LKG%" == "0" (

    echo %_ngenexe% install packages\FSharp.Compiler.Tools.4.0.1.21\tools\fsc.exe /nologo 
         %_ngenexe% install packages\FSharp.Compiler.Tools.4.0.1.21\tools\fsc.exe /nologo 

    echo %_msbuildexe% %msbuildflags% src\fsharp-proto-build.proj
         %_msbuildexe% %msbuildflags% src\fsharp-proto-build.proj
    @if ERRORLEVEL 1 echo Error: compiler proto build failed && goto :failure

    echo %_ngenexe% install Proto\net40\bin\fsc-proto.exe /nologo 
         %_ngenexe% install Proto\net40\bin\fsc-proto.exe /nologo 
    @if ERRORLEVEL 1 echo Error: NGen of proto failed  && goto :failure

  )
)

echo ---------------- Done with proto, starting build ------------------------

if "%BUILD_PHASE%" == "1" (
   echo %_msbuildexe% %msbuildflags% build-everything.proj /p:Configuration=%BUILD_CONFIG% %BUILD_DIAG% /p:BUILD_PUBLICSIGN=%BUILD_PUBLICSIGN%
        %_msbuildexe% %msbuildflags% build-everything.proj /p:Configuration=%BUILD_CONFIG% %BUILD_DIAG% /p:BUILD_PUBLICSIGN=%BUILD_PUBLICSIGN%

   @if ERRORLEVEL 1 echo Error build failed && goto :failure
)

echo ---------------- Done with build, starting update/prepare ---------------

if "%BUILD_NET40%" == "1" (
    call src\update.cmd %BUILD_CONFIG% -ngen
)

@echo set NUNITPATH=packages\NUnit.Console.3.0.0\tools\
set NUNITPATH=packages\NUnit.Console.3.0.0\tools\
if not exist %NUNITPATH% echo Error: Could not find %NUNITPATH% && goto :failure

@echo xcopy "%NUNITPATH%*.*"  "%~dp0tests\fsharpqa\testenv\bin\nunit\*.*" /S /Q /Y
      xcopy "%NUNITPATH%*.*"  "%~dp0tests\fsharpqa\testenv\bin\nunit\*.*" /S /Q /Y

@echo xcopy "%~dp0tests\fsharpqa\testenv\src\nunit*.*" "%~dp0tests\fsharpqa\testenv\bin\nunit\*.*" /S /Q /Y
      xcopy "%~dp0tests\fsharpqa\testenv\src\nunit*.*" "%~dp0tests\fsharpqa\testenv\bin\nunit\*.*" /S /Q /Y

set X86_PROGRAMFILES=%ProgramFiles%
if "%OSARCH%"=="AMD64" set X86_PROGRAMFILES=%ProgramFiles(x86)%

set SYSWOW64=.
if "%OSARCH%"=="AMD64" set SYSWOW64=SysWoW64

if not "%OSARCH%"=="x86" set REGEXE32BIT=%WINDIR%\syswow64\reg.exe

echo  SDK environment vars from Registry
                            FOR /F "tokens=2* delims=	 " %%A IN ('%REGEXE32BIT% QUERY "HKLM\Software\WOW6432Node\Microsoft\Microsoft SDKs\NETFXSDK\4.6.2\WinSDK-NetFx40Tools" /v InstallationFolder') DO SET WINSDKNETFXTOOLS=%%B
if "%WINSDKNETFXTOOLS%"=="" FOR /F "tokens=2* delims=	 " %%A IN ('%REGEXE32BIT% QUERY "HKLM\Software\WOW6432Node\Microsoft\Microsoft SDKs\NETFXSDK\4.6.1\WinSDK-NetFx40Tools" /v InstallationFolder') DO SET WINSDKNETFXTOOLS=%%B
if "%WINSDKNETFXTOOLS%"=="" FOR /F "tokens=2* delims=	 " %%A IN ('%REGEXE32BIT% QUERY "HKLM\Software\Microsoft\Microsoft SDKs\NETFXSDK\4.6\WinSDK-NetFx40Tools" /v InstallationFolder') DO SET WINSDKNETFXTOOLS=%%B
if "%WINSDKNETFXTOOLS%"=="" FOR /F "tokens=2* delims=	 " %%A IN ('%REGEXE32BIT% QUERY "HKLM\Software\Microsoft\Microsoft SDKs\Windows\v8.1A\WinSDK-NetFx40Tools" /v InstallationFolder') DO SET WINSDKNETFXTOOLS=%%B
if "%WINSDKNETFXTOOLS%"=="" FOR /F "tokens=2* delims=	 " %%A IN ('%REGEXE32BIT% QUERY "HKLM\Software\Microsoft\Microsoft SDKs\Windows\v8.0A\WinSDK-NetFx40Tools" /v InstallationFolder') DO SET WINSDKNETFXTOOLS=%%B
if "%WINSDKNETFXTOOLS%"=="" FOR /F "tokens=2* delims=	 " %%A IN ('%REGEXE32BIT% QUERY "HKLM\Software\Microsoft\Microsoft SDKs\Windows\v7.1\WinSDK-NetFx40Tools" /v InstallationFolder') DO SET WINSDKNETFXTOOLS=%%B
if "%WINSDKNETFXTOOLS%"=="" FOR /F "tokens=2* delims=	 " %%A IN ('%REGEXE32BIT% QUERY "HKLM\Software\Microsoft\Microsoft SDKs\Windows\v7.0A\WinSDK-NetFx40Tools" /v InstallationFolder') DO SET WINSDKNETFXTOOLS=%%B

set PATH=%PATH%;%WINSDKNETFXTOOLS%
for /d %%i in (%WINDIR%\Microsoft.NET\Framework\v4.0.?????) do set CORDIR=%%i
set PATH=%PATH%;%CORDIR%

set REGEXE32BIT=reg.exe

IF NOT DEFINED SNEXE32  IF EXIST "%WINSDKNETFXTOOLS%\sn.exe"                set SNEXE32=%WINSDKNETFXTOOLS%sn.exe
IF NOT DEFINED SNEXE64  IF EXIST "%WINSDKNETFXTOOLS%x64\sn.exe"             set SNEXE64=%WINSDKNETFXTOOLS%x64\sn.exe
IF NOT DEFINED ildasm   IF EXIST "%WINSDKNETFXTOOLS%\ildasm.exe"            set ildasm=%WINSDKNETFXTOOLS%ildasm.exe

echo .
echo  SDK environment vars
echo  =======================
echo WINSDKNETFXTOOLS:  %WINSDKNETFXTOOLS%
echo SNEXE32:           %SNEXE32%
echo SNEXE64:           %SNEXE64%
echo ILDASM:            %ILDASM%
echo

<<<<<<< HEAD
if "%TEST_NET40_COMPILERUNIT_SUITE%" == "0" (if "%TEST_PORTABLE_COREUNIT_SUITE%" == "0" (if "%TEST_CORECLR_COREUNIT_SUITE%" == "0" (if "%TEST_VS_IDEUNIT_SUITE%" == "0" (if "%TEST_NET40_FSHARP_SUITE%" == "0" (if "%TEST_NET40_FSHARPQA_SUITE%" == "0" goto :success)))))
=======
if "%TEST_NET40_COMPILERUNIT_SUITE%" == "0" and "%TEST_PORTABLE_COREUNIT_SUITE%" == "0" and "%TEST_CORECLR_COREUNIT_SUITE%" == "0" and "%TEST_VS_IDEUNIT_SUITE%" == "0" and "%TEST_NET40_FSHARP_SUITE%" == "0" and "%TEST_NET40_FSHARPQA_SUITE%" == "0" goto :success
>>>>>>> 91da9dbd

echo ---------------- Done with update, starting tests -----------------------

if NOT "%INCLUDE_TEST_SPEC_NUNIT%" == "" (
    set WHERE_ARG_NUNIT=--where "%INCLUDE_TEST_SPEC_NUNIT%"
)
if NOT "%INCLUDE_TEST_TAGS%" == "" (
    set TTAGS_ARG_RUNALL=-ttags:%INCLUDE_TEST_TAGS%
)
echo WHERE_ARG_NUNIT=!WHERE_ARG_NUNIT!
set NUNITPATH=%~dp0tests\fsharpqa\testenv\bin\nunit\
set NUNIT3_CONSOLE=%~dp0packages\NUnit.Console.3.0.0\tools\nunit3-console.exe

if "%link_exe%" == "" (if exist "%VCToolsInstallDir%bin\HostX64\x86\link.exe" (
    set link_exe=%VCToolsInstallDir%bin\HostX64\x86\link.exe
))
if "%link_exe%" == "" (
    set link_exe=%~dp0packages\VisualCppTools.14.0.24519-Pre\lib\native\bin\link.exe
    if not exist "%link_exe%" (
        %_nugetexe% install -source https://www.myget.org/F/fsharp-daily/api/v3/index.json VisualCppTools -version 14.0.24519-Pre -out packages
    )
)
if not exist "%link_exe%" (
    echo Error: failed to find link.exe
    goto :failure
)

if /I not "%single_threaded%" == "true" (set PARALLEL_ARG=-procs:%NUMBER_OF_PROCESSORS%) else set PARALLEL_ARG=-procs:0

set FSCBINPATH=%~dp0%BUILD_CONFIG%\net40\bin
set RESULTSDIR=%~dp0tests\TestResults
if not exist "%RESULTSDIR%" (mkdir "%RESULTSDIR%")

ECHO FSCBINPATH=%FSCBINPATH%
ECHO RESULTSDIR=%RESULTSDIR%
echo link_exe=%link_exe%
ECHO NUNIT3_CONSOLE=%NUNIT3_CONSOLE%
ECHO NUNITPATH=%NUNITPATH%

REM ---------------- net40-fsharp  -----------------------


if "%TEST_NET40_FSHARP_SUITE%" == "1" (

    set OUTPUTARG=
    set ERRORARG=
    set OUTPUTFILE=
    set ERRORFILE=
    set XMLFILE=!RESULTSDIR!\test-net40-fsharp-results.xml
    if "%CI%" == "1" (
        set OUTPUTFILE=!RESULTSDIR!\test-net40-fsharp-output.log
        set OUTPUTARG=--output:"!OUTPUTFILE!" 
        set ERRORFILE=!RESULTSDIR!\test-net40-fsharp-errors.log
        set ERRORARG=--err:"!ERRORFILE!" 
    )

    echo "!NUNIT3_CONSOLE!" --verbose "!FSCBINPATH!\FSharp.Tests.FSharpSuite.dll" --framework:V4.0 --work:"!FSCBINPATH!"  !OUTPUTARG! !ERRORARG! --result:"!XMLFILE!;format=nunit3" !WHERE_ARG_NUNIT!
         "!NUNIT3_CONSOLE!" --verbose "!FSCBINPATH!\FSharp.Tests.FSharpSuite.dll" --framework:V4.0 --work:"!FSCBINPATH!"  !OUTPUTARG! !ERRORARG! --result:"!XMLFILE!;format=nunit3" !WHERE_ARG_NUNIT!

    if errorlevel 1 (
        type "!ERRORFILE!"
        echo -----------------------------------------------------------------
        echo Error: Running tests net40-fsharp failed, see log above -- FAILED
        echo -----------------------------------------------------------------
        goto :failure
    )
)

REM ---------------- net40-fsharpqa  -----------------------

set OSARCH=%PROCESSOR_ARCHITECTURE%

rem Set this to 1 in order to use an external compiler host process
rem    This only has an effect when running the FSHARPQA tests, but can
rem    greatly speed up execution since fsc.exe does not need to be spawned thousands of times
set HOSTED_COMPILER=1

if "%TEST_NET40_FSHARPQA_SUITE%" == "1" (

    set FSC=!FSCBINPATH!\fsc.exe
    set FSCOREDLLPATH=!FSCBinPath!\FSharp.Core.dll
    set PATH=!FSCBINPATH!;!PATH!
    set perlexe= %~dp0packages\StrawberryPerl64.5.22.2.1\Tools\perl\bin\perl.exe
    if not exist %perlexe% echo Error: perl was not downloaded from check the packages directory: %perlexe% && goto :failure

    set OUTPUTFILE=test-net40-fsharpqa-results.log
    set ERRORFILE=test-net40-fsharpqa-errors.log
    set FAILENV=test-net40-fsharpqa-errors

    pushd %~dp0tests\fsharpqa\source
    echo %perlexe% %~dp0tests\fsharpqa\testenv\bin\runall.pl -resultsroot !RESULTSDIR! -results !OUTPUTFILE! -log !ERRORFILE! -fail !FAILENV! -cleanup:no !TTAGS_ARG_RUNALL! !PARALLEL_ARG!
         %perlexe% %~dp0tests\fsharpqa\testenv\bin\runall.pl -resultsroot !RESULTSDIR! -results !OUTPUTFILE! -log !ERRORFILE! -fail !FAILENV! -cleanup:no !TTAGS_ARG_RUNALL! !PARALLEL_ARG!

    popd
    if ERRORLEVEL 1 (
        type "%RESULTSDIR%\!OUTPUTFILE!"
        echo -----------------------------------------------------------------
        type "%RESULTSDIR%\!ERRORFILE!"
        echo -----------------------------------------------------------------
        echo Error: Running tests net40-fsharpqa failed, see logs above -- FAILED
        echo -----------------------------------------------------------------
        goto :failure
    )
)

REM ---------------- net40-compilerunit  -----------------------

if "%TEST_NET40_COMPILERUNIT_SUITE%" == "1" (

    set OUTPUTARG=
    set ERRORARG=
    set OUTPUTFILE=
    set ERRORFILE=
    set XMLFILE=!RESULTSDIR!\test-net40-compilerunit-results.xml
    if "%CI%" == "1" (
        set OUTPUTFILE=!RESULTSDIR!\test-net40-compilerunit-output.log
        set ERRORFILE=!RESULTSDIR!\test-net40-compilerunit-errors.log
        set ERRORARG=--err:"!ERRORFILE!" 
        set OUTPUTARG=--output:"!OUTPUTFILE!" 
    )
    set ERRORFILE=!RESULTSDIR!\test-net40-compilerunit-errors.log
    echo "!NUNIT3_CONSOLE!" --verbose --framework:V4.0 --result:"!XMLFILE!;format=nunit3" !OUTPUTARG!  !ERRORARG! --work:"!FSCBINPATH!" "!FSCBINPATH!\..\..\net40\bin\FSharp.Compiler.Unittests.dll" !WHERE_ARG_NUNIT!
         "!NUNIT3_CONSOLE!" --verbose --framework:V4.0 --result:"!XMLFILE!;format=nunit3" !OUTPUTARG!  !ERRORARG! --work:"!FSCBINPATH!" "!FSCBINPATH!\..\..\net40\bin\FSharp.Compiler.Unittests.dll" !WHERE_ARG_NUNIT!

    if errorlevel 1 (
        echo -----------------------------------------------------------------
        type "!OUTPUTFILE!"
        echo -----------------------------------------------------------------
        type "!ERRORFILE!"
        echo -----------------------------------------------------------------
        echo Error: Running tests net40-compilerunit failed, see logs above -- FAILED
        echo -----------------------------------------------------------------
        goto :failure
    )
)

REM ---------------- net40-coreunit  -----------------------

if "%TEST_NET40_COREUNIT_SUITE%" == "1" (

    set OUTPUTARG=
    set ERRORARG=
    set OUTPUTFILE=
    set ERRORFILE=
    set XMLFILE=!RESULTSDIR!\test-net40-coreunit-results.xml
    if "%CI%" == "1" (
        set ERRORFILE=!RESULTSDIR!\test-net40-coreunit-errors.log
        set OUTPUTFILE=!RESULTSDIR!\test-net40-coreunit-output.log
        set ERRORARG=--err:"!ERRORFILE!" 
        set OUTPUTARG=--output:"!OUTPUTFILE!" 
    )

    echo "!NUNIT3_CONSOLE!" --verbose --framework:V4.0 --result:"!XMLFILE!;format=nunit3" !OUTPUTARG! !ERRORARG! --work:"!FSCBINPATH!" "!FSCBINPATH!\FSharp.Core.Unittests.dll" !WHERE_ARG_NUNIT!
         "!NUNIT3_CONSOLE!" --verbose --framework:V4.0 --result:"!XMLFILE!;format=nunit3" !OUTPUTARG! !ERRORARG! --work:"!FSCBINPATH!" "!FSCBINPATH!\FSharp.Core.Unittests.dll" !WHERE_ARG_NUNIT!

    if errorlevel 1 (
        echo -----------------------------------------------------------------
        type "!OUTPUTFILE!"
        echo -----------------------------------------------------------------
        type "!ERRORFILE!"
        echo -----------------------------------------------------------------
        echo Error: Running tests net40-coreunit failed, see logs above -- FAILED
        echo -----------------------------------------------------------------
        goto :failure
    )
)

REM  ---------------- portable-coreunit  -----------------------

if "%TEST_PORTABLE_COREUNIT_SUITE%" == "1" (

    set OUTPUTARG=
    set ERRORARG=
    set OUTPUTFILE=
    set ERRORFILE=
    set XMLFILE=!RESULTSDIR!\test-portable-coreunit-results.xml
    if "%CI%" == "1" (
        set OUTPUTFILE=!RESULTSDIR!\test-portable-coreunit-output.log
        set ERRORFILE=!RESULTSDIR!\test-portable-coreunit-errors.log
        set ERRORARG=--err:"!ERRORFILE!" 
        set OUTPUTARG=--output:"!OUTPUTFILE!" 
    )

    echo "!NUNIT3_CONSOLE!" /framework:V4.0 /result="!XMLFILE!;format=nunit3" !OUTPUTARG! !ERRORARG! /work="!FSCBINPATH!" "!FSCBINPATH!\..\..\portable7\bin\FSharp.Core.Unittests.dll" "!FSCBINPATH!\..\..\portable47\bin\FSharp.Core.Unittests.dll" "!FSCBINPATH!\..\..\portable78\bin\FSharp.Core.Unittests.dll" "!FSCBINPATH!\..\..\portable259\bin\FSharp.Core.Unittests.dll" !WHERE_ARG_NUNIT!
         "!NUNIT3_CONSOLE!" /framework:V4.0 /result="!XMLFILE!;format=nunit3" !OUTPUTARG! !ERRORARG! /work="!FSCBINPATH!" "!FSCBINPATH!\..\..\portable7\bin\FSharp.Core.Unittests.dll" "!FSCBINPATH!\..\..\portable47\bin\FSharp.Core.Unittests.dll" "!FSCBINPATH!\..\..\portable78\bin\FSharp.Core.Unittests.dll" "!FSCBINPATH!\..\..\portable259\bin\FSharp.Core.Unittests.dll" !WHERE_ARG_NUNIT!

    if errorlevel 1 (
        echo -----------------------------------------------------------------
        type "!OUTPUTFILE!"
        echo -----------------------------------------------------------------
        type "!ERRORFILE!"
        echo -----------------------------------------------------------------
        echo Error: Running tests portable-coreunit failed, see logs above -- FAILED
        echo -----------------------------------------------------------------
        goto :failure
    )
)

REM  ---------------- coreclr-coreunit  -----------------------

if "%TEST_CORECLR_COREUNIT_SUITE%" == "1" (

    set XMLFILE=!RESULTSDIR!\test-coreclr-coreunit-results.xml
    set OUTPUTFILE=!RESULTSDIR!\test-coreclr-coreunit-output.log
    set ERRORFILE=!RESULTSDIR!\test-coreclr-coreunit-errors.log

    echo "%_dotnetexe%" "%~dp0tests\testbin\!BUILD_CONFIG!\coreclr\FSharp.Core.Unittests\FSharp.Core.Unittests.dll" !WHERE_ARG_NUNIT!
         "%_dotnetexe%" "%~dp0tests\testbin\!BUILD_CONFIG!\coreclr\FSharp.Core.Unittests\FSharp.Core.Unittests.dll" !WHERE_ARG_NUNIT!

    if ERRORLEVEL 1 (
        echo -----------------------------------------------------------------
        echo Error: Running tests coreclr-coreunit failed, see logs above-- FAILED
        echo -----------------------------------------------------------------
        goto :failure
    )
)

REM ---------------- coreclr-fsharp  -----------------------

if "%TEST_CORECLR_FSHARP_SUITE%" == "1" (

    set single_threaded=true
    set permutations=FSC_CORECLR

    set OUTPUTARG=
    set ERRORARG=
    set OUTPUTFILE=
    set ERRORFILE=
    set XMLFILE=!RESULTSDIR!\test-coreclr-fsharp-results.xml
    echo "%_dotnetexe%" "%~dp0tests\testbin\!BUILD_CONFIG!\coreclr\FSharp.Core.Unittests\FSharp.Core.Unittests.dll" !WHERE_ARG_NUNIT!
         "%_dotnetexe%" "%~dp0tests\testbin\!BUILD_CONFIG!\coreclr\FSharp.Tests.FSharpSuite.DrivingCoreCLR\FSharp.Tests.FSharpSuite.DrivingCoreCLR.dll" !WHERE_ARG_NUNIT!

    if errorlevel 1 (
        echo -----------------------------------------------------------------
        echo Error: Running tests coreclr-fsharp failed, see logs above-- FAILED
        echo -----------------------------------------------------------------
        goto :failure
    )
)

REM ---------------- vs-ideunit  -----------------------

if "%TEST_VS_IDEUNIT_SUITE%" == "1" (

    set OUTPUTARG=
    set ERRORARG=
    set OUTPUTFILE=
    set ERRORFILE=
    set XMLFILE=!RESULTSDIR!\test-vs-ideunit-results.xml
    if "%CI%" == "1" (
        set OUTPUTFILE=!RESULTSDIR!\test-vs-ideunit-output.log
        set ERRORFILE=!RESULTSDIR!\test-vs-ideunit-errors.log
        set ERRORARG=--err:"!ERRORFILE!" 
        set OUTPUTARG=--output:"!OUTPUTFILE!" 
    )

    pushd !FSCBINPATH!
    echo "!NUNIT3_CONSOLE!" --verbose --x86 --framework:V4.0 --result:"!XMLFILE!;format=nunit3" !OUTPUTARG! !ERRORARG! --work:"!FSCBINPATH!"  --workers=1 --agents=1 --full "!FSCBINPATH!\VisualFSharp.Unittests.dll" !WHERE_ARG_NUNIT!
         "!NUNIT3_CONSOLE!" --verbose --x86 --framework:V4.0 --result:"!XMLFILE!;format=nunit3" !OUTPUTARG! !ERRORARG! --work:"!FSCBINPATH!"  --workers=1 --agents=1 --full "!FSCBINPATH!\VisualFSharp.Unittests.dll" !WHERE_ARG_NUNIT!
    popd

    if errorlevel 1 (
        echo --------begin vs-ide-unit output ---------------------
        type "!OUTPUTFILE!"
        echo --------end vs-ide-unit output -----------------------
        echo -------begin vs-ide-unit errors ----------------------
        type "!ERRORFILE!"
        echo -------end vs-ide-unit errors ------------------------
        echo Error: Running tests vs-ideunit failed, see logs above, search for "Errors and Failures"  -- FAILED
        echo ----------------------------------------------------------------------------------------------------
        goto :failure
    )
)

REM ---------------- publish-vsix -----------------------

if "%PUBLISH_VSIX%" == "1" (
    if not "%MYGET_APIKEY%" == "" (
        powershell -noprofile -executionPolicy ByPass -file "%~dp0setup\publish-assets.ps1" -binariesPath "%~dp0%BUILD_CONFIG%" -branchName "%BUILD_SOURCEBRANCH%" -apiKey "%MYGET_APIKEY%"
        if errorlevel 1 goto :failure
    )
    else (
        echo No MyGet API key specified, skipping package publish.
    )
)

goto :success
REM ------ exit -------------------------------------
:failure
endlocal
exit /b 1

:success
endlocal
exit /b 0<|MERGE_RESOLUTION|>--- conflicted
+++ resolved
@@ -626,11 +626,7 @@
 echo ILDASM:            %ILDASM%
 echo
 
-<<<<<<< HEAD
 if "%TEST_NET40_COMPILERUNIT_SUITE%" == "0" (if "%TEST_PORTABLE_COREUNIT_SUITE%" == "0" (if "%TEST_CORECLR_COREUNIT_SUITE%" == "0" (if "%TEST_VS_IDEUNIT_SUITE%" == "0" (if "%TEST_NET40_FSHARP_SUITE%" == "0" (if "%TEST_NET40_FSHARPQA_SUITE%" == "0" goto :success)))))
-=======
-if "%TEST_NET40_COMPILERUNIT_SUITE%" == "0" and "%TEST_PORTABLE_COREUNIT_SUITE%" == "0" and "%TEST_CORECLR_COREUNIT_SUITE%" == "0" and "%TEST_VS_IDEUNIT_SUITE%" == "0" and "%TEST_NET40_FSHARP_SUITE%" == "0" and "%TEST_NET40_FSHARPQA_SUITE%" == "0" goto :success
->>>>>>> 91da9dbd
 
 echo ---------------- Done with update, starting tests -----------------------
 
@@ -644,9 +640,13 @@
 set NUNITPATH=%~dp0tests\fsharpqa\testenv\bin\nunit\
 set NUNIT3_CONSOLE=%~dp0packages\NUnit.Console.3.0.0\tools\nunit3-console.exe
 
+echo aaa
 if "%link_exe%" == "" (if exist "%VCToolsInstallDir%bin\HostX64\x86\link.exe" (
+    echo bbb
     set link_exe=%VCToolsInstallDir%bin\HostX64\x86\link.exe
+    echo ccc
 ))
+echo link_exe=%link_exe%
 if "%link_exe%" == "" (
     set link_exe=%~dp0packages\VisualCppTools.14.0.24519-Pre\lib\native\bin\link.exe
     if not exist "%link_exe%" (
@@ -657,6 +657,7 @@
     echo Error: failed to find link.exe
     goto :failure
 )
+echo link_exe=%link_exe%
 
 if /I not "%single_threaded%" == "true" (set PARALLEL_ARG=-procs:%NUMBER_OF_PROCESSORS%) else set PARALLEL_ARG=-procs:0
 
@@ -666,7 +667,6 @@
 
 ECHO FSCBINPATH=%FSCBINPATH%
 ECHO RESULTSDIR=%RESULTSDIR%
-echo link_exe=%link_exe%
 ECHO NUNIT3_CONSOLE=%NUNIT3_CONSOLE%
 ECHO NUNITPATH=%NUNITPATH%
 
