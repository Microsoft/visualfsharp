--- conflicted
+++ resolved
@@ -463,13 +463,8 @@
 
     pushd .\lkg\fsc & %_dotnetexe% restore & popd & if ERRORLEVEL 1 echo Error:%errorlevel% dotnet restore failed & goto :failure
     pushd .\lkg\fsi & %_dotnetexe% restore & popd & if ERRORLEVEL 1 echo Error:%errorlevel% dotnet restore failed & goto :failure
-<<<<<<< HEAD
-    pushd .\lkg\fsc & %_dotnetexe% publish project.json --no-build -o %~dp0Tools\lkg -r win7-x64 & popd & if ERRORLEVEL 1 echo Error: dotnet publish failed  & goto :failure
-    pushd .\lkg\fsi & %_dotnetexe% publish project.json --no-build -o %~dp0Tools\lkg -r win7-x64 & popd & if ERRORLEVEL 1 echo Error: dotnet publish failed  & goto :failure
-=======
     pushd .\lkg\fsc & %_dotnetexe% publish project.json --no-build -o %~dp0Tools\lkg -r !_architecture! & popd & if ERRORLEVEL 1 echo Error: dotnet publish failed  & goto :failure
     pushd .\lkg\fsi & %_dotnetexe% publish project.json --no-build -o %~dp0Tools\lkg -r !_architecture! & popd & if ERRORLEVEL 1 echo Error: dotnet publish failed  & goto :failure
->>>>>>> 9e8bd807
 
     echo %_msbuildexe% %msbuildflags% src\fsharp-proto-build.proj
          %_msbuildexe% %msbuildflags% src\fsharp-proto-build.proj
