parameters:
  enableSymbolValidation: true

stages:
- stage: Publish
  dependsOn: validate
  variables:
    - template: ../common-variables.yml
  displayName: Developer Channel
  jobs:
  - template: ../setup-maestro-vars.yml

  - job:
    displayName: Symbol Publishing
    dependsOn: setupMaestroVars
    condition: contains(dependencies.setupMaestroVars.outputs['setReleaseVars.InitialChannels'], variables.PublicDevRelease_30_Channel_Id)
    variables:
      - group: DotNet-Symbol-Server-Pats
    pool:
      vmImage: 'windows-2019'
    steps:
      - task: DownloadBuildArtifacts@0
        displayName: Download Artifacts
        inputs:
          downloadType: specific files
          matchingPattern: "*Artifacts*"

      - task: PowerShell@2
        displayName: Publish
        inputs:
          filePath: eng\common\sdk-task.ps1
          arguments: -task PublishToSymbolServers -restore -msbuildEngine dotnet
            /p:DotNetSymbolServerTokenMsdl=$(microsoft-symbol-server-pat) 
            /p:DotNetSymbolServerTokenSymWeb=$(symweb-symbol-server-pat) 
            /p:PDBArtifactsDirectory='$(Build.ArtifactStagingDirectory)/PDBArtifacts/'
            /p:BlobBasePath='$(Build.ArtifactStagingDirectory)/BlobArtifacts/'
            /p:Configuration=Release

  - job:
    displayName: Publish Assets
    dependsOn: setupMaestroVars
    variables:
      - group: DotNet-Blob-Feed
      - group: AzureDevOps-Artifact-Feeds-Pats
      - name: BARBuildId
        value: $[ dependencies.setupMaestroVars.outputs['setReleaseVars.BARBuildId'] ]
      - name: IsStableBuild
        value: $[ dependencies.setupMaestroVars.outputs['setReleaseVars.IsStableBuild'] ]
    condition: contains(dependencies.setupMaestroVars.outputs['setReleaseVars.InitialChannels'], variables.PublicDevRelease_30_Channel_Id)
    pool:
      vmImage: 'windows-2019'
    steps:
      - task: DownloadBuildArtifacts@0
        displayName: Download Package Artifacts
        inputs:
          buildType: current
          artifactName: PackageArtifacts

      - task: DownloadBuildArtifacts@0
        displayName: Download Blob Artifacts
        inputs:
          buildType: current
          artifactName: BlobArtifacts

      - task: DownloadBuildArtifacts@0
        displayName: Download Asset Manifests
        inputs:
          buildType: current
          artifactName: AssetManifests

      - task: PowerShell@2
        displayName: Add Assets Location
        env:
          AZURE_DEVOPS_EXT_PAT: $(dn-bot-dnceng-unviersal-packages-rw)
        inputs:
          filePath: eng\common\sdk-task.ps1
          arguments: -task PublishArtifactsInManifest -restore -msbuildEngine dotnet 
            /p:ChannelId=$(PublicDevRelease_30_Channel_Id)
<<<<<<< HEAD
            /p:ArtifactsCategory=.NetCore
=======
            /p:ArtifactsCategory=$(_DotNetArtifactsCategory)
>>>>>>> 897afd3d
            /p:IsStableBuild=$(IsStableBuild)
            /p:IsInternalBuild=$(IsInternalBuild)
            /p:RepositoryName=$(Build.Repository.Name)
            /p:CommitSha=$(Build.SourceVersion)
            /p:NugetPath=$(Agent.BuildDirectory)\Nuget\NuGet.exe
            /p:AzdoTargetFeedPAT='$(dn-bot-dnceng-unviersal-packages-rw)' 
            /p:TargetFeedPAT='$(dn-bot-dnceng-unviersal-packages-rw)' 
            /p:AzureStorageTargetFeedPAT='$(dotnetfeed-storage-access-key-1)' 
            /p:BARBuildId=$(BARBuildId) 
            /p:MaestroApiEndpoint='$(MaestroApiEndPoint)' 
            /p:BuildAssetRegistryToken='$(MaestroApiAccessToken)' 
            /p:ManifestsBasePath='$(Build.ArtifactStagingDirectory)/AssetManifests/' 
            /p:BlobBasePath='$(Build.ArtifactStagingDirectory)/BlobArtifacts/' 
            /p:PackageBasePath='$(Build.ArtifactStagingDirectory)/PackageArtifacts/' 
            /p:Configuration=Release 
        
      - task: NuGetCommand@2
        displayName: Publish Packages to AzDO Feed
        condition: contains(variables['TargetAzDOFeed'], 'pkgs.visualstudio.com')
        inputs:
          command: push
          vstsFeed: $(AzDoFeedName)
          packagesToPush: $(Build.ArtifactStagingDirectory)\PackageArtifacts\*.nupkg
          publishVstsFeed: $(AzDoFeedName)

      - task: PowerShell@2
        displayName: Publish Blobs to AzDO Feed
        inputs:
          filePath: $(Build.SourcesDirectory)/eng/common/post-build/publish-blobs-to-azdo.ps1
          arguments: -FeedName $(AzDoFeedName) 
            -SourceFolderCollection $(Build.ArtifactStagingDirectory)/BlobArtifacts/
            -PersonalAccessToken $(dn-bot-dnceng-unviersal-packages-rw)
        enabled: false

- stage: PublishValidation
  displayName: Publish Validation
  variables:
    - template: ../common-variables.yml  
  jobs:
  - template: ../setup-maestro-vars.yml

  - ${{ if eq(parameters.enableSymbolValidation, 'true') }}:
    - job:
      displayName: Symbol Availability
      dependsOn: setupMaestroVars
      condition: contains(dependencies.setupMaestroVars.outputs['setReleaseVars.InitialChannels'], variables.PublicDevRelease_30_Channel_Id)
      pool:
        vmImage: 'windows-2019'
      steps:
        - task: DownloadBuildArtifacts@0
          displayName: Download Package Artifacts
          inputs:
            buildType: current
            artifactName: PackageArtifacts

        - task: PowerShell@2
          displayName: Check Symbol Availability
          inputs:
            filePath: $(Build.SourcesDirectory)/eng/common/post-build/symbols-validation.ps1
            arguments: -InputPath $(Build.ArtifactStagingDirectory)/PackageArtifacts/ -ExtractPath $(Agent.BuildDirectory)/Temp/ -DotnetSymbolVersion $(SymbolToolVersion)

  - template: ../darc-gather-drop.yml
    parameters:
      ChannelId: ${{ variables.PublicDevRelease_30_Channel_Id }}

  - template: ../promote-build.yml	
    parameters:	
      ChannelId: ${{ variables.PublicDevRelease_30_Channel_Id }}<|MERGE_RESOLUTION|>--- conflicted
+++ resolved
@@ -76,11 +76,7 @@
           filePath: eng\common\sdk-task.ps1
           arguments: -task PublishArtifactsInManifest -restore -msbuildEngine dotnet 
             /p:ChannelId=$(PublicDevRelease_30_Channel_Id)
-<<<<<<< HEAD
-            /p:ArtifactsCategory=.NetCore
-=======
             /p:ArtifactsCategory=$(_DotNetArtifactsCategory)
->>>>>>> 897afd3d
             /p:IsStableBuild=$(IsStableBuild)
             /p:IsInternalBuild=$(IsInternalBuild)
             /p:RepositoryName=$(Build.Repository.Name)
