--- conflicted
+++ resolved
@@ -32,16 +32,7 @@
     value: $(MaestroAccessToken)
   - name: MaestroApiVersion
     value: "2019-01-16"
-
-<<<<<<< HEAD
-  # Storage account name for proxy-backed feeds
-  ProxyBackedFeedsAccountName: dotnetfeed
-
-  SourceLinkCLIVersion: 3.0.0
-  SymbolToolVersion: 1.0.1
-=======
   - name: SourceLinkCLIVersion
     value: 3.0.0
   - name: SymbolToolVersion
-    value: 1.0.1
->>>>>>> 897afd3d
+    value: 1.0.1