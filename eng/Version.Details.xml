<?xml version="1.0" encoding="utf-8"?>
<Dependencies>
  <ProductDependencies>
  </ProductDependencies>
  <ToolsetDependencies>
<<<<<<< HEAD
    <Dependency Name="Microsoft.DotNet.Arcade.Sdk" Version="1.0.0-beta.19360.8">
      <Uri>https://github.com/dotnet/arcade</Uri>
      <Sha>a6ae1b637ed236354529992729af875f6c8a180a</Sha>
=======
    <Dependency Name="Microsoft.DotNet.Arcade.Sdk" Version="1.0.0-beta.19378.1">
      <Uri>https://github.com/dotnet/arcade</Uri>
      <Sha>a8e982d3bac01d8f4f91a4c57191147570079448</Sha>
>>>>>>> 897afd3d
    </Dependency>
  </ToolsetDependencies>
</Dependencies><|MERGE_RESOLUTION|>--- conflicted
+++ resolved
@@ -3,15 +3,9 @@
   <ProductDependencies>
   </ProductDependencies>
   <ToolsetDependencies>
-<<<<<<< HEAD
-    <Dependency Name="Microsoft.DotNet.Arcade.Sdk" Version="1.0.0-beta.19360.8">
-      <Uri>https://github.com/dotnet/arcade</Uri>
-      <Sha>a6ae1b637ed236354529992729af875f6c8a180a</Sha>
-=======
     <Dependency Name="Microsoft.DotNet.Arcade.Sdk" Version="1.0.0-beta.19378.1">
       <Uri>https://github.com/dotnet/arcade</Uri>
       <Sha>a8e982d3bac01d8f4f91a4c57191147570079448</Sha>
->>>>>>> 897afd3d
     </Dependency>
   </ToolsetDependencies>
 </Dependencies>