os: Windows Server 2012 R2

init:
  - git config --global core.autocrlf input

# scripts that run after cloning repository
install:
  # by default, all script lines are interpreted as batch
  - set PATH=%ProgramFiles(x86)%\MSBuild\14.0\Bin;%PATH%

<<<<<<< HEAD
build_script: 
  - ps: |
    .\install-dnx.ps1
    dnu restore --packages packages
  - cmd: appveyor-build.cmd
=======
build_script:
  - ps: .\install-dnx.ps1
  - ps: cp .\.nuget\NuGet.Config $env:appdata\NuGet\NuGet.config
  - cmd: dnu restore --packages packages
  - cmd: appveyor-build-coreclr.cmd
>>>>>>> 4dccc377

test: off
version: '{build}'
artifacts:
  - path: Release
    name: Release<|MERGE_RESOLUTION|>--- conflicted
+++ resolved
@@ -8,22 +8,14 @@
   # by default, all script lines are interpreted as batch
   - set PATH=%ProgramFiles(x86)%\MSBuild\14.0\Bin;%PATH%
 
-<<<<<<< HEAD
 build_script: 
   - ps: |
     .\install-dnx.ps1
     dnu restore --packages packages
   - cmd: appveyor-build.cmd
-=======
-build_script:
-  - ps: .\install-dnx.ps1
-  - ps: cp .\.nuget\NuGet.Config $env:appdata\NuGet\NuGet.config
-  - cmd: dnu restore --packages packages
-  - cmd: appveyor-build-coreclr.cmd
->>>>>>> 4dccc377
 
 test: off
 version: '{build}'
-artifacts:
+artifacts: 
   - path: Release
     name: Release