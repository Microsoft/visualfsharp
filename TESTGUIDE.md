--- conflicted
+++ resolved
@@ -69,11 +69,6 @@
 
 ### Logs and output
 
-<<<<<<< HEAD
-### Logs and output
-
-=======
->>>>>>> 536cfeb1
 All test execution logs and result files will be dropped into the `tests\TestResults` folder, and have file names matching
 
     net40-fsharp-suite-*.*
